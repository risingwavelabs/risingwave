# This file is automatically generated. See `src/frontend/test_runner/README.md` for more information.
- sql: |
    create table t1(x int, y int);
    create table t2(x int, y int);
    select * from t1 where x > (select 1.5 * min(x) from t2 where t1.y=t2.y and t2.y = 1000)
  logical_plan: |
    LogicalProject { exprs: [t1.x, t1.y] }
      LogicalFilter { predicate: (t1.x > (1.5:Decimal * min(t2.x))) }
        LogicalApply { type: LeftOuter, on: true, correlated_id: 1 }
          LogicalScan { table: t1, columns: [t1._row_id, t1.x, t1.y] }
          LogicalProject { exprs: [(1.5:Decimal * min(t2.x))] }
            LogicalAgg { aggs: [min(t2.x)] }
              LogicalProject { exprs: [t2.x] }
                LogicalFilter { predicate: (CorrelatedInputRef { index: 2, correlated_id: 1 } = t2.y) AND (t2.y = 1000:Int32) }
                  LogicalScan { table: t2, columns: [t2._row_id, t2.x, t2.y] }
  optimized_logical_plan: |
    LogicalJoin { type: Inner, on: (t1.y = t2.y) AND (t1.x > (1.5:Decimal * min(t2.x))), output: [t1.x, t1.y] }
      LogicalScan { table: t1, columns: [t1.x, t1.y] }
      LogicalProject { exprs: [t2.y, (1.5:Decimal * min(t2.x))] }
        LogicalAgg { group_key: [t2.y], aggs: [min(t2.x)] }
          LogicalProject { exprs: [t2.y, t2.x] }
            LogicalScan { table: t2, output_columns: [t2.x, t2.y], required_columns: [x, y], predicate: (t2.y = 1000:Int32) }
- sql: |
    create table t1(x int, y int);
    create table t2(x int, y int);
    select * from t1 where x>(select min(x) from t2 where t2.y = (select t1.y))
  logical_plan: |
    LogicalProject { exprs: [t1.x, t1.y] }
      LogicalFilter { predicate: (t1.x > min(t2.x)) }
        LogicalApply { type: LeftOuter, on: true, correlated_id: 1 }
          LogicalScan { table: t1, columns: [t1._row_id, t1.x, t1.y] }
          LogicalProject { exprs: [min(t2.x)] }
            LogicalAgg { aggs: [min(t2.x)] }
              LogicalProject { exprs: [t2.x] }
                LogicalFilter { predicate: (t2.y = CorrelatedInputRef { index: 2, correlated_id: 1 }) }
                  LogicalJoin { type: LeftOuter, on: true, output: all }
                    LogicalScan { table: t2, columns: [t2._row_id, t2.x, t2.y] }
                    LogicalProject { exprs: [CorrelatedInputRef { index: 2, correlated_id: 1 }] }
                      LogicalValues { rows: [[]], schema: Schema { fields: [] } }
- sql: |
    create table t1(x int, y int);
    create table t2(x int, y int);
    create table t3(x int, y int);
    select * from t1 where x>(select min(x) from t2 where t1.y=t2.y and t1.x=(select max(x) from t3, (select 1) as dummy where t3.y=t1.y))
  logical_plan: |
    LogicalProject { exprs: [t1.x, t1.y] }
      LogicalFilter { predicate: (t1.x > min(t2.x)) }
        LogicalApply { type: LeftOuter, on: true, correlated_id: 1 }
          LogicalScan { table: t1, columns: [t1._row_id, t1.x, t1.y] }
          LogicalProject { exprs: [min(t2.x)] }
            LogicalAgg { aggs: [min(t2.x)] }
              LogicalProject { exprs: [t2.x] }
                LogicalFilter { predicate: (CorrelatedInputRef { index: 2, correlated_id: 1 } = t2.y) AND (CorrelatedInputRef { index: 1, correlated_id: 1 } = max(t3.x)) }
                  LogicalJoin { type: LeftOuter, on: true, output: all }
                    LogicalScan { table: t2, columns: [t2._row_id, t2.x, t2.y] }
                    LogicalProject { exprs: [max(t3.x)] }
                      LogicalAgg { aggs: [max(t3.x)] }
                        LogicalProject { exprs: [t3.x] }
                          LogicalFilter { predicate: (t3.y = CorrelatedInputRef { index: 2, correlated_id: 1 }) }
                            LogicalJoin { type: Inner, on: true, output: all }
                              LogicalScan { table: t3, columns: [t3._row_id, t3.x, t3.y] }
                              LogicalProject { exprs: [1:Int32] }
                                LogicalValues { rows: [[]], schema: Schema { fields: [] } }
- sql: |
    create table t1(x int, y int);
    create table t2(x int, y int);
    select * from t1 where exists(select * from t2 where y = 100 and t1.x = t2.x and x = 1000 and t1.y = t2.y);
  logical_plan: |
    LogicalProject { exprs: [t1.x, t1.y] }
      LogicalApply { type: LeftSemi, on: true, correlated_id: 1 }
        LogicalScan { table: t1, columns: [t1._row_id, t1.x, t1.y] }
        LogicalProject { exprs: [t2.x, t2.y] }
          LogicalFilter { predicate: (t2.y = 100:Int32) AND (CorrelatedInputRef { index: 1, correlated_id: 1 } = t2.x) AND (t2.x = 1000:Int32) AND (CorrelatedInputRef { index: 2, correlated_id: 1 } = t2.y) }
            LogicalScan { table: t2, columns: [t2._row_id, t2.x, t2.y] }
  optimized_logical_plan: |
    LogicalJoin { type: LeftSemi, on: (t1.x = t2.x) AND (t1.y = t2.y), output: all }
      LogicalScan { table: t1, columns: [t1.x, t1.y] }
      LogicalScan { table: t2, output_columns: [t2.x, t2.y], required_columns: [x, y], predicate: (t2.y = 100:Int32) AND (t2.x = 1000:Int32) }
- sql: |
    create table t1(x int, y int);
    create table t2(x int, y int);
    select * from t1 where x > (select 1.5 * min(x) from t2 where t1.y = t2.y);
  logical_plan: |
    LogicalProject { exprs: [t1.x, t1.y] }
      LogicalFilter { predicate: (t1.x > (1.5:Decimal * min(t2.x))) }
        LogicalApply { type: LeftOuter, on: true, correlated_id: 1 }
          LogicalScan { table: t1, columns: [t1._row_id, t1.x, t1.y] }
          LogicalProject { exprs: [(1.5:Decimal * min(t2.x))] }
            LogicalAgg { aggs: [min(t2.x)] }
              LogicalProject { exprs: [t2.x] }
                LogicalFilter { predicate: (CorrelatedInputRef { index: 2, correlated_id: 1 } = t2.y) }
                  LogicalScan { table: t2, columns: [t2._row_id, t2.x, t2.y] }
  optimized_logical_plan: |
    LogicalJoin { type: Inner, on: (t1.y = t2.y) AND (t1.x > (1.5:Decimal * min(t2.x))), output: [t1.x, t1.y] }
      LogicalScan { table: t1, columns: [t1.x, t1.y] }
      LogicalProject { exprs: [t2.y, (1.5:Decimal * min(t2.x))] }
        LogicalAgg { group_key: [t2.y], aggs: [min(t2.x)] }
          LogicalProject { exprs: [t2.y, t2.x] }
            LogicalScan { table: t2, columns: [t2.x, t2.y] }
- sql: |
    create table t1(x int, y int);
    create table t2(x int, y int);
    select * from t1 where x > (select count(*) from t2 where t1.y = t2.y);
  logical_plan: |
    LogicalProject { exprs: [t1.x, t1.y] }
      LogicalFilter { predicate: (t1.x > count) }
        LogicalApply { type: LeftOuter, on: true, correlated_id: 1 }
          LogicalScan { table: t1, columns: [t1._row_id, t1.x, t1.y] }
          LogicalProject { exprs: [count] }
            LogicalAgg { aggs: [count] }
              LogicalProject { exprs: [] }
                LogicalFilter { predicate: (CorrelatedInputRef { index: 2, correlated_id: 1 } = t2.y) }
                  LogicalScan { table: t2, columns: [t2._row_id, t2.x, t2.y] }
  optimized_logical_plan: |
    LogicalJoin { type: Inner, on: (t1.y = t2.y) AND (t1.x > count), output: [t1.x, t1.y] }
      LogicalScan { table: t1, columns: [t1.x, t1.y] }
      LogicalAgg { group_key: [t2.y], aggs: [count] }
        LogicalScan { table: t2, columns: [t2.y] }
- sql: |
    create table t1(x int, y int);
    create table t2(x int, y int);
    select * from t1 where x > (select count(*) + count(*) from t2 where t1.y = t2.y);
  logical_plan: |
    LogicalProject { exprs: [t1.x, t1.y] }
      LogicalFilter { predicate: (t1.x > (count + count)) }
        LogicalApply { type: LeftOuter, on: true, correlated_id: 1 }
          LogicalScan { table: t1, columns: [t1._row_id, t1.x, t1.y] }
          LogicalProject { exprs: [(count + count)] }
            LogicalAgg { aggs: [count, count] }
              LogicalProject { exprs: [] }
                LogicalFilter { predicate: (CorrelatedInputRef { index: 2, correlated_id: 1 } = t2.y) }
                  LogicalScan { table: t2, columns: [t2._row_id, t2.x, t2.y] }
  optimized_logical_plan: |
    LogicalJoin { type: Inner, on: (t1.y = t2.y) AND (t1.x > (count + count)), output: [t1.x, t1.y] }
      LogicalScan { table: t1, columns: [t1.x, t1.y] }
      LogicalProject { exprs: [t2.y, (count + count)] }
        LogicalAgg { group_key: [t2.y], aggs: [count, count] }
          LogicalScan { table: t2, columns: [t2.y] }
- sql: |
    create table t1(x int, y int);
    create table t2(x int, y int);
    select x from t1 where y in (select y from t2 where t1.x = t2.x);
  logical_plan: |
    LogicalProject { exprs: [t1.x] }
      LogicalApply { type: LeftSemi, on: (t1.y = t2.y), correlated_id: 1 }
        LogicalScan { table: t1, columns: [t1._row_id, t1.x, t1.y] }
        LogicalProject { exprs: [t2.y] }
          LogicalFilter { predicate: (CorrelatedInputRef { index: 1, correlated_id: 1 } = t2.x) }
            LogicalScan { table: t2, columns: [t2._row_id, t2.x, t2.y] }
  optimized_logical_plan: |
    LogicalJoin { type: LeftSemi, on: (t1.y = t2.y) AND (t1.x = t2.x), output: [t1.x] }
      LogicalScan { table: t1, columns: [t1.x, t1.y] }
      LogicalProject { exprs: [t2.y, t2.x] }
        LogicalScan { table: t2, columns: [t2.x, t2.y] }
- sql: |
    create table t1(x int, y int);
    create table t2(x int, y int);
    select x from t1 where y not in (select y from t2 where t1.x = t2.x);
- sql: |
    create table t1(x int, y int);
    create table t2(x int, y int);
    select x from t1 where y in (select y from t2 where t1.x + t2.x = 100 and t1.y = 1000);
  logical_plan: |
    LogicalProject { exprs: [t1.x] }
      LogicalApply { type: LeftSemi, on: (t1.y = t2.y), correlated_id: 1 }
        LogicalScan { table: t1, columns: [t1._row_id, t1.x, t1.y] }
        LogicalProject { exprs: [t2.y] }
          LogicalFilter { predicate: ((CorrelatedInputRef { index: 1, correlated_id: 1 } + t2.x) = 100:Int32) AND (CorrelatedInputRef { index: 2, correlated_id: 1 } = 1000:Int32) }
            LogicalScan { table: t2, columns: [t2._row_id, t2.x, t2.y] }
  optimized_logical_plan: |
    LogicalJoin { type: LeftSemi, on: (t1.y = t2.y) AND ((t1.x + t2.x) = 100:Int32), output: [t1.x] }
      LogicalScan { table: t1, output_columns: [t1.x, t1.y], required_columns: [x, y], predicate: (t1.y = 1000:Int32) }
      LogicalProject { exprs: [t2.y, t2.x] }
        LogicalScan { table: t2, columns: [t2.x, t2.y] }
- sql: |
    create table t1(x int, y int);
    create table t2(x int, y int);
    select x from t1 where y in (select y from t2 where t1.x > t2.x + 1000);
  logical_plan: |
    LogicalProject { exprs: [t1.x] }
      LogicalApply { type: LeftSemi, on: (t1.y = t2.y), correlated_id: 1 }
        LogicalScan { table: t1, columns: [t1._row_id, t1.x, t1.y] }
        LogicalProject { exprs: [t2.y] }
          LogicalFilter { predicate: (CorrelatedInputRef { index: 1, correlated_id: 1 } > (t2.x + 1000:Int32)) }
            LogicalScan { table: t2, columns: [t2._row_id, t2.x, t2.y] }
  optimized_logical_plan: |
<<<<<<< HEAD
    LogicalJoin { type: LeftSemi, on: (t1.y = t2.y) AND (t1.x > (t2.x + 1000:Int32)) }
      LogicalProject { exprs: [t1.x, t1.y, t1.x] }
        LogicalScan { table: t1, columns: [x, y] }
      LogicalProject { exprs: [t2.y, (t2.x + 1000:Int32)] }
        LogicalScan { table: t2, columns: [x, y] }
=======
    LogicalJoin { type: LeftSemi, on: (t1.y = t2.y) AND (t1.x > (t2.x + 1000:Int32)), output: [t1.x] }
      LogicalScan { table: t1, columns: [t1.x, t1.y] }
      LogicalProject { exprs: [t2.y, t2.x] }
        LogicalScan { table: t2, columns: [t2.x, t2.y] }
>>>>>>> 051cabf1
- sql: |
    create table t1(x int, y int);
    create table t2(x int, y int);
    select x from t1 where y in (select y, x from t2 where t1.x > t2.x + 1000);
  binder_error: 'Bind error: Subquery must return only one column'
- sql: |
    /* correlated outer subquery with an uncorrelated inner subquery */
    create table t1(x int, y int);
    create table t2(x int, y int);
    create table t3(x int, y int);
    select x from t1 where y in (select x from t2 where t2.y = t1.y and x > (select min(x) from t3));
  logical_plan: |
    LogicalProject { exprs: [t1.x] }
      LogicalApply { type: LeftSemi, on: (t1.y = t2.x), correlated_id: 1 }
        LogicalScan { table: t1, columns: [t1._row_id, t1.x, t1.y] }
        LogicalProject { exprs: [t2.x] }
          LogicalFilter { predicate: (t2.y = CorrelatedInputRef { index: 2, correlated_id: 1 }) AND (t2.x > min(t3.x)) }
            LogicalJoin { type: LeftOuter, on: true, output: all }
              LogicalScan { table: t2, columns: [t2._row_id, t2.x, t2.y] }
              LogicalProject { exprs: [min(t3.x)] }
                LogicalAgg { aggs: [min(t3.x)] }
                  LogicalProject { exprs: [t3.x] }
                    LogicalScan { table: t3, columns: [t3._row_id, t3.x, t3.y] }
  optimized_logical_plan: |
    LogicalJoin { type: LeftSemi, on: (t1.y = t2.x) AND (t2.y = t1.y), output: [t1.x] }
      LogicalScan { table: t1, columns: [t1.x, t1.y] }
      LogicalJoin { type: Inner, on: (t2.x > min(t3.x)), output: [t2.x, t2.y] }
        LogicalScan { table: t2, columns: [t2.x, t2.y] }
        LogicalAgg { aggs: [min(t3.x)] }
          LogicalScan { table: t3, columns: [t3.x] }
- sql: |
    /* correlated inner subquery with depth = 2 */
    create table t1(x int, y int);
    create table t2(x int, y int);
    create table t3(x int, y int);
    select x from t1 where y in (select x from t2 where y in (select y from t3 where t1.y = t3.y));
  logical_plan: |
    LogicalProject { exprs: [t1.x] }
      LogicalApply { type: LeftSemi, on: (t1.y = t2.x), correlated_id: 1 }
        LogicalScan { table: t1, columns: [t1._row_id, t1.x, t1.y] }
        LogicalProject { exprs: [t2.x] }
          LogicalJoin { type: LeftSemi, on: (t2.y = t3.y), output: all }
            LogicalScan { table: t2, columns: [t2._row_id, t2.x, t2.y] }
            LogicalProject { exprs: [t3.y] }
              LogicalFilter { predicate: (CorrelatedInputRef { index: 2, correlated_id: 1 } = t3.y) }
                LogicalScan { table: t3, columns: [t3._row_id, t3.x, t3.y] }
- sql: |
    /* uncorrelated outer subquery with a correlated inner subquery */
    create table t1(x int, y int);
    create table t2(x int, y int);
    create table t3(x int, y int);
    select x from t1 where y in (select x from t2 where y in (select y from t3 where t2.y = t3.y));
  logical_plan: |
    LogicalProject { exprs: [t1.x] }
      LogicalJoin { type: LeftSemi, on: (t1.y = t2.x), output: all }
        LogicalScan { table: t1, columns: [t1._row_id, t1.x, t1.y] }
        LogicalProject { exprs: [t2.x] }
          LogicalApply { type: LeftSemi, on: (t2.y = t3.y), correlated_id: 2 }
            LogicalScan { table: t2, columns: [t2._row_id, t2.x, t2.y] }
            LogicalProject { exprs: [t3.y] }
              LogicalFilter { predicate: (CorrelatedInputRef { index: 2, correlated_id: 2 } = t3.y) }
                LogicalScan { table: t3, columns: [t3._row_id, t3.x, t3.y] }
  optimized_logical_plan: |
    LogicalJoin { type: LeftSemi, on: (t1.y = t2.x), output: [t1.x] }
      LogicalScan { table: t1, columns: [t1.x, t1.y] }
      LogicalJoin { type: LeftSemi, on: (t2.y = t3.y) AND (t2.y = t3.y), output: [t2.x] }
        LogicalScan { table: t2, columns: [t2.x, t2.y] }
        LogicalProject { exprs: [t3.y, t3.y] }
          LogicalScan { table: t3, columns: [t3.y] }
- sql: |
    /* correlated agg column in SELECT */
    create table t (v1 int, v2 int);
    select min(v1), (select max(v2)) from t;
  planner_error: 'Feature is not yet implemented: correlated subquery in HAVING or
    SELECT with agg, Tracking issue: https://github.com/singularity-data/risingwave/issues/2275'
- sql: |
    /* correlated group column in SELECT */
    create table t (v1 int, v2 int);
    select min(v1), (select v2) from t group by v2;
  planner_error: 'Feature is not yet implemented: correlated subquery in HAVING or
    SELECT with agg, Tracking issue: https://github.com/singularity-data/risingwave/issues/2275'
- sql: |
    /* correlated non-group column in SELECT */
    create table t (v1 int, v2 int);
    select min(v1), (select v2) from t;
  planner_error: 'Feature is not yet implemented: correlated subquery in HAVING or
    SELECT with agg, Tracking issue: https://github.com/singularity-data/risingwave/issues/2275'
- sql: |
    /* correlated agg column in HAVING */
    create table t (v1 int, v2 int);
    select 1 from t having min(v1) > (select max(v2));
  planner_error: 'Feature is not yet implemented: correlated subquery in HAVING or
    SELECT with agg, Tracking issue: https://github.com/singularity-data/risingwave/issues/2275'
- sql: |
    /* correlated group column in HAVING */
    create table t (v1 int, v2 int);
    select 1 from t group by v2 having min(v1) > (select v2);
  planner_error: 'Feature is not yet implemented: correlated subquery in HAVING or
    SELECT with agg, Tracking issue: https://github.com/singularity-data/risingwave/issues/2275'
- sql: |
    /* correlated non-group column in HAVING */
    create table t (v1 int, v2 int);
    select 1 from t having min(v1) > (select v2);
  planner_error: 'Feature is not yet implemented: correlated subquery in HAVING or
    SELECT with agg, Tracking issue: https://github.com/singularity-data/risingwave/issues/2275'
- sql: |
    /* correlated agg column belongs to outer query */
    create table t (v1 int, v2 int);
    create table t2 (v3 int, v4 int);
    select
      min(v1),
      (select max(v2) + v3 from t2)  -- access to v3 is ok
    from t;
  planner_error: 'Feature is not yet implemented: correlated subquery in HAVING or
    SELECT with agg, Tracking issue: https://github.com/singularity-data/risingwave/issues/2275'
- sql: |
    create table t1(x int, y int);
    create table t2(x int, y int);
    select t2.x, (select x from t1 where t1.y = t2.y) from t2 where x > 100 order by t2.x limit 100;
  logical_plan: |
    LogicalProject { exprs: [t2.x, t1.x] }
      LogicalTopN { order: "[t2.x ASC]", limit: 100, offset: 0 }
        LogicalProject { exprs: [t2.x, t1.x, t2.x] }
          LogicalApply { type: LeftOuter, on: true, correlated_id: 1 }
            LogicalFilter { predicate: (t2.x > 100:Int32) }
              LogicalScan { table: t2, columns: [t2._row_id, t2.x, t2.y] }
            LogicalProject { exprs: [t1.x] }
              LogicalFilter { predicate: (t1.y = CorrelatedInputRef { index: 2, correlated_id: 1 }) }
                LogicalScan { table: t1, columns: [t1._row_id, t1.x, t1.y] }
  optimized_logical_plan: |
    LogicalTopN { order: "[t2.x ASC]", limit: 100, offset: 0 }
      LogicalJoin { type: LeftOuter, on: (t1.y = t2.y), output: [t2.x, t1.x, t2.x] }
        LogicalScan { table: t2, output_columns: [t2.x, t2.y], required_columns: [x, y], predicate: (t2.x > 100:Int32) }
        LogicalScan { table: t1, columns: [t1.x, t1.y] }
- sql: |
    create table t1(x int, y int);
    create table t2(x int, y int);
    select * from t1 where exists(select x from t2 where t1.x = t2.x and t1.y = t2.y)
  optimized_logical_plan: |
    LogicalJoin { type: LeftSemi, on: (t1.x = t2.x) AND (t1.y = t2.y), output: all }
      LogicalScan { table: t1, columns: [t1.x, t1.y] }
      LogicalScan { table: t2, columns: [t2.x, t2.y] }
- sql: |
    create table t1(x int, y int);
    create table t2(x int, y int);
    create table t3(x int, y int);
    select * from t1, t2 where exists(select x from t3 where t3.x = t1.x and t3.y <> t2.y);
  optimized_logical_plan: |
    LogicalJoin { type: LeftSemi, on: (t3.x = t1.x) AND (t3.y <> t2.y), output: all }
      LogicalJoin { type: Inner, on: true, output: all }
        LogicalScan { table: t1, columns: [t1.x, t1.y] }
        LogicalScan { table: t2, columns: [t2.x, t2.y] }
      LogicalScan { table: t3, columns: [t3.x, t3.y] }
- sql: |
    create table t1(x int, y int);
    create table t2(x int, y int);
    create table t3(x int, y int);
    select * from t1, t2 where exists(select x from t3 where t3.x = t2.y and t3.y = t1.x);
  optimized_logical_plan: |
    LogicalJoin { type: LeftSemi, on: (t3.x = t2.y) AND (t3.y = t1.x), output: all }
      LogicalJoin { type: Inner, on: true, output: all }
        LogicalScan { table: t1, columns: [t1.x, t1.y] }
        LogicalScan { table: t2, columns: [t2.x, t2.y] }
      LogicalScan { table: t3, columns: [t3.x, t3.y] }
- sql: |
    create table t1(x int, y int);
    create table t2(x int, y int);
    create table t3(x int, y int);
    create table t4(x int, y int, z int);
    select * from t1, t2, t3 where exists(select x from t4 where t4.x = t2.y and t4.y = t1.x and t4.z = t3.x);
  optimized_logical_plan: |
    LogicalJoin { type: LeftSemi, on: (t4.x = t2.y) AND (t4.y = t1.x) AND (t4.z = t3.x), output: all }
      LogicalJoin { type: Inner, on: true, output: all }
        LogicalJoin { type: Inner, on: true, output: all }
          LogicalScan { table: t1, columns: [t1.x, t1.y] }
          LogicalScan { table: t2, columns: [t2.x, t2.y] }
        LogicalScan { table: t3, columns: [t3.x, t3.y] }
      LogicalScan { table: t4, columns: [t4.x, t4.y, t4.z] }
- sql: |
    create table a(a1 int, a2 int, a3 int);
    create table b(b1 int, b2 int, b3 int);
    create table c(c1 int, c2 int, c3 int);
    select count(*) from a, b where a3 = b2 and 3 = (select count(*) from c where b2 = c2 and a3 = c3);
  optimized_logical_plan: |
    LogicalAgg { aggs: [count] }
      LogicalJoin { type: Inner, on: (a.a3 = c.c3) AND (b.b2 = c.c2), output: [] }
        LogicalJoin { type: Inner, on: (a.a3 = b.b2), output: all }
          LogicalScan { table: a, columns: [a.a3] }
          LogicalScan { table: b, columns: [b.b2] }
        LogicalProject { exprs: [c.c3, c.c2] }
          LogicalFilter { predicate: (3:Int32 = count) }
            LogicalAgg { group_key: [c.c3, c.c2], aggs: [count] }
              LogicalProject { exprs: [c.c3, c.c2] }
                LogicalScan { table: c, columns: [c.c2, c.c3] }
- sql: |
    create table a(x int, y int, z int);
    create table b(x int, y int, z int);
    select count(*) from a where a.x=3 and a.y = (select count(*) from b where b.z = a.z and a.x = 3);
  optimized_logical_plan: |
    LogicalAgg { aggs: [count] }
<<<<<<< HEAD
      LogicalJoin { type: Inner, on: (a.x = a.x) AND (a.z = a.z) AND (a.y::Int64 = count) }
        LogicalProject { exprs: [a.x, a.z, a.y::Int64] }
          LogicalScan { table: a, output_columns: [x, y, z], required_columns: [x, y, z], predicate: (a.x = 3:Int32) }
=======
      LogicalJoin { type: Inner, on: (a.x = a.x) AND (a.z = a.z) AND (a.y = count), output: [] }
        LogicalScan { table: a, output_columns: [a.x, a.y, a.z], required_columns: [x, y, z], predicate: (a.x = 3:Int32) }
>>>>>>> 051cabf1
        LogicalAgg { group_key: [a.x, a.z], aggs: [count] }
          LogicalJoin { type: Inner, on: (b.z = a.z), output: [a.x, a.z] }
            LogicalAgg { group_key: [a.x, a.z], aggs: [] }
              LogicalScan { table: a, output_columns: [a.x, a.z], required_columns: [x, z], predicate: (a.x = 3:Int32) }
            LogicalScan { table: b, columns: [b.z] }
- sql: |
    create table a(x int, y int, z int);
    create table b(x int, y int, z int);
    select count(*) from a where a.x=3 and a.y = (select count(*) from b where b.z = a.z);
  optimized_logical_plan: |
    LogicalAgg { aggs: [count] }
<<<<<<< HEAD
      LogicalJoin { type: Inner, on: (a.z = b.z) AND (a.y::Int64 = count) }
        LogicalProject { exprs: [a.z, a.y::Int64] }
          LogicalScan { table: a, output_columns: [y, z], required_columns: [y, z, x], predicate: (a.x = 3:Int32) }
=======
      LogicalJoin { type: Inner, on: (a.z = b.z) AND (a.y = count), output: [] }
        LogicalScan { table: a, output_columns: [a.y, a.z], required_columns: [y, z, x], predicate: (a.x = 3:Int32) }
>>>>>>> 051cabf1
        LogicalAgg { group_key: [b.z], aggs: [count] }
          LogicalScan { table: b, columns: [b.z] }
- sql: |
    create table a(x int, y varchar, z int);
    create table b(x varchar, y int, z int);
    select count(*) from a where a.y = (select string_agg(x order by x) from b where b.z = a.z);
  optimized_logical_plan: |
    LogicalAgg { aggs: [count] }
      LogicalJoin { type: Inner, on: (a.z = b.z) AND (a.y = string_agg(b.x order_by(b.x ASC NULLS LAST))), output: [] }
        LogicalScan { table: a, columns: [a.y, a.z] }
        LogicalAgg { group_key: [b.z], aggs: [string_agg(b.x order_by(b.x ASC NULLS LAST))] }
          LogicalProject { exprs: [b.z, b.x] }
            LogicalScan { table: b, columns: [b.x, b.z] }
- sql: |
    create table a(x int, y int, z int);
    create table b(x int, y int, z int);
    select count(*) from a where a.y = (select count(distinct x) from b where b.z = a.z);
  optimized_logical_plan: |
    LogicalAgg { aggs: [count] }
<<<<<<< HEAD
      LogicalJoin { type: Inner, on: (a.z = b.z) AND (a.y::Int64 = count(b.x) filter((flag = 0:Int64))) }
        LogicalProject { exprs: [a.z, a.y::Int64] }
          LogicalScan { table: a, columns: [y, z] }
=======
      LogicalJoin { type: Inner, on: (a.z = b.z) AND (a.y = count(b.x) filter((flag = 0:Int64))), output: [] }
        LogicalScan { table: a, columns: [a.y, a.z] }
>>>>>>> 051cabf1
        LogicalAgg { group_key: [b.z], aggs: [count(b.x) filter((flag = 0:Int64))] }
          LogicalAgg { group_key: [b.z, b.x, flag], aggs: [] }
            LogicalExpand { column_subsets: [[b.z, b.x]] }
              LogicalProject { exprs: [b.z, b.x] }
                LogicalScan { table: b, columns: [b.x, b.z] }
- sql: |
    create table a(x int, y int, z int);
    create table b(x int, y int, z int);
    select count(*) from a where a.y = (select count(x) filter(where x < 100) from b where b.z = a.z);
  optimized_logical_plan: |
    LogicalAgg { aggs: [count] }
<<<<<<< HEAD
      LogicalJoin { type: Inner, on: (a.z = b.z) AND (a.y::Int64 = count(b.x) filter((b.x < 100:Int32))) }
        LogicalProject { exprs: [a.z, a.y::Int64] }
          LogicalScan { table: a, columns: [y, z] }
=======
      LogicalJoin { type: Inner, on: (a.z = b.z) AND (a.y = count(b.x) filter((b.x < 100:Int32))), output: [] }
        LogicalScan { table: a, columns: [a.y, a.z] }
>>>>>>> 051cabf1
        LogicalAgg { group_key: [b.z], aggs: [count(b.x) filter((b.x < 100:Int32))] }
          LogicalProject { exprs: [b.z, b.x] }
            LogicalScan { table: b, columns: [b.x, b.z] }
- sql: |
    create table t1(x int, y int);
    create table t2(x int, y int);
    create table t3(x int, y int);
    select * from t1 where exists(select x from t2 where t1.x = t2.x and t2.y in (select t3.y from t3 where t1.x = t3.x));
  optimized_logical_plan: |
    LogicalJoin { type: LeftSemi, on: (t1.x = t2.x), output: all }
      LogicalScan { table: t1, columns: [t1.x, t1.y] }
      LogicalJoin { type: LeftSemi, on: (t2.y = t3.y) AND (t2.x = t3.x), output: [t2.x] }
        LogicalScan { table: t2, columns: [t2.x, t2.y] }
        LogicalScan { table: t3, columns: [t3.x, t3.y] }
- sql: |
    create table t1(x int, y int);
    create table t2(x int, y int);
    create table t3(x int, y int);
    select * from t1 where exists(select t2.x from t2 join t3 on t2.x = t3.x and t1.y = t2.y and t1.y = t3.y);
  optimized_logical_plan: |
    LogicalJoin { type: LeftSemi, on: (t1.y = t1.y), output: all }
      LogicalScan { table: t1, columns: [t1.x, t1.y] }
      LogicalJoin { type: Inner, on: (t2.x = t3.x) AND (t1.y = t3.y), output: [t1.y] }
        LogicalJoin { type: Inner, on: (t1.y = t1.y), output: [t1.y, t2.x] }
          LogicalJoin { type: Inner, on: (t1.y = t2.y), output: [t1.y, t2.x] }
            LogicalAgg { group_key: [t1.y], aggs: [] }
              LogicalScan { table: t1, columns: [t1.y] }
            LogicalScan { table: t2, columns: [t2.x, t2.y] }
          LogicalAgg { group_key: [t1.y], aggs: [] }
            LogicalScan { table: t1, columns: [t1.y] }
        LogicalScan { table: t3, columns: [t3.x, t3.y] }
- sql: |
    create table t1(x int, y int);
    create table t2(x int, y int);
    select * from t1 where t1.y in (select t1.y from t2 where t1.x = t2.x);
  optimized_logical_plan: |
    LogicalJoin { type: LeftSemi, on: (t1.y = t1.y) AND (t1.x = t1.x) AND (t1.y = t1.y), output: all }
      LogicalScan { table: t1, columns: [t1.x, t1.y] }
      LogicalJoin { type: Inner, on: (t1.x = t2.x), output: [t1.x, t1.y, t1.y] }
        LogicalAgg { group_key: [t1.x, t1.y], aggs: [] }
          LogicalScan { table: t1, columns: [t1.x, t1.y] }
        LogicalScan { table: t2, columns: [t2.x] }
- sql: |
    create table t1(x int, y int);
    create table t2(x int, y int);
    create table t3(x int, y int);
    select * from t1 where not exists(select x from t2 where t1.x = t2.x and t2.y not in (select t3.y from t3 where t1.x = t3.x));
  optimized_logical_plan: |
    LogicalJoin { type: LeftAnti, on: (t1.x = t2.x), output: all }
      LogicalScan { table: t1, columns: [t1.x, t1.y] }
      LogicalJoin { type: LeftAnti, on: (t2.y = t3.y) AND (t2.x = t3.x), output: [t2.x] }
        LogicalScan { table: t2, columns: [t2.x, t2.y] }
        LogicalScan { table: t3, columns: [t3.x, t3.y] }
- sql: |
    create table t1(x int, y int);
    create table t2(x int, y int);
    create table t3(x int, y int);
    select * from t1 where exists(select t2.x from t2 left join t3 on t2.x = t3.x and t1.y = t2.y and t1.y = t3.y);
  optimized_logical_plan: |
    LogicalJoin { type: LeftSemi, on: (t1.y = t1.y), output: all }
      LogicalScan { table: t1, columns: [t1.x, t1.y] }
      LogicalJoin { type: LeftOuter, on: (t1.y = t2.y) AND (t2.x = t3.x) AND (t1.y = t3.y) AND (t1.y = t1.y), output: [t1.y] }
        LogicalJoin { type: Inner, on: true, output: all }
          LogicalAgg { group_key: [t1.y], aggs: [] }
            LogicalScan { table: t1, columns: [t1.y] }
          LogicalScan { table: t2, columns: [t2.x, t2.y] }
        LogicalJoin { type: Inner, on: true, output: all }
          LogicalAgg { group_key: [t1.y], aggs: [] }
            LogicalScan { table: t1, columns: [t1.y] }
          LogicalScan { table: t3, columns: [t3.x, t3.y] }
- sql: |
    create table t1(x int, y int);
    create table t2(x int, y int);
    create table t3(x int, y int);
    select * from t1 where exists(select t2.x from t2 right join t3 on t2.x = t3.x and t1.y = t2.y and t1.y = t3.y);
  optimized_logical_plan: |
    LogicalJoin { type: LeftSemi, on: (t1.y = t1.y), output: all }
      LogicalScan { table: t1, columns: [t1.x, t1.y] }
      LogicalJoin { type: RightOuter, on: (t2.x = t3.x) AND (t1.y = t3.y) AND (t1.y = t1.y), output: [t1.y] }
        LogicalJoin { type: Inner, on: (t1.y = t2.y), output: [t1.y, t2.x] }
          LogicalAgg { group_key: [t1.y], aggs: [] }
            LogicalScan { table: t1, columns: [t1.y] }
          LogicalScan { table: t2, columns: [t2.x, t2.y] }
        LogicalJoin { type: Inner, on: true, output: all }
          LogicalAgg { group_key: [t1.y], aggs: [] }
            LogicalScan { table: t1, columns: [t1.y] }
          LogicalScan { table: t3, columns: [t3.x, t3.y] }
- sql: |
    create table t1(x int, y int);
    create table t2(x int, y int);
    create table t3(x int, y int);
    select * from t1 where exists(select t2.x from t2 full join t3 on t2.x = t3.x and t1.y = t2.y and t1.y = t3.y);
  optimized_logical_plan: |
    LogicalJoin { type: LeftSemi, on: (t1.y = t1.y), output: all }
      LogicalScan { table: t1, columns: [t1.x, t1.y] }
      LogicalJoin { type: FullOuter, on: (t1.y = t2.y) AND (t2.x = t3.x) AND (t1.y = t3.y) AND (t1.y = t1.y), output: [t1.y] }
        LogicalJoin { type: Inner, on: true, output: all }
          LogicalAgg { group_key: [t1.y], aggs: [] }
            LogicalScan { table: t1, columns: [t1.y] }
          LogicalScan { table: t2, columns: [t2.x, t2.y] }
        LogicalJoin { type: Inner, on: true, output: all }
          LogicalAgg { group_key: [t1.y], aggs: [] }
            LogicalScan { table: t1, columns: [t1.y] }
          LogicalScan { table: t3, columns: [t3.x, t3.y] }
- sql: |
    create table t1(x int, y int);
    create table t2(x int, y int);
    create table t3(x int, y int);
    select * from t1 where exists(select x from t2 where t1.x = t2.x and t2.y in (select t3.y + t2.y from t3 where t1.x = t3.x));
  optimized_logical_plan: |
    LogicalJoin { type: LeftSemi, on: (t1.x = t2.x), output: all }
      LogicalScan { table: t1, columns: [t1.x, t1.y] }
      LogicalJoin { type: LeftSemi, on: (t2.y = (t3.y + t2.y)) AND (t2.y = t2.y) AND (t2.x = t3.x), output: [t2.x] }
        LogicalScan { table: t2, columns: [t2.x, t2.y] }
        LogicalProject { exprs: [t3.x, t2.y, (t3.y + t2.y)] }
          LogicalJoin { type: Inner, on: true, output: [t3.x, t2.y, t3.y] }
            LogicalAgg { group_key: [t2.y], aggs: [] }
              LogicalScan { table: t2, columns: [t2.y] }
            LogicalScan { table: t3, columns: [t3.x, t3.y] }
- sql: |
    create table t1 (a int, b int);
    create table t2 (b int, c int);
    select a, (select t1.a), c from t1, t2 where t1.b = t2.b order by c;
  optimized_logical_plan: |
    LogicalJoin { type: LeftOuter, on: (t1.a = t1.a), output: [t1.a, t1.a, t2.c] }
      LogicalJoin { type: Inner, on: (t1.b = t2.b), output: [t1.a, t2.c] }
        LogicalScan { table: t1, columns: [t1.a, t1.b] }
        LogicalScan { table: t2, columns: [t2.b, t2.c] }
      LogicalJoin { type: Inner, on: true, output: [t1.a, t1.a] }
        LogicalAgg { group_key: [t1.a], aggs: [] }
          LogicalScan { table: t1, columns: [t1.a] }
        LogicalValues { rows: [[]], schema: Schema { fields: [] } }<|MERGE_RESOLUTION|>--- conflicted
+++ resolved
@@ -184,18 +184,11 @@
           LogicalFilter { predicate: (CorrelatedInputRef { index: 1, correlated_id: 1 } > (t2.x + 1000:Int32)) }
             LogicalScan { table: t2, columns: [t2._row_id, t2.x, t2.y] }
   optimized_logical_plan: |
-<<<<<<< HEAD
-    LogicalJoin { type: LeftSemi, on: (t1.y = t2.y) AND (t1.x > (t2.x + 1000:Int32)) }
+    LogicalJoin { type: LeftSemi, on: (t1.y = t2.y) AND (t1.x > (t2.x + 1000:Int32)), output: [t1.x] }
       LogicalProject { exprs: [t1.x, t1.y, t1.x] }
-        LogicalScan { table: t1, columns: [x, y] }
+        LogicalScan { table: t1, columns: [t1.x, t1.y] }
       LogicalProject { exprs: [t2.y, (t2.x + 1000:Int32)] }
-        LogicalScan { table: t2, columns: [x, y] }
-=======
-    LogicalJoin { type: LeftSemi, on: (t1.y = t2.y) AND (t1.x > (t2.x + 1000:Int32)), output: [t1.x] }
-      LogicalScan { table: t1, columns: [t1.x, t1.y] }
-      LogicalProject { exprs: [t2.y, t2.x] }
-        LogicalScan { table: t2, columns: [t2.x, t2.y] }
->>>>>>> 051cabf1
+        LogicalScan { table: t2, columns: [t2.x, t2.y] }
 - sql: |
     create table t1(x int, y int);
     create table t2(x int, y int);
@@ -396,14 +389,9 @@
     select count(*) from a where a.x=3 and a.y = (select count(*) from b where b.z = a.z and a.x = 3);
   optimized_logical_plan: |
     LogicalAgg { aggs: [count] }
-<<<<<<< HEAD
-      LogicalJoin { type: Inner, on: (a.x = a.x) AND (a.z = a.z) AND (a.y::Int64 = count) }
+      LogicalJoin { type: Inner, on: (a.x = a.x) AND (a.z = a.z) AND (a.y::Int64 = count), output: [] }
         LogicalProject { exprs: [a.x, a.z, a.y::Int64] }
-          LogicalScan { table: a, output_columns: [x, y, z], required_columns: [x, y, z], predicate: (a.x = 3:Int32) }
-=======
-      LogicalJoin { type: Inner, on: (a.x = a.x) AND (a.z = a.z) AND (a.y = count), output: [] }
-        LogicalScan { table: a, output_columns: [a.x, a.y, a.z], required_columns: [x, y, z], predicate: (a.x = 3:Int32) }
->>>>>>> 051cabf1
+          LogicalScan { table: a, output_columns: [a.x, a.y, a.z], required_columns: [x, y, z], predicate: (a.x = 3:Int32) }
         LogicalAgg { group_key: [a.x, a.z], aggs: [count] }
           LogicalJoin { type: Inner, on: (b.z = a.z), output: [a.x, a.z] }
             LogicalAgg { group_key: [a.x, a.z], aggs: [] }
@@ -415,14 +403,9 @@
     select count(*) from a where a.x=3 and a.y = (select count(*) from b where b.z = a.z);
   optimized_logical_plan: |
     LogicalAgg { aggs: [count] }
-<<<<<<< HEAD
-      LogicalJoin { type: Inner, on: (a.z = b.z) AND (a.y::Int64 = count) }
+      LogicalJoin { type: Inner, on: (a.z = b.z) AND (a.y::Int64 = count), output: [] }
         LogicalProject { exprs: [a.z, a.y::Int64] }
-          LogicalScan { table: a, output_columns: [y, z], required_columns: [y, z, x], predicate: (a.x = 3:Int32) }
-=======
-      LogicalJoin { type: Inner, on: (a.z = b.z) AND (a.y = count), output: [] }
-        LogicalScan { table: a, output_columns: [a.y, a.z], required_columns: [y, z, x], predicate: (a.x = 3:Int32) }
->>>>>>> 051cabf1
+          LogicalScan { table: a, output_columns: [a.y, a.z], required_columns: [y, z, x], predicate: (a.x = 3:Int32) }
         LogicalAgg { group_key: [b.z], aggs: [count] }
           LogicalScan { table: b, columns: [b.z] }
 - sql: |
@@ -442,14 +425,9 @@
     select count(*) from a where a.y = (select count(distinct x) from b where b.z = a.z);
   optimized_logical_plan: |
     LogicalAgg { aggs: [count] }
-<<<<<<< HEAD
-      LogicalJoin { type: Inner, on: (a.z = b.z) AND (a.y::Int64 = count(b.x) filter((flag = 0:Int64))) }
+      LogicalJoin { type: Inner, on: (a.z = b.z) AND (a.y::Int64 = count(b.x) filter((flag = 0:Int64))), output: [] }
         LogicalProject { exprs: [a.z, a.y::Int64] }
-          LogicalScan { table: a, columns: [y, z] }
-=======
-      LogicalJoin { type: Inner, on: (a.z = b.z) AND (a.y = count(b.x) filter((flag = 0:Int64))), output: [] }
-        LogicalScan { table: a, columns: [a.y, a.z] }
->>>>>>> 051cabf1
+          LogicalScan { table: a, columns: [a.y, a.z] }
         LogicalAgg { group_key: [b.z], aggs: [count(b.x) filter((flag = 0:Int64))] }
           LogicalAgg { group_key: [b.z, b.x, flag], aggs: [] }
             LogicalExpand { column_subsets: [[b.z, b.x]] }
@@ -461,14 +439,9 @@
     select count(*) from a where a.y = (select count(x) filter(where x < 100) from b where b.z = a.z);
   optimized_logical_plan: |
     LogicalAgg { aggs: [count] }
-<<<<<<< HEAD
-      LogicalJoin { type: Inner, on: (a.z = b.z) AND (a.y::Int64 = count(b.x) filter((b.x < 100:Int32))) }
+      LogicalJoin { type: Inner, on: (a.z = b.z) AND (a.y::Int64 = count(b.x) filter((b.x < 100:Int32))), output: [] }
         LogicalProject { exprs: [a.z, a.y::Int64] }
-          LogicalScan { table: a, columns: [y, z] }
-=======
-      LogicalJoin { type: Inner, on: (a.z = b.z) AND (a.y = count(b.x) filter((b.x < 100:Int32))), output: [] }
-        LogicalScan { table: a, columns: [a.y, a.z] }
->>>>>>> 051cabf1
+          LogicalScan { table: a, columns: [a.y, a.z] }
         LogicalAgg { group_key: [b.z], aggs: [count(b.x) filter((b.x < 100:Int32))] }
           LogicalProject { exprs: [b.z, b.x] }
             LogicalScan { table: b, columns: [b.x, b.z] }
