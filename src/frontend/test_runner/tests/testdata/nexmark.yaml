- id: create_tables
  sql: |
    CREATE TABLE person (
        id BIGINT,
        name VARCHAR,
        emailAddress VARCHAR,
        creditCard VARCHAR,
        city VARCHAR,
        state VARCHAR,
        dateTime TIMESTAMP
    );

    CREATE TABLE auction (
        id BIGINT,
        itemName VARCHAR,
        description VARCHAR,
        initialBid BIGINT,
        reserve BIGINT,
        dateTime TIMESTAMP,
        expires TIMESTAMP,
        seller BIGINT,
        category BIGINT
    );

    CREATE TABLE bid (
        auction BIGINT,
        bidder BIGINT,
        price BIGINT,
        channel VARCHAR,
        url VARCHAR,
        dateTime TIMESTAMP
    );
- id: nexmark_q0
  before:
    - create_tables
  sql: |
    CREATE MATERIALIZED VIEW nexmark_q0
      AS
    SELECT auction, bidder, price, dateTime FROM bid;
- id: nexmark_q0
  before:
    - create_tables
  sql: |
    SELECT auction, bidder, price, dateTime FROM bid;
  batch_plan: |
    BatchExchange { order: [], dist: Single }
      BatchScan { table: bid, columns: [auction, bidder, price, dateTime] }
  stream_plan: |
    StreamMaterialize { columns: [auction, bidder, price, dateTime, _row_id#0(hidden)], pk_columns: [_row_id#0] }
      StreamTableScan { table: bid, columns: [auction, bidder, price, dateTime, _row_id#0], pk_indices: [4] }
- id: nexmark_q1
  before:
    - create_tables
  sql: |
    SELECT
      auction,
      bidder,
      0.908 * price as price,
      dateTime
    FROM bid;
  batch_plan: |
    BatchExchange { order: [], dist: Single }
      BatchProject { exprs: [$0, $1, (0.908:Decimal * $2), $3], expr_alias: [auction, bidder, price, dateTime] }
        BatchScan { table: bid, columns: [auction, bidder, price, dateTime] }
  stream_plan: |
    StreamMaterialize { columns: [auction, bidder, price, dateTime, _row_id#0(hidden)], pk_columns: [_row_id#0] }
      StreamProject { exprs: [$0, $1, (0.908:Decimal * $2), $3, $4], expr_alias: [auction, bidder, price, dateTime,  ] }
        StreamTableScan { table: bid, columns: [auction, bidder, price, dateTime, _row_id#0], pk_indices: [4] }
- id: nexmark_q2
  before:
    - create_tables
  sql: "SELECT auction, price FROM bid \nWHERE auction = 1007 OR auction = 1020 OR auction = 2001 OR auction = 2019 OR auction = 2087;\n"
  batch_plan: |
    BatchExchange { order: [], dist: Single }
      BatchFilter { predicate: ((((($0 = 1007:Int32) OR ($0 = 1020:Int32)) OR ($0 = 2001:Int32)) OR ($0 = 2019:Int32)) OR ($0 = 2087:Int32)) }
        BatchScan { table: bid, columns: [auction, price] }
  stream_plan: |
    StreamMaterialize { columns: [auction, price, _row_id#0(hidden)], pk_columns: [_row_id#0] }
      StreamFilter { predicate: ((((($0 = 1007:Int32) OR ($0 = 1020:Int32)) OR ($0 = 2001:Int32)) OR ($0 = 2019:Int32)) OR ($0 = 2087:Int32)) }
        StreamTableScan { table: bid, columns: [auction, price, _row_id#0], pk_indices: [2] }
- id: nexmark_q3
  before:
    - create_tables
  sql: |
    SELECT
        P.name, P.city, P.state, A.id
    FROM
        auction AS A INNER JOIN person AS P on A.seller = P.id
    WHERE
        A.category = 10 and (P.state = 'or' OR P.state = 'id' OR P.state = 'ca');
  batch_plan: |
    BatchExchange { order: [], dist: Single }
      BatchProject { exprs: [$3, $4, $5, $0], expr_alias: [name, city, state, id] }
        BatchHashJoin { type: Inner, predicate: $1 = $2 }
          BatchProject { exprs: [$0, $1], expr_alias: [ ,  ] }
            BatchExchange { order: [], dist: HashShard([1]) }
              BatchFilter { predicate: ($2 = 10:Int32) }
                BatchScan { table: auction, columns: [id, seller, category] }
          BatchExchange { order: [], dist: HashShard([0]) }
            BatchFilter { predicate: ((($3 = 'or':Varchar) OR ($3 = 'id':Varchar)) OR ($3 = 'ca':Varchar)) }
              BatchScan { table: person, columns: [id, name, city, state] }
  stream_plan: |
    StreamMaterialize { columns: [name, city, state, id, _row_id#0(hidden), _row_id#1(hidden)], pk_columns: [_row_id#0, _row_id#1] }
      StreamExchange { dist: HashShard([4, 5]) }
        StreamProject { exprs: [$4, $5, $6, $0, $2, $7], expr_alias: [name, city, state, id,  ,  ] }
          StreamHashJoin { type: Inner, predicate: $1 = $3 }
            StreamProject { exprs: [$0, $1, $3], expr_alias: [ ,  ,  ] }
              StreamExchange { dist: HashShard([1]) }
                StreamFilter { predicate: ($2 = 10:Int32) }
                  StreamTableScan { table: auction, columns: [id, seller, category, _row_id#0], pk_indices: [3] }
            StreamExchange { dist: HashShard([0]) }
              StreamFilter { predicate: ((($3 = 'or':Varchar) OR ($3 = 'id':Varchar)) OR ($3 = 'ca':Varchar)) }
                StreamTableScan { table: person, columns: [id, name, city, state, _row_id#0], pk_indices: [4] }
- id: nexmark_q4
  before:
    - create_tables
  sql: |
    SELECT
        Q.category,
        AVG(Q.final) as avg
    FROM (
        SELECT MAX(B.price) AS final, A.category
        FROM auction A, bid B
        WHERE A.id = B.auction AND B.dateTime BETWEEN A.dateTime AND A.expires
        GROUP BY A.id, A.category
    ) Q
    GROUP BY Q.category;
  batch_plan: |
    BatchExchange { order: [], dist: Single }
      BatchProject { exprs: [$0, ($1 / $2)], expr_alias: [category, avg] }
        BatchHashAgg { group_keys: [$0], aggs: [sum($1), count($1)] }
          BatchProject { exprs: [$1, $2], expr_alias: [ ,  ] }
            BatchExchange { order: [], dist: HashShard([1]) }
              BatchHashAgg { group_keys: [$0, $1], aggs: [max($2)] }
                BatchProject { exprs: [$0, $3, $5], expr_alias: [ ,  ,  ] }
                  BatchFilter { predicate: ($6 >= $1) AND ($6 <= $2) }
                    BatchHashJoin { type: Inner, predicate: $0 = $4 }
                      BatchExchange { order: [], dist: HashShard([0]) }
                        BatchScan { table: auction, columns: [id, dateTime, expires, category] }
                      BatchExchange { order: [], dist: HashShard([0]) }
                        BatchScan { table: bid, columns: [auction, price, dateTime] }
  stream_plan: |
<<<<<<< HEAD
    StreamMaterialize { columns: [category, avg], pk_columns: [category] }
      StreamExchange { dist: HashShard([0]) }
        StreamProject { exprs: [$0, ($2 / $3)], expr_alias: [category, avg] }
          StreamHashAgg { group_keys: [$0], aggs: [count, sum($1), count($1)] }
            StreamProject { exprs: [$1, $3, $0], expr_alias: [ ,  ,  ] }
=======
    StreamMaterialize { columns: [category, expr#1], pk_columns: [category] }
      StreamProject { exprs: [$0, ($2 / $3)], expr_alias: [category,  ] }
        StreamHashAgg { group_keys: [$0], aggs: [count, sum($1), count($1)] }
          StreamProject { exprs: [$1, $3, $0], expr_alias: [ ,  ,  ] }
            StreamExchange { dist: HashShard([1]) }
>>>>>>> c3594bdd
              StreamHashAgg { group_keys: [$0, $1], aggs: [count, max($2)] }
                StreamProject { exprs: [$0, $3, $6, $4, $8], expr_alias: [ ,  ,  ,  ,  ] }
                  StreamFilter { predicate: ($7 >= $1) AND ($7 <= $2) }
                    StreamHashJoin { type: Inner, predicate: $0 = $5 }
                      StreamExchange { dist: HashShard([0]) }
                        StreamTableScan { table: auction, columns: [id, dateTime, expires, category, _row_id#0], pk_indices: [4] }
                      StreamExchange { dist: HashShard([0]) }
                        StreamTableScan { table: bid, columns: [auction, price, dateTime, _row_id#0], pk_indices: [3] }
- id: nexmark_q5
  before:
    - create_tables
  sql: |
    SELECT AuctionBids.auction, AuctionBids.num
    FROM (
      SELECT
        B1.auction,
        count(*) AS num,
        HOP_START(B1.dateTime, INTERVAL '2' SECOND, INTERVAL '10' SECOND) AS starttime,
        HOP_END(B1.dateTime, INTERVAL '2' SECOND, INTERVAL '10' SECOND) AS endtime
      FROM bid B1
      GROUP BY
        B1.auction,
        HOP(B1.dateTime, INTERVAL '2' SECOND, INTERVAL '10' SECOND)
    ) AS AuctionBids
    JOIN (
      SELECT
        max(CountBids.num) AS maxn,
        CountBids.starttime,
        CountBids.endtime
      FROM (
        SELECT
          count(*) AS num,
          HOP_START(B2.dateTime, INTERVAL '2' SECOND, INTERVAL '10' SECOND) AS starttime,
          HOP_END(B2.dateTime, INTERVAL '2' SECOND, INTERVAL '10' SECOND) AS endtime
        FROM bid B2
        GROUP BY
          B2.auction,
          HOP(B2.dateTime, INTERVAL '2' SECOND, INTERVAL '10' SECOND)
        ) AS CountBids
      GROUP BY CountBids.starttime, CountBids.endtime
    ) AS MaxBids
    ON AuctionBids.starttime = MaxBids.starttime AND
        AuctionBids.endtime = MaxBids.endtime AND
        AuctionBids.num >= MaxBids.maxn;
  binder_error: 'Feature is not yet implemented: unsupported function: "hop", Tracking issue: https://github.com/singularity-data/risingwave/issues/112'
- id: nexmark_q6
  before:
    - create_tables
  sql: |
    SELECT
        Q.seller,
        AVG(Q.final) OVER
            (PARTITION BY Q.seller ORDER BY Q.dateTime ROWS BETWEEN 10 PRECEDING AND CURRENT ROW)
        as avg
    FROM (
        SELECT MAX(B.price) AS final, A.seller, B.dateTime
        FROM auction AS A, bid AS B
        WHERE A.id = B.auction and B.dateTime between A.dateTime and A.expires
        GROUP BY A.id, A.seller
    ) AS Q;
  planner_error: 'Invalid input syntax: column must appear in the GROUP BY clause or be used in an aggregate function'
- id: nexmark_q7
  before:
    - create_tables
  sql: |
    SELECT B.auction, B.price, B.bidder, B.dateTime
    from bid B
    JOIN (
      SELECT MAX(B1.price) AS maxprice, TUMBLE_ROWTIME(B1.dateTime, INTERVAL '10' SECOND) as dateTime
      FROM bid B1
      GROUP BY TUMBLE(B1.dateTime, INTERVAL '10' SECOND)
    ) B1
    ON B.price = B1.maxprice
    WHERE B.dateTime BETWEEN B1.dateTime  - INTERVAL '10' SECOND AND B1.dateTime;
  binder_error: 'Feature is not yet implemented: unsupported function: "tumble", Tracking issue: https://github.com/singularity-data/risingwave/issues/112'
- id: nexmark_q8
  before:
    - create_tables
  sql: |
    SELECT P.id, P.name, P.starttime
    FROM (
      SELECT P.id, P.name,
            TUMBLE_START(P.dateTime, INTERVAL '10' SECOND) AS starttime,
            TUMBLE_END(P.dateTime, INTERVAL '10' SECOND) AS endtime
      FROM person P
      GROUP BY P.id, P.name, TUMBLE(P.dateTime, INTERVAL '10' SECOND)
    ) P
    JOIN (
      SELECT A.seller,
            TUMBLE_START(A.dateTime, INTERVAL '10' SECOND) AS starttime,
            TUMBLE_END(A.dateTime, INTERVAL '10' SECOND) AS endtime
      FROM auction A
      GROUP BY A.seller, TUMBLE(A.dateTime, INTERVAL '10' SECOND)
    ) A
    ON P.id = A.seller AND P.starttime = A.starttime AND P.endtime = A.endtime;
  binder_error: 'Feature is not yet implemented: unsupported function: "tumble", Tracking issue: https://github.com/singularity-data/risingwave/issues/112'
- id: nexmark_q9
  before:
    - create_tables
  sql: |
    SELECT
        id, itemName, description, initialBid, reserve, dateTime, expires, seller, category,
        auction, bidder, price, bid_dateTime
    FROM (
      SELECT A.*, B.auction, B.bidder, B.price, B.dateTime AS bid_dateTime,
        ROW_NUMBER() OVER (PARTITION BY A.id ORDER BY B.price DESC, B.dateTime ASC) AS rownum
      FROM auction A, bid B
      WHERE A.id = B.auction AND B.dateTime BETWEEN A.dateTime AND A.expires
    )
    WHERE rownum <= 1;
  binder_error: 'Feature is not yet implemented: unsupported function: "row_number", Tracking issue: https://github.com/singularity-data/risingwave/issues/112'
- id: nexmark_q10
  before:
    - create_tables
  sql: |
    SELECT auction, bidder, price, dateTime, DATE_FORMAT(dateTime, 'yyyy-MM-dd'), DATE_FORMAT(dateTime, 'HH:mm')
    FROM bid;
  binder_error: 'Feature is not yet implemented: unsupported function: "date_format", Tracking issue: https://github.com/singularity-data/risingwave/issues/112'
- id: nexmark_q11
  before:
    - create_tables
  sql: |
    SELECT
        B.bidder,
        count(*) as bid_count,
        SESSION_START(B.dateTime, INTERVAL '10' SECOND) as starttime,
        SESSION_END(B.dateTime, INTERVAL '10' SECOND) as endtime
    FROM bid B
    GROUP BY B.bidder, SESSION(B.dateTime, INTERVAL '10' SECOND);
  binder_error: 'Feature is not yet implemented: unsupported function: "session", Tracking issue: https://github.com/singularity-data/risingwave/issues/112'
- id: nexmark_q12
  before:
    - create_tables
  sql: |
    SELECT
        B.bidder,
        count(*) as bid_count,
        TUMBLE_START(B.p_time, INTERVAL '10' SECOND) as starttime,
        TUMBLE_END(B.p_time, INTERVAL '10' SECOND) as endtime
    FROM (SELECT *, PROCTIME() as p_time FROM bid) B
    GROUP BY B.bidder, TUMBLE(B.p_time, INTERVAL '10' SECOND);
  binder_error: 'Feature is not yet implemented: unsupported function: "proctime", Tracking issue: https://github.com/singularity-data/risingwave/issues/112'
- id: nexmark_q13
  before:
    - create_tables
  sql: |
    /* SELECT
        B.auction,
        B.bidder,
        B.price,
        B.dateTime,
        S.`value`
    FROM (SELECT *, PROCTIME() as p_time FROM bid) B
    JOIN side_input FOR SYSTEM_TIME AS OF B.p_time AS S
    ON mod(B.auction, 10000) = S.key; */
    /* parser error */
    select 1;
- id: nexmark_q14
  before:
    - create_tables
  sql: "SELECT \n    auction,\n    bidder,\n    0.908 * price as price,\n    CASE\n        WHEN HOUR(dateTime) >= 8 AND HOUR(dateTime) <= 18 THEN 'dayTime'\n        WHEN HOUR(dateTime) <= 6 OR HOUR(dateTime) >= 20 THEN 'nightTime'\n        ELSE 'otherTime'\n    END AS bidTimeType,\n    dateTime,\n    extra,\n    count_char(extra, 'c') AS c_counts\nFROM bid\nWHERE 0.908 * price > 1000000 AND 0.908 * price < 50000000;\n"
  binder_error: 'Feature is not yet implemented: unsupported function: "hour", Tracking issue: https://github.com/singularity-data/risingwave/issues/112'
- id: nexmark_q15
  before:
    - create_tables
  sql: |
    /* SELECT
        DATE_FORMAT(dateTime, 'yyyy-MM-dd') as `day`,
        count(*) AS total_bids,
        count(*) filter (where price < 10000) AS rank1_bids,
        count(*) filter (where price >= 10000 and price < 1000000) AS rank2_bids,
        count(*) filter (where price >= 1000000) AS rank3_bids,
        count(distinct bidder) AS total_bidders,
        count(distinct bidder) filter (where price < 10000) AS rank1_bidders,
        count(distinct bidder) filter (where price >= 10000 and price < 1000000) AS rank2_bidders,
        count(distinct bidder) filter (where price >= 1000000) AS rank3_bidders,
        count(distinct auction) AS total_auctions,
        count(distinct auction) filter (where price < 10000) AS rank1_auctions,
        count(distinct auction) filter (where price >= 10000 and price < 1000000) AS rank2_auctions,
        count(distinct auction) filter (where price >= 1000000) AS rank3_auctions
    FROM bid
    GROUP BY DATE_FORMAT(dateTime, 'yyyy-MM-dd'); */
    /* parser error */
    select 1
- id: nexmark_q16
  before:
    - create_tables
  sql: "/* \nSELECT\n    channel,\n    DATE_FORMAT(dateTime, 'yyyy-MM-dd') as `day`,\n    max(DATE_FORMAT(dateTime, 'HH:mm')) as `minute`,\n    count(*) AS total_bids,\n    count(*) filter (where price < 10000) AS rank1_bids,\n    count(*) filter (where price >= 10000 and price < 1000000) AS rank2_bids,\n    count(*) filter (where price >= 1000000) AS rank3_bids,\n    count(distinct bidder) AS total_bidders,\n    count(distinct bidder) filter (where price < 10000) AS rank1_bidders,\n    count(distinct bidder) filter (where price >= 10000 and price < 1000000) AS rank2_bidders,\n    count(distinct bidder) filter (where price >= 1000000) AS rank3_bidders,\n    count(distinct auction) AS total_auctions,\n    count(distinct auction) filter (where price < 10000) AS rank1_auctions,\n    count(distinct auction) filter (where price >= 10000 and price < 1000000) AS rank2_auctions,\n    count(distinct auction) filter (where price >= 1000000) AS rank3_auctions\nFROM bid\nGROUP BY channel, DATE_FORMAT(dateTime, 'yyyy-MM-dd'); */\n/* parser error */\nselect 1\n"
- id: nexmark_q17
  before:
    - create_tables
  sql: |
    /*
    SELECT
        auction,
        DATE_FORMAT(dateTime, 'yyyy-MM-dd') as `day`,
        count(*) AS total_bids,
        count(*) filter (where price < 10000) AS rank1_bids,
        count(*) filter (where price >= 10000 and price < 1000000) AS rank2_bids,
        count(*) filter (where price >= 1000000) AS rank3_bids,
        min(price) AS min_price,
        max(price) AS max_price,
        avg(price) AS avg_price,
        sum(price) AS sum_price
    FROM bid
    GROUP BY auction, DATE_FORMAT(dateTime, 'yyyy-MM-dd'); */
    /* parser error */
    select 1
- id: nexmark_q18
  before:
    - create_tables
  sql: |
    SELECT auction, bidder, price, channel, url, dateTime, extra
    FROM (SELECT *, ROW_NUMBER() OVER (PARTITION BY bidder, auction ORDER BY dateTime DESC) AS rank_number
          FROM bid)
    WHERE rank_number <= 1;
  binder_error: 'Feature is not yet implemented: unsupported function: "row_number", Tracking issue: https://github.com/singularity-data/risingwave/issues/112'
- id: nexmark_q19
  before:
    - create_tables
  sql: |
    SELECT * FROM
    (SELECT *, ROW_NUMBER() OVER (PARTITION BY auction ORDER BY price DESC) AS rank_number FROM bid)
    WHERE rank_number <= 10;
  binder_error: 'Feature is not yet implemented: unsupported function: "row_number", Tracking issue: https://github.com/singularity-data/risingwave/issues/112'
- id: nexmark_q20
  before:
    - create_tables
  sql: |
    /*
    SELECT
        auction, bidder, price, channel, url, B.dateTime,
        itemName, description, initialBid, reserve, A.dateTime, expires, seller, category,
    FROM
        bid AS B INNER JOIN auction AS A on B.auction = A.id
    WHERE A.category = 10;
    */
    /* parser error */
    select 1
- id: nexmark_q21
  before:
    - create_tables
  sql: |
    SELECT
        auction, bidder, price, channel,
        CASE
            WHEN lower(channel) = 'apple' THEN '0'
            WHEN lower(channel) = 'google' THEN '1'
            WHEN lower(channel) = 'facebook' THEN '2'
            WHEN lower(channel) = 'baidu' THEN '3'
            ELSE REGEXP_EXTRACT(url, '(&|^)channel_id=([^&]*)', 2)
            END
        AS channel_id FROM bid
        where REGEXP_EXTRACT(url, '(&|^)channel_id=([^&]*)', 2) is not null or
              lower(channel) in ('apple', 'google', 'facebook', 'baidu');
  binder_error: 'Feature is not yet implemented: unsupported function: "regexp_extract", Tracking issue: https://github.com/singularity-data/risingwave/issues/112'
- id: nexmark_q22
  before:
    - create_tables
  sql: |
    SELECT
        auction, bidder, price, channel,
        SPLIT_INDEX(url, '/', 3) as dir1,
        SPLIT_INDEX(url, '/', 4) as dir2,
        SPLIT_INDEX(url, '/', 5) as dir3 FROM bid;
  binder_error: 'Feature is not yet implemented: unsupported function: "split_index", Tracking issue: https://github.com/singularity-data/risingwave/issues/112'<|MERGE_RESOLUTION|>--- conflicted
+++ resolved
@@ -140,19 +140,11 @@
                       BatchExchange { order: [], dist: HashShard([0]) }
                         BatchScan { table: bid, columns: [auction, price, dateTime] }
   stream_plan: |
-<<<<<<< HEAD
     StreamMaterialize { columns: [category, avg], pk_columns: [category] }
-      StreamExchange { dist: HashShard([0]) }
-        StreamProject { exprs: [$0, ($2 / $3)], expr_alias: [category, avg] }
-          StreamHashAgg { group_keys: [$0], aggs: [count, sum($1), count($1)] }
-            StreamProject { exprs: [$1, $3, $0], expr_alias: [ ,  ,  ] }
-=======
-    StreamMaterialize { columns: [category, expr#1], pk_columns: [category] }
-      StreamProject { exprs: [$0, ($2 / $3)], expr_alias: [category,  ] }
+      StreamProject { exprs: [$0, ($2 / $3)], expr_alias: [category, avg] }
         StreamHashAgg { group_keys: [$0], aggs: [count, sum($1), count($1)] }
           StreamProject { exprs: [$1, $3, $0], expr_alias: [ ,  ,  ] }
             StreamExchange { dist: HashShard([1]) }
->>>>>>> c3594bdd
               StreamHashAgg { group_keys: [$0, $1], aggs: [count, max($2)] }
                 StreamProject { exprs: [$0, $3, $6, $4, $8], expr_alias: [ ,  ,  ,  ,  ] }
                   StreamFilter { predicate: ($7 >= $1) AND ($7 <= $2) }
