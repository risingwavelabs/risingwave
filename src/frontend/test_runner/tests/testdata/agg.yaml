# This file is automatically generated. See `src/frontend/test_runner/README.md` for more information.
- sql: |
    values(sum(1));
  binder_error: 'Invalid input syntax: aggregate functions are not allowed in VALUES'
- sql: |
    values(count(1));
  binder_error: 'Invalid input syntax: aggregate functions are not allowed in VALUES'
- sql: |
    values(min(1));
  binder_error: 'Invalid input syntax: aggregate functions are not allowed in VALUES'
- sql: |
    values(1 + max(1));
  binder_error: 'Invalid input syntax: aggregate functions are not allowed in VALUES'
- sql: |
    create table t (v1 int);
    select v1 from t where min(v1);
  binder_error: 'Invalid input syntax: aggregate functions are not allowed in WHERE'
- sql: |
    create table t(v1 int, v2 int, v3 int);
    select v1, min(v2) + max(v3) * count(v1) as agg from t group by v1;
  batch_plan: |
    BatchExchange { order: [], dist: Single }
      BatchProject { exprs: [t.v1, (min(t.v2) + (max(t.v3) * count(t.v1)))] }
        BatchHashAgg { group_key: [t.v1], aggs: [min(t.v2), max(t.v3), count(t.v1)] }
          BatchExchange { order: [], dist: HashShard(t.v1) }
            BatchScan { table: t, columns: [t.v1, t.v2, t.v3], distribution: SomeShard }
  batch_local_plan: |
    BatchProject { exprs: [t.v1, (min(t.v2) + (max(t.v3) * count(t.v1)))] }
      BatchHashAgg { group_key: [t.v1], aggs: [min(t.v2), max(t.v3), count(t.v1)] }
        BatchExchange { order: [], dist: Single }
          BatchScan { table: t, columns: [t.v1, t.v2, t.v3], distribution: SomeShard }
  stream_plan: |
    StreamMaterialize { columns: [v1, agg], pk_columns: [v1] }
      StreamProject { exprs: [t.v1, (min(t.v2) + (max(t.v3) * count(t.v1)))] }
        StreamHashAgg { group_key: [t.v1], aggs: [count, min(t.v2), max(t.v3), count(t.v1)] }
          StreamExchange { dist: HashShard(t.v1) }
            StreamTableScan { table: t, columns: [t.v1, t.v2, t.v3, t._row_id], pk: [t._row_id], distribution: UpstreamHashShard(t._row_id) }
- sql: |
    create table t(v1 int, v2 int, v3 int);
    select min(v1) + max(v2) * count(v3) as agg from t;
  batch_plan: |
    BatchProject { exprs: [(min(min(t.v1)) + (max(max(t.v2)) * sum(count(t.v3))))] }
      BatchSimpleAgg { aggs: [min(min(t.v1)), max(max(t.v2)), sum(count(t.v3))] }
        BatchExchange { order: [], dist: Single }
          BatchSimpleAgg { aggs: [min(t.v1), max(t.v2), count(t.v3)] }
            BatchScan { table: t, columns: [t.v1, t.v2, t.v3], distribution: SomeShard }
  batch_local_plan: |
    BatchProject { exprs: [(min(t.v1) + (max(t.v2) * count(t.v3)))] }
      BatchSimpleAgg { aggs: [min(t.v1), max(t.v2), count(t.v3)] }
        BatchExchange { order: [], dist: Single }
          BatchScan { table: t, columns: [t.v1, t.v2, t.v3], distribution: SomeShard }
  stream_plan: |
    StreamMaterialize { columns: [agg], pk_columns: [] }
      StreamProject { exprs: [(min(min(t.v1)) + (max(max(t.v2)) * sum(count(t.v3))))] }
        StreamGlobalSimpleAgg { aggs: [sum(count), min(min(t.v1)), max(max(t.v2)), sum(count(t.v3))] }
          StreamExchange { dist: Single }
            StreamHashAgg { group_key: [Vnode(t._row_id)], aggs: [count, min(t.v1), max(t.v2), count(t.v3)] }
              StreamProject { exprs: [t.v1, t.v2, t.v3, t._row_id, Vnode(t._row_id)] }
                StreamTableScan { table: t, columns: [t.v1, t.v2, t.v3, t._row_id], pk: [t._row_id], distribution: UpstreamHashShard(t._row_id) }
- sql: |
    create table t(v1 int, v2 int);
    select v1 from t group by v2;
  planner_error: 'Invalid input syntax: column must appear in the GROUP BY clause
    or be used in an aggregate function'
- sql: |
    create table t(v1 int, v2 int);
    select sum(v1), v1 from t group by v2, v2;
  planner_error: 'Invalid input syntax: column must appear in the GROUP BY clause
    or be used in an aggregate function'
- sql: |
    create table t(v1 int, v2 int, v3 int);
    select v3, min(v1) * avg(v1+v2) as agg from t group by v3;
  batch_plan: |
    BatchExchange { order: [], dist: Single }
      BatchProject { exprs: [t.v3, (min(t.v1) * (sum((t.v1 + t.v2))::Decimal / count((t.v1 + t.v2))))] }
        BatchHashAgg { group_key: [t.v3], aggs: [min(t.v1), sum((t.v1 + t.v2)), count((t.v1 + t.v2))] }
          BatchExchange { order: [], dist: HashShard(t.v3) }
            BatchProject { exprs: [t.v3, t.v1, (t.v1 + t.v2)] }
              BatchScan { table: t, columns: [t.v1, t.v2, t.v3], distribution: SomeShard }
  batch_local_plan: |
    BatchProject { exprs: [t.v3, (min(t.v1) * (sum((t.v1 + t.v2))::Decimal / count((t.v1 + t.v2))))] }
      BatchHashAgg { group_key: [t.v3], aggs: [min(t.v1), sum((t.v1 + t.v2)), count((t.v1 + t.v2))] }
        BatchExchange { order: [], dist: Single }
          BatchProject { exprs: [t.v3, t.v1, (t.v1 + t.v2)] }
            BatchScan { table: t, columns: [t.v1, t.v2, t.v3], distribution: SomeShard }
  stream_plan: |
    StreamMaterialize { columns: [v3, agg], pk_columns: [v3] }
      StreamProject { exprs: [t.v3, (min(t.v1) * (sum((t.v1 + t.v2))::Decimal / count((t.v1 + t.v2))))] }
        StreamHashAgg { group_key: [t.v3], aggs: [count, min(t.v1), sum((t.v1 + t.v2)), count((t.v1 + t.v2))] }
          StreamExchange { dist: HashShard(t.v3) }
            StreamProject { exprs: [t.v3, t.v1, (t.v1 + t.v2), t._row_id] }
              StreamTableScan { table: t, columns: [t.v1, t.v2, t.v3, t._row_id], pk: [t._row_id], distribution: UpstreamHashShard(t._row_id) }
- sql: |
    /* test logical_agg with complex group expression */
    create table t(v1 int, v2 int);
    select min(v1), sum(v1 + v2) from t group by v1 + v2;
  logical_plan: |
    LogicalProject { exprs: [min(t.v1), sum((t.v1 + t.v2))] }
      LogicalAgg { group_key: [(t.v1 + t.v2)], aggs: [min(t.v1), sum((t.v1 + t.v2))] }
        LogicalProject { exprs: [(t.v1 + t.v2), t.v1] }
          LogicalScan { table: t, columns: [t._row_id, t.v1, t.v2] }
- sql: |
    /* test logical_agg with complex group expression */
    create table t(v1 int, v2 int, v3 int);
    select v1, sum(v1 * v2) as sum from t group by (v1 + v2) / v3, v1;
  logical_plan: |
    LogicalProject { exprs: [t.v1, sum((t.v1 * t.v2))] }
      LogicalAgg { group_key: [((t.v1 + t.v2) / t.v3), t.v1], aggs: [sum((t.v1 * t.v2))] }
        LogicalProject { exprs: [((t.v1 + t.v2) / t.v3), t.v1, (t.v1 * t.v2)] }
          LogicalScan { table: t, columns: [t._row_id, t.v1, t.v2, t.v3] }
- sql: |
    /* test logical_agg with complex group expression */
    create table t(v1 int, v2 int);
    select v1 + v2 from t group by v1 + v2;
  logical_plan: |
    LogicalProject { exprs: [(t.v1 + t.v2)] }
      LogicalAgg { group_key: [(t.v1 + t.v2)], aggs: [] }
        LogicalProject { exprs: [(t.v1 + t.v2)] }
          LogicalScan { table: t, columns: [t._row_id, t.v1, t.v2] }
- sql: |
    /* test logical_agg with complex group expression */
    /* should complain about nested agg call */
    create table t(v1 int, v2 int);
    select avg(sum(v1 + v2)) from t group by v1 + v2;
  planner_error: 'Invalid input syntax: Aggregation calls should not be nested'
- sql: |
    /* test logical_agg with complex select expression */
    create table t(v1 int, v2 int);
    select v1 + v2 from t group by v1, v2;
  logical_plan: |
    LogicalProject { exprs: [(t.v1 + t.v2)] }
      LogicalAgg { group_key: [t.v1, t.v2], aggs: [] }
        LogicalProject { exprs: [t.v1, t.v2] }
          LogicalScan { table: t, columns: [t._row_id, t.v1, t.v2] }
- sql: |
    create table t(v1 int, v2 int);
    select v1 from t group by v1 + v2;
  planner_error: 'Invalid input syntax: column must appear in the GROUP BY clause
    or be used in an aggregate function'
- sql: |
    create table t(v1 int, v2 int);
    select count(v1 + v2) as cnt, sum(v1 + v2) as sum from t;
  batch_plan: |
    BatchSimpleAgg { aggs: [sum(count((t.v1 + t.v2))), sum(sum((t.v1 + t.v2)))] }
      BatchExchange { order: [], dist: Single }
        BatchSimpleAgg { aggs: [count((t.v1 + t.v2)), sum((t.v1 + t.v2))] }
          BatchProject { exprs: [(t.v1 + t.v2)] }
            BatchScan { table: t, columns: [t.v1, t.v2], distribution: SomeShard }
  batch_local_plan: |
    BatchSimpleAgg { aggs: [count((t.v1 + t.v2)), sum((t.v1 + t.v2))] }
      BatchExchange { order: [], dist: Single }
        BatchProject { exprs: [(t.v1 + t.v2)] }
          BatchScan { table: t, columns: [t.v1, t.v2], distribution: SomeShard }
  stream_plan: |
    StreamMaterialize { columns: [cnt, sum], pk_columns: [] }
      StreamProject { exprs: [sum(count((t.v1 + t.v2))), sum(sum((t.v1 + t.v2)))] }
        StreamGlobalSimpleAgg { aggs: [sum(count), sum(count((t.v1 + t.v2))), sum(sum((t.v1 + t.v2)))] }
          StreamExchange { dist: Single }
            StreamStatelessLocalSimpleAgg { aggs: [count, count((t.v1 + t.v2)), sum((t.v1 + t.v2))] }
              StreamProject { exprs: [(t.v1 + t.v2), t._row_id] }
                StreamTableScan { table: t, columns: [t.v1, t.v2, t._row_id], pk: [t._row_id], distribution: UpstreamHashShard(t._row_id) }
- sql: |
    create table t(v1 int, v2 int, v3 int);
    select v1, sum(v2 + v3) / count(v2 + v3) + max(v1) as agg from t group by v1;
  batch_plan: |
    BatchExchange { order: [], dist: Single }
      BatchProject { exprs: [t.v1, ((sum((t.v2 + t.v3)) / count((t.v2 + t.v3))) + max(t.v1))] }
        BatchHashAgg { group_key: [t.v1], aggs: [sum((t.v2 + t.v3)), count((t.v2 + t.v3)), max(t.v1)] }
          BatchExchange { order: [], dist: HashShard(t.v1) }
            BatchProject { exprs: [t.v1, (t.v2 + t.v3)] }
              BatchScan { table: t, columns: [t.v1, t.v2, t.v3], distribution: SomeShard }
  stream_plan: |
    StreamMaterialize { columns: [v1, agg], pk_columns: [v1] }
      StreamProject { exprs: [t.v1, ((sum((t.v2 + t.v3)) / count((t.v2 + t.v3))) + max(t.v1))] }
        StreamHashAgg { group_key: [t.v1], aggs: [count, sum((t.v2 + t.v3)), count((t.v2 + t.v3)), max(t.v1)] }
          StreamExchange { dist: HashShard(t.v1) }
            StreamProject { exprs: [t.v1, (t.v2 + t.v3), t._row_id] }
              StreamTableScan { table: t, columns: [t.v1, t.v2, t.v3, t._row_id], pk: [t._row_id], distribution: UpstreamHashShard(t._row_id) }
- sql: |
    create table t (v1 real);
    select v1, count(*) from t group by v1;
  batch_plan: |
    BatchExchange { order: [], dist: Single }
      BatchHashAgg { group_key: [t.v1], aggs: [count] }
        BatchExchange { order: [], dist: HashShard(t.v1) }
          BatchScan { table: t, columns: [t.v1], distribution: SomeShard }
- sql: |
    create table t (v1 real);
    select count(*) from t;
  batch_plan: |
    BatchSimpleAgg { aggs: [sum(count)] }
      BatchExchange { order: [], dist: Single }
        BatchSimpleAgg { aggs: [count] }
          BatchScan { table: t, columns: [], distribution: SomeShard }
- sql: |
    /* having with agg call */
    create table t (v1 real);
    select 1 from t having sum(v1) > 5;
  batch_plan: |
    BatchProject { exprs: [1:Int32] }
      BatchFilter { predicate: (sum(sum(t.v1)) > 5:Int32) }
        BatchSimpleAgg { aggs: [sum(sum(t.v1))] }
          BatchExchange { order: [], dist: Single }
            BatchSimpleAgg { aggs: [sum(t.v1)] }
              BatchScan { table: t, columns: [t.v1], distribution: SomeShard }
- sql: |
    /* having with group column */
    create table t (v1 real);
    select 1 from t group by v1 having v1 > 5;
  logical_plan: |
    LogicalProject { exprs: [1:Int32] }
      LogicalFilter { predicate: (t.v1 > 5:Int32) }
        LogicalAgg { group_key: [t.v1], aggs: [] }
          LogicalProject { exprs: [t.v1] }
            LogicalScan { table: t, columns: [t._row_id, t.v1] }
- sql: |
    /* having with non-group column */
    create table t (v1 real, v2 int);
    select 1 from t group by v1 having v2 > 5;
  planner_error: 'Invalid input syntax: column must appear in the GROUP BY clause
    or be used in an aggregate function'
- sql: |
    /* distinct without agg */
    create table t (v1 int, v2 int);
    select distinct v1 from t;
  logical_plan: |
    LogicalAgg { group_key: [t.v1], aggs: [] }
      LogicalProject { exprs: [t.v1] }
        LogicalScan { table: t, columns: [t._row_id, t.v1, t.v2] }
- sql: |
    /* distinct with agg */
    create table t (v1 int, v2 int);
    select distinct sum(v1) from t group by v2;
  logical_plan: |
    LogicalAgg { group_key: [sum(t.v1)], aggs: [] }
      LogicalProject { exprs: [sum(t.v1)] }
        LogicalAgg { group_key: [t.v2], aggs: [sum(t.v1)] }
          LogicalProject { exprs: [t.v2, t.v1] }
            LogicalScan { table: t, columns: [t._row_id, t.v1, t.v2] }
- sql: |
    /* arguments out-of-order */
    create table t(v1 int, v2 int, v3 int);
    select count(v3), min(v2), max(v1) from t;
  batch_plan: |
    BatchSimpleAgg { aggs: [sum(count(t.v3)), min(min(t.v2)), max(max(t.v1))] }
      BatchExchange { order: [], dist: Single }
        BatchSimpleAgg { aggs: [count(t.v3), min(t.v2), max(t.v1)] }
          BatchProject { exprs: [t.v3, t.v2, t.v1] }
            BatchScan { table: t, columns: [t.v1, t.v2, t.v3], distribution: SomeShard }
- sql: |
    /* simple-agg arguments out-of-order */
    create table t(v1 int, v2 int, v3 int);
    select min(v1) + max(v3) * count(v2) as agg from t;
  batch_plan: |
    BatchProject { exprs: [(min(min(t.v1)) + (max(max(t.v3)) * sum(count(t.v2))))] }
      BatchSimpleAgg { aggs: [min(min(t.v1)), max(max(t.v3)), sum(count(t.v2))] }
        BatchExchange { order: [], dist: Single }
          BatchSimpleAgg { aggs: [min(t.v1), max(t.v3), count(t.v2)] }
            BatchProject { exprs: [t.v1, t.v3, t.v2] }
              BatchScan { table: t, columns: [t.v1, t.v2, t.v3], distribution: SomeShard }
  stream_plan: |
    StreamMaterialize { columns: [agg], pk_columns: [] }
      StreamProject { exprs: [(min(min(t.v1)) + (max(max(t.v3)) * sum(count(t.v2))))] }
        StreamGlobalSimpleAgg { aggs: [sum(count), min(min(t.v1)), max(max(t.v3)), sum(count(t.v2))] }
          StreamExchange { dist: Single }
            StreamHashAgg { group_key: [Vnode(t._row_id)], aggs: [count, min(t.v1), max(t.v3), count(t.v2)] }
              StreamProject { exprs: [t.v1, t.v3, t.v2, t._row_id, Vnode(t._row_id)] }
                StreamProject { exprs: [t.v1, t.v3, t.v2, t._row_id] }
                  StreamTableScan { table: t, columns: [t.v1, t.v2, t.v3, t._row_id], pk: [t._row_id], distribution: UpstreamHashShard(t._row_id) }
- sql: |
    /* dup group key */
    create table t(v1 int) with (appendonly = false);
    select v1 from t group by v1, v1;
  logical_plan: |
    LogicalProject { exprs: [t.v1] }
      LogicalAgg { group_key: [t.v1, t.v1], aggs: [] }
        LogicalProject { exprs: [t.v1] }
          LogicalScan { table: t, columns: [t._row_id, t.v1] }
  optimized_logical_plan: |
    LogicalProject { exprs: [t.v1] }
      LogicalAgg { group_key: [t.v1, t.v1], aggs: [] }
        LogicalScan { table: t, columns: [t.v1] }
  stream_plan: |
    StreamMaterialize { columns: [v1, t.v1(hidden)], pk_columns: [v1, t.v1] }
      StreamProject { exprs: [t.v1, t.v1] }
        StreamHashAgg { group_key: [t.v1, t.v1], aggs: [count] }
          StreamExchange { dist: HashShard(t.v1) }
            StreamTableScan { table: t, columns: [t.v1, t._row_id], pk: [t._row_id], distribution: UpstreamHashShard(t._row_id) }
- sql: |
    /* dup group key */
    create table t(v1 int, v2 int, v3 int) with (appendonly = false);
    select v2, min(v1) as min_v1, v3, max(v1) as max_v1 from t group by v3, v2, v2;
  logical_plan: |
    LogicalProject { exprs: [t.v2, min(t.v1), t.v3, max(t.v1)] }
      LogicalAgg { group_key: [t.v3, t.v2, t.v2], aggs: [min(t.v1), max(t.v1)] }
        LogicalProject { exprs: [t.v3, t.v2, t.v1] }
          LogicalScan { table: t, columns: [t._row_id, t.v1, t.v2, t.v3] }
  optimized_logical_plan: |
    LogicalProject { exprs: [t.v2, min(t.v1), t.v3, max(t.v1)] }
      LogicalAgg { group_key: [t.v3, t.v2, t.v2], aggs: [min(t.v1), max(t.v1)] }
        LogicalProject { exprs: [t.v3, t.v2, t.v1] }
          LogicalScan { table: t, columns: [t.v1, t.v2, t.v3] }
  stream_plan: |
    StreamMaterialize { columns: [v2, min_v1, v3, max_v1, t.v2(hidden)], pk_columns: [v3, v2, t.v2] }
      StreamProject { exprs: [t.v2, min(t.v1), t.v3, max(t.v1), t.v2] }
        StreamHashAgg { group_key: [t.v3, t.v2, t.v2], aggs: [count, min(t.v1), max(t.v1)] }
          StreamExchange { dist: HashShard(t.v3, t.v2) }
            StreamProject { exprs: [t.v3, t.v2, t.v1, t._row_id] }
              StreamTableScan { table: t, columns: [t.v1, t.v2, t.v3, t._row_id], pk: [t._row_id], distribution: UpstreamHashShard(t._row_id) }
- sql: |
    /* order by agg input */
    create table t(v1 int);
    select sum(v1 order by v1) as s1 from t;
  logical_plan: |
    LogicalProject { exprs: [sum(t.v1)] }
      LogicalAgg { aggs: [sum(t.v1)] }
        LogicalProject { exprs: [t.v1] }
          LogicalScan { table: t, columns: [t._row_id, t.v1] }
  optimized_logical_plan: |
    LogicalAgg { aggs: [sum(t.v1)] }
      LogicalScan { table: t, columns: [t.v1] }
  stream_plan: |
    StreamMaterialize { columns: [s1], pk_columns: [] }
      StreamProject { exprs: [sum(sum(t.v1))] }
        StreamGlobalSimpleAgg { aggs: [sum(count), sum(sum(t.v1))] }
          StreamExchange { dist: Single }
            StreamStatelessLocalSimpleAgg { aggs: [count, sum(t.v1)] }
              StreamTableScan { table: t, columns: [t.v1, t._row_id], pk: [t._row_id], distribution: UpstreamHashShard(t._row_id) }
- sql: |
    /* order by other columns */
    create table t(v1 int, v2 varchar);
    select sum(v1 order by v2) as s1 from t;
  logical_plan: |
    LogicalProject { exprs: [sum(t.v1)] }
      LogicalAgg { aggs: [sum(t.v1)] }
        LogicalProject { exprs: [t.v1] }
          LogicalScan { table: t, columns: [t._row_id, t.v1, t.v2] }
  optimized_logical_plan: |
    LogicalAgg { aggs: [sum(t.v1)] }
      LogicalScan { table: t, columns: [t.v1] }
  stream_plan: |
    StreamMaterialize { columns: [s1], pk_columns: [] }
      StreamProject { exprs: [sum(sum(t.v1))] }
        StreamGlobalSimpleAgg { aggs: [sum(count), sum(sum(t.v1))] }
          StreamExchange { dist: Single }
            StreamStatelessLocalSimpleAgg { aggs: [count, sum(t.v1)] }
              StreamTableScan { table: t, columns: [t.v1, t._row_id], pk: [t._row_id], distribution: UpstreamHashShard(t._row_id) }
- sql: |
    /* order by ASC/DESC and default */
    create table t(v1 int, v2 varchar, v3 int);
    select sum(v1 order by v1, v2 ASC, v3 DESC) as s1 from t;
  logical_plan: |
    LogicalProject { exprs: [sum(t.v1)] }
      LogicalAgg { aggs: [sum(t.v1)] }
        LogicalProject { exprs: [t.v1] }
          LogicalScan { table: t, columns: [t._row_id, t.v1, t.v2, t.v3] }
  optimized_logical_plan: |
    LogicalAgg { aggs: [sum(t.v1)] }
      LogicalScan { table: t, columns: [t.v1] }
  stream_plan: |
    StreamMaterialize { columns: [s1], pk_columns: [] }
      StreamProject { exprs: [sum(sum(t.v1))] }
        StreamGlobalSimpleAgg { aggs: [sum(count), sum(sum(t.v1))] }
          StreamExchange { dist: Single }
            StreamStatelessLocalSimpleAgg { aggs: [count, sum(t.v1)] }
              StreamTableScan { table: t, columns: [t.v1, t._row_id], pk: [t._row_id], distribution: UpstreamHashShard(t._row_id) }
- sql: |
    /* order by NULLS FIRST/LAST and default */
    create table t(v1 int, v2 varchar, v3 int);
    select sum(v1 order by v1, v2 NULLS FIRST, v3 NULLS LAST) as s1 from t;
  logical_plan: |
    LogicalProject { exprs: [sum(t.v1)] }
      LogicalAgg { aggs: [sum(t.v1)] }
        LogicalProject { exprs: [t.v1] }
          LogicalScan { table: t, columns: [t._row_id, t.v1, t.v2, t.v3] }
  optimized_logical_plan: |
    LogicalAgg { aggs: [sum(t.v1)] }
      LogicalScan { table: t, columns: [t.v1] }
  stream_plan: |
    StreamMaterialize { columns: [s1], pk_columns: [] }
      StreamProject { exprs: [sum(sum(t.v1))] }
        StreamGlobalSimpleAgg { aggs: [sum(count), sum(sum(t.v1))] }
          StreamExchange { dist: Single }
            StreamStatelessLocalSimpleAgg { aggs: [count, sum(t.v1)] }
              StreamTableScan { table: t, columns: [t.v1, t._row_id], pk: [t._row_id], distribution: UpstreamHashShard(t._row_id) }
- sql: |
    /* order by complex expressions */
    create table t(v1 int, v2 varchar, v3 int);
    select sum(v1 order by v1 + v3 ASC, length(v2) * v3 DESC NULLS FIRST) as s1 from t;
  logical_plan: |
    LogicalProject { exprs: [sum(t.v1)] }
      LogicalAgg { aggs: [sum(t.v1)] }
        LogicalProject { exprs: [t.v1] }
          LogicalScan { table: t, columns: [t._row_id, t.v1, t.v2, t.v3] }
  optimized_logical_plan: |
    LogicalAgg { aggs: [sum(t.v1)] }
      LogicalScan { table: t, columns: [t.v1] }
  stream_plan: |
    StreamMaterialize { columns: [s1], pk_columns: [] }
      StreamProject { exprs: [sum(sum(t.v1))] }
        StreamGlobalSimpleAgg { aggs: [sum(count), sum(sum(t.v1))] }
          StreamExchange { dist: Single }
            StreamStatelessLocalSimpleAgg { aggs: [count, sum(t.v1)] }
              StreamTableScan { table: t, columns: [t.v1, t._row_id], pk: [t._row_id], distribution: UpstreamHashShard(t._row_id) }
- sql: |
    /* filter clause */
    create table t(v1 int);
    select sum(v1) FILTER (WHERE v1 > 0) AS sa from t;
  logical_plan: |
    LogicalProject { exprs: [sum(t.v1) filter((t.v1 > 0:Int32))] }
      LogicalAgg { aggs: [sum(t.v1) filter((t.v1 > 0:Int32))] }
        LogicalProject { exprs: [t.v1] }
          LogicalScan { table: t, columns: [t._row_id, t.v1] }
  optimized_logical_plan: |
    LogicalAgg { aggs: [sum(t.v1) filter((t.v1 > 0:Int32))] }
      LogicalScan { table: t, columns: [t.v1] }
  stream_plan: |
    StreamMaterialize { columns: [sa], pk_columns: [] }
      StreamProject { exprs: [sum(sum(t.v1) filter((t.v1 > 0:Int32)))] }
        StreamGlobalSimpleAgg { aggs: [sum(count), sum(sum(t.v1) filter((t.v1 > 0:Int32)))] }
          StreamExchange { dist: Single }
            StreamStatelessLocalSimpleAgg { aggs: [count, sum(t.v1) filter((t.v1 > 0:Int32))] }
              StreamTableScan { table: t, columns: [t.v1, t._row_id], pk: [t._row_id], distribution: UpstreamHashShard(t._row_id) }
- sql: |
    /* filter clause */
    /* extra calculation, should reuse result from project */
    create table t(a int, b int);
    select sum(a * b) filter (where a * b > 0) as sab from t;
  logical_plan: |
    LogicalProject { exprs: [sum((t.a * t.b)) filter(((t.a * t.b) > 0:Int32))] }
      LogicalAgg { aggs: [sum((t.a * t.b)) filter(((t.a * t.b) > 0:Int32))] }
        LogicalProject { exprs: [t.a, t.b, (t.a * t.b)] }
          LogicalScan { table: t, columns: [t._row_id, t.a, t.b] }
  optimized_logical_plan: |
    LogicalAgg { aggs: [sum((t.a * t.b)) filter(((t.a * t.b) > 0:Int32))] }
      LogicalProject { exprs: [t.a, t.b, (t.a * t.b)] }
        LogicalScan { table: t, columns: [t.a, t.b] }
- sql: |
    /* complex filter clause */
    create table t(a int, b int);
    select max(a * b) FILTER (WHERE a < b AND a + b < 100 AND a * b != a + b - 1) AS sab from t;
  logical_plan: |
    LogicalProject { exprs: [max((t.a * t.b)) filter((t.a < t.b) AND ((t.a + t.b) < 100:Int32) AND ((t.a * t.b) <> ((t.a + t.b) - 1:Int32)))] }
      LogicalAgg { aggs: [max((t.a * t.b)) filter((t.a < t.b) AND ((t.a + t.b) < 100:Int32) AND ((t.a * t.b) <> ((t.a + t.b) - 1:Int32)))] }
        LogicalProject { exprs: [t.a, t.b, (t.a * t.b)] }
          LogicalScan { table: t, columns: [t._row_id, t.a, t.b] }
  optimized_logical_plan: |
    LogicalAgg { aggs: [max((t.a * t.b)) filter((t.a < t.b) AND ((t.a + t.b) < 100:Int32) AND ((t.a * t.b) <> ((t.a + t.b) - 1:Int32)))] }
      LogicalProject { exprs: [t.a, t.b, (t.a * t.b)] }
        LogicalScan { table: t, columns: [t.a, t.b] }
  stream_plan: |
    StreamMaterialize { columns: [sab], pk_columns: [] }
      StreamProject { exprs: [max(max((t.a * t.b)) filter((t.a < t.b) AND ((t.a + t.b) < 100:Int32) AND ((t.a * t.b) <> ((t.a + t.b) - 1:Int32))))] }
        StreamGlobalSimpleAgg { aggs: [sum(count), max(max((t.a * t.b)) filter((t.a < t.b) AND ((t.a + t.b) < 100:Int32) AND ((t.a * t.b) <> ((t.a + t.b) - 1:Int32))))] }
          StreamExchange { dist: Single }
            StreamHashAgg { group_key: [Vnode(t._row_id)], aggs: [count, max((t.a * t.b)) filter((t.a < t.b) AND ((t.a + t.b) < 100:Int32) AND ((t.a * t.b) <> ((t.a + t.b) - 1:Int32)))] }
              StreamProject { exprs: [t.a, t.b, (t.a * t.b), t._row_id, Vnode(t._row_id)] }
                StreamProject { exprs: [t.a, t.b, (t.a * t.b), t._row_id] }
                  StreamTableScan { table: t, columns: [t.a, t.b, t._row_id], pk: [t._row_id], distribution: UpstreamHashShard(t._row_id) }
- sql: |
    /* avg filter clause + group by */
    create table t(a int, b int);
    select avg(a) FILTER (WHERE a > b) AS avga from t group by b ;
  logical_plan: |
    LogicalProject { exprs: [(sum(t.a) filter((t.a > t.b))::Decimal / count(t.a) filter((t.a > t.b)))] }
      LogicalAgg { group_key: [t.b], aggs: [sum(t.a) filter((t.a > t.b)), count(t.a) filter((t.a > t.b))] }
        LogicalProject { exprs: [t.b, t.a] }
          LogicalScan { table: t, columns: [t._row_id, t.a, t.b] }
  optimized_logical_plan: |
    LogicalProject { exprs: [(sum(t.a) filter((t.a > t.b))::Decimal / count(t.a) filter((t.a > t.b)))] }
      LogicalAgg { group_key: [t.b], aggs: [sum(t.a) filter((t.a > t.b)), count(t.a) filter((t.a > t.b))] }
        LogicalProject { exprs: [t.b, t.a] }
          LogicalScan { table: t, columns: [t.a, t.b] }
  stream_plan: |
    StreamMaterialize { columns: [avga, t.b(hidden)], pk_columns: [t.b] }
      StreamProject { exprs: [(sum(t.a) filter((t.a > t.b))::Decimal / count(t.a) filter((t.a > t.b))), t.b] }
        StreamHashAgg { group_key: [t.b], aggs: [count, sum(t.a) filter((t.a > t.b)), count(t.a) filter((t.a > t.b))] }
          StreamExchange { dist: HashShard(t.b) }
            StreamProject { exprs: [t.b, t.a, t._row_id] }
              StreamTableScan { table: t, columns: [t.a, t.b, t._row_id], pk: [t._row_id], distribution: UpstreamHashShard(t._row_id) }
- sql: |
    /* count filter clause */
    create table t(a int, b int);
    select count(*) FILTER (WHERE a > b) AS cnt_agb from t;
  logical_plan: |
    LogicalProject { exprs: [count filter((t.a > t.b))] }
      LogicalAgg { aggs: [count filter((t.a > t.b))] }
        LogicalProject { exprs: [t.a, t.b] }
          LogicalScan { table: t, columns: [t._row_id, t.a, t.b] }
  optimized_logical_plan: |
    LogicalAgg { aggs: [count filter((t.a > t.b))] }
      LogicalScan { table: t, columns: [t.a, t.b] }
  stream_plan: |
    StreamMaterialize { columns: [cnt_agb], pk_columns: [] }
      StreamProject { exprs: [sum(count filter((t.a > t.b)))] }
        StreamGlobalSimpleAgg { aggs: [sum(count), sum(count filter((t.a > t.b)))] }
          StreamExchange { dist: Single }
            StreamStatelessLocalSimpleAgg { aggs: [count, count filter((t.a > t.b))] }
              StreamTableScan { table: t, columns: [t.a, t.b, t._row_id], pk: [t._row_id], distribution: UpstreamHashShard(t._row_id) }
- sql: |
    /* filter clause + non-boolean function */
    create table t(a int, b int);
    select avg(a) FILTER (WHERE abs(a)) AS avga from t;
  binder_error: 'Invalid input syntax: the type of filter clause should be boolean,
    but found Int32'
- sql: |
    /* filter clause + subquery */
    create table t(a int, b int);
    select avg(a) FILTER (WHERE 0 < (select max(a) from t)) AS avga from t;
  binder_error: 'Invalid input syntax: subquery in filter clause is not supported'
- sql: |
    /* aggregation in filter clause */
    create table t(a int, b int);
    select avg(a) FILTER (WHERE a < avg(b)) AS avga from t;
  binder_error: 'Invalid input syntax: aggregation function in filter clause is not
    supported'
- sql: |
    /* filter clause + non-boolean function */
    create table t(a int, b int);
    select abs(a) FILTER (WHERE a > 0) AS avga from t;
  binder_error: 'Invalid input syntax: DISTINCT, ORDER BY or FILTER is only allowed
    in aggregation functions, but `abs` is not an aggregation function'
- sql: |
    /* prune column before filter */
    create table t(v1 int, v2 int);
    with sub(a, b) as (select min(v1), sum(v2) filter (where v2 < 5) from t) select b from sub;
  batch_plan: |
    BatchSimpleAgg { aggs: [sum(sum(t.v2) filter((t.v2 < 5:Int32)))] }
      BatchExchange { order: [], dist: Single }
        BatchSimpleAgg { aggs: [sum(t.v2) filter((t.v2 < 5:Int32))] }
          BatchScan { table: t, columns: [t.v2], distribution: SomeShard }
  stream_plan: |
    StreamMaterialize { columns: [b], pk_columns: [] }
      StreamProject { exprs: [sum(sum(t.v2) filter((t.v2 < 5:Int32)))] }
        StreamGlobalSimpleAgg { aggs: [sum(count), sum(sum(t.v2) filter((t.v2 < 5:Int32)))] }
          StreamExchange { dist: Single }
            StreamStatelessLocalSimpleAgg { aggs: [count, sum(t.v2) filter((t.v2 < 5:Int32))] }
              StreamTableScan { table: t, columns: [t.v2, t._row_id], pk: [t._row_id], distribution: UpstreamHashShard(t._row_id) }
- sql: |
    /* only distinct agg */
    create table t(a int, b int, c int);
    select a, count(distinct b) as distinct_b_num, sum(distinct c) filter(where c < 100) as distinct_c_sum from t group by a;
  optimized_logical_plan: |
    LogicalAgg { group_key: [t.a], aggs: [count(t.b) filter((flag = 0:Int64)), sum(t.c) filter((count filter((t.c < 100:Int32)) > 0:Int64) AND (flag = 1:Int64))] }
      LogicalAgg { group_key: [t.a, t.b, t.c, flag], aggs: [count filter((t.c < 100:Int32))] }
        LogicalProject { exprs: [t.a, t.b, t.c, t.c, flag] }
          LogicalExpand { column_subsets: [[t.a, t.b], [t.a, t.c]] }
            LogicalScan { table: t, columns: [t.a, t.b, t.c] }
- sql: |
    /* distinct agg and non-disintct agg */
    create table t(a int, b int, c int);
    select a, count(distinct b) as distinct_b_num, sum(c) as sum_c from t group by a;
  optimized_logical_plan: |
    LogicalAgg { group_key: [t.a], aggs: [count(t.b) filter((flag = 1:Int64)), sum(sum(t.c)) filter((flag = 0:Int64))] }
      LogicalAgg { group_key: [t.a, t.b, flag], aggs: [sum(t.c)] }
        LogicalProject { exprs: [t.a, t.b, t.c, flag] }
          LogicalExpand { column_subsets: [[t.a, t.c], [t.a, t.b]] }
            LogicalScan { table: t, columns: [t.a, t.b, t.c] }
  stream_plan: |
    StreamMaterialize { columns: [a, distinct_b_num, sum_c], pk_columns: [a] }
      StreamProject { exprs: [t.a, count(t.b) filter((flag = 1:Int64)), sum(sum(t.c)) filter((flag = 0:Int64))] }
        StreamHashAgg { group_key: [t.a], aggs: [count, count(t.b) filter((flag = 1:Int64)), sum(sum(t.c)) filter((flag = 0:Int64))] }
          StreamExchange { dist: HashShard(t.a) }
<<<<<<< HEAD
            StreamHashAgg { group_key: [t.a, Vnode(t.a, t.b, flag)], aggs: [count, count(t.b) filter((flag = 1:Int64)), sum(sum(t.c)) filter((flag = 0:Int64))] }
              StreamProject { exprs: [t.a, t.b, flag, sum(t.c), Vnode(t.a, t.b, flag)] }
                StreamProject { exprs: [t.a, t.b, flag, sum(t.c)] }
                  StreamHashAgg { group_key: [t.a, t.b, flag], aggs: [count, sum(t.c)] }
                    StreamExchange { dist: HashShard(t.a, t.b, flag) }
                      StreamProject { exprs: [t.a, t.b, t.c, flag, t._row_id] }
                        StreamExpand { column_subsets: [[t.a, t.c], [t.a, t.b]] }
                          StreamTableScan { table: t, columns: [t.a, t.b, t.c, t._row_id], pk: [t._row_id], distribution: UpstreamHashShard(t._row_id) }
=======
            StreamProject { exprs: [t.a, t.b, flag, sum(t.c)] }
              StreamHashAgg { group_key: [t.a, t.b, flag], aggs: [count, sum(t.c)] }
                StreamExchange { dist: HashShard(t.a, t.b, flag) }
                  StreamExpand { column_subsets: [[t.a, t.c], [t.a, t.b]] }
                    StreamTableScan { table: t, columns: [t.a, t.b, t.c, t._row_id], pk: [t._row_id], distribution: UpstreamHashShard(t._row_id) }
>>>>>>> 6a3dc58b
- sql: |
    /* distinct agg with filter */
    create table t(a int, b int, c int);
    select a, count(distinct b) filter(where b < 100), sum(c) from t group by a;
  optimized_logical_plan: |
    LogicalAgg { group_key: [t.a], aggs: [count(t.b) filter((count filter((t.b < 100:Int32)) > 0:Int64) AND (flag = 1:Int64)), sum(sum(t.c)) filter((flag = 0:Int64))] }
      LogicalAgg { group_key: [t.a, t.b, flag], aggs: [count filter((t.b < 100:Int32)), sum(t.c)] }
        LogicalProject { exprs: [t.a, t.b, t.c, t.b, flag] }
          LogicalExpand { column_subsets: [[t.a, t.c], [t.a, t.b]] }
            LogicalScan { table: t, columns: [t.a, t.b, t.c] }
- sql: |
    /* non-distinct agg with filter */
    create table t(a int, b int, c int);
    select a, count(distinct b), sum(c) filter(where b < 100) from t group by a;
  optimized_logical_plan: |
    LogicalAgg { group_key: [t.a], aggs: [count(t.b) filter((flag = 1:Int64)), sum(sum(t.c) filter((t.b < 100:Int32))) filter((flag = 0:Int64))] }
      LogicalAgg { group_key: [t.a, t.b, flag], aggs: [sum(t.c) filter((t.b < 100:Int32))] }
        LogicalProject { exprs: [t.a, t.b, t.c, t.b, flag] }
          LogicalExpand { column_subsets: [[t.a, t.c], [t.a, t.b]] }
            LogicalScan { table: t, columns: [t.a, t.b, t.c] }
- sql: |
    /* combined order by & filter clauses */
    create table t(a varchar, b int);
    select sum(length(a) * b order by length(a) + b) filter (where b < 100 AND b * 2 > 10) as s1 from t;
  logical_plan: |
    LogicalProject { exprs: [sum((Length(t.a) * t.b)) filter((t.b < 100:Int32) AND ((t.b * 2:Int32) > 10:Int32))] }
      LogicalAgg { aggs: [sum((Length(t.a) * t.b)) filter((t.b < 100:Int32) AND ((t.b * 2:Int32) > 10:Int32))] }
        LogicalProject { exprs: [t.b, (Length(t.a) * t.b)] }
          LogicalScan { table: t, columns: [t._row_id, t.a, t.b] }
  optimized_logical_plan: |
    LogicalAgg { aggs: [sum((Length(t.a) * t.b)) filter((t.b < 100:Int32) AND ((t.b * 2:Int32) > 10:Int32))] }
      LogicalProject { exprs: [t.b, (Length(t.a) * t.b)] }
        LogicalScan { table: t, columns: [t.a, t.b] }
  stream_plan: |
    StreamMaterialize { columns: [s1], pk_columns: [] }
      StreamProject { exprs: [sum(sum((Length(t.a) * t.b)) filter((t.b < 100:Int32) AND ((t.b * 2:Int32) > 10:Int32)))] }
        StreamGlobalSimpleAgg { aggs: [sum(count), sum(sum((Length(t.a) * t.b)) filter((t.b < 100:Int32) AND ((t.b * 2:Int32) > 10:Int32)))] }
          StreamExchange { dist: Single }
            StreamStatelessLocalSimpleAgg { aggs: [count, sum((Length(t.a) * t.b)) filter((t.b < 100:Int32) AND ((t.b * 2:Int32) > 10:Int32))] }
              StreamProject { exprs: [t.b, (Length(t.a) * t.b), t._row_id] }
                StreamTableScan { table: t, columns: [t.a, t.b, t._row_id], pk: [t._row_id], distribution: UpstreamHashShard(t._row_id) }
- sql: |
    create table t(x int, y varchar);
    select string_agg(y, ',' order by y), count(distinct x) from t;
  planner_error: 'Invalid input syntax: Order by aggregates are disallowed to occur
    with distinct aggregates'
- sql: |
    create table t(x int, y varchar);
    select single_value(distinct x) from t;
  binder_error: 'Invalid input syntax: single_value(distinct) is disallowed'
- sql: |
    /* input is sharded by group key */
    create table t(x int);
    create index i on t(x);
    select count(*) as cnt from i group by x;
  batch_plan: |
    BatchExchange { order: [], dist: Single }
      BatchProject { exprs: [count] }
        BatchHashAgg { group_key: [i.x], aggs: [count] }
          BatchScan { table: i, columns: [i.x], distribution: UpstreamHashShard(i.x) }
  stream_plan: |
    StreamMaterialize { columns: [cnt, i.x(hidden)], pk_columns: [i.x] }
      StreamProject { exprs: [count, i.x] }
        StreamHashAgg { group_key: [i.x], aggs: [count, count] }
          StreamTableScan { table: i, columns: [i.x, i.t._row_id], pk: [i.t._row_id], distribution: UpstreamHashShard(i.x) }<|MERGE_RESOLUTION|>--- conflicted
+++ resolved
@@ -561,22 +561,12 @@
       StreamProject { exprs: [t.a, count(t.b) filter((flag = 1:Int64)), sum(sum(t.c)) filter((flag = 0:Int64))] }
         StreamHashAgg { group_key: [t.a], aggs: [count, count(t.b) filter((flag = 1:Int64)), sum(sum(t.c)) filter((flag = 0:Int64))] }
           StreamExchange { dist: HashShard(t.a) }
-<<<<<<< HEAD
-            StreamHashAgg { group_key: [t.a, Vnode(t.a, t.b, flag)], aggs: [count, count(t.b) filter((flag = 1:Int64)), sum(sum(t.c)) filter((flag = 0:Int64))] }
-              StreamProject { exprs: [t.a, t.b, flag, sum(t.c), Vnode(t.a, t.b, flag)] }
-                StreamProject { exprs: [t.a, t.b, flag, sum(t.c)] }
-                  StreamHashAgg { group_key: [t.a, t.b, flag], aggs: [count, sum(t.c)] }
-                    StreamExchange { dist: HashShard(t.a, t.b, flag) }
-                      StreamProject { exprs: [t.a, t.b, t.c, flag, t._row_id] }
-                        StreamExpand { column_subsets: [[t.a, t.c], [t.a, t.b]] }
-                          StreamTableScan { table: t, columns: [t.a, t.b, t.c, t._row_id], pk: [t._row_id], distribution: UpstreamHashShard(t._row_id) }
-=======
             StreamProject { exprs: [t.a, t.b, flag, sum(t.c)] }
               StreamHashAgg { group_key: [t.a, t.b, flag], aggs: [count, sum(t.c)] }
                 StreamExchange { dist: HashShard(t.a, t.b, flag) }
-                  StreamExpand { column_subsets: [[t.a, t.c], [t.a, t.b]] }
-                    StreamTableScan { table: t, columns: [t.a, t.b, t.c, t._row_id], pk: [t._row_id], distribution: UpstreamHashShard(t._row_id) }
->>>>>>> 6a3dc58b
+                  StreamProject { exprs: [t.a, t.b, t.c, flag, t._row_id] }
+                    StreamExpand { column_subsets: [[t.a, t.c], [t.a, t.b]] }
+                      StreamTableScan { table: t, columns: [t.a, t.b, t.c, t._row_id], pk: [t._row_id], distribution: UpstreamHashShard(t._row_id) }
 - sql: |
     /* distinct agg with filter */
     create table t(a int, b int, c int);
