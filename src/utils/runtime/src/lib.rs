// Copyright 2023 RisingWave Labs
//
// Licensed under the Apache License, Version 2.0 (the "License");
// you may not use this file except in compliance with the License.
// You may obtain a copy of the License at
//
//     http://www.apache.org/licenses/LICENSE-2.0
//
// Unless required by applicable law or agreed to in writing, software
// distributed under the License is distributed on an "AS IS" BASIS,
// WITHOUT WARRANTIES OR CONDITIONS OF ANY KIND, either express or implied.
// See the License for the specific language governing permissions and
// limitations under the License.

//! Configures the RisingWave binary, including logging, locks, panic handler, etc.

#![feature(panic_update_hook)]
#![feature(let_chains)]

use std::env;
use std::path::PathBuf;
use std::time::Duration;

use futures::Future;
use risingwave_common::metrics::MetricsLayer;
use risingwave_common::util::env_var::is_ci;
use tracing::level_filters::LevelFilter as Level;
use tracing_subscriber::filter::{FilterFn, Targets};
use tracing_subscriber::fmt::time::OffsetTime;
use tracing_subscriber::layer::SubscriberExt;
use tracing_subscriber::prelude::*;
use tracing_subscriber::{filter, EnvFilter};

// ============================================================================
// BEGIN SECTION: frequently used log configurations for debugging
// ============================================================================

/// Dump logs of all SQLs, i.e., tracing target `pgwire_query_log` to `.risingwave/log/query.log`.
///
/// Other ways to enable query log:
/// - Sets `RW_QUERY_LOG_PATH` to a directory.
/// - Changing the level of `pgwire` to `TRACE` in `configure_risingwave_targets_fmt` can also turn
///   on the logs, but without a dedicated file.
const ENABLE_QUERY_LOG_FILE: bool = false;
/// Use an [excessively pretty, human-readable formatter](tracing_subscriber::fmt::format::Pretty).
/// Includes line numbers for each log.
const ENABLE_PRETTY_LOG: bool = false;

const PGWIRE_QUERY_LOG: &str = "pgwire_query_log";

const SLOW_QUERY_LOG: &str = "risingwave_frontend_slow_query_log";

/// Configure log targets for all `RisingWave` crates. When new crates are added and TRACE level
/// logs are needed, add them here.
fn configure_risingwave_targets_fmt(targets: filter::Targets) -> filter::Targets {
    targets
        // Other RisingWave crates will follow the default level (`DEBUG` or `INFO` according to
        // the `debug_assertions` and `is_ci` flag).
        .with_target("risingwave_stream", Level::DEBUG)
        .with_target("risingwave_storage", Level::DEBUG)
<<<<<<< HEAD
        .with_target("risingwave_sqlparser", Level::INFO)
        .with_target("risingwave_source", Level::INFO)
        .with_target("risingwave_connector", Level::INFO)
        .with_target("risingwave_frontend", Level::INFO)
        .with_target("risingwave_meta", Level::INFO)
        .with_target("risingwave_compute", Level::INFO)
        .with_target("risingwave_compactor", Level::INFO)
        .with_target("risingwave_hummock_sdk", Level::INFO)
=======
>>>>>>> eed832ba
        .with_target("pgwire", Level::ERROR)
        // disable events that are too verbose
        // if you want to enable any of them, find the target name and set it to `TRACE`
        // .with_target("events::stream::mview::scan", Level::TRACE)
        .with_target("events", Level::ERROR)
}

// ===========================================================================
// END SECTION
// ===========================================================================

pub struct LoggerSettings {
    /// The name of the service.
    name: String,
    /// Enable tokio console output.
    enable_tokio_console: bool,
    /// Enable colorful output in console.
    colorful: bool,
    /// Override default target settings.
    targets: Vec<(String, tracing::metadata::LevelFilter)>,
}

impl Default for LoggerSettings {
    fn default() -> Self {
        Self::new("risingwave")
    }
}

impl LoggerSettings {
    pub fn new(name: impl Into<String>) -> Self {
        Self {
            name: name.into(),
            enable_tokio_console: false,
            colorful: console::colors_enabled_stderr() && console::colors_enabled(),
            targets: vec![],
        }
    }

    pub fn enable_tokio_console(mut self, enable: bool) -> Self {
        self.enable_tokio_console = enable;
        self
    }

    /// Overrides the default target settings.
    pub fn with_target(
        mut self,
        target: impl Into<String>,
        level: impl Into<tracing::metadata::LevelFilter>,
    ) -> Self {
        self.targets.push((target.into(), level.into()));
        self
    }
}

/// Set panic hook to abort the process if we're not catching unwind, without losing the information
/// of stack trace and await-tree.
pub fn set_panic_hook() {
    std::panic::update_hook(|default_hook, info| {
        default_hook(info);

        if let Some(context) = await_tree::current_tree() {
            println!("\n\n*** await tree context of current task ***\n");
            println!("{}\n", context);
        }

        if !risingwave_common::util::panic::is_catching_unwind() {
            std::process::abort();
        }
    });
}

/// Init logger for RisingWave binaries.
///
/// Currently, the following env variables will be read:
///
/// * `RUST_LOG`: overrides default level and tracing targets. e.g.,
///   `RUST_LOG="info,risingwave_stream=info,risingwave_batch=info,risingwave_storage=info"`
/// * `RW_QUERY_LOG_PATH`: the path to generate query log. If set, [`ENABLE_QUERY_LOG_FILE`] is
///   turned on.
pub fn init_risingwave_logger(settings: LoggerSettings, registry: prometheus::Registry) {
    // Default timer for logging with local time offset.
    let default_timer = OffsetTime::local_rfc_3339().unwrap_or_else(|e| {
        println!("failed to get local time offset: {e}, falling back to UTC");
        OffsetTime::new(
            time::UtcOffset::UTC,
            time::format_description::well_known::Rfc3339,
        )
    });

    // Default filter for logging to stdout and tracing.
    let default_filter = {
        let mut filter = filter::Targets::new()
            .with_target("aws_sdk_ec2", Level::INFO)
            .with_target("aws_sdk_s3", Level::INFO)
            .with_target("aws_config", Level::WARN)
            // Only enable WARN and ERROR for 3rd-party crates
            .with_target("aws_endpoint", Level::WARN)
            .with_target("aws_credential_types::cache::lazy_caching", Level::WARN)
            .with_target("hyper", Level::WARN)
            .with_target("h2", Level::WARN)
            .with_target("tower", Level::WARN)
            .with_target("tonic", Level::WARN)
            .with_target("isahc", Level::WARN)
            .with_target("console_subscriber", Level::WARN)
            .with_target("reqwest", Level::WARN)
            .with_target("sled", Level::INFO);

        filter = configure_risingwave_targets_fmt(filter);

        // For all other crates
        filter = filter.with_default(if cfg!(debug_assertions) && !is_ci() {
            Level::DEBUG
        } else {
            Level::INFO
        });

        // Overrides from settings
        filter = filter.with_targets(settings.targets);

        // Overrides from env var
        if let Ok(rust_log) = std::env::var(EnvFilter::DEFAULT_ENV) && !rust_log.is_empty() {
            let rust_log_targets: Targets = rust_log.parse().expect("failed to parse `RUST_LOG`");
            if let Some(default_level) = rust_log_targets.default_level() {
                filter = filter.with_default(default_level);
            }
            filter = filter.with_targets(rust_log_targets)
        };

        filter
    };

    let mut layers = vec![];

    // fmt layer (formatting and logging to stdout)
    {
        let fmt_layer = tracing_subscriber::fmt::layer()
            .compact()
            .with_timer(default_timer.clone())
            .with_ansi(settings.colorful);
        let fmt_layer = if ENABLE_PRETTY_LOG {
            fmt_layer.pretty().boxed()
        } else {
            fmt_layer.boxed()
        };

        layers.push(
            fmt_layer
                .with_filter(FilterFn::new(|metadata| metadata.is_event())) // filter-out all span-related info
                .with_filter(default_filter.clone().with_target("rw_tracing", Level::OFF)) // filter-out tracing-only events
                .boxed(),
        );
    };

    let default_query_log_path = "./".to_string();

    let query_log_path = std::env::var("RW_QUERY_LOG_PATH");
    if query_log_path.is_ok() || ENABLE_QUERY_LOG_FILE {
        let query_log_path = query_log_path.unwrap_or(default_query_log_path.clone());
        let query_log_path = PathBuf::from(query_log_path);
        std::fs::create_dir_all(query_log_path.clone()).unwrap_or_else(|e| {
            panic!(
                "failed to create directory '{}' for query log: {e}",
                query_log_path.display()
            )
        });
        let file = std::fs::OpenOptions::new()
            .create(true)
            .write(true)
            .truncate(true)
            .open(query_log_path.join("query.log"))
            .unwrap_or_else(|e| {
                panic!(
                    "failed to create '{}/query.log': {e}",
                    query_log_path.display()
                )
            });
        let layer = tracing_subscriber::fmt::layer()
            .with_ansi(false)
            .with_level(false)
            .with_file(false)
            .with_target(false)
            .with_timer(default_timer.clone())
            .with_thread_names(true)
            .with_thread_ids(true)
            .with_writer(std::sync::Mutex::new(file))
            .with_filter(filter::Targets::new().with_target(PGWIRE_QUERY_LOG, Level::TRACE));
        layers.push(layer.boxed());
    }

    // slow query log is always enabled
    {
        let slow_query_log_path = std::env::var("RW_QUERY_LOG_PATH");
        let slow_query_log_path = slow_query_log_path.unwrap_or(default_query_log_path);
        let slow_query_log_path = PathBuf::from(slow_query_log_path);

        std::fs::create_dir_all(slow_query_log_path.clone()).unwrap_or_else(|e| {
            panic!(
                "failed to create directory '{}' for slow query log: {e}",
                slow_query_log_path.display()
            )
        });
        let file = std::fs::OpenOptions::new()
            .create(true)
            .write(true)
            .truncate(true)
            .open(slow_query_log_path.join("slow_query.log"))
            .unwrap_or_else(|e| {
                panic!(
                    "failed to create '{}/slow_query.log': {e}",
                    slow_query_log_path.display()
                )
            });
        let layer = tracing_subscriber::fmt::layer()
            .with_ansi(false)
            .with_level(false)
            .with_file(false)
            .with_target(false)
            .with_timer(default_timer)
            .with_thread_names(true)
            .with_thread_ids(true)
            .with_writer(std::sync::Mutex::new(file))
            .with_filter(filter::Targets::new().with_target(SLOW_QUERY_LOG, Level::TRACE));
        layers.push(layer.boxed());
    }

    if settings.enable_tokio_console {
        let (console_layer, server) = console_subscriber::ConsoleLayer::builder()
            .with_default_env()
            .build();
        let console_layer = console_layer.with_filter(
            filter::Targets::new()
                .with_target("tokio", Level::TRACE)
                .with_target("runtime", Level::TRACE),
        );
        layers.push(console_layer.boxed());
        std::thread::spawn(|| {
            tokio::runtime::Builder::new_current_thread()
                .enable_all()
                .build()
                .unwrap()
                .block_on(async move {
                    println!("serving console subscriber");
                    server.serve().await.unwrap();
                });
        });
    };

    // Tracing layer
    #[cfg(not(madsim))]
    if let Ok(endpoint) = std::env::var("RW_TRACING_ENDPOINT") {
        println!("tracing enabled, exported to `{endpoint}`");

        use opentelemetry::{sdk, KeyValue};
        use opentelemetry_otlp::WithExportConfig;
        use opentelemetry_semantic_conventions::resource;

        let id = format!(
            "{}-{}",
            hostname::get()
                .ok()
                .and_then(|o| o.into_string().ok())
                .unwrap_or_default(),
            std::process::id()
        );

        let otel_tracer = {
            let runtime = tokio::runtime::Builder::new_multi_thread()
                .enable_all()
                .thread_name("risingwave-otel")
                .worker_threads(2)
                .build()
                .unwrap();
            let runtime = Box::leak(Box::new(runtime));

            // Installing the exporter requires a tokio runtime.
            let _entered = runtime.enter();

            opentelemetry_otlp::new_pipeline()
                .tracing()
                .with_exporter(
                    opentelemetry_otlp::new_exporter()
                        .tonic()
                        .with_endpoint(endpoint),
                )
                .with_trace_config(sdk::trace::config().with_resource(sdk::Resource::new([
                    KeyValue::new(
                        resource::SERVICE_NAME,
                        // TODO(bugen): better service name
                        // https://github.com/jaegertracing/jaeger-ui/issues/336
                        format!("{}-{}", settings.name, id),
                    ),
                    KeyValue::new(resource::SERVICE_INSTANCE_ID, id),
                    KeyValue::new(resource::SERVICE_VERSION, env!("CARGO_PKG_VERSION")),
                    KeyValue::new(resource::PROCESS_PID, std::process::id().to_string()),
                ])))
                .install_batch(opentelemetry::runtime::Tokio)
                .unwrap()
        };

        let layer = tracing_opentelemetry::layer()
            .with_tracer(otel_tracer)
            .with_filter(default_filter);

        layers.push(layer.boxed());
    }

    // Metrics layer
    {
        let filter = filter::Targets::new().with_target("aws_smithy_client::retry", Level::DEBUG);

        layers.push(Box::new(MetricsLayer::new(registry).with_filter(filter)));
    }

    tracing_subscriber::registry().with(layers).init();

    // TODO: add file-appender tracing subscriber in the future
}

/// Enable parking lot's deadlock detection.
pub fn enable_parking_lot_deadlock_detection() {
    tracing::info!("parking lot deadlock detection enabled");
    // TODO: deadlock detection as a feature instead of always enabling
    std::thread::spawn(move || loop {
        std::thread::sleep(Duration::from_secs(3));
        let deadlocks = parking_lot::deadlock::check_deadlock();
        if deadlocks.is_empty() {
            continue;
        }

        println!("{} deadlocks detected", deadlocks.len());
        for (i, threads) in deadlocks.iter().enumerate() {
            println!("Deadlock #{}", i);
            for t in threads {
                println!("Thread Id {:#?}", t.thread_id());
                println!("{:#?}", t.backtrace());
            }
        }
    });
}

fn spawn_prof_thread(profile_path: String) -> std::thread::JoinHandle<()> {
    tracing::info!("writing prof data to directory {}", profile_path);
    let profile_path = PathBuf::from(profile_path);

    std::fs::create_dir_all(&profile_path).unwrap();

    std::thread::spawn(move || {
        let mut cnt = 0;
        loop {
            let guard = pprof::ProfilerGuardBuilder::default()
                .blocklist(&["libc", "libgcc", "pthread", "vdso"])
                .build()
                .unwrap();
            std::thread::sleep(Duration::from_secs(60));
            match guard.report().build() {
                Ok(report) => {
                    let profile_svg = profile_path.join(format!("{}.svg", cnt));
                    let file = std::fs::File::create(&profile_svg).unwrap();
                    report.flamegraph(file).unwrap();
                    tracing::info!("produced {:?}", profile_svg);
                }
                Err(err) => {
                    tracing::warn!("failed to generate flamegraph: {}", err);
                }
            }
            cnt += 1;
        }
    })
}

/// Start RisingWave components with configs from environment variable.
///
/// Currently, the following env variables will be read:
///
/// * `RW_WORKER_THREADS`: number of tokio worker threads. If not set, it will use tokio's default
///   config (equivalent to CPU cores). Note: This will not effect the dedicated runtimes for each
///   service which are controlled by their own configurations, like streaming actors, compactions,
///   etc.
/// * `RW_DEADLOCK_DETECTION`: whether to enable deadlock detection. If not set, will enable in
///   debug mode, and disable in release mode.
/// * `RW_PROFILE_PATH`: the path to generate flamegraph. If set, then profiling is automatically
///   enabled.
pub fn main_okk<F>(f: F) -> F::Output
where
    F: Future + Send + 'static,
{
    set_panic_hook();

    let mut builder = tokio::runtime::Builder::new_multi_thread();

    if let Ok(worker_threads) = std::env::var("RW_WORKER_THREADS") {
        let worker_threads = worker_threads.parse().unwrap();
        tracing::info!("setting tokio worker threads to {}", worker_threads);
        builder.worker_threads(worker_threads);
    }

    if let Ok(enable_deadlock_detection) = std::env::var("RW_DEADLOCK_DETECTION") {
        let enable_deadlock_detection = enable_deadlock_detection
            .parse()
            .expect("Failed to parse RW_DEADLOCK_DETECTION");
        if enable_deadlock_detection {
            enable_parking_lot_deadlock_detection();
        }
    } else {
        // In case the env variable is not set
        if cfg!(debug_assertions) {
            enable_parking_lot_deadlock_detection();
        }
    }

    if let Ok(profile_path) = std::env::var("RW_PROFILE_PATH") {
        spawn_prof_thread(profile_path);
    }

    builder
        .thread_name("risingwave-main")
        .enable_all()
        .build()
        .unwrap()
        .block_on(f)
}<|MERGE_RESOLUTION|>--- conflicted
+++ resolved
@@ -58,17 +58,6 @@
         // the `debug_assertions` and `is_ci` flag).
         .with_target("risingwave_stream", Level::DEBUG)
         .with_target("risingwave_storage", Level::DEBUG)
-<<<<<<< HEAD
-        .with_target("risingwave_sqlparser", Level::INFO)
-        .with_target("risingwave_source", Level::INFO)
-        .with_target("risingwave_connector", Level::INFO)
-        .with_target("risingwave_frontend", Level::INFO)
-        .with_target("risingwave_meta", Level::INFO)
-        .with_target("risingwave_compute", Level::INFO)
-        .with_target("risingwave_compactor", Level::INFO)
-        .with_target("risingwave_hummock_sdk", Level::INFO)
-=======
->>>>>>> eed832ba
         .with_target("pgwire", Level::ERROR)
         // disable events that are too verbose
         // if you want to enable any of them, find the target name and set it to `TRACE`
