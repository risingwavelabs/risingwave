// Copyright 2023 RisingWave Labs
//
// Licensed under the Apache License, Version 2.0 (the "License");
// you may not use this file except in compliance with the License.
// You may obtain a copy of the License at
//
//     http://www.apache.org/licenses/LICENSE-2.0
//
// Unless required by applicable law or agreed to in writing, software
// distributed under the License is distributed on an "AS IS" BASIS,
// WITHOUT WARRANTIES OR CONDITIONS OF ANY KIND, either express or implied.
// See the License for the specific language governing permissions and
// limitations under the License.

//! Configures the RisingWave binary, including logging, locks, panic handler, etc.
//!
//! See [`init_risingwave_logger`] and [`main_okk`] for more details, including supported
//! environment variables.

#![feature(panic_update_hook)]
#![feature(let_chains)]

use futures::Future;
<<<<<<< HEAD
use risingwave_common::metrics::MetricsLayer;
use risingwave_common::util::deployment::Deployment;
use tracing::level_filters::LevelFilter as Level;
use tracing_subscriber::filter::{FilterFn, Targets};
use tracing_subscriber::fmt::time::OffsetTime;
use tracing_subscriber::layer::SubscriberExt;
use tracing_subscriber::prelude::*;
use tracing_subscriber::{filter, EnvFilter};

const PGWIRE_QUERY_LOG: &str = "pgwire_query_log";
const SLOW_QUERY_LOG: &str = "risingwave_frontend_slow_query_log";

/// Configure log targets for some `RisingWave` crates.
///
/// Other RisingWave crates will follow the default level (`DEBUG` or `INFO` according to
/// the `debug_assertions` and `is_ci` flag).
fn configure_risingwave_targets_fmt(targets: filter::Targets) -> filter::Targets {
    targets
        // force a lower level for important logs
        .with_target("risingwave_stream", Level::DEBUG)
        .with_target("risingwave_storage", Level::DEBUG)
        // force a higher level for noisy logs
        .with_target("risingwave_sqlparser", Level::INFO)
        .with_target("pgwire", Level::INFO)
        .with_target(PGWIRE_QUERY_LOG, Level::OFF)
        // disable events that are too verbose
        // if you want to enable any of them, find the target name and set it to `TRACE`
        // .with_target("events::stream::mview::scan", Level::TRACE)
        .with_target("events", Level::ERROR)
}

pub struct LoggerSettings {
    /// The name of the service.
    name: String,
    /// Enable tokio console output.
    enable_tokio_console: bool,
    /// Enable colorful output in console.
    colorful: bool,
    /// Output to `stderr` instead of `stdout`.
    stderr: bool,
    /// Override target settings.
    targets: Vec<(String, tracing::metadata::LevelFilter)>,
    /// Override the default level.
    default_level: Option<tracing::metadata::LevelFilter>,
}

impl Default for LoggerSettings {
    fn default() -> Self {
        Self::new("risingwave")
    }
}

impl LoggerSettings {
    pub fn new(name: impl Into<String>) -> Self {
        Self {
            name: name.into(),
            enable_tokio_console: false,
            colorful: console::colors_enabled_stderr() && console::colors_enabled(),
            stderr: false,
            targets: vec![],
            default_level: None,
        }
    }

    /// Enable tokio console output.
    pub fn tokio_console(mut self, enabled: bool) -> Self {
        self.enable_tokio_console = enabled;
        self
    }

    /// Output to `stderr` instead of `stdout`.
    pub fn stderr(mut self, enabled: bool) -> Self {
        self.stderr = enabled;
        self
    }

    /// Overrides the default target settings.
    pub fn with_target(
        mut self,
        target: impl Into<String>,
        level: impl Into<tracing::metadata::LevelFilter>,
    ) -> Self {
        self.targets.push((target.into(), level.into()));
        self
    }

    /// Overrides the default level.
    pub fn with_default(mut self, level: impl Into<tracing::metadata::LevelFilter>) -> Self {
        self.default_level = Some(level.into());
        self
    }
}

/// Set panic hook to abort the process if we're not catching unwind, without losing the information
/// of stack trace and await-tree.
pub fn set_panic_hook() {
    std::panic::update_hook(|default_hook, info| {
        default_hook(info);

        if let Some(context) = await_tree::current_tree() {
            println!("\n\n*** await tree context of current task ***\n");
            println!("{}\n", context);
        }

        if !risingwave_common::util::panic::is_catching_unwind() {
            std::process::abort();
        }
    });
}

/// Init logger for RisingWave binaries.
///
/// ## Environment variables to configure logger dynamically
///
/// ### `RUST_LOG`
///
/// Overrides default level and tracing targets of the fmt layer (formatting and
/// logging to `stdout` or `stderr`).
///
/// e.g.,
/// ```bash
/// RUST_LOG="info,risingwave_stream=info,risingwave_batch=info,risingwave_storage=info"
/// ```
///
/// ### `RW_QUERY_LOG_PATH`
///
/// Configures the path to generate query log.
///
/// If it is set,
/// - Dump logs of all SQLs, i.e., tracing target [`PGWIRE_QUERY_LOG`] to
///   `RW_QUERY_LOG_PATH/query.log`.
/// - Dump slow queries, i.e., tracing target [`SLOW_QUERY_LOG`] to
///   `RW_QUERY_LOG_PATH/slow_query.log`.
///
/// Note:
/// To enable query log in the fmt layer (slow query is included by default), set
/// ```bash
/// RUST_LOG="pgwire_query_log=info"
/// ```
///
/// `RW_QUERY_LOG_TRUNCATE_LEN` configures the max length of the SQLs logged in the query log,
/// to avoid the log file growing too large. The default value is 1024 in production.
pub fn init_risingwave_logger(settings: LoggerSettings, registry: prometheus::Registry) {
    let deployment = Deployment::current();

    // Default timer for logging with local time offset.
    let default_timer = OffsetTime::local_rfc_3339().unwrap_or_else(|e| {
        println!("failed to get local time offset: {e}, falling back to UTC");
        OffsetTime::new(
            time::UtcOffset::UTC,
            time::format_description::well_known::Rfc3339,
        )
    });

    // Default filter for logging to stdout and tracing.
    let default_filter = {
        let mut filter = filter::Targets::new()
            .with_target("aws_sdk_ec2", Level::INFO)
            .with_target("aws_sdk_s3", Level::INFO)
            .with_target("aws_config", Level::WARN)
            // Only enable WARN and ERROR for 3rd-party crates
            .with_target("aws_endpoint", Level::WARN)
            .with_target("aws_credential_types::cache::lazy_caching", Level::WARN)
            .with_target("hyper", Level::WARN)
            .with_target("h2", Level::WARN)
            .with_target("tower", Level::WARN)
            .with_target("tonic", Level::WARN)
            .with_target("isahc", Level::WARN)
            .with_target("console_subscriber", Level::WARN)
            .with_target("reqwest", Level::WARN)
            .with_target("sled", Level::INFO)
            .with_target("foyer", Level::INFO)
            .with_target("foyer_common", Level::INFO)
            .with_target("foyer_intrusive", Level::INFO)
            .with_target("foyer_memory", Level::INFO)
            .with_target("foyer_storage", Level::INFO);
=======
>>>>>>> 1daf42e9

mod logger;
pub use logger::*;
mod deadlock;
pub use deadlock::*;
mod panic_hook;
pub use panic_hook::*;
mod prof;
use prof::*;

/// Start RisingWave components with configs from environment variable.
///
/// Currently, the following env variables will be read:
///
/// * `RW_WORKER_THREADS`: number of tokio worker threads. If not set, it will use tokio's default
///   config (equivalent to CPU cores). Note: This will not effect the dedicated runtimes for each
///   service which are controlled by their own configurations, like streaming actors, compactions,
///   etc.
/// * `RW_DEADLOCK_DETECTION`: whether to enable deadlock detection. If not set, will enable in
///   debug mode, and disable in release mode.
/// * `RW_PROFILE_PATH`: the path to generate flamegraph. If set, then profiling is automatically
///   enabled.
pub fn main_okk<F>(f: F) -> F::Output
where
    F: Future + Send + 'static,
{
    set_panic_hook();

    risingwave_variables::init_server_start_time();

    let mut builder = tokio::runtime::Builder::new_multi_thread();

    if let Ok(worker_threads) = std::env::var("RW_WORKER_THREADS") {
        let worker_threads = worker_threads.parse().unwrap();
        tracing::info!("setting tokio worker threads to {}", worker_threads);
        builder.worker_threads(worker_threads);
    }

    if let Ok(enable_deadlock_detection) = std::env::var("RW_DEADLOCK_DETECTION") {
        let enable_deadlock_detection = enable_deadlock_detection
            .parse()
            .expect("Failed to parse RW_DEADLOCK_DETECTION");
        if enable_deadlock_detection {
            enable_parking_lot_deadlock_detection();
        }
    } else {
        // In case the env variable is not set
        if cfg!(debug_assertions) {
            enable_parking_lot_deadlock_detection();
        }
    }

    if let Ok(profile_path) = std::env::var("RW_PROFILE_PATH") {
        spawn_prof_thread(profile_path);
    }

    builder
        .thread_name("risingwave-main")
        .enable_all()
        .build()
        .unwrap()
        .block_on(f)
}<|MERGE_RESOLUTION|>--- conflicted
+++ resolved
@@ -21,185 +21,6 @@
 #![feature(let_chains)]
 
 use futures::Future;
-<<<<<<< HEAD
-use risingwave_common::metrics::MetricsLayer;
-use risingwave_common::util::deployment::Deployment;
-use tracing::level_filters::LevelFilter as Level;
-use tracing_subscriber::filter::{FilterFn, Targets};
-use tracing_subscriber::fmt::time::OffsetTime;
-use tracing_subscriber::layer::SubscriberExt;
-use tracing_subscriber::prelude::*;
-use tracing_subscriber::{filter, EnvFilter};
-
-const PGWIRE_QUERY_LOG: &str = "pgwire_query_log";
-const SLOW_QUERY_LOG: &str = "risingwave_frontend_slow_query_log";
-
-/// Configure log targets for some `RisingWave` crates.
-///
-/// Other RisingWave crates will follow the default level (`DEBUG` or `INFO` according to
-/// the `debug_assertions` and `is_ci` flag).
-fn configure_risingwave_targets_fmt(targets: filter::Targets) -> filter::Targets {
-    targets
-        // force a lower level for important logs
-        .with_target("risingwave_stream", Level::DEBUG)
-        .with_target("risingwave_storage", Level::DEBUG)
-        // force a higher level for noisy logs
-        .with_target("risingwave_sqlparser", Level::INFO)
-        .with_target("pgwire", Level::INFO)
-        .with_target(PGWIRE_QUERY_LOG, Level::OFF)
-        // disable events that are too verbose
-        // if you want to enable any of them, find the target name and set it to `TRACE`
-        // .with_target("events::stream::mview::scan", Level::TRACE)
-        .with_target("events", Level::ERROR)
-}
-
-pub struct LoggerSettings {
-    /// The name of the service.
-    name: String,
-    /// Enable tokio console output.
-    enable_tokio_console: bool,
-    /// Enable colorful output in console.
-    colorful: bool,
-    /// Output to `stderr` instead of `stdout`.
-    stderr: bool,
-    /// Override target settings.
-    targets: Vec<(String, tracing::metadata::LevelFilter)>,
-    /// Override the default level.
-    default_level: Option<tracing::metadata::LevelFilter>,
-}
-
-impl Default for LoggerSettings {
-    fn default() -> Self {
-        Self::new("risingwave")
-    }
-}
-
-impl LoggerSettings {
-    pub fn new(name: impl Into<String>) -> Self {
-        Self {
-            name: name.into(),
-            enable_tokio_console: false,
-            colorful: console::colors_enabled_stderr() && console::colors_enabled(),
-            stderr: false,
-            targets: vec![],
-            default_level: None,
-        }
-    }
-
-    /// Enable tokio console output.
-    pub fn tokio_console(mut self, enabled: bool) -> Self {
-        self.enable_tokio_console = enabled;
-        self
-    }
-
-    /// Output to `stderr` instead of `stdout`.
-    pub fn stderr(mut self, enabled: bool) -> Self {
-        self.stderr = enabled;
-        self
-    }
-
-    /// Overrides the default target settings.
-    pub fn with_target(
-        mut self,
-        target: impl Into<String>,
-        level: impl Into<tracing::metadata::LevelFilter>,
-    ) -> Self {
-        self.targets.push((target.into(), level.into()));
-        self
-    }
-
-    /// Overrides the default level.
-    pub fn with_default(mut self, level: impl Into<tracing::metadata::LevelFilter>) -> Self {
-        self.default_level = Some(level.into());
-        self
-    }
-}
-
-/// Set panic hook to abort the process if we're not catching unwind, without losing the information
-/// of stack trace and await-tree.
-pub fn set_panic_hook() {
-    std::panic::update_hook(|default_hook, info| {
-        default_hook(info);
-
-        if let Some(context) = await_tree::current_tree() {
-            println!("\n\n*** await tree context of current task ***\n");
-            println!("{}\n", context);
-        }
-
-        if !risingwave_common::util::panic::is_catching_unwind() {
-            std::process::abort();
-        }
-    });
-}
-
-/// Init logger for RisingWave binaries.
-///
-/// ## Environment variables to configure logger dynamically
-///
-/// ### `RUST_LOG`
-///
-/// Overrides default level and tracing targets of the fmt layer (formatting and
-/// logging to `stdout` or `stderr`).
-///
-/// e.g.,
-/// ```bash
-/// RUST_LOG="info,risingwave_stream=info,risingwave_batch=info,risingwave_storage=info"
-/// ```
-///
-/// ### `RW_QUERY_LOG_PATH`
-///
-/// Configures the path to generate query log.
-///
-/// If it is set,
-/// - Dump logs of all SQLs, i.e., tracing target [`PGWIRE_QUERY_LOG`] to
-///   `RW_QUERY_LOG_PATH/query.log`.
-/// - Dump slow queries, i.e., tracing target [`SLOW_QUERY_LOG`] to
-///   `RW_QUERY_LOG_PATH/slow_query.log`.
-///
-/// Note:
-/// To enable query log in the fmt layer (slow query is included by default), set
-/// ```bash
-/// RUST_LOG="pgwire_query_log=info"
-/// ```
-///
-/// `RW_QUERY_LOG_TRUNCATE_LEN` configures the max length of the SQLs logged in the query log,
-/// to avoid the log file growing too large. The default value is 1024 in production.
-pub fn init_risingwave_logger(settings: LoggerSettings, registry: prometheus::Registry) {
-    let deployment = Deployment::current();
-
-    // Default timer for logging with local time offset.
-    let default_timer = OffsetTime::local_rfc_3339().unwrap_or_else(|e| {
-        println!("failed to get local time offset: {e}, falling back to UTC");
-        OffsetTime::new(
-            time::UtcOffset::UTC,
-            time::format_description::well_known::Rfc3339,
-        )
-    });
-
-    // Default filter for logging to stdout and tracing.
-    let default_filter = {
-        let mut filter = filter::Targets::new()
-            .with_target("aws_sdk_ec2", Level::INFO)
-            .with_target("aws_sdk_s3", Level::INFO)
-            .with_target("aws_config", Level::WARN)
-            // Only enable WARN and ERROR for 3rd-party crates
-            .with_target("aws_endpoint", Level::WARN)
-            .with_target("aws_credential_types::cache::lazy_caching", Level::WARN)
-            .with_target("hyper", Level::WARN)
-            .with_target("h2", Level::WARN)
-            .with_target("tower", Level::WARN)
-            .with_target("tonic", Level::WARN)
-            .with_target("isahc", Level::WARN)
-            .with_target("console_subscriber", Level::WARN)
-            .with_target("reqwest", Level::WARN)
-            .with_target("sled", Level::INFO)
-            .with_target("foyer", Level::INFO)
-            .with_target("foyer_common", Level::INFO)
-            .with_target("foyer_intrusive", Level::INFO)
-            .with_target("foyer_memory", Level::INFO)
-            .with_target("foyer_storage", Level::INFO);
-=======
->>>>>>> 1daf42e9
 
 mod logger;
 pub use logger::*;
