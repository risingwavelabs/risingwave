--- conflicted
+++ resolved
@@ -14,12 +14,8 @@
 bytes = "1"
 futures = { version = "0.3", default-features = false, features = ["alloc"] }
 itertools = { workspace = true }
-<<<<<<< HEAD
-jsonwebtoken = "9"
+jsonwebtoken = { workspace = true }
 ldap3 = { version = "0.11.3", default-features = false, features = ["tls-rustls"] }
-=======
-jsonwebtoken = { workspace = true }
->>>>>>> 6665de82
 openssl = "0.10.72"
 panic-message = "0.3"
 parking_lot = { workspace = true }
