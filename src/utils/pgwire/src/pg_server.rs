--- conflicted
+++ resolved
@@ -14,7 +14,6 @@
 
 use std::future::Future;
 use std::io;
-use std::net::SocketAddr;
 use std::result::Result;
 use std::sync::Arc;
 use std::time::Instant;
@@ -24,7 +23,7 @@
 use risingwave_sqlparser::ast::Statement;
 use tokio::io::{AsyncRead, AsyncWrite};
 
-use crate::net::Listener;
+use crate::net::{AddressRef, Listener};
 use crate::pg_field_descriptor::PgFieldDescriptor;
 use crate::pg_message::TransactionStatus;
 use crate::pg_protocol::{PgProtocol, TlsConfig};
@@ -43,7 +42,7 @@
         &self,
         database: &str,
         user_name: &str,
-        peer_addr: SocketAddr,
+        peer_addr: AddressRef,
     ) -> Result<Arc<Self::Session>, BoxedError>;
 
     fn cancel_queries_in_session(&self, session_id: SessionId);
@@ -168,20 +167,13 @@
         let conn_ret = listener.accept().await;
         match conn_ret {
             Ok((stream, peer_addr)) => {
-<<<<<<< HEAD
-                tracing::info!("New connection: {}", peer_addr);
-                stream.set_nodelay(true)?;
-                let ssl_config = ssl_config.clone();
-                let fut = handle_connection(stream, session_mgr, ssl_config, peer_addr);
-                tokio::spawn(fut.inspect_err(|e| debug!("error handling connection: {e}")));
-=======
                 tracing::info!(%peer_addr, "accept connection");
                 tokio::spawn(handle_connection(
                     stream,
                     session_mgr.clone(),
                     tls_config.clone(),
+                    Arc::new(peer_addr),
                 ));
->>>>>>> 901d9b0f
             }
 
             Err(e) => {
@@ -198,27 +190,12 @@
     stream: S,
     session_mgr: Arc<SM>,
     tls_config: Option<TlsConfig>,
-<<<<<<< HEAD
-    peer_addr: SocketAddr,
-) -> impl Future<Output = Result<(), anyhow::Error>>
-where
+    peer_addr: AddressRef,
+) where
     S: AsyncWrite + AsyncRead + Unpin,
     SM: SessionManager,
 {
     let mut pg_proto = PgProtocol::new(stream, session_mgr, tls_config, peer_addr);
-    async {
-        loop {
-            let msg = pg_proto.read_message().await?;
-            tracing::trace!("Received message: {:?}", msg);
-            let ret = pg_proto.process(msg).await;
-            if ret {
-                return Ok(());
-=======
-) where
-    S: AsyncWrite + AsyncRead + Unpin,
-    SM: SessionManager,
-{
-    let mut pg_proto = PgProtocol::new(stream, session_mgr, tls_config);
     loop {
         let msg = match pg_proto.read_message().await {
             Ok(msg) => msg,
@@ -228,7 +205,6 @@
                     "error when reading message"
                 );
                 break;
->>>>>>> 901d9b0f
             }
         };
         tracing::trace!("Received message: {:?}", msg);
@@ -242,7 +218,6 @@
 #[cfg(test)]
 mod tests {
     use std::error::Error;
-    use std::net::SocketAddr;
     use std::sync::Arc;
     use std::time::Instant;
 
@@ -273,7 +248,7 @@
             &self,
             _database: &str,
             _user_name: &str,
-            _peer_addr: SocketAddr,
+            _peer_addr: crate::net::AddressRef,
         ) -> Result<Arc<Self::Session>, Box<dyn Error + Send + Sync>> {
             Ok(Arc::new(MockSession {}))
         }
