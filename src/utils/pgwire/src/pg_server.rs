--- conflicted
+++ resolved
@@ -90,14 +90,10 @@
         prepare_statement: Self::PreparedStatement,
     ) -> Result<(Vec<DataType>, Vec<PgFieldDescriptor>), BoxedError>;
 
-<<<<<<< HEAD
-    fn describe_portal(self: Arc<Self>, portal: PO) -> Result<Vec<PgFieldDescriptor>, BoxedError>;
-=======
-    fn describe_portral(
+    fn describe_portal(
         self: Arc<Self>,
         portal: Self::Portal,
     ) -> Result<Vec<PgFieldDescriptor>, BoxedError>;
->>>>>>> 7e47eabe
 
     fn user_authenticator(&self) -> &UserAuthenticator;
 
