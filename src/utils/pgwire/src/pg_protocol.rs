// Copyright 2025 RisingWave Labs
//
// Licensed under the Apache License, Version 2.0 (the "License");
// you may not use this file except in compliance with the License.
// You may obtain a copy of the License at
//
//     http://www.apache.org/licenses/LICENSE-2.0
//
// Unless required by applicable law or agreed to in writing, software
// distributed under the License is distributed on an "AS IS" BASIS,
// WITHOUT WARRANTIES OR CONDITIONS OF ANY KIND, either express or implied.
// See the License for the specific language governing permissions and
// limitations under the License.

use std::any::Any;
use std::collections::HashMap;
use std::panic::AssertUnwindSafe;
use std::pin::Pin;
use std::str::Utf8Error;
use std::sync::{Arc, LazyLock, Weak};
use std::time::{Duration, Instant};
use std::{io, str};

use bytes::{Bytes, BytesMut};
use futures::stream::StreamExt;
use futures::FutureExt;
use itertools::Itertools;
use openssl::ssl::{SslAcceptor, SslContext, SslContextRef, SslMethod};
use risingwave_common::types::DataType;
use risingwave_common::util::panic::FutureCatchUnwindExt;
use risingwave_common::util::query_log::*;
use risingwave_common::{PG_VERSION, SERVER_ENCODING, STANDARD_CONFORMING_STRINGS};
use risingwave_sqlparser::ast::{RedactSqlOptionKeywordsRef, Statement};
use risingwave_sqlparser::parser::Parser;
use thiserror_ext::AsReport;
use tokio::io::{AsyncRead, AsyncWrite, AsyncWriteExt};
use tokio::sync::Mutex;
use tokio_openssl::SslStream;
use tracing::Instrument;

use crate::error::{PsqlError, PsqlResult};
use crate::net::AddressRef;
use crate::pg_extended::ResultCache;
use crate::pg_message::{
    BeCommandCompleteMessage, BeMessage, BeParameterStatusMessage, FeBindMessage, FeCancelMessage,
    FeCloseMessage, FeDescribeMessage, FeExecuteMessage, FeMessage, FeParseMessage,
    FePasswordMessage, FeStartupMessage, TransactionStatus,
};
use crate::pg_server::{Session, SessionManager, UserAuthenticator};
use crate::types::Format;

/// Truncates query log if it's longer than `RW_QUERY_LOG_TRUNCATE_LEN`, to avoid log file being too
/// large.
static RW_QUERY_LOG_TRUNCATE_LEN: LazyLock<usize> =
    LazyLock::new(|| match std::env::var("RW_QUERY_LOG_TRUNCATE_LEN") {
        Ok(len) if len.parse::<usize>().is_ok() => len.parse::<usize>().unwrap(),
        _ => {
            if cfg!(debug_assertions) {
                65536
            } else {
                1024
            }
        }
    });

tokio::task_local! {
    /// The current session. Concrete type is erased for different session implementations.
    pub static CURRENT_SESSION: Weak<dyn Any + Send + Sync>
}

/// The state machine for each psql connection.
/// Read pg messages from tcp stream and write results back.
pub struct PgProtocol<S, SM>
where
    SM: SessionManager,
{
    /// Used for write/read pg messages.
    stream: PgStream<S>,
    /// Current states of pg connection.
    state: PgProtocolState,
    /// Whether the connection is terminated.
    is_terminate: bool,

    session_mgr: Arc<SM>,
    session: Option<Arc<SM::Session>>,

    result_cache: HashMap<String, ResultCache<<SM::Session as Session>::ValuesStream>>,
    unnamed_prepare_statement: Option<<SM::Session as Session>::PreparedStatement>,
    prepare_statement_store: HashMap<String, <SM::Session as Session>::PreparedStatement>,
    unnamed_portal: Option<<SM::Session as Session>::Portal>,
    portal_store: HashMap<String, <SM::Session as Session>::Portal>,
    // Used to store the dependency of portal and prepare statement.
    // When we close a prepare statement, we need to close all the portals that depend on it.
    statement_portal_dependency: HashMap<String, Vec<String>>,

    // Used for ssl connection.
    // If None, not expected to build ssl connection (panic).
    tls_context: Option<SslContext>,

    // Used in extended query protocol. When encounter error in extended query, we need to ignore
    // the following message util sync message.
    ignore_util_sync: bool,

    // Client Address
    peer_addr: AddressRef,

    redact_sql_option_keywords: Option<RedactSqlOptionKeywordsRef>,
}

/// Configures TLS encryption for connections.
#[derive(Debug, Clone)]
pub struct TlsConfig {
    /// The path to the TLS certificate.
    pub cert: String,
    /// The path to the TLS key.
    pub key: String,
}

impl TlsConfig {
    pub fn new_default() -> Option<Self> {
        let cert = std::env::var("RW_SSL_CERT").ok()?;
        let key = std::env::var("RW_SSL_KEY").ok()?;
        tracing::info!("RW_SSL_CERT={}, RW_SSL_KEY={}", cert, key);
        Some(Self { cert, key })
    }
}

impl<S, SM> Drop for PgProtocol<S, SM>
where
    SM: SessionManager,
{
    fn drop(&mut self) {
        if let Some(session) = &self.session {
            // Clear the session in session manager.
            self.session_mgr.end_session(session);
        }
    }
}

/// States flow happened from top to down.
enum PgProtocolState {
    Startup,
    Regular,
}

/// Truncate 0 from C string in Bytes and stringify it (returns slice, no allocations).
///
/// PG protocol strings are always C strings.
pub fn cstr_to_str(b: &Bytes) -> Result<&str, Utf8Error> {
    let without_null = if b.last() == Some(&0) {
        &b[..b.len() - 1]
    } else {
        &b[..]
    };
    std::str::from_utf8(without_null)
}

/// Record `sql` in the current tracing span.
fn record_sql_in_span(
    sql: &str,
    redact_sql_option_keywords: Option<RedactSqlOptionKeywordsRef>,
) -> String {
    let redacted_sql = if let Some(keywords) = redact_sql_option_keywords {
        redact_sql(sql, keywords)
    } else {
        sql.to_owned()
    };
    let truncated = truncated_fmt::TruncatedFmt(&redacted_sql, *RW_QUERY_LOG_TRUNCATE_LEN);
    tracing::Span::current().record("sql", tracing::field::display(&truncated));
    truncated.to_string()
}

/// Redacts SQL options. Data in DML is not redacted.
fn redact_sql(sql: &str, keywords: RedactSqlOptionKeywordsRef) -> String {
    match Parser::parse_sql(sql) {
        Ok(sqls) => sqls
            .into_iter()
            .map(|sql| sql.to_redacted_string(keywords.clone()))
            .join(";"),
        Err(_) => sql.to_owned(),
    }
}

impl<S, SM> PgProtocol<S, SM>
where
    S: PgByteStream,
    SM: SessionManager,
{
    pub fn new(
        stream: S,
        session_mgr: Arc<SM>,
        tls_config: Option<TlsConfig>,
        peer_addr: AddressRef,
        redact_sql_option_keywords: Option<RedactSqlOptionKeywordsRef>,
    ) -> Self {
        Self {
            stream: PgStream::new(stream),
            is_terminate: false,
            state: PgProtocolState::Startup,
            session_mgr,
            session: None,
            tls_context: tls_config
                .as_ref()
                .and_then(|e| build_ssl_ctx_from_config(e).ok()),
            result_cache: Default::default(),
            unnamed_prepare_statement: Default::default(),
            prepare_statement_store: Default::default(),
            unnamed_portal: Default::default(),
            portal_store: Default::default(),
            statement_portal_dependency: Default::default(),
            ignore_util_sync: false,
            peer_addr,
            redact_sql_option_keywords,
        }
    }

    /// Run the protocol to serve the connection.
    pub async fn run(&mut self) {
        let mut notice_fut = None;

        loop {
            // Once a session is present, create a future to subscribe and send notices asynchronously.
            if notice_fut.is_none()
                && let Some(session) = self.session.clone()
            {
                let mut stream = self.stream.clone();
                notice_fut = Some(Box::pin(async move {
                    loop {
                        let notice = session.next_notice().await;
                        if let Err(e) = stream.write(&BeMessage::NoticeResponse(&notice)).await {
                            tracing::error!(error = %e.as_report(), notice, "failed to send notice");
                        }
                    }
                }));
            }

            // Read and process messages.
            let process = std::pin::pin!(async {
                let msg = match self.read_message().await {
                    Ok(msg) => msg,
                    Err(e) => {
                        tracing::error!(error = %e.as_report(), "error when reading message");
                        return true; // terminate the connection
                    }
                };
                tracing::trace!(?msg, "received message");
                self.process(msg).await
            });

            let terminated = if let Some(notice_fut) = notice_fut.as_mut() {
                tokio::select! {
                    _ = notice_fut => unreachable!(),
                    terminated = process => terminated,
                }
            } else {
                process.await
            };

            if terminated {
                break;
            }
        }
    }

    /// Processes one message. Returns true if the connection is terminated.
    pub async fn process(&mut self, msg: FeMessage) -> bool {
        self.do_process(msg).await.is_none() || self.is_terminate
    }

    /// The root tracing span for processing a message. The target of the span is
    /// [`PGWIRE_ROOT_SPAN_TARGET`].
    ///
    /// This is used to provide context for the (slow) query logs and traces.
    ///
    /// The span is only effective if there's a current session and the message is
    /// query-related. Otherwise, `Span::none()` is returned.
    fn root_span_for_msg(&self, msg: &FeMessage) -> tracing::Span {
        let Some(session_id) = self.session.as_ref().map(|s| s.id().0) else {
            return tracing::Span::none();
        };

        let mode = match msg {
            FeMessage::Query(_) => "simple query",
            FeMessage::Parse(_) => "extended query parse",
            FeMessage::Execute(_) => "extended query execute",
            _ => return tracing::Span::none(),
        };

        tracing::info_span!(
            target: PGWIRE_ROOT_SPAN_TARGET,
            "handle_query",
            mode,
            session_id,
            sql = tracing::field::Empty, // record SQL later in each `process` call
        )
    }

    /// Return type `Option<()>` is essentially a bool, but allows `?` for early return.
    /// - `None` means to terminate the current connection
    /// - `Some(())` means to continue processing the next message
    async fn do_process(&mut self, msg: FeMessage) -> Option<()> {
        let span = self.root_span_for_msg(&msg);
        let weak_session = self
            .session
            .as_ref()
            .map(|s| Arc::downgrade(s) as Weak<dyn Any + Send + Sync>);

        // Processing the message itself.
        //
        // Note: pin the future to avoid stack overflow as we'll wrap it multiple times
        // in the following code.
        let fut = Box::pin(self.do_process_inner(msg));

        // Set the current session as the context when processing the message, if exists.
        let fut = async move {
            if let Some(session) = weak_session {
                CURRENT_SESSION.scope(session, fut).await
            } else {
                fut.await
            }
        };

        // Catch unwind.
        let fut = async move {
            AssertUnwindSafe(fut)
                .rw_catch_unwind()
                .await
                .unwrap_or_else(|payload| {
                    Err(PsqlError::Panic(
                        panic_message::panic_message(&payload).to_owned(),
                    ))
                })
        };

        // Slow query log.
        let fut = async move {
            let period = *SLOW_QUERY_LOG_PERIOD;
            let mut fut = std::pin::pin!(fut);
            let mut elapsed = Duration::ZERO;

            // Report the SQL in the log periodically if the query is slow.
            loop {
                match tokio::time::timeout(period, &mut fut).await {
                    Ok(result) => break result,
                    Err(_) => {
                        elapsed += period;
                        tracing::info!(
                            target: PGWIRE_SLOW_QUERY_LOG,
                            elapsed = %format_args!("{}ms", elapsed.as_millis()),
                            "slow query"
                        );
                    }
                }
            }
        };

        // Query log.
        let fut = async move {
            let start = Instant::now();
            let result = fut.await;
            let elapsed = start.elapsed();

            // Always log if an error occurs.
            // Note: all messages will be processed through this code path, making it the
            //       only necessary place to log errors.
            if let Err(error) = &result {
                tracing::error!(error = %error.as_report(), "error when process message");
            }

            // Log to optionally-enabled target `PGWIRE_QUERY_LOG`.
            // Only log if we're currently in a tracing span set in `span_for_msg`.
            if !tracing::Span::current().is_none() {
                tracing::info!(
                    target: PGWIRE_QUERY_LOG,
                    status = if result.is_ok() { "ok" } else { "err" },
                    time = %format_args!("{}ms", elapsed.as_millis()),
                );
            }

            result
        };

        // Tracing span.
        let fut = fut.instrument(span);

        // Execute the future and handle the error.
        match fut.await {
            Ok(()) => Some(()),
            Err(e) => {
                match e {
                    PsqlError::IoError(io_err) => {
                        if io_err.kind() == std::io::ErrorKind::UnexpectedEof {
                            return None;
                        }
                    }

                    PsqlError::SslError(_) => {
                        // For ssl error, because the stream has already been consumed, so there is
                        // no way to write more message.
                        return None;
                    }

                    PsqlError::StartupError(_) | PsqlError::PasswordError => {
                        self.stream
                            .write_no_flush(&BeMessage::ErrorResponse(Box::new(e)))
                            .ok()?;
                        let _ = self.stream.flush().await;
                        return None;
                    }

                    PsqlError::SimpleQueryError(_) => {
                        self.stream
                            .write_no_flush(&BeMessage::ErrorResponse(Box::new(e)))
                            .ok()?;
                        self.ready_for_query().ok()?;
                    }

                    PsqlError::IdleInTxnTimeout | PsqlError::Panic(_) => {
                        self.stream
                            .write_no_flush(&BeMessage::ErrorResponse(Box::new(e)))
                            .ok()?;
                        let _ = self.stream.flush().await;

                        // 1. Catching the panic during message processing may leave the session in an
                        // inconsistent state. We forcefully close the connection (then end the
                        // session) here for safety.
                        // 2. Idle in transaction timeout should also close the connection.
                        return None;
                    }

                    PsqlError::Uncategorized(_)
                    | PsqlError::ExtendedPrepareError(_)
                    | PsqlError::ExtendedExecuteError(_) => {
                        self.stream
                            .write_no_flush(&BeMessage::ErrorResponse(Box::new(e)))
                            .ok()?;
                    }
                }
                let _ = self.stream.flush().await;
                Some(())
            }
        }
    }

    async fn do_process_inner(&mut self, msg: FeMessage) -> PsqlResult<()> {
        // Ignore util sync message.
        if self.ignore_util_sync {
            if let FeMessage::Sync = msg {
            } else {
                tracing::trace!("ignore message {:?} until sync.", msg);
                return Ok(());
            }
        }

        match msg {
            FeMessage::Gss => self.process_gss_msg().await?,
            FeMessage::Ssl => self.process_ssl_msg().await?,
            FeMessage::Startup(msg) => self.process_startup_msg(msg)?,
            FeMessage::Password(msg) => self.process_password_msg(msg).await?,
            FeMessage::Query(query_msg) => {
                let sql = Arc::from(query_msg.get_sql()?);
                // The process_query_msg can be slow. Release potential large FeQueryMessage early.
                drop(query_msg);
                self.process_query_msg(sql).await?
            }
            FeMessage::CancelQuery(m) => self.process_cancel_msg(m)?,
            FeMessage::Terminate => self.process_terminate(),
            FeMessage::Parse(m) => {
                if let Err(err) = self.process_parse_msg(m).await {
                    self.ignore_util_sync = true;
                    return Err(err);
                }
            }
            FeMessage::Bind(m) => {
                if let Err(err) = self.process_bind_msg(m) {
                    self.ignore_util_sync = true;
                    return Err(err);
                }
            }
            FeMessage::Execute(m) => {
                if let Err(err) = self.process_execute_msg(m).await {
                    self.ignore_util_sync = true;
                    return Err(err);
                }
            }
            FeMessage::Describe(m) => {
                if let Err(err) = self.process_describe_msg(m) {
                    self.ignore_util_sync = true;
                    return Err(err);
                }
            }
            FeMessage::Sync => {
                self.ignore_util_sync = false;
                self.ready_for_query()?
            }
            FeMessage::Close(m) => {
                if let Err(err) = self.process_close_msg(m) {
                    self.ignore_util_sync = true;
                    return Err(err);
                }
            }
            FeMessage::Flush => {
                if let Err(err) = self.stream.flush().await {
                    self.ignore_util_sync = true;
                    return Err(err.into());
                }
            }
            FeMessage::HealthCheck => self.process_health_check(),
        }
        self.stream.flush().await?;
        Ok(())
    }

    pub async fn read_message(&mut self) -> io::Result<FeMessage> {
        match self.state {
            PgProtocolState::Startup => self.stream.read_startup().await,
            PgProtocolState::Regular => self.stream.read().await,
        }
    }

    /// Writes a `ReadyForQuery` message to the client without flushing.
    fn ready_for_query(&mut self) -> io::Result<()> {
        self.stream.write_no_flush(&BeMessage::ReadyForQuery(
            self.session
                .as_ref()
                .map(|s| s.transaction_status())
                .unwrap_or(TransactionStatus::Idle),
        ))
    }

    async fn process_gss_msg(&mut self) -> PsqlResult<()> {
        // We don't support GSSAPI, so we just say no gracefully.
        self.stream.write(&BeMessage::EncryptionResponseNo).await?;
        Ok(())
    }

    async fn process_ssl_msg(&mut self) -> PsqlResult<()> {
        if let Some(context) = self.tls_context.as_ref() {
            // If got and ssl context, say yes for ssl connection.
            // Construct ssl stream and replace with current one.
            self.stream.write(&BeMessage::EncryptionResponseSsl).await?;
            self.stream.upgrade_to_ssl(context).await?;
        } else {
            // If no, say no for encryption.
            self.stream.write(&BeMessage::EncryptionResponseNo).await?;
        }

        Ok(())
    }

    fn process_startup_msg(&mut self, msg: FeStartupMessage) -> PsqlResult<()> {
        let db_name = msg
            .config
            .get("database")
            .cloned()
            .unwrap_or_else(|| "dev".to_owned());
        let user_name = msg
            .config
            .get("user")
            .cloned()
            .unwrap_or_else(|| "root".to_owned());

        let session = self
            .session_mgr
            .connect(&db_name, &user_name, self.peer_addr.clone())
            .map_err(PsqlError::StartupError)?;

        let application_name = msg.config.get("application_name");
        if let Some(application_name) = application_name {
            session
                .set_config("application_name", application_name.clone())
                .map_err(PsqlError::StartupError)?;
        }

        match session.user_authenticator() {
            UserAuthenticator::None => {
                self.stream.write_no_flush(&BeMessage::AuthenticationOk)?;

                // Cancel request need this for identify and verification. According to postgres
                // doc, it should be written to buffer after receive AuthenticationOk.
                self.stream
                    .write_no_flush(&BeMessage::BackendKeyData(session.id()))?;

                self.stream
                    .write_parameter_status_msg_no_flush(&ParameterStatus {
                        application_name: application_name.cloned(),
                    })?;
                self.ready_for_query()?;
            }
            UserAuthenticator::ClearText(_) | UserAuthenticator::OAuth(_) => {
                self.stream
                    .write_no_flush(&BeMessage::AuthenticationCleartextPassword)?;
            }
            UserAuthenticator::Md5WithSalt { salt, .. } => {
                self.stream
                    .write_no_flush(&BeMessage::AuthenticationMd5Password(salt))?;
            }
        }

        self.session = Some(session);
        self.state = PgProtocolState::Regular;
        Ok(())
    }

    async fn process_password_msg(&mut self, msg: FePasswordMessage) -> PsqlResult<()> {
        let authenticator = self.session.as_ref().unwrap().user_authenticator();
        authenticator.authenticate(&msg.password).await?;
        self.stream.write_no_flush(&BeMessage::AuthenticationOk)?;
        self.stream
            .write_parameter_status_msg_no_flush(&ParameterStatus::default())?;
        self.ready_for_query()?;
        self.state = PgProtocolState::Regular;
        Ok(())
    }

    fn process_cancel_msg(&mut self, m: FeCancelMessage) -> PsqlResult<()> {
        let session_id = (m.target_process_id, m.target_secret_key);
        tracing::trace!("cancel query in session: {:?}", session_id);
        self.session_mgr.cancel_queries_in_session(session_id);
        self.session_mgr.cancel_creating_jobs_in_session(session_id);
        self.stream.write_no_flush(&BeMessage::EmptyQueryResponse)?;
        Ok(())
    }

    async fn process_query_msg(&mut self, sql: Arc<str>) -> PsqlResult<()> {
        let truncated_sql = record_sql_in_span(&sql, self.redact_sql_option_keywords.clone());
        let session = self.session.clone().unwrap();

        session.check_idle_in_transaction_timeout()?;
        // Store only truncated SQL in context to prevent excessive memory usage from large SQL.
        let _exec_context_guard = session.init_exec_context(truncated_sql.into());
        self.inner_process_query_msg(sql, session.clone()).await
    }

    async fn inner_process_query_msg(
        &mut self,
        sql: Arc<str>,
        session: Arc<SM::Session>,
    ) -> PsqlResult<()> {
        // Parse sql.
        let stmts =
            Parser::parse_sql(&sql).map_err(|err| PsqlError::SimpleQueryError(err.into()))?;
        // The following inner_process_query_msg_one_stmt can be slow. Release potential large String early.
        drop(sql);
        if stmts.is_empty() {
            self.stream.write_no_flush(&BeMessage::EmptyQueryResponse)?;
        }

        // Execute multiple statements in simple query. KISS later.
        for stmt in stmts {
            self.inner_process_query_msg_one_stmt(stmt, session.clone())
                .await?;
        }
        // Put this line inside the for loop above will lead to unfinished/stuck regress test...Not
        // sure the reason.
        self.ready_for_query()?;
        Ok(())
    }

    async fn inner_process_query_msg_one_stmt(
        &mut self,
        stmt: Statement,
        session: Arc<SM::Session>,
    ) -> PsqlResult<()> {
        let session = session.clone();

        // execute query
<<<<<<< HEAD
        let res = session.clone().run_one_query(stmt, Format::Text).await;
        for notice in session.take_notices() {
=======
        let res = session
            .clone()
            .run_one_query(stmt.clone(), Format::Text)
            .await;

        // Take all remaining notices (if any) and send them before `CommandComplete`.
        while let Some(notice) = session.next_notice().now_or_never() {
>>>>>>> 190af600
            self.stream
                .write_no_flush(&BeMessage::NoticeResponse(&notice))?;
        }

        let mut res = res.map_err(PsqlError::SimpleQueryError)?;

        for notice in res.notices() {
            self.stream
                .write_no_flush(&BeMessage::NoticeResponse(notice))?;
        }

        let status = res.status();
        if let Some(ref application_name) = status.application_name {
            self.stream.write_no_flush(&BeMessage::ParameterStatus(
                BeParameterStatusMessage::ApplicationName(application_name),
            ))?;
        }

        if res.is_query() {
            self.stream
                .write_no_flush(&BeMessage::RowDescription(&res.row_desc()))?;

            let mut rows_cnt = 0;

            while let Some(row_set) = res.values_stream().next().await {
                let row_set = row_set.map_err(PsqlError::SimpleQueryError)?;
                for row in row_set {
                    self.stream.write_no_flush(&BeMessage::DataRow(&row))?;
                    rows_cnt += 1;
                }
            }

            // Run the callback before sending the `CommandComplete` message.
            res.run_callback().await?;

            self.stream
                .write_no_flush(&BeMessage::CommandComplete(BeCommandCompleteMessage {
                    stmt_type: res.stmt_type(),
                    rows_cnt,
                }))?;
        } else if res.stmt_type().is_dml() && !res.stmt_type().is_returning() {
            let first_row_set = res.values_stream().next().await;
            let first_row_set = match first_row_set {
                None => {
                    return Err(PsqlError::Uncategorized(
                        anyhow::anyhow!("no affected rows in output").into(),
                    ));
                }
                Some(row) => row.map_err(PsqlError::SimpleQueryError)?,
            };
            let affected_rows_str = first_row_set[0].values()[0]
                .as_ref()
                .expect("compute node should return affected rows in output");

            assert!(matches!(res.row_cnt_format(), Some(Format::Text)));
            let affected_rows_cnt = String::from_utf8(affected_rows_str.to_vec())
                .unwrap()
                .parse()
                .unwrap_or_default();

            // Run the callback before sending the `CommandComplete` message.
            res.run_callback().await?;

            self.stream
                .write_no_flush(&BeMessage::CommandComplete(BeCommandCompleteMessage {
                    stmt_type: res.stmt_type(),
                    rows_cnt: affected_rows_cnt,
                }))?;
        } else {
            // Run the callback before sending the `CommandComplete` message.
            res.run_callback().await?;

            self.stream
                .write_no_flush(&BeMessage::CommandComplete(BeCommandCompleteMessage {
                    stmt_type: res.stmt_type(),
                    rows_cnt: 0,
                }))?;
        }

        Ok(())
    }

    fn process_terminate(&mut self) {
        self.is_terminate = true;
    }

    fn process_health_check(&mut self) {
        tracing::debug!("health check");
        self.is_terminate = true;
    }

    async fn process_parse_msg(&mut self, mut msg: FeParseMessage) -> PsqlResult<()> {
        let sql = Arc::from(cstr_to_str(&msg.sql_bytes).unwrap());
        record_sql_in_span(&sql, self.redact_sql_option_keywords.clone());
        let session = self.session.clone().unwrap();
        let statement_name = cstr_to_str(&msg.statement_name).unwrap().to_owned();
        let type_ids = std::mem::take(&mut msg.type_ids);
        // The inner_process_parse_msg can be slow. Release potential large FeParseMessage early.
        drop(msg);
        self.inner_process_parse_msg(session, sql, statement_name, type_ids)
            .await?;
        Ok(())
    }

    async fn inner_process_parse_msg(
        &mut self,
        session: Arc<SM::Session>,
        sql: Arc<str>,
        statement_name: String,
        type_ids: Vec<i32>,
    ) -> PsqlResult<()> {
        if statement_name.is_empty() {
            // Remove the unnamed prepare statement first, in case the unsupported sql binds a wrong
            // prepare statement.
            self.unnamed_prepare_statement.take();
        } else if self.prepare_statement_store.contains_key(&statement_name) {
            return Err(PsqlError::ExtendedPrepareError(
                "Duplicated statement name".into(),
            ));
        }

        let stmt = {
            let stmts = Parser::parse_sql(&sql)
                .map_err(|err| PsqlError::ExtendedPrepareError(err.into()))?;
            drop(sql);
            if stmts.len() > 1 {
                return Err(PsqlError::ExtendedPrepareError(
                    "Only one statement is allowed in extended query mode".into(),
                ));
            }

            stmts.into_iter().next()
        };

        let param_types: Vec<Option<DataType>> = type_ids
            .iter()
            .map(|&id| {
                // 0 means unspecified type
                // ref: https://www.postgresql.org/docs/15/protocol-message-formats.html#:~:text=Placing%20a%20zero%20here%20is%20equivalent%20to%20leaving%20the%20type%20unspecified.
                if id == 0 {
                    Ok(None)
                } else {
                    DataType::from_oid(id)
                        .map(Some)
                        .map_err(|e| PsqlError::ExtendedPrepareError(e.into()))
                }
            })
            .try_collect()?;

        let prepare_statement = session
            .parse(stmt, param_types)
            .await
            .map_err(PsqlError::ExtendedPrepareError)?;

        if statement_name.is_empty() {
            self.unnamed_prepare_statement.replace(prepare_statement);
        } else {
            self.prepare_statement_store
                .insert(statement_name.clone(), prepare_statement);
        }

        self.statement_portal_dependency
            .entry(statement_name)
            .or_default()
            .clear();

        self.stream.write_no_flush(&BeMessage::ParseComplete)?;
        Ok(())
    }

    fn process_bind_msg(&mut self, msg: FeBindMessage) -> PsqlResult<()> {
        let statement_name = cstr_to_str(&msg.statement_name).unwrap().to_owned();
        let portal_name = cstr_to_str(&msg.portal_name).unwrap().to_owned();
        let session = self.session.clone().unwrap();

        if self.portal_store.contains_key(&portal_name) {
            return Err(PsqlError::Uncategorized("Duplicated portal name".into()));
        }

        let prepare_statement = self.get_statement(&statement_name)?;

        let result_formats = msg
            .result_format_codes
            .iter()
            .map(|&format_code| Format::from_i16(format_code))
            .try_collect()?;
        let param_formats = msg
            .param_format_codes
            .iter()
            .map(|&format_code| Format::from_i16(format_code))
            .try_collect()?;

        let portal = session
            .bind(prepare_statement, msg.params, param_formats, result_formats)
            .map_err(PsqlError::Uncategorized)?;

        if portal_name.is_empty() {
            self.result_cache.remove(&portal_name);
            self.unnamed_portal.replace(portal);
        } else {
            assert!(
                !self.result_cache.contains_key(&portal_name),
                "Named portal never can be overridden."
            );
            self.portal_store.insert(portal_name.clone(), portal);
        }

        self.statement_portal_dependency
            .get_mut(&statement_name)
            .unwrap()
            .push(portal_name);

        self.stream.write_no_flush(&BeMessage::BindComplete)?;
        Ok(())
    }

    async fn process_execute_msg(&mut self, msg: FeExecuteMessage) -> PsqlResult<()> {
        let portal_name = cstr_to_str(&msg.portal_name).unwrap().to_owned();
        let row_max = msg.max_rows as usize;
        drop(msg);
        let session = self.session.clone().unwrap();

        if let Some(mut result_cache) = self.result_cache.remove(&portal_name) {
            assert!(self.portal_store.contains_key(&portal_name));

            let is_cosume_completed = result_cache.consume::<S>(row_max, &mut self.stream).await?;

            if !is_cosume_completed {
                self.result_cache.insert(portal_name, result_cache);
            }
        } else {
            let portal = self.get_portal(&portal_name)?;
            let sql = format!("{}", portal);
            let truncated_sql = record_sql_in_span(&sql, self.redact_sql_option_keywords.clone());
            drop(sql);

            session.check_idle_in_transaction_timeout()?;
            // Store only truncated SQL in context to prevent excessive memory usage from large SQL.
            let _exec_context_guard = session.init_exec_context(truncated_sql.into());
            let result = session.clone().execute(portal).await;

            let pg_response = result.map_err(PsqlError::ExtendedExecuteError)?;
            let mut result_cache = ResultCache::new(pg_response);
            let is_consume_completed = result_cache.consume::<S>(row_max, &mut self.stream).await?;
            if !is_consume_completed {
                self.result_cache.insert(portal_name, result_cache);
            }
        }

        Ok(())
    }

    fn process_describe_msg(&mut self, msg: FeDescribeMessage) -> PsqlResult<()> {
        let name = cstr_to_str(&msg.name).unwrap().to_owned();
        let session = self.session.clone().unwrap();
        //  b'S' => Statement
        //  b'P' => Portal

        assert!(msg.kind == b'S' || msg.kind == b'P');
        if msg.kind == b'S' {
            let prepare_statement = self.get_statement(&name)?;

            let (param_types, row_descriptions) = self
                .session
                .clone()
                .unwrap()
                .describe_statement(prepare_statement)
                .map_err(PsqlError::Uncategorized)?;
            self.stream
                .write_no_flush(&BeMessage::ParameterDescription(
                    &param_types.iter().map(|t| t.to_oid()).collect_vec(),
                ))?;

            if row_descriptions.is_empty() {
                // According https://www.postgresql.org/docs/current/protocol-flow.html#:~:text=The%20response%20is%20a%20RowDescri[…]0a%20query%20that%20will%20return%20rows%3B,
                // return NoData message if the statement is not a query.
                self.stream.write_no_flush(&BeMessage::NoData)?;
            } else {
                self.stream
                    .write_no_flush(&BeMessage::RowDescription(&row_descriptions))?;
            }
        } else if msg.kind == b'P' {
            let portal = self.get_portal(&name)?;

            let row_descriptions = session
                .describe_portal(portal)
                .map_err(PsqlError::Uncategorized)?;

            if row_descriptions.is_empty() {
                // According https://www.postgresql.org/docs/current/protocol-flow.html#:~:text=The%20response%20is%20a%20RowDescri[…]0a%20query%20that%20will%20return%20rows%3B,
                // return NoData message if the statement is not a query.
                self.stream.write_no_flush(&BeMessage::NoData)?;
            } else {
                self.stream
                    .write_no_flush(&BeMessage::RowDescription(&row_descriptions))?;
            }
        }
        Ok(())
    }

    fn process_close_msg(&mut self, msg: FeCloseMessage) -> PsqlResult<()> {
        let name = cstr_to_str(&msg.name).unwrap().to_owned();
        assert!(msg.kind == b'S' || msg.kind == b'P');
        if msg.kind == b'S' {
            if name.is_empty() {
                self.unnamed_prepare_statement = None;
            } else {
                self.prepare_statement_store.remove(&name);
            }
            for portal_name in self
                .statement_portal_dependency
                .remove(&name)
                .unwrap_or_default()
            {
                self.remove_portal(&portal_name);
            }
        } else if msg.kind == b'P' {
            self.remove_portal(&name);
        }
        self.stream.write_no_flush(&BeMessage::CloseComplete)?;
        Ok(())
    }

    fn remove_portal(&mut self, portal_name: &str) {
        if portal_name.is_empty() {
            self.unnamed_portal = None;
        } else {
            self.portal_store.remove(portal_name);
        }
        self.result_cache.remove(portal_name);
    }

    fn get_portal(&self, portal_name: &str) -> PsqlResult<<SM::Session as Session>::Portal> {
        if portal_name.is_empty() {
            Ok(self
                .unnamed_portal
                .as_ref()
                .ok_or_else(|| PsqlError::Uncategorized("unnamed portal not found".into()))?
                .clone())
        } else {
            Ok(self
                .portal_store
                .get(portal_name)
                .ok_or_else(|| {
                    PsqlError::Uncategorized(format!("Portal {} not found", portal_name).into())
                })?
                .clone())
        }
    }

    fn get_statement(
        &self,
        statement_name: &str,
    ) -> PsqlResult<<SM::Session as Session>::PreparedStatement> {
        if statement_name.is_empty() {
            Ok(self
                .unnamed_prepare_statement
                .as_ref()
                .ok_or_else(|| {
                    PsqlError::Uncategorized("unnamed prepare statement not found".into())
                })?
                .clone())
        } else {
            Ok(self
                .prepare_statement_store
                .get(statement_name)
                .ok_or_else(|| {
                    PsqlError::Uncategorized(
                        format!("Prepare statement {} not found", statement_name).into(),
                    )
                })?
                .clone())
        }
    }
}

enum PgStreamInner<S> {
    /// Used for the intermediate state when converting from unencrypted to ssl stream.
    Placeholder,
    /// An unencrypted stream.
    Unencrypted(S),
    /// An ssl stream.
    Ssl(SslStream<S>),
}

/// Trait for a byte stream that can be used for pg protocol.
pub trait PgByteStream: AsyncWrite + AsyncRead + Unpin + Send + 'static {}
impl<S> PgByteStream for S where S: AsyncWrite + AsyncRead + Unpin + Send + 'static {}

/// Wraps a byte stream and read/write pg messages.
///
/// Cloning a `PgStream` will share the same stream but a fresh & independent write buffer,
/// so that it can be used to write messages concurrently without interference.
pub struct PgStream<S> {
    /// The underlying stream.
    stream: Arc<Mutex<PgStreamInner<S>>>,
    /// Write into buffer before flush to stream.
    write_buf: BytesMut,
}

impl<S> PgStream<S> {
    /// Create a new `PgStream` with the given stream and default write buffer capacity.
    pub fn new(stream: S) -> Self {
        const DEFAULT_WRITE_BUF_CAPACITY: usize = 10 * 1024;

        Self {
            stream: Arc::new(Mutex::new(PgStreamInner::Unencrypted(stream))),
            write_buf: BytesMut::with_capacity(DEFAULT_WRITE_BUF_CAPACITY),
        }
    }
}

impl<S> Clone for PgStream<S> {
    fn clone(&self) -> Self {
        Self {
            stream: Arc::clone(&self.stream),
            write_buf: BytesMut::with_capacity(self.write_buf.capacity()),
        }
    }
}

/// At present there is a hard-wired set of parameters for which
/// ParameterStatus will be generated: they are:
///
///  * `server_version`
///  * `server_encoding`
///  * `client_encoding`
///  * `application_name`
///  * `is_superuser`
///  * `session_authorization`
///  * `DateStyle`
///  * `IntervalStyle`
///  * `TimeZone`
///  * `integer_datetimes`
///  * `standard_conforming_string`
///
/// See: <https://www.postgresql.org/docs/9.2/static/protocol-flow.html#PROTOCOL-ASYNC>.
#[derive(Debug, Default, Clone)]
pub struct ParameterStatus {
    pub application_name: Option<String>,
}

impl<S> PgStream<S>
where
    S: PgByteStream,
{
    async fn read_startup(&mut self) -> io::Result<FeMessage> {
        let mut stream = self.stream.lock().await;
        match &mut *stream {
            PgStreamInner::Placeholder => unreachable!(),
            PgStreamInner::Unencrypted(stream) => FeStartupMessage::read(stream).await,
            PgStreamInner::Ssl(ssl_stream) => FeStartupMessage::read(ssl_stream).await,
        }
    }

    async fn read(&mut self) -> io::Result<FeMessage> {
        let mut stream = self.stream.lock().await;
        match &mut *stream {
            PgStreamInner::Placeholder => unreachable!(),
            PgStreamInner::Unencrypted(stream) => FeMessage::read(stream).await,
            PgStreamInner::Ssl(ssl_stream) => FeMessage::read(ssl_stream).await,
        }
    }

    fn write_parameter_status_msg_no_flush(&mut self, status: &ParameterStatus) -> io::Result<()> {
        self.write_no_flush(&BeMessage::ParameterStatus(
            BeParameterStatusMessage::ClientEncoding(SERVER_ENCODING),
        ))?;
        self.write_no_flush(&BeMessage::ParameterStatus(
            BeParameterStatusMessage::StandardConformingString(STANDARD_CONFORMING_STRINGS),
        ))?;
        self.write_no_flush(&BeMessage::ParameterStatus(
            BeParameterStatusMessage::ServerVersion(PG_VERSION),
        ))?;
        if let Some(application_name) = &status.application_name {
            self.write_no_flush(&BeMessage::ParameterStatus(
                BeParameterStatusMessage::ApplicationName(application_name),
            ))?;
        }
        Ok(())
    }

    pub fn write_no_flush(&mut self, message: &BeMessage<'_>) -> io::Result<()> {
        BeMessage::write(&mut self.write_buf, message)
    }

    async fn write(&mut self, message: &BeMessage<'_>) -> io::Result<()> {
        self.write_no_flush(message)?;
        self.flush().await?;
        Ok(())
    }

    async fn flush(&mut self) -> io::Result<()> {
        let mut stream = self.stream.lock().await;
        match &mut *stream {
            PgStreamInner::Placeholder => unreachable!(),
            PgStreamInner::Unencrypted(stream) => {
                stream.write_all(&self.write_buf).await?;
                stream.flush().await?;
            }
            PgStreamInner::Ssl(ssl_stream) => {
                ssl_stream.write_all(&self.write_buf).await?;
                ssl_stream.flush().await?;
            }
        }
        self.write_buf.clear();
        Ok(())
    }
}

impl<S> PgStream<S>
where
    S: PgByteStream,
{
    /// Convert the underlying stream to ssl stream based on the given context.
    async fn upgrade_to_ssl(&mut self, ssl_ctx: &SslContextRef) -> PsqlResult<()> {
        let mut stream = self.stream.lock().await;

        match std::mem::replace(&mut *stream, PgStreamInner::Placeholder) {
            PgStreamInner::Unencrypted(unencrypted_stream) => {
                let ssl = openssl::ssl::Ssl::new(ssl_ctx).unwrap();
                let mut ssl_stream =
                    tokio_openssl::SslStream::new(ssl, unencrypted_stream).unwrap();

                if let Err(e) = Pin::new(&mut ssl_stream).accept().await {
                    tracing::warn!(error = %e.as_report(), "Unable to set up an ssl connection");
                    let _ = ssl_stream.shutdown().await;
                    return Err(e.into());
                }

                *stream = PgStreamInner::Ssl(ssl_stream);
            }
            PgStreamInner::Ssl(_) => panic!("the stream is already ssl"),
            PgStreamInner::Placeholder => unreachable!(),
        }

        Ok(())
    }
}

fn build_ssl_ctx_from_config(tls_config: &TlsConfig) -> PsqlResult<SslContext> {
    let mut acceptor = SslAcceptor::mozilla_intermediate_v5(SslMethod::tls()).unwrap();

    let key_path = &tls_config.key;
    let cert_path = &tls_config.cert;

    // Build ssl acceptor according to the config.
    // Now we set every verify to true.
    acceptor
        .set_private_key_file(key_path, openssl::ssl::SslFiletype::PEM)
        .map_err(|e| PsqlError::Uncategorized(e.into()))?;
    acceptor
        .set_ca_file(cert_path)
        .map_err(|e| PsqlError::Uncategorized(e.into()))?;
    acceptor
        .set_certificate_chain_file(cert_path)
        .map_err(|e| PsqlError::Uncategorized(e.into()))?;
    let acceptor = acceptor.build();

    Ok(acceptor.into_context())
}

pub mod truncated_fmt {
    use std::fmt::*;

    struct TruncatedFormatter<'a, 'b> {
        remaining: usize,
        finished: bool,
        f: &'a mut Formatter<'b>,
    }
    impl Write for TruncatedFormatter<'_, '_> {
        fn write_str(&mut self, s: &str) -> Result {
            if self.finished {
                return Ok(());
            }

            if self.remaining < s.len() {
                let actual = s.floor_char_boundary(self.remaining);
                self.f.write_str(&s[0..actual])?;
                self.remaining -= actual;
                self.f.write_str("...(truncated)")?;
                self.finished = true; // so that ...(truncated) is printed exactly once
            } else {
                self.f.write_str(s)?;
                self.remaining -= s.len();
            }
            Ok(())
        }
    }

    pub struct TruncatedFmt<'a, T>(pub &'a T, pub usize);

    impl<T> Debug for TruncatedFmt<'_, T>
    where
        T: Debug,
    {
        fn fmt(&self, f: &mut Formatter<'_>) -> Result {
            TruncatedFormatter {
                remaining: self.1,
                finished: false,
                f,
            }
            .write_fmt(format_args!("{:?}", self.0))
        }
    }

    impl<T> Display for TruncatedFmt<'_, T>
    where
        T: Display,
    {
        fn fmt(&self, f: &mut Formatter<'_>) -> Result {
            TruncatedFormatter {
                remaining: self.1,
                finished: false,
                f,
            }
            .write_fmt(format_args!("{}", self.0))
        }
    }

    #[cfg(test)]
    mod tests {
        use super::*;

        #[test]
        fn test_trunc_utf8() {
            assert_eq!(
                format!("{}", TruncatedFmt(&"select '🌊';", 10)),
                "select '...(truncated)",
            );
        }
    }
}

#[cfg(test)]
mod tests {
    use std::collections::HashSet;

    use super::*;

    #[test]
    fn test_redact_parsable_sql() {
        let keywords = Arc::new(HashSet::from(["v2".into(), "v4".into(), "b".into()]));
        let sql = r"
        create source temp (k bigint, v varchar) with (
            connector = 'datagen',
            v1 = 123,
            v2 = 'with',
            v3 = false,
            v4 = '',
        ) FORMAT plain ENCODE json (a='1',b='2')
        ";
        assert_eq!(redact_sql(sql, keywords), "CREATE SOURCE temp (k BIGINT, v CHARACTER VARYING) WITH (connector = 'datagen', v1 = 123, v2 = [REDACTED], v3 = false, v4 = [REDACTED]) FORMAT PLAIN ENCODE JSON (a = '1', b = [REDACTED])");
    }
}<|MERGE_RESOLUTION|>--- conflicted
+++ resolved
@@ -665,18 +665,10 @@
         let session = session.clone();
 
         // execute query
-<<<<<<< HEAD
         let res = session.clone().run_one_query(stmt, Format::Text).await;
-        for notice in session.take_notices() {
-=======
-        let res = session
-            .clone()
-            .run_one_query(stmt.clone(), Format::Text)
-            .await;
 
         // Take all remaining notices (if any) and send them before `CommandComplete`.
         while let Some(notice) = session.next_notice().now_or_never() {
->>>>>>> 190af600
             self.stream
                 .write_no_flush(&BeMessage::NoticeResponse(&notice))?;
         }
