// Copyright 2023 RisingWave Labs
//
// Licensed under the Apache License, Version 2.0 (the "License");
// you may not use this file except in compliance with the License.
// You may obtain a copy of the License at
//
//     http://www.apache.org/licenses/LICENSE-2.0
//
// Unless required by applicable law or agreed to in writing, software
// distributed under the License is distributed on an "AS IS" BASIS,
// WITHOUT WARRANTIES OR CONDITIONS OF ANY KIND, either express or implied.
// See the License for the specific language governing permissions and
// limitations under the License.

use std::any::Any;
use std::collections::HashMap;
use std::panic::AssertUnwindSafe;
use std::path::PathBuf;
use std::pin::Pin;
use std::str::Utf8Error;
use std::sync::{Arc, LazyLock, Weak};
use std::time::Instant;
use std::{io, str};

use bytes::{Bytes, BytesMut};
use futures::future::Either;
use futures::stream::StreamExt;
use itertools::Itertools;
use openssl::ssl::{SslAcceptor, SslContext, SslContextRef, SslMethod};
use risingwave_common::types::DataType;
use risingwave_common::util::panic::FutureCatchUnwindExt;
use risingwave_sqlparser::ast::Statement;
use risingwave_sqlparser::parser::Parser;
use tokio::io::{AsyncRead, AsyncWrite, AsyncWriteExt};
use tokio_openssl::SslStream;
use tracing::{error, warn, Instrument};

use crate::error::{PsqlError, PsqlResult};
use crate::net::AddressRef;
use crate::pg_extended::ResultCache;
use crate::pg_message::{
    BeCommandCompleteMessage, BeMessage, BeParameterStatusMessage, FeBindMessage, FeCancelMessage,
    FeCloseMessage, FeDescribeMessage, FeExecuteMessage, FeMessage, FeParseMessage,
    FePasswordMessage, FeStartupMessage, TransactionStatus,
};
use crate::pg_server::{Session, SessionManager, UserAuthenticator};
use crate::types::Format;

/// Truncates query log if it's longer than `RW_QUERY_LOG_TRUNCATE_LEN`, to avoid log file being too
/// large.
static RW_QUERY_LOG_TRUNCATE_LEN: LazyLock<usize> =
    LazyLock::new(|| match std::env::var("RW_QUERY_LOG_TRUNCATE_LEN") {
        Ok(len) if len.parse::<usize>().is_ok() => len.parse::<usize>().unwrap(),
        _ => {
            if cfg!(debug_assertions) {
                usize::MAX
            } else {
                1024
            }
        }
    });

tokio::task_local! {
    /// The current session. Concrete type is erased for different session implementations.
    pub static CURRENT_SESSION: Weak<dyn Any + Send + Sync>
}

/// The state machine for each psql connection.
/// Read pg messages from tcp stream and write results back.
pub struct PgProtocol<S, SM>
where
    SM: SessionManager,
{
    /// Used for write/read pg messages.
    stream: Conn<S>,
    /// Current states of pg connection.
    state: PgProtocolState,
    /// Whether the connection is terminated.
    is_terminate: bool,

    session_mgr: Arc<SM>,
    session: Option<Arc<SM::Session>>,

    result_cache: HashMap<String, ResultCache<<SM::Session as Session>::ValuesStream>>,
    unnamed_prepare_statement: Option<<SM::Session as Session>::PreparedStatement>,
    prepare_statement_store: HashMap<String, <SM::Session as Session>::PreparedStatement>,
    unnamed_portal: Option<<SM::Session as Session>::Portal>,
    portal_store: HashMap<String, <SM::Session as Session>::Portal>,
    // Used to store the dependency of portal and prepare statement.
    // When we close a prepare statement, we need to close all the portals that depend on it.
    statement_portal_dependency: HashMap<String, Vec<String>>,

    // Used for ssl connection.
    // If None, not expected to build ssl connection (panic).
    tls_context: Option<SslContext>,

    // Used in extended query protocol. When encounter error in extended query, we need to ignore
    // the following message util sync message.
    ignore_util_sync: bool,

    // Client Address
    peer_addr: AddressRef,
}

const PGWIRE_QUERY_LOG: &str = "pgwire_query_log";

/// Configures TLS encryption for connections.
#[derive(Debug, Clone)]
pub struct TlsConfig {
    /// The path to the TLS certificate.
    pub cert: PathBuf,
    /// The path to the TLS key.
    pub key: PathBuf,
}

impl TlsConfig {
    pub fn new_default() -> Self {
        let cert = PathBuf::new().join("tests/ssl/demo.crt");
        let key = PathBuf::new().join("tests/ssl/demo.key");
        let path_to_cur_proj = PathBuf::new().join("src/utils/pgwire");

        Self {
            // Now the demo crt and key are hard code generated via simple self-signed CA.
            // In future it should change to configure by user.
            // The path is mounted from project root.
            cert: path_to_cur_proj.join(cert),
            key: path_to_cur_proj.join(key),
        }
    }
}

impl<S, SM> Drop for PgProtocol<S, SM>
where
    SM: SessionManager,
{
    fn drop(&mut self) {
        if let Some(session) = &self.session {
            // Clear the session in session manager.
            self.session_mgr.end_session(session);
        }
    }
}

/// States flow happened from top to down.
enum PgProtocolState {
    Startup,
    Regular,
}

/// Truncate 0 from C string in Bytes and stringify it (returns slice, no allocations).
///
/// PG protocol strings are always C strings.
pub fn cstr_to_str(b: &Bytes) -> Result<&str, Utf8Error> {
    let without_null = if b.last() == Some(&0) {
        &b[..b.len() - 1]
    } else {
        &b[..]
    };
    std::str::from_utf8(without_null)
}

impl<S, SM> PgProtocol<S, SM>
where
    S: AsyncWrite + AsyncRead + Unpin,
    SM: SessionManager,
{
    pub fn new(
        stream: S,
        session_mgr: Arc<SM>,
        tls_config: Option<TlsConfig>,
        peer_addr: AddressRef,
    ) -> Self {
        Self {
            stream: Conn::Unencrypted(PgStream {
                stream: Some(stream),
                write_buf: BytesMut::with_capacity(10 * 1024),
            }),
            is_terminate: false,
            state: PgProtocolState::Startup,
            session_mgr,
            session: None,
            tls_context: tls_config
                .as_ref()
                .and_then(|e| build_ssl_ctx_from_config(e).ok()),
            result_cache: Default::default(),
            unnamed_prepare_statement: Default::default(),
            prepare_statement_store: Default::default(),
            unnamed_portal: Default::default(),
            portal_store: Default::default(),
            statement_portal_dependency: Default::default(),
            ignore_util_sync: false,
            peer_addr,
        }
    }

    /// Processes one message. Returns true if the connection is terminated.
    pub async fn process(&mut self, msg: FeMessage) -> bool {
        self.do_process(msg).await.is_none() || self.is_terminate
    }

    /// Return type `Option<()>` is essentially a bool, but allows `?` for early return.
    /// - `None` means to terminate the current connection
    /// - `Some(())` means to continue processing the next message
    async fn do_process(&mut self, msg: FeMessage) -> Option<()> {
        let fut = {
            // Set the current session as the context when processing the message, if exists.
            let weak_session = self
                .session
                .as_ref()
                .map(|s| Arc::downgrade(s) as Weak<dyn Any + Send + Sync>);

            let fut = self.do_process_inner(msg);

            if let Some(session) = weak_session {
                Either::Left(CURRENT_SESSION.scope(session, fut))
            } else {
                Either::Right(fut)
            }
        };

        let result = AssertUnwindSafe(fut)
            .rw_catch_unwind()
            .await
            .unwrap_or_else(|payload| {
                Err(PsqlError::Panic(
                    panic_message::panic_message(&payload).to_owned(),
                ))
            })
            .inspect_err(|error| {
                error!(
                    error = error as &dyn std::error::Error,
                    "error when process message"
                )
            });

        match result {
            Ok(()) => Some(()),
            Err(e) => {
                match e {
                    PsqlError::IoError(io_err) => {
                        if io_err.kind() == std::io::ErrorKind::UnexpectedEof {
                            return None;
                        }
                    }

                    PsqlError::SslError(_) => {
                        // For ssl error, because the stream has already been consumed, so there is
                        // no way to write more message.
                        return None;
                    }

                    PsqlError::StartupError(_) | PsqlError::PasswordError => {
                        self.stream
                            .write_no_flush(&BeMessage::ErrorResponse(Box::new(e)))
                            .ok()?;
                        let _ = self.stream.flush().await;
                        return None;
                    }

                    PsqlError::SimpleQueryError(_) => {
                        self.stream
                            .write_no_flush(&BeMessage::ErrorResponse(Box::new(e)))
                            .ok()?;
                        self.ready_for_query().ok()?;
                    }

                    PsqlError::Panic(_) => {
                        self.stream
                            .write_no_flush(&BeMessage::ErrorResponse(Box::new(e)))
                            .ok()?;
                        let _ = self.stream.flush().await;

                        // Catching the panic during message processing may leave the session in an
                        // inconsistent state. We forcefully close the connection (then end the
                        // session) here for safety.
                        return None;
                    }

                    PsqlError::Uncategorized(_)
                    | PsqlError::ExtendedPrepareError(_)
                    | PsqlError::ExtendedExecuteError(_) => {
                        self.stream
                            .write_no_flush(&BeMessage::ErrorResponse(Box::new(e)))
                            .ok()?;
                    }
                }
                let _ = self.stream.flush().await;
                Some(())
            }
        }
    }

    async fn do_process_inner(&mut self, msg: FeMessage) -> PsqlResult<()> {
        // Ignore util sync message.
        if self.ignore_util_sync {
            if let FeMessage::Sync = msg {
            } else {
                tracing::trace!("ignore message {:?} until sync.", msg);
                return Ok(());
            }
        }

        match msg {
            FeMessage::Ssl => self.process_ssl_msg().await?,
            FeMessage::Startup(msg) => self.process_startup_msg(msg)?,
            FeMessage::Password(msg) => self.process_password_msg(msg)?,
            FeMessage::Query(query_msg) => self.process_query_msg(query_msg.get_sql()).await?,
            FeMessage::CancelQuery(m) => self.process_cancel_msg(m)?,
            FeMessage::Terminate => self.process_terminate(),
            FeMessage::Parse(m) => {
                if let Err(err) = self.process_parse_msg(m) {
                    self.ignore_util_sync = true;
                    return Err(err);
                }
            }
            FeMessage::Bind(m) => {
                if let Err(err) = self.process_bind_msg(m) {
                    self.ignore_util_sync = true;
                    return Err(err);
                }
            }
            FeMessage::Execute(m) => {
                if let Err(err) = self.process_execute_msg(m).await {
                    self.ignore_util_sync = true;
                    return Err(err);
                }
            }
            FeMessage::Describe(m) => {
                if let Err(err) = self.process_describe_msg(m) {
                    self.ignore_util_sync = true;
                    return Err(err);
                }
            }
            FeMessage::Sync => {
                self.ignore_util_sync = false;
                self.ready_for_query()?
            }
            FeMessage::Close(m) => {
                if let Err(err) = self.process_close_msg(m) {
                    self.ignore_util_sync = true;
                    return Err(err);
                }
            }
            FeMessage::Flush => {
                if let Err(err) = self.stream.flush().await {
                    self.ignore_util_sync = true;
                    return Err(err.into());
                }
            }
        }
        self.stream.flush().await?;
        Ok(())
    }

    pub async fn read_message(&mut self) -> io::Result<FeMessage> {
        match self.state {
            PgProtocolState::Startup => self.stream.read_startup().await,
            PgProtocolState::Regular => self.stream.read().await,
        }
    }

    /// Writes a `ReadyForQuery` message to the client without flushing.
    fn ready_for_query(&mut self) -> io::Result<()> {
        self.stream.write_no_flush(&BeMessage::ReadyForQuery(
            self.session
                .as_ref()
                .map(|s| s.transaction_status())
                .unwrap_or(TransactionStatus::Idle),
        ))
    }

    async fn process_ssl_msg(&mut self) -> PsqlResult<()> {
        if let Some(context) = self.tls_context.as_ref() {
            // If got and ssl context, say yes for ssl connection.
            // Construct ssl stream and replace with current one.
            self.stream.write(&BeMessage::EncryptionResponseYes).await?;
            let ssl_stream = self.stream.ssl(context).await?;
            self.stream = Conn::Ssl(ssl_stream);
        } else {
            // If no, say no for encryption.
            self.stream.write(&BeMessage::EncryptionResponseNo).await?;
        }

        Ok(())
    }

    fn process_startup_msg(&mut self, msg: FeStartupMessage) -> PsqlResult<()> {
        let db_name = msg
            .config
            .get("database")
            .cloned()
            .unwrap_or_else(|| "dev".to_string());
        let user_name = msg
            .config
            .get("user")
            .cloned()
            .unwrap_or_else(|| "root".to_string());

        let session = self
            .session_mgr
            .connect(&db_name, &user_name, self.peer_addr.clone())
            .map_err(PsqlError::StartupError)?;

        let application_name = msg.config.get("application_name");
        if let Some(application_name) = application_name {
            session
                .set_config("application_name", application_name.clone())
                .map_err(PsqlError::StartupError)?;
        }

        match session.user_authenticator() {
            UserAuthenticator::None => {
                self.stream.write_no_flush(&BeMessage::AuthenticationOk)?;

                // Cancel request need this for identify and verification. According to postgres
                // doc, it should be written to buffer after receive AuthenticationOk.
                self.stream
                    .write_no_flush(&BeMessage::BackendKeyData(session.id()))?;

                self.stream
                    .write_parameter_status_msg_no_flush(&ParameterStatus {
                        application_name: application_name.cloned(),
                    })?;
                self.ready_for_query()?;
            }
            UserAuthenticator::ClearText(_) => {
                self.stream
                    .write_no_flush(&BeMessage::AuthenticationCleartextPassword)?;
            }
            UserAuthenticator::Md5WithSalt { salt, .. } => {
                self.stream
                    .write_no_flush(&BeMessage::AuthenticationMd5Password(salt))?;
            }
        }

        self.session = Some(session);
        self.state = PgProtocolState::Regular;
        Ok(())
    }

    fn process_password_msg(&mut self, msg: FePasswordMessage) -> PsqlResult<()> {
        let authenticator = self.session.as_ref().unwrap().user_authenticator();
        if !authenticator.authenticate(&msg.password) {
            return Err(PsqlError::PasswordError);
        }
        self.stream.write_no_flush(&BeMessage::AuthenticationOk)?;
        self.stream
            .write_parameter_status_msg_no_flush(&ParameterStatus::default())?;
        self.ready_for_query()?;
        self.state = PgProtocolState::Regular;
        Ok(())
    }

    fn process_cancel_msg(&mut self, m: FeCancelMessage) -> PsqlResult<()> {
        let session_id = (m.target_process_id, m.target_secret_key);
        tracing::trace!("cancel query in session: {:?}", session_id);
        self.session_mgr.cancel_queries_in_session(session_id);
        self.session_mgr.cancel_creating_jobs_in_session(session_id);
        self.stream.write_no_flush(&BeMessage::EmptyQueryResponse)?;
        Ok(())
    }

    async fn process_query_msg(&mut self, query_string: io::Result<&str>) -> PsqlResult<()> {
        let sql: Arc<str> =
            Arc::from(query_string.map_err(|err| PsqlError::SimpleQueryError(Box::new(err)))?);
        let start = Instant::now();
        let session = self.session.clone().unwrap();
        let session_id = session.id().0;
        let _exec_context_guard = session.init_exec_context(sql.clone());
        let result = self
            .inner_process_query_msg(sql.clone(), session.clone())
            .await;

        let mills = start.elapsed().as_millis();

        tracing::info!(
            target: PGWIRE_QUERY_LOG,
            mode = %"(simple query)",
            session = %session_id,
            status = %if result.is_ok() { "ok" } else { "err" },
            time = %format_args!("{}ms", mills),
            sql = format_args!("{}", truncated_fmt::TruncatedFmt(&sql, *RW_QUERY_LOG_TRUNCATE_LEN)),
        );

        result
    }

    async fn inner_process_query_msg(
        &mut self,
        sql: Arc<str>,
        session: Arc<SM::Session>,
    ) -> PsqlResult<()> {
        // Parse sql.
        let stmts = Parser::parse_sql(&sql)
            .inspect_err(|e| tracing::error!("failed to parse sql:\n{}:\n{}", sql, e))
            .map_err(|err| PsqlError::SimpleQueryError(err.into()))?;
        if stmts.is_empty() {
            self.stream.write_no_flush(&BeMessage::EmptyQueryResponse)?;
        }

        // Execute multiple statements in simple query. KISS later.
        for stmt in stmts {
            let span = tracing::info_span!(
                "process_query_msg_one_stmt",
                session_id = session.id().0,
                stmt = format_args!(
                    "{}",
                    truncated_fmt::TruncatedFmt(&stmt, *RW_QUERY_LOG_TRUNCATE_LEN)
                ),
            );

            self.inner_process_query_msg_one_stmt(stmt, session.clone())
                .instrument(span)
                .await?;
        }
        // Put this line inside the for loop above will lead to unfinished/stuck regress test...Not
        // sure the reason.
        self.ready_for_query()?;
        Ok(())
    }

    async fn inner_process_query_msg_one_stmt(
        &mut self,
        stmt: Statement,
        session: Arc<SM::Session>,
    ) -> PsqlResult<()> {
        let session = session.clone();
        // execute query
        let res = session
            .clone()
            .run_one_query(stmt.clone(), Format::Text)
            .await;
        for notice in session.take_notices() {
            self.stream
                .write_no_flush(&BeMessage::NoticeResponse(&notice))?;
        }
        let mut res = res.map_err(PsqlError::SimpleQueryError)?;

        for notice in res.notices() {
            self.stream
                .write_no_flush(&BeMessage::NoticeResponse(notice))?;
        }

        let status = res.status();
        if let Some(ref application_name) = status.application_name {
            self.stream.write_no_flush(&BeMessage::ParameterStatus(
                BeParameterStatusMessage::ApplicationName(application_name),
            ))?;
        }

        if res.is_query() {
            self.stream
                .write_no_flush(&BeMessage::RowDescription(&res.row_desc()))?;

            let mut rows_cnt = 0;

            while let Some(row_set) = res.values_stream().next().await {
                let row_set = row_set.map_err(PsqlError::SimpleQueryError)?;
                for row in row_set {
                    self.stream.write_no_flush(&BeMessage::DataRow(&row))?;
                    rows_cnt += 1;
                }
            }

            // Run the callback before sending the `CommandComplete` message.
            res.run_callback().await?;

            self.stream
                .write_no_flush(&BeMessage::CommandComplete(BeCommandCompleteMessage {
                    stmt_type: res.stmt_type(),
                    rows_cnt,
                }))?;
        } else {
            // Run the callback before sending the `CommandComplete` message.
            res.run_callback().await?;

            self.stream
                .write_no_flush(&BeMessage::CommandComplete(BeCommandCompleteMessage {
                    stmt_type: res.stmt_type(),
                    rows_cnt: res.affected_rows_cnt().expect("row count should be set"),
                }))?;
        }

        Ok(())
    }

    fn process_terminate(&mut self) {
        self.is_terminate = true;
    }

    fn process_parse_msg(&mut self, msg: FeParseMessage) -> PsqlResult<()> {
        let sql = cstr_to_str(&msg.sql_bytes).unwrap();
        let session = self.session.clone().unwrap();
        let session_id = session.id().0;
        let statement_name = cstr_to_str(&msg.statement_name).unwrap().to_string();
        let start = Instant::now();

        let result = self.inner_process_parse_msg(session, sql, statement_name, msg.type_ids);

        let mills = start.elapsed().as_millis();
        tracing::info!(
            target: PGWIRE_QUERY_LOG,
            mode = %"(extended query parse)",
            session = %session_id,
            status = %if result.is_ok() { "ok" } else { "err" },
            time = %format_args!("{}ms", mills),
            sql = format_args!("{}", truncated_fmt::TruncatedFmt(&sql, *RW_QUERY_LOG_TRUNCATE_LEN)),
        );

        result
    }

    fn inner_process_parse_msg(
        &mut self,
        session: Arc<SM::Session>,
        sql: &str,
        statement_name: String,
        type_ids: Vec<i32>,
    ) -> PsqlResult<()> {
        if statement_name.is_empty() {
            // Remove the unnamed prepare statement first, in case the unsupported sql binds a wrong
            // prepare statement.
            self.unnamed_prepare_statement.take();
        } else if self.prepare_statement_store.contains_key(&statement_name) {
            return Err(PsqlError::ExtendedPrepareError(
                "Duplicated statement name".into(),
            ));
        }

        let stmt = {
            let stmts = Parser::parse_sql(sql)
                .inspect_err(|e| tracing::error!("failed to parse sql:\n{}:\n{}", sql, e))
                .map_err(|err| PsqlError::ExtendedPrepareError(err.into()))?;

            if stmts.len() > 1 {
                return Err(PsqlError::ExtendedPrepareError(
                    "Only one statement is allowed in extended query mode".into(),
                ));
            }

            stmts.into_iter().next()
        };

        let param_types: Vec<Option<DataType>> = type_ids
            .iter()
            .map(|&id| {
                // 0 means unspecified type
                // ref: https://www.postgresql.org/docs/15/protocol-message-formats.html#:~:text=Placing%20a%20zero%20here%20is%20equivalent%20to%20leaving%20the%20type%20unspecified.
                if id == 0 {
                    Ok(None)
                } else {
                    DataType::from_oid(id)
                        .map(Some)
                        .map_err(|e| PsqlError::ParseError(e.into()))
                }
            })
<<<<<<< HEAD
            .try_collect()?;
=======
            .try_collect()
            .map_err(|err: RwError| PsqlError::ExtendedPrepareError(err.into()))?;
>>>>>>> bf3975f9

        let prepare_statement = session
            .parse(stmt, param_types)
            .map_err(PsqlError::ExtendedPrepareError)?;

        if statement_name.is_empty() {
            self.unnamed_prepare_statement.replace(prepare_statement);
        } else {
            self.prepare_statement_store
                .insert(statement_name.clone(), prepare_statement);
        }

        self.statement_portal_dependency
            .entry(statement_name)
            .or_default()
            .clear();

        self.stream.write_no_flush(&BeMessage::ParseComplete)?;
        Ok(())
    }

    fn process_bind_msg(&mut self, msg: FeBindMessage) -> PsqlResult<()> {
        let statement_name = cstr_to_str(&msg.statement_name).unwrap().to_string();
        let portal_name = cstr_to_str(&msg.portal_name).unwrap().to_string();
        let session = self.session.clone().unwrap();

        if self.portal_store.contains_key(&portal_name) {
            return Err(PsqlError::Uncategorized("Duplicated portal name".into()));
        }

        let prepare_statement = self.get_statement(&statement_name)?;

        let result_formats = msg
            .result_format_codes
            .iter()
            .map(|&format_code| Format::from_i16(format_code))
            .try_collect()?;
        let param_formats = msg
            .param_format_codes
            .iter()
            .map(|&format_code| Format::from_i16(format_code))
            .try_collect()?;

        let portal = session
            .bind(prepare_statement, msg.params, param_formats, result_formats)
            .map_err(PsqlError::Uncategorized)?;

        if portal_name.is_empty() {
            self.result_cache.remove(&portal_name);
            self.unnamed_portal.replace(portal);
        } else {
            assert!(
                self.result_cache.get(&portal_name).is_none(),
                "Named portal never can be overridden."
            );
            self.portal_store.insert(portal_name.clone(), portal);
        }

        self.statement_portal_dependency
            .get_mut(&statement_name)
            .unwrap()
            .push(portal_name);

        self.stream.write_no_flush(&BeMessage::BindComplete)?;
        Ok(())
    }

    async fn process_execute_msg(&mut self, msg: FeExecuteMessage) -> PsqlResult<()> {
        let portal_name = cstr_to_str(&msg.portal_name).unwrap().to_string();
        let row_max = msg.max_rows as usize;
        let session = self.session.clone().unwrap();
        let session_id = session.id().0;

        if let Some(mut result_cache) = self.result_cache.remove(&portal_name) {
            assert!(self.portal_store.contains_key(&portal_name));

            let is_cosume_completed = result_cache.consume::<S>(row_max, &mut self.stream).await?;

            if !is_cosume_completed {
                self.result_cache.insert(portal_name, result_cache);
            }
        } else {
            let start = Instant::now();
            let portal = self.get_portal(&portal_name)?;
            let sql: Arc<str> = Arc::from(format!("{}", portal));

            let _exec_context_guard = session.init_exec_context(sql.clone());
            let result = session.clone().execute(portal).await;

            let mills = start.elapsed().as_millis();

            tracing::info!(
                target: PGWIRE_QUERY_LOG,
                mode = %"(extended query execute)",
                session = %session_id,
                status = %if result.is_ok() { "ok" } else { "err" },
                time = %format_args!("{}ms", mills),
                sql = format_args!("{}", truncated_fmt::TruncatedFmt(&sql, *RW_QUERY_LOG_TRUNCATE_LEN)),
            );

            let pg_response = result.map_err(PsqlError::ExtendedExecuteError)?;
            let mut result_cache = ResultCache::new(pg_response);
            let is_consume_completed = result_cache.consume::<S>(row_max, &mut self.stream).await?;
            if !is_consume_completed {
                self.result_cache.insert(portal_name, result_cache);
            }
        }

        Ok(())
    }

    fn process_describe_msg(&mut self, msg: FeDescribeMessage) -> PsqlResult<()> {
        let name = cstr_to_str(&msg.name).unwrap().to_string();
        let session = self.session.clone().unwrap();
        //  b'S' => Statement
        //  b'P' => Portal

        assert!(msg.kind == b'S' || msg.kind == b'P');
        if msg.kind == b'S' {
            let prepare_statement = self.get_statement(&name)?;

            let (param_types, row_descriptions) = self
                .session
                .clone()
                .unwrap()
                .describe_statement(prepare_statement)
                .map_err(PsqlError::Uncategorized)?;

            self.stream
                .write_no_flush(&BeMessage::ParameterDescription(
                    &param_types.iter().map(|t| t.to_oid()).collect_vec(),
                ))?;

            if row_descriptions.is_empty() {
                // According https://www.postgresql.org/docs/current/protocol-flow.html#:~:text=The%20response%20is%20a%20RowDescri[…]0a%20query%20that%20will%20return%20rows%3B,
                // return NoData message if the statement is not a query.
                self.stream.write_no_flush(&BeMessage::NoData)?;
            } else {
                self.stream
                    .write_no_flush(&BeMessage::RowDescription(&row_descriptions))?;
            }
        } else if msg.kind == b'P' {
            let portal = self.get_portal(&name)?;

            let row_descriptions = session
                .describe_portal(portal)
                .map_err(PsqlError::Uncategorized)?;

            if row_descriptions.is_empty() {
                // According https://www.postgresql.org/docs/current/protocol-flow.html#:~:text=The%20response%20is%20a%20RowDescri[…]0a%20query%20that%20will%20return%20rows%3B,
                // return NoData message if the statement is not a query.
                self.stream.write_no_flush(&BeMessage::NoData)?;
            } else {
                self.stream
                    .write_no_flush(&BeMessage::RowDescription(&row_descriptions))?;
            }
        }
        Ok(())
    }

    fn process_close_msg(&mut self, msg: FeCloseMessage) -> PsqlResult<()> {
        let name = cstr_to_str(&msg.name).unwrap().to_string();
        assert!(msg.kind == b'S' || msg.kind == b'P');
        if msg.kind == b'S' {
            if name.is_empty() {
                self.unnamed_prepare_statement = None;
            } else {
                self.prepare_statement_store.remove(&name);
            }
            for portal_name in self
                .statement_portal_dependency
                .remove(&name)
                .unwrap_or_default()
            {
                self.remove_portal(&portal_name);
            }
        } else if msg.kind == b'P' {
            self.remove_portal(&name);
        }
        self.stream.write_no_flush(&BeMessage::CloseComplete)?;
        Ok(())
    }

    fn remove_portal(&mut self, portal_name: &str) {
        if portal_name.is_empty() {
            self.unnamed_portal = None;
        } else {
            self.portal_store.remove(portal_name);
        }
        self.result_cache.remove(portal_name);
    }

    fn get_portal(&self, portal_name: &str) -> PsqlResult<<SM::Session as Session>::Portal> {
        if portal_name.is_empty() {
            Ok(self
                .unnamed_portal
                .as_ref()
                .ok_or_else(|| PsqlError::Uncategorized("unnamed portal not found".into()))?
                .clone())
        } else {
            Ok(self
                .portal_store
                .get(portal_name)
                .ok_or_else(|| {
                    PsqlError::Uncategorized(format!("Portal {} not found", portal_name).into())
                })?
                .clone())
        }
    }

    fn get_statement(
        &self,
        statement_name: &str,
    ) -> PsqlResult<<SM::Session as Session>::PreparedStatement> {
        if statement_name.is_empty() {
            Ok(self
                .unnamed_prepare_statement
                .as_ref()
                .ok_or_else(|| {
                    PsqlError::Uncategorized("unnamed prepare statement not found".into())
                })?
                .clone())
        } else {
            Ok(self
                .prepare_statement_store
                .get(statement_name)
                .ok_or_else(|| {
                    PsqlError::Uncategorized(
                        format!("Prepare statement {} not found", statement_name).into(),
                    )
                })?
                .clone())
        }
    }
}

/// Wraps a byte stream and read/write pg messages.
pub struct PgStream<S> {
    /// The underlying stream.
    stream: Option<S>,
    /// Write into buffer before flush to stream.
    write_buf: BytesMut,
}

/// At present there is a hard-wired set of parameters for which
/// ParameterStatus will be generated: they are:
///
///  * `server_version`
///  * `server_encoding`
///  * `client_encoding`
///  * `application_name`
///  * `is_superuser`
///  * `session_authorization`
///  * `DateStyle`
///  * `IntervalStyle`
///  * `TimeZone`
///  * `integer_datetimes`
///  * `standard_conforming_string`
///
/// See: <https://www.postgresql.org/docs/9.2/static/protocol-flow.html#PROTOCOL-ASYNC>.
#[derive(Debug, Default, Clone)]
pub struct ParameterStatus {
    pub application_name: Option<String>,
}

impl<S> PgStream<S>
where
    S: AsyncWrite + AsyncRead + Unpin,
{
    async fn read_startup(&mut self) -> io::Result<FeMessage> {
        FeStartupMessage::read(self.stream()).await
    }

    async fn read(&mut self) -> io::Result<FeMessage> {
        FeMessage::read(self.stream()).await
    }

    fn write_parameter_status_msg_no_flush(&mut self, status: &ParameterStatus) -> io::Result<()> {
        self.write_no_flush(&BeMessage::ParameterStatus(
            BeParameterStatusMessage::ClientEncoding("UTF8"),
        ))?;
        self.write_no_flush(&BeMessage::ParameterStatus(
            BeParameterStatusMessage::StandardConformingString("on"),
        ))?;
        self.write_no_flush(&BeMessage::ParameterStatus(
            BeParameterStatusMessage::ServerVersion("9.5.0"),
        ))?;
        if let Some(application_name) = &status.application_name {
            self.write_no_flush(&BeMessage::ParameterStatus(
                BeParameterStatusMessage::ApplicationName(application_name),
            ))?;
        }
        Ok(())
    }

    pub fn write_no_flush(&mut self, message: &BeMessage<'_>) -> io::Result<()> {
        BeMessage::write(&mut self.write_buf, message)
    }

    async fn write(&mut self, message: &BeMessage<'_>) -> io::Result<()> {
        self.write_no_flush(message)?;
        self.flush().await?;
        Ok(())
    }

    async fn flush(&mut self) -> io::Result<()> {
        self.stream
            .as_mut()
            .unwrap()
            .write_all(&self.write_buf)
            .await?;
        self.write_buf.clear();
        self.stream.as_mut().unwrap().flush().await?;
        Ok(())
    }

    fn stream(&mut self) -> &mut (impl AsyncRead + Unpin + AsyncWrite) {
        self.stream.as_mut().unwrap()
    }
}

/// The logic of Conn is very simple, just a static dispatcher for TcpStream: Unencrypted or Ssl:
/// Encrypted.
pub enum Conn<S> {
    Unencrypted(PgStream<S>),
    Ssl(PgStream<SslStream<S>>),
}

impl<S> PgStream<S>
where
    S: AsyncWrite + AsyncRead + Unpin,
{
    async fn ssl(&mut self, ssl_ctx: &SslContextRef) -> PsqlResult<PgStream<SslStream<S>>> {
        // Note: Currently we take the ownership of previous Tcp Stream and then turn into a
        // SslStream. Later we can avoid storing stream inside PgProtocol to do this more
        // fluently.
        let stream = self.stream.take().unwrap();
        let ssl = openssl::ssl::Ssl::new(ssl_ctx).unwrap();
        let mut stream = tokio_openssl::SslStream::new(ssl, stream).unwrap();
        if let Err(e) = Pin::new(&mut stream).accept().await {
            warn!("Unable to set up an ssl connection, reason: {}", e);
            let _ = stream.shutdown().await;
            return Err(e.into());
        }

        Ok(PgStream {
            stream: Some(stream),
            write_buf: BytesMut::with_capacity(10 * 1024),
        })
    }
}

impl<S> Conn<S>
where
    S: AsyncWrite + AsyncRead + Unpin,
{
    async fn read_startup(&mut self) -> io::Result<FeMessage> {
        match self {
            Conn::Unencrypted(s) => s.read_startup().await,
            Conn::Ssl(s) => s.read_startup().await,
        }
    }

    async fn read(&mut self) -> io::Result<FeMessage> {
        match self {
            Conn::Unencrypted(s) => s.read().await,
            Conn::Ssl(s) => s.read().await,
        }
    }

    fn write_parameter_status_msg_no_flush(&mut self, status: &ParameterStatus) -> io::Result<()> {
        match self {
            Conn::Unencrypted(s) => s.write_parameter_status_msg_no_flush(status),
            Conn::Ssl(s) => s.write_parameter_status_msg_no_flush(status),
        }
    }

    pub fn write_no_flush(&mut self, message: &BeMessage<'_>) -> io::Result<()> {
        match self {
            Conn::Unencrypted(s) => s.write_no_flush(message),
            Conn::Ssl(s) => s.write_no_flush(message),
        }
        .inspect_err(|error| tracing::error!(%error, "flush error"))
    }

    async fn write(&mut self, message: &BeMessage<'_>) -> io::Result<()> {
        match self {
            Conn::Unencrypted(s) => s.write(message).await,
            Conn::Ssl(s) => s.write(message).await,
        }
    }

    async fn flush(&mut self) -> io::Result<()> {
        match self {
            Conn::Unencrypted(s) => s.flush().await,
            Conn::Ssl(s) => s.flush().await,
        }
        .inspect_err(|error| tracing::error!(%error, "flush error"))
    }

    async fn ssl(&mut self, ssl_ctx: &SslContextRef) -> PsqlResult<PgStream<SslStream<S>>> {
        match self {
            Conn::Unencrypted(s) => s.ssl(ssl_ctx).await,
            Conn::Ssl(_s) => panic!("can not turn a ssl stream into a ssl stream"),
        }
    }
}

fn build_ssl_ctx_from_config(tls_config: &TlsConfig) -> PsqlResult<SslContext> {
    let mut acceptor = SslAcceptor::mozilla_intermediate_v5(SslMethod::tls()).unwrap();

    let key_path = &tls_config.key;
    let cert_path = &tls_config.cert;

    // Build ssl acceptor according to the config.
    // Now we set every verify to true.
    acceptor
        .set_private_key_file(key_path, openssl::ssl::SslFiletype::PEM)
        .map_err(|e| PsqlError::Uncategorized(e.into()))?;
    acceptor
        .set_ca_file(cert_path)
        .map_err(|e| PsqlError::Uncategorized(e.into()))?;
    acceptor
        .set_certificate_chain_file(cert_path)
        .map_err(|e| PsqlError::Uncategorized(e.into()))?;
    let acceptor = acceptor.build();

    Ok(acceptor.into_context())
}

pub mod truncated_fmt {
    use std::fmt::*;

    struct TruncatedFormatter<'a, 'b> {
        remaining: usize,
        finished: bool,
        f: &'a mut Formatter<'b>,
    }
    impl<'a, 'b> Write for TruncatedFormatter<'a, 'b> {
        fn write_str(&mut self, s: &str) -> Result {
            if self.finished {
                return Ok(());
            }

            if self.remaining < s.len() {
                self.f.write_str(&s[0..self.remaining])?;
                self.remaining = 0;
                self.f.write_str("...(truncated)")?;
                self.finished = true; // so that ...(truncated) is printed exactly once
            } else {
                self.f.write_str(s)?;
                self.remaining -= s.len();
            }
            Ok(())
        }
    }

    pub struct TruncatedFmt<'a, T>(pub &'a T, pub usize);

    impl<'a, T> Debug for TruncatedFmt<'a, T>
    where
        T: Debug,
    {
        fn fmt(&self, f: &mut Formatter<'_>) -> Result {
            TruncatedFormatter {
                remaining: self.1,
                finished: false,
                f,
            }
            .write_fmt(format_args!("{:?}", self.0))
        }
    }

    impl<'a, T> Display for TruncatedFmt<'a, T>
    where
        T: Display,
    {
        fn fmt(&self, f: &mut Formatter<'_>) -> Result {
            TruncatedFormatter {
                remaining: self.1,
                finished: false,
                f,
            }
            .write_fmt(format_args!("{}", self.0))
        }
    }
}<|MERGE_RESOLUTION|>--- conflicted
+++ resolved
@@ -651,15 +651,10 @@
                 } else {
                     DataType::from_oid(id)
                         .map(Some)
-                        .map_err(|e| PsqlError::ParseError(e.into()))
+                        .map_err(|e| PsqlError::ExtendedPrepareError(e.into()))
                 }
             })
-<<<<<<< HEAD
             .try_collect()?;
-=======
-            .try_collect()
-            .map_err(|err: RwError| PsqlError::ExtendedPrepareError(err.into()))?;
->>>>>>> bf3975f9
 
         let prepare_statement = session
             .parse(stmt, param_types)
