--- conflicted
+++ resolved
@@ -46,16 +46,15 @@
 mod m20250702_062029_cdc_table_snapshot_splits;
 mod m20250710_065220_sink_auto_refresh_schema;
 mod m20250722_155040_table_refreshable;
-<<<<<<< HEAD
-mod m20250806_120000_add_refresh_fields;
-=======
 mod m20250729_174630_add_vector_index_info;
 mod m20250810_000000_add_user_admin_field;
 mod m20250819_014448_add_version_column_indices_to_table;
 mod m20250820_120000_add_cdc_table_type;
 mod m20250821_081110_cdc_table_snapshot_splits_add_column;
 mod m20250905_144810_deprecate_table_incoming_sinks;
->>>>>>> 0a312b1a
+
+// todo: rename to older date
+mod m20250806_120000_add_refresh_fields;
 mod utils;
 
 pub struct Migrator;
@@ -140,16 +139,13 @@
             Box::new(m20250702_062029_cdc_table_snapshot_splits::Migration),
             Box::new(m20250710_065220_sink_auto_refresh_schema::Migration),
             Box::new(m20250722_155040_table_refreshable::Migration),
-<<<<<<< HEAD
-            Box::new(m20250806_120000_add_refresh_fields::Migration),
-=======
             Box::new(m20250729_174630_add_vector_index_info::Migration),
             Box::new(m20250810_000000_add_user_admin_field::Migration),
             Box::new(m20250819_014448_add_version_column_indices_to_table::Migration),
             Box::new(m20250820_120000_add_cdc_table_type::Migration),
             Box::new(m20250821_081110_cdc_table_snapshot_splits_add_column::Migration),
             Box::new(m20250905_144810_deprecate_table_incoming_sinks::Migration),
->>>>>>> 0a312b1a
+            Box::new(m20250806_120000_add_refresh_fields::Migration),
         ]
     }
 }