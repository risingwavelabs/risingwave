--- conflicted
+++ resolved
@@ -48,11 +48,8 @@
 mod m20250722_155040_table_refreshable;
 mod m20250729_174630_add_vector_index_info;
 mod m20250810_000000_add_user_admin_field;
-<<<<<<< HEAD
+mod m20250820_120000_add_cdc_table_type;
 mod m20250821_081110_cdc_table_snapshot_splits_add_column;
-=======
-mod m20250820_120000_add_cdc_table_type;
->>>>>>> e6ec124c
 mod utils;
 
 pub struct Migrator;
@@ -139,11 +136,8 @@
             Box::new(m20250722_155040_table_refreshable::Migration),
             Box::new(m20250729_174630_add_vector_index_info::Migration),
             Box::new(m20250810_000000_add_user_admin_field::Migration),
-<<<<<<< HEAD
+            Box::new(m20250820_120000_add_cdc_table_type::Migration),
             Box::new(m20250821_081110_cdc_table_snapshot_splits_add_column::Migration),
-=======
-            Box::new(m20250820_120000_add_cdc_table_type::Migration),
->>>>>>> e6ec124c
         ]
     }
 }