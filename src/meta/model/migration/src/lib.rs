--- conflicted
+++ resolved
@@ -96,11 +96,8 @@
             Box::new(m20241115_085007_remove_function_type::Migration),
             Box::new(m20241120_182555_hummock_add_time_travel_sst_index::Migration),
             Box::new(m20241022_072553_node_label::Migration),
-<<<<<<< HEAD
+            Box::new(m20241001_013810_webhook_source::Migration),
             Box::new(m20241121_101830_table_engine::Migration),
-=======
-            Box::new(m20241001_013810_webhook_source::Migration),
->>>>>>> 521f6749
         ]
     }
 }