#![allow(clippy::enum_variant_names)]

pub use sea_orm_migration::MigrationStatus;
pub use sea_orm_migration::prelude::*;
mod m20230908_072257_init;
mod m20231008_020431_hummock;
mod m20240304_074901_subscription;
mod m20240410_082733_with_version_column_migration;
mod m20240410_154406_session_params;
mod m20240417_062305_subscription_internal_table_name;
mod m20240418_142249_function_runtime;
mod m20240506_112555_subscription_partial_ckpt;
mod m20240525_090457_secret;
mod m20240617_070131_index_column_properties;
mod m20240617_071625_sink_into_table_column;
mod m20240618_072634_function_compressed_binary;
mod m20240630_131430_remove_parallel_unit;
mod m20240701_060504_hummock_time_travel;
mod m20240702_080451_system_param_value;
mod m20240702_084927_unnecessary_fk;
mod m20240726_063833_auto_schema_change;
mod m20240806_143329_add_rate_limit_to_source_catalog;
mod m20240820_081248_add_time_travel_per_table_epoch;
mod m20240911_083152_variable_vnode_count;
mod m20241001_013810_webhook_source;
mod m20241016_065621_hummock_gc_history;
mod m20241022_072553_node_label;
mod m20241025_062548_singleton_vnode_count;
mod m20241115_085007_remove_function_type;
mod m20241120_182555_hummock_add_time_travel_sst_index;
mod m20241121_101830_table_engine;
mod m20241125_043732_connection_params;
mod m20241202_071413_resource_group;
mod m20241226_074013_clean_watermark_index_in_pk;
mod m20250106_072104_fragment_relation;
mod m20250121_085800_change_wasm_udf_identifier;
mod m20250210_170743_function_options;
mod m20250319_062702_mysql_utf8mb4;
mod m20250325_061743_exactly_once_iceberg_sink_metadata;
mod m20250509_102041_remove_dispatcher;
mod m20250514_114514_dispatcher_type_mapping;
mod m20250522_074525_iceberg_tables;
mod m20250522_074947_iceberg_namespace_properties;
mod m20250528_064717_barrier_interval_per_database;
mod m20250528_234105_cdc_etl_source;
<<<<<<< HEAD
=======
mod m20250603_084830_default_privilege;
mod m20250710_065220_sink_auto_refresh_schema;
mod m20250722_155040_table_refreshable;
>>>>>>> 8b380a30
mod utils;

pub struct Migrator;

#[macro_export]
macro_rules! assert_not_has_tables {
    ($manager:expr, $( $table:ident ),+) => {
        $(
            assert!(
                !$manager
                    .has_table($table::Table.to_string())
                    .await?,
                "Table `{}` already exists",
                $table::Table.to_string()
            );
        )+
    };
}

#[macro_export]
macro_rules! drop_tables {
    ($manager:expr, $( $table:ident ),+) => {
        $(
            $manager
                .drop_table(
                    sea_orm_migration::prelude::Table::drop()
                        .table($table::Table)
                        .if_exists()
                        .cascade()
                        .to_owned(),
                )
                .await?;
        )+
    };
}

#[async_trait::async_trait]
impl MigratorTrait for Migrator {
    fn migrations() -> Vec<Box<dyn MigrationTrait>> {
        vec![
            Box::new(m20230908_072257_init::Migration),
            Box::new(m20231008_020431_hummock::Migration),
            Box::new(m20240304_074901_subscription::Migration),
            Box::new(m20240410_082733_with_version_column_migration::Migration),
            Box::new(m20240410_154406_session_params::Migration),
            Box::new(m20240417_062305_subscription_internal_table_name::Migration),
            Box::new(m20240418_142249_function_runtime::Migration),
            Box::new(m20240506_112555_subscription_partial_ckpt::Migration),
            Box::new(m20240525_090457_secret::Migration),
            Box::new(m20240617_070131_index_column_properties::Migration),
            Box::new(m20240617_071625_sink_into_table_column::Migration),
            Box::new(m20240618_072634_function_compressed_binary::Migration),
            Box::new(m20240630_131430_remove_parallel_unit::Migration),
            Box::new(m20240701_060504_hummock_time_travel::Migration),
            Box::new(m20240702_080451_system_param_value::Migration),
            Box::new(m20240702_084927_unnecessary_fk::Migration),
            Box::new(m20240726_063833_auto_schema_change::Migration),
            Box::new(m20240806_143329_add_rate_limit_to_source_catalog::Migration),
            Box::new(m20240820_081248_add_time_travel_per_table_epoch::Migration),
            Box::new(m20240911_083152_variable_vnode_count::Migration),
            Box::new(m20241001_013810_webhook_source::Migration),
            Box::new(m20241016_065621_hummock_gc_history::Migration),
            Box::new(m20241022_072553_node_label::Migration),
            Box::new(m20241025_062548_singleton_vnode_count::Migration),
            Box::new(m20241115_085007_remove_function_type::Migration),
            Box::new(m20241120_182555_hummock_add_time_travel_sst_index::Migration),
            Box::new(m20241121_101830_table_engine::Migration),
            Box::new(m20241125_043732_connection_params::Migration),
            Box::new(m20241202_071413_resource_group::Migration),
            Box::new(m20241226_074013_clean_watermark_index_in_pk::Migration),
            Box::new(m20250106_072104_fragment_relation::Migration),
            Box::new(m20250121_085800_change_wasm_udf_identifier::Migration),
            Box::new(m20250210_170743_function_options::Migration),
            Box::new(m20250319_062702_mysql_utf8mb4::Migration),
            Box::new(m20250325_061743_exactly_once_iceberg_sink_metadata::Migration),
            Box::new(m20250509_102041_remove_dispatcher::Migration),
            Box::new(m20250514_114514_dispatcher_type_mapping::Migration),
            Box::new(m20250522_074525_iceberg_tables::Migration),
            Box::new(m20250522_074947_iceberg_namespace_properties::Migration),
            Box::new(m20250528_064717_barrier_interval_per_database::Migration),
            Box::new(m20250528_234105_cdc_etl_source::Migration),
<<<<<<< HEAD
=======
            Box::new(m20250603_084830_default_privilege::Migration),
            Box::new(m20250710_065220_sink_auto_refresh_schema::Migration),
            Box::new(m20250722_155040_table_refreshable::Migration),
>>>>>>> 8b380a30
        ]
    }
}<|MERGE_RESOLUTION|>--- conflicted
+++ resolved
@@ -43,12 +43,9 @@
 mod m20250522_074947_iceberg_namespace_properties;
 mod m20250528_064717_barrier_interval_per_database;
 mod m20250528_234105_cdc_etl_source;
-<<<<<<< HEAD
-=======
 mod m20250603_084830_default_privilege;
 mod m20250710_065220_sink_auto_refresh_schema;
 mod m20250722_155040_table_refreshable;
->>>>>>> 8b380a30
 mod utils;
 
 pub struct Migrator;
@@ -130,12 +127,9 @@
             Box::new(m20250522_074947_iceberg_namespace_properties::Migration),
             Box::new(m20250528_064717_barrier_interval_per_database::Migration),
             Box::new(m20250528_234105_cdc_etl_source::Migration),
-<<<<<<< HEAD
-=======
             Box::new(m20250603_084830_default_privilege::Migration),
             Box::new(m20250710_065220_sink_auto_refresh_schema::Migration),
             Box::new(m20250722_155040_table_refreshable::Migration),
->>>>>>> 8b380a30
         ]
     }
 }