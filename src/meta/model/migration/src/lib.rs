--- conflicted
+++ resolved
@@ -58,11 +58,8 @@
 mod m20251022_294610_source_refresh_mode;
 mod m20251030_120000_refresh_jobs;
 mod m20251112_114514_streaming_job_config_override;
-<<<<<<< HEAD
+mod m20251124_195858_pending_sink_state;
 mod m20251126_093529_add_is_iceberg_compactor;
-=======
-mod m20251124_195858_pending_sink_state;
->>>>>>> d485cb8e
 mod utils;
 
 pub struct Migrator;
@@ -159,11 +156,8 @@
             Box::new(m20251022_294610_source_refresh_mode::Migration),
             Box::new(m20251030_120000_refresh_jobs::Migration),
             Box::new(m20251112_114514_streaming_job_config_override::Migration),
-<<<<<<< HEAD
             Box::new(m20251126_093529_add_is_iceberg_compactor::Migration),
-=======
             Box::new(m20251124_195858_pending_sink_state::Migration),
->>>>>>> d485cb8e
         ]
     }
 }