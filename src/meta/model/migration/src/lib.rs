#![allow(clippy::enum_variant_names)]

pub use sea_orm_migration::MigrationStatus;
pub use sea_orm_migration::prelude::*;
mod m20230908_072257_init;
mod m20231008_020431_hummock;
mod m20240304_074901_subscription;
mod m20240410_082733_with_version_column_migration;
mod m20240410_154406_session_params;
mod m20240417_062305_subscription_internal_table_name;
mod m20240418_142249_function_runtime;
mod m20240506_112555_subscription_partial_ckpt;
mod m20240525_090457_secret;
mod m20240617_070131_index_column_properties;
mod m20240617_071625_sink_into_table_column;
mod m20240618_072634_function_compressed_binary;
mod m20240630_131430_remove_parallel_unit;
mod m20240701_060504_hummock_time_travel;
mod m20240702_080451_system_param_value;
mod m20240702_084927_unnecessary_fk;
mod m20240726_063833_auto_schema_change;
mod m20240806_143329_add_rate_limit_to_source_catalog;
mod m20240820_081248_add_time_travel_per_table_epoch;
mod m20240911_083152_variable_vnode_count;
mod m20241001_013810_webhook_source;
mod m20241016_065621_hummock_gc_history;
mod m20241022_072553_node_label;
mod m20241025_062548_singleton_vnode_count;
mod m20241115_085007_remove_function_type;
mod m20241120_182555_hummock_add_time_travel_sst_index;
mod m20241121_101830_table_engine;
mod m20241125_043732_connection_params;
mod m20241202_071413_resource_group;
mod m20241226_074013_clean_watermark_index_in_pk;
mod m20250106_072104_fragment_relation;
mod m20250121_085800_change_wasm_udf_identifier;
mod m20250210_170743_function_options;
mod m20250319_062702_mysql_utf8mb4;
mod m20250325_061743_exactly_once_iceberg_sink_metadata;
mod m20250509_102041_remove_dispatcher;
mod m20250514_114514_dispatcher_type_mapping;
mod m20250522_074525_iceberg_tables;
mod m20250522_074947_iceberg_namespace_properties;
mod m20250528_064717_barrier_interval_per_database;
mod m20250603_084830_default_privilege;
mod m20250702_062029_cdc_table_snapshot_splits;
mod m20250710_065220_sink_auto_refresh_schema;
mod m20250722_155040_table_refreshable;
mod m20250729_174630_add_vector_index_info;
<<<<<<< HEAD
mod m20250819_014448_add_version_column_indices_to_table;
=======
mod m20250810_000000_add_user_admin_field;
>>>>>>> 7ed1facb
mod utils;

pub struct Migrator;

#[macro_export]
macro_rules! assert_not_has_tables {
    ($manager:expr, $( $table:ident ),+) => {
        $(
            assert!(
                !$manager
                    .has_table($table::Table.to_string())
                    .await?,
                "Table `{}` already exists",
                $table::Table.to_string()
            );
        )+
    };
}

#[macro_export]
macro_rules! drop_tables {
    ($manager:expr, $( $table:ident ),+) => {
        $(
            $manager
                .drop_table(
                    sea_orm_migration::prelude::Table::drop()
                        .table($table::Table)
                        .if_exists()
                        .cascade()
                        .to_owned(),
                )
                .await?;
        )+
    };
}

#[async_trait::async_trait]
impl MigratorTrait for Migrator {
    fn migrations() -> Vec<Box<dyn MigrationTrait>> {
        vec![
            Box::new(m20230908_072257_init::Migration),
            Box::new(m20231008_020431_hummock::Migration),
            Box::new(m20240304_074901_subscription::Migration),
            Box::new(m20240410_082733_with_version_column_migration::Migration),
            Box::new(m20240410_154406_session_params::Migration),
            Box::new(m20240417_062305_subscription_internal_table_name::Migration),
            Box::new(m20240418_142249_function_runtime::Migration),
            Box::new(m20240506_112555_subscription_partial_ckpt::Migration),
            Box::new(m20240525_090457_secret::Migration),
            Box::new(m20240617_070131_index_column_properties::Migration),
            Box::new(m20240617_071625_sink_into_table_column::Migration),
            Box::new(m20240618_072634_function_compressed_binary::Migration),
            Box::new(m20240630_131430_remove_parallel_unit::Migration),
            Box::new(m20240701_060504_hummock_time_travel::Migration),
            Box::new(m20240702_080451_system_param_value::Migration),
            Box::new(m20240702_084927_unnecessary_fk::Migration),
            Box::new(m20240726_063833_auto_schema_change::Migration),
            Box::new(m20240806_143329_add_rate_limit_to_source_catalog::Migration),
            Box::new(m20240820_081248_add_time_travel_per_table_epoch::Migration),
            Box::new(m20240911_083152_variable_vnode_count::Migration),
            Box::new(m20241001_013810_webhook_source::Migration),
            Box::new(m20241016_065621_hummock_gc_history::Migration),
            Box::new(m20241022_072553_node_label::Migration),
            Box::new(m20241025_062548_singleton_vnode_count::Migration),
            Box::new(m20241115_085007_remove_function_type::Migration),
            Box::new(m20241120_182555_hummock_add_time_travel_sst_index::Migration),
            Box::new(m20241121_101830_table_engine::Migration),
            Box::new(m20241125_043732_connection_params::Migration),
            Box::new(m20241202_071413_resource_group::Migration),
            Box::new(m20241226_074013_clean_watermark_index_in_pk::Migration),
            Box::new(m20250106_072104_fragment_relation::Migration),
            Box::new(m20250121_085800_change_wasm_udf_identifier::Migration),
            Box::new(m20250210_170743_function_options::Migration),
            Box::new(m20250319_062702_mysql_utf8mb4::Migration),
            Box::new(m20250325_061743_exactly_once_iceberg_sink_metadata::Migration),
            Box::new(m20250509_102041_remove_dispatcher::Migration),
            Box::new(m20250514_114514_dispatcher_type_mapping::Migration),
            Box::new(m20250522_074525_iceberg_tables::Migration),
            Box::new(m20250522_074947_iceberg_namespace_properties::Migration),
            Box::new(m20250528_064717_barrier_interval_per_database::Migration),
            Box::new(m20250603_084830_default_privilege::Migration),
            Box::new(m20250702_062029_cdc_table_snapshot_splits::Migration),
            Box::new(m20250710_065220_sink_auto_refresh_schema::Migration),
            Box::new(m20250722_155040_table_refreshable::Migration),
            Box::new(m20250729_174630_add_vector_index_info::Migration),
<<<<<<< HEAD
            Box::new(m20250819_014448_add_version_column_indices_to_table::Migration),
=======
            Box::new(m20250810_000000_add_user_admin_field::Migration),
>>>>>>> 7ed1facb
        ]
    }
}<|MERGE_RESOLUTION|>--- conflicted
+++ resolved
@@ -47,11 +47,8 @@
 mod m20250710_065220_sink_auto_refresh_schema;
 mod m20250722_155040_table_refreshable;
 mod m20250729_174630_add_vector_index_info;
-<<<<<<< HEAD
+mod m20250810_000000_add_user_admin_field;
 mod m20250819_014448_add_version_column_indices_to_table;
-=======
-mod m20250810_000000_add_user_admin_field;
->>>>>>> 7ed1facb
 mod utils;
 
 pub struct Migrator;
@@ -137,11 +134,8 @@
             Box::new(m20250710_065220_sink_auto_refresh_schema::Migration),
             Box::new(m20250722_155040_table_refreshable::Migration),
             Box::new(m20250729_174630_add_vector_index_info::Migration),
-<<<<<<< HEAD
+            Box::new(m20250810_000000_add_user_admin_field::Migration),
             Box::new(m20250819_014448_add_version_column_indices_to_table::Migration),
-=======
-            Box::new(m20250810_000000_add_user_admin_field::Migration),
->>>>>>> 7ed1facb
         ]
     }
 }