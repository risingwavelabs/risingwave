#![allow(clippy::enum_variant_names)]

pub use sea_orm_migration::prelude::*;
pub use sea_orm_migration::MigrationStatus;
mod m20230908_072257_init;
mod m20231008_020431_hummock;
mod m20240304_074901_subscription;
mod m20240410_082733_with_version_column_migration;
mod m20240410_154406_session_params;
mod m20240417_062305_subscription_internal_table_name;
mod m20240418_142249_function_runtime;
mod m20240506_112555_subscription_partial_ckpt;
mod m20240525_090457_secret;
mod m20240617_070131_index_column_properties;
mod m20240617_071625_sink_into_table_column;
mod m20240618_072634_function_compressed_binary;
mod m20240630_131430_remove_parallel_unit;
mod m20240701_060504_hummock_time_travel;
mod m20240702_080451_system_param_value;
mod m20240702_084927_unnecessary_fk;
mod m20240726_063833_auto_schema_change;
mod m20240806_143329_add_rate_limit_to_source_catalog;
mod m20240820_081248_add_time_travel_per_table_epoch;
mod m20240911_083152_variable_vnode_count;
mod m20241016_065621_hummock_gc_history;
mod m20241025_062548_singleton_vnode_count;
mod m20241115_085007_remove_function_type;
<<<<<<< HEAD
mod m20241118_043732_connection_params;
=======
mod m20241120_182555_hummock_add_time_travel_sst_index;
>>>>>>> b4bca572
mod utils;

pub struct Migrator;

#[macro_export]
macro_rules! assert_not_has_tables {
    ($manager:expr, $( $table:ident ),+) => {
        $(
            assert!(
                !$manager
                    .has_table($table::Table.to_string())
                    .await?,
                "Table `{}` already exists",
                $table::Table.to_string()
            );
        )+
    };
}

#[macro_export]
macro_rules! drop_tables {
    ($manager:expr, $( $table:ident ),+) => {
        $(
            $manager
                .drop_table(
                    sea_orm_migration::prelude::Table::drop()
                        .table($table::Table)
                        .if_exists()
                        .cascade()
                        .to_owned(),
                )
                .await?;
        )+
    };
}

#[async_trait::async_trait]
impl MigratorTrait for Migrator {
    fn migrations() -> Vec<Box<dyn MigrationTrait>> {
        vec![
            Box::new(m20230908_072257_init::Migration),
            Box::new(m20231008_020431_hummock::Migration),
            Box::new(m20240304_074901_subscription::Migration),
            Box::new(m20240410_082733_with_version_column_migration::Migration),
            Box::new(m20240410_154406_session_params::Migration),
            Box::new(m20240417_062305_subscription_internal_table_name::Migration),
            Box::new(m20240418_142249_function_runtime::Migration),
            Box::new(m20240506_112555_subscription_partial_ckpt::Migration),
            Box::new(m20240525_090457_secret::Migration),
            Box::new(m20240617_070131_index_column_properties::Migration),
            Box::new(m20240617_071625_sink_into_table_column::Migration),
            Box::new(m20240618_072634_function_compressed_binary::Migration),
            Box::new(m20240630_131430_remove_parallel_unit::Migration),
            Box::new(m20240701_060504_hummock_time_travel::Migration),
            Box::new(m20240702_080451_system_param_value::Migration),
            Box::new(m20240702_084927_unnecessary_fk::Migration),
            Box::new(m20240726_063833_auto_schema_change::Migration),
            Box::new(m20240806_143329_add_rate_limit_to_source_catalog::Migration),
            Box::new(m20240820_081248_add_time_travel_per_table_epoch::Migration),
            Box::new(m20240911_083152_variable_vnode_count::Migration),
            Box::new(m20241016_065621_hummock_gc_history::Migration),
            Box::new(m20241025_062548_singleton_vnode_count::Migration),
            Box::new(m20241115_085007_remove_function_type::Migration),
<<<<<<< HEAD
            Box::new(m20241118_043732_connection_params::Migration),
=======
            Box::new(m20241120_182555_hummock_add_time_travel_sst_index::Migration),
>>>>>>> b4bca572
        ]
    }
}<|MERGE_RESOLUTION|>--- conflicted
+++ resolved
@@ -25,11 +25,8 @@
 mod m20241016_065621_hummock_gc_history;
 mod m20241025_062548_singleton_vnode_count;
 mod m20241115_085007_remove_function_type;
-<<<<<<< HEAD
 mod m20241118_043732_connection_params;
-=======
 mod m20241120_182555_hummock_add_time_travel_sst_index;
->>>>>>> b4bca572
 mod utils;
 
 pub struct Migrator;
@@ -93,11 +90,8 @@
             Box::new(m20241016_065621_hummock_gc_history::Migration),
             Box::new(m20241025_062548_singleton_vnode_count::Migration),
             Box::new(m20241115_085007_remove_function_type::Migration),
-<<<<<<< HEAD
             Box::new(m20241118_043732_connection_params::Migration),
-=======
             Box::new(m20241120_182555_hummock_add_time_travel_sst_index::Migration),
->>>>>>> b4bca572
         ]
     }
 }