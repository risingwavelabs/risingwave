--- conflicted
+++ resolved
@@ -29,11 +29,8 @@
 mod m20241120_182555_hummock_add_time_travel_sst_index;
 mod m20241121_101830_table_engine;
 mod m20241125_043732_connection_params;
-<<<<<<< HEAD
 mod m20241202_071413_resource_group;
-=======
 mod m20241226_074013_clean_watermark_index_in_pk;
->>>>>>> eca573d7
 mod utils;
 
 pub struct Migrator;
@@ -96,19 +93,13 @@
             Box::new(m20240911_083152_variable_vnode_count::Migration),
             Box::new(m20241001_013810_webhook_source::Migration),
             Box::new(m20241016_065621_hummock_gc_history::Migration),
-            Box::new(m20241022_072553_node_label::Migration),
             Box::new(m20241025_062548_singleton_vnode_count::Migration),
             Box::new(m20241115_085007_remove_function_type::Migration),
             Box::new(m20241120_182555_hummock_add_time_travel_sst_index::Migration),
-<<<<<<< HEAD
             Box::new(m20241125_043732_connection_params::Migration),
             Box::new(m20241121_101830_table_engine::Migration),
             Box::new(m20241202_071413_resource_group::Migration),
-=======
-            Box::new(m20241121_101830_table_engine::Migration),
-            Box::new(m20241125_043732_connection_params::Migration),
             Box::new(m20241226_074013_clean_watermark_index_in_pk::Migration),
->>>>>>> eca573d7
         ]
     }
 }