--- conflicted
+++ resolved
@@ -35,11 +35,8 @@
 mod m20250106_072104_fragment_relation;
 mod m20250121_085800_change_wasm_udf_identifier;
 mod m20250210_170743_function_options;
-<<<<<<< HEAD
 mod m20250303_081439_exactly_once_iceberg_sink_metadata;
-=======
 mod m20250319_062702_mysql_utf8mb4;
->>>>>>> 62b7e7f4
 mod utils;
 
 pub struct Migrator;
@@ -113,11 +110,8 @@
             Box::new(m20250106_072104_fragment_relation::Migration),
             Box::new(m20250121_085800_change_wasm_udf_identifier::Migration),
             Box::new(m20250210_170743_function_options::Migration),
-<<<<<<< HEAD
             Box::new(m20250303_081439_exactly_once_iceberg_sink_metadata::Migration),
-=======
             Box::new(m20250319_062702_mysql_utf8mb4::Migration),
->>>>>>> 62b7e7f4
         ]
     }
 }