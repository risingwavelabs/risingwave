#![allow(clippy::enum_variant_names)]

pub use sea_orm_migration::MigrationStatus;
pub use sea_orm_migration::prelude::*;
mod m20230908_072257_init;
mod m20231008_020431_hummock;
mod m20240304_074901_subscription;
mod m20240410_082733_with_version_column_migration;
mod m20240410_154406_session_params;
mod m20240417_062305_subscription_internal_table_name;
mod m20240418_142249_function_runtime;
mod m20240506_112555_subscription_partial_ckpt;
mod m20240525_090457_secret;
mod m20240617_070131_index_column_properties;
mod m20240617_071625_sink_into_table_column;
mod m20240618_072634_function_compressed_binary;
mod m20240630_131430_remove_parallel_unit;
mod m20240701_060504_hummock_time_travel;
mod m20240702_080451_system_param_value;
mod m20240702_084927_unnecessary_fk;
mod m20240726_063833_auto_schema_change;
mod m20240806_143329_add_rate_limit_to_source_catalog;
mod m20240820_081248_add_time_travel_per_table_epoch;
mod m20240911_083152_variable_vnode_count;
mod m20241001_013810_webhook_source;
mod m20241016_065621_hummock_gc_history;
mod m20241022_072553_node_label;
mod m20241025_062548_singleton_vnode_count;
mod m20241115_085007_remove_function_type;
mod m20241120_182555_hummock_add_time_travel_sst_index;
mod m20241121_101830_table_engine;
mod m20241125_043732_connection_params;
mod m20241202_071413_resource_group;
mod m20241226_074013_clean_watermark_index_in_pk;
mod m20250106_072104_fragment_relation;
mod m20250121_085800_change_wasm_udf_identifier;
mod m20250210_170743_function_options;
mod m20250319_062702_mysql_utf8mb4;
mod m20250325_061743_exactly_once_iceberg_sink_metadata;
mod m20250509_102041_remove_dispatcher;
mod m20250514_114514_dispatcher_type_mapping;
mod m20250522_074525_iceberg_tables;
mod m20250522_074947_iceberg_namespace_properties;
mod m20250528_064717_barrier_interval_per_database;
mod m20250603_084830_default_privilege;
mod m20250702_062029_cdc_table_snapshot_splits;
mod m20250710_065220_sink_auto_refresh_schema;
mod m20250722_155040_table_refreshable;
mod m20250729_174630_add_vector_index_info;
mod m20250810_000000_add_user_admin_field;
<<<<<<< HEAD
mod m20250819_014448_add_version_column_indices_to_table;
=======
mod m20250820_120000_add_cdc_table_type;
mod m20250821_081110_cdc_table_snapshot_splits_add_column;
>>>>>>> 4afed7ee
mod utils;

pub struct Migrator;

#[macro_export]
macro_rules! assert_not_has_tables {
    ($manager:expr, $( $table:ident ),+) => {
        $(
            assert!(
                !$manager
                    .has_table($table::Table.to_string())
                    .await?,
                "Table `{}` already exists",
                $table::Table.to_string()
            );
        )+
    };
}

#[macro_export]
macro_rules! drop_tables {
    ($manager:expr, $( $table:ident ),+) => {
        $(
            $manager
                .drop_table(
                    sea_orm_migration::prelude::Table::drop()
                        .table($table::Table)
                        .if_exists()
                        .cascade()
                        .to_owned(),
                )
                .await?;
        )+
    };
}

#[async_trait::async_trait]
impl MigratorTrait for Migrator {
    fn migrations() -> Vec<Box<dyn MigrationTrait>> {
        vec![
            Box::new(m20230908_072257_init::Migration),
            Box::new(m20231008_020431_hummock::Migration),
            Box::new(m20240304_074901_subscription::Migration),
            Box::new(m20240410_082733_with_version_column_migration::Migration),
            Box::new(m20240410_154406_session_params::Migration),
            Box::new(m20240417_062305_subscription_internal_table_name::Migration),
            Box::new(m20240418_142249_function_runtime::Migration),
            Box::new(m20240506_112555_subscription_partial_ckpt::Migration),
            Box::new(m20240525_090457_secret::Migration),
            Box::new(m20240617_070131_index_column_properties::Migration),
            Box::new(m20240617_071625_sink_into_table_column::Migration),
            Box::new(m20240618_072634_function_compressed_binary::Migration),
            Box::new(m20240630_131430_remove_parallel_unit::Migration),
            Box::new(m20240701_060504_hummock_time_travel::Migration),
            Box::new(m20240702_080451_system_param_value::Migration),
            Box::new(m20240702_084927_unnecessary_fk::Migration),
            Box::new(m20240726_063833_auto_schema_change::Migration),
            Box::new(m20240806_143329_add_rate_limit_to_source_catalog::Migration),
            Box::new(m20240820_081248_add_time_travel_per_table_epoch::Migration),
            Box::new(m20240911_083152_variable_vnode_count::Migration),
            Box::new(m20241001_013810_webhook_source::Migration),
            Box::new(m20241016_065621_hummock_gc_history::Migration),
            Box::new(m20241022_072553_node_label::Migration),
            Box::new(m20241025_062548_singleton_vnode_count::Migration),
            Box::new(m20241115_085007_remove_function_type::Migration),
            Box::new(m20241120_182555_hummock_add_time_travel_sst_index::Migration),
            Box::new(m20241121_101830_table_engine::Migration),
            Box::new(m20241125_043732_connection_params::Migration),
            Box::new(m20241202_071413_resource_group::Migration),
            Box::new(m20241226_074013_clean_watermark_index_in_pk::Migration),
            Box::new(m20250106_072104_fragment_relation::Migration),
            Box::new(m20250121_085800_change_wasm_udf_identifier::Migration),
            Box::new(m20250210_170743_function_options::Migration),
            Box::new(m20250319_062702_mysql_utf8mb4::Migration),
            Box::new(m20250325_061743_exactly_once_iceberg_sink_metadata::Migration),
            Box::new(m20250509_102041_remove_dispatcher::Migration),
            Box::new(m20250514_114514_dispatcher_type_mapping::Migration),
            Box::new(m20250522_074525_iceberg_tables::Migration),
            Box::new(m20250522_074947_iceberg_namespace_properties::Migration),
            Box::new(m20250528_064717_barrier_interval_per_database::Migration),
            Box::new(m20250603_084830_default_privilege::Migration),
            Box::new(m20250702_062029_cdc_table_snapshot_splits::Migration),
            Box::new(m20250710_065220_sink_auto_refresh_schema::Migration),
            Box::new(m20250722_155040_table_refreshable::Migration),
            Box::new(m20250729_174630_add_vector_index_info::Migration),
            Box::new(m20250810_000000_add_user_admin_field::Migration),
<<<<<<< HEAD
            Box::new(m20250819_014448_add_version_column_indices_to_table::Migration),
=======
            Box::new(m20250820_120000_add_cdc_table_type::Migration),
            Box::new(m20250821_081110_cdc_table_snapshot_splits_add_column::Migration),
>>>>>>> 4afed7ee
        ]
    }
}<|MERGE_RESOLUTION|>--- conflicted
+++ resolved
@@ -48,12 +48,9 @@
 mod m20250722_155040_table_refreshable;
 mod m20250729_174630_add_vector_index_info;
 mod m20250810_000000_add_user_admin_field;
-<<<<<<< HEAD
 mod m20250819_014448_add_version_column_indices_to_table;
-=======
 mod m20250820_120000_add_cdc_table_type;
 mod m20250821_081110_cdc_table_snapshot_splits_add_column;
->>>>>>> 4afed7ee
 mod utils;
 
 pub struct Migrator;
@@ -140,12 +137,9 @@
             Box::new(m20250722_155040_table_refreshable::Migration),
             Box::new(m20250729_174630_add_vector_index_info::Migration),
             Box::new(m20250810_000000_add_user_admin_field::Migration),
-<<<<<<< HEAD
             Box::new(m20250819_014448_add_version_column_indices_to_table::Migration),
-=======
             Box::new(m20250820_120000_add_cdc_table_type::Migration),
             Box::new(m20250821_081110_cdc_table_snapshot_splits_add_column::Migration),
->>>>>>> 4afed7ee
         ]
     }
 }