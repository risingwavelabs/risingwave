--- conflicted
+++ resolved
@@ -52,13 +52,10 @@
 mod m20250820_120000_add_cdc_table_type;
 mod m20250821_081110_cdc_table_snapshot_splits_add_column;
 mod m20250905_144810_deprecate_table_incoming_sinks;
-<<<<<<< HEAD
+mod m20250907_000000_source_splits;
 
 // todo: rename to older date
 mod m20250806_120000_add_refresh_fields;
-=======
-mod m20250907_000000_source_splits;
->>>>>>> a17c11dd
 mod utils;
 
 pub struct Migrator;
@@ -149,11 +146,8 @@
             Box::new(m20250820_120000_add_cdc_table_type::Migration),
             Box::new(m20250821_081110_cdc_table_snapshot_splits_add_column::Migration),
             Box::new(m20250905_144810_deprecate_table_incoming_sinks::Migration),
-<<<<<<< HEAD
+            Box::new(m20250907_000000_source_splits::Migration),
             Box::new(m20250806_120000_add_refresh_fields::Migration),
-=======
-            Box::new(m20250907_000000_source_splits::Migration),
->>>>>>> a17c11dd
         ]
     }
 }