--- conflicted
+++ resolved
@@ -264,12 +264,9 @@
     pub engine: Option<Engine>,
     pub clean_watermark_index_in_pk: Option<i32>,
     pub refreshable: bool,
-<<<<<<< HEAD
-    pub refresh_state: Option<RefreshState>,
-=======
     pub vector_index_info: Option<VectorIndexInfo>,
     pub cdc_table_type: Option<CdcTableType>,
->>>>>>> 0a312b1a
+    pub refresh_state: Option<RefreshState>,
 }
 
 #[derive(Copy, Clone, Debug, EnumIter, DeriveRelation)]
@@ -414,9 +411,6 @@
                 .map(|engine| Engine::from(PbEngine::try_from(engine).expect("Invalid engine")))),
             clean_watermark_index_in_pk: Set(pb_table.clean_watermark_index_in_pk),
             refreshable: Set(pb_table.refreshable),
-<<<<<<< HEAD
-            refresh_state: Set(Some(refresh_state.into())),
-=======
             vector_index_info: Set(pb_table
                 .vector_index_info
                 .as_ref()
@@ -431,7 +425,7 @@
                     _ => panic!("Invalid CDC table type: {cdc_table_type}"),
                 }
             })),
->>>>>>> 0a312b1a
+            refresh_state: Set(Some(refresh_state.into())),
         }
     }
 }