// Copyright 2025 RisingWave Labs
//
// Licensed under the Apache License, Version 2.0 (the "License");
// you may not use this file except in compliance with the License.
// You may obtain a copy of the License at
//
//     http://www.apache.org/licenses/LICENSE-2.0
//
// Unless required by applicable law or agreed to in writing, software
// distributed under the License is distributed on an "AS IS" BASIS,
// WITHOUT WARRANTIES OR CONDITIONS OF ANY KIND, either express or implied.
// See the License for the specific language governing permissions and
// limitations under the License.

use std::collections::BTreeMap;

pub use risingwave_common::id::*;
use risingwave_pb::catalog::{PbCreateType, PbStreamJobStatus};
use risingwave_pb::meta::table_fragments::PbState as PbStreamJobState;
use risingwave_pb::secret::PbSecretRef;
use risingwave_pb::stream_plan::{PbDispatcherType, PbStreamNode};
use sea_orm::entity::prelude::*;
use sea_orm::{DeriveActiveEnum, EnumIter, FromJsonQueryResult, Value};
use serde::{Deserialize, Serialize};

pub mod prelude;

pub mod catalog_version;
pub mod cdc_table_snapshot_split;
pub mod cluster;
pub mod compaction_config;
pub mod compaction_status;
pub mod compaction_task;
pub mod connection;
pub mod database;
pub mod exactly_once_iceberg_sink;
pub mod fragment;
pub mod fragment_relation;
pub mod fragment_splits;
pub mod function;
pub mod hummock_epoch_to_version;
pub mod hummock_gc_history;
pub mod hummock_pinned_snapshot;
pub mod hummock_pinned_version;
pub mod hummock_sequence;
pub mod hummock_sstable_info;
pub mod hummock_time_travel_delta;
pub mod hummock_time_travel_version;
pub mod hummock_version_delta;
pub mod hummock_version_stats;
pub mod iceberg_namespace_properties;
pub mod iceberg_tables;
pub mod index;
pub mod object;
pub mod object_dependency;
pub mod refresh_job;
pub mod schema;
pub mod secret;
pub mod serde_seaql_migration;
pub mod session_parameter;
pub mod sink;
pub mod snowflake_redshift_sink_file;
pub mod source;
pub mod streaming_job;
pub mod subscription;
pub mod system_parameter;
pub mod table;
pub mod user;
pub mod user_default_privilege;
pub mod user_privilege;
pub mod view;
pub mod worker;
pub mod worker_property;

pub type TransactionId = i32;

pub type UserId = i32;
pub type PrivilegeId = i32;
pub type DefaultPrivilegeId = i32;

pub type HummockVersionId = i64;
pub type Epoch = i64;
pub type CompactionGroupId = i64;
pub type CompactionTaskId = i64;
pub type HummockSstableObjectId = i64;

#[derive(Clone, Copy, Debug, PartialEq, Eq, EnumIter, DeriveActiveEnum, Serialize, Deserialize)]
#[sea_orm(rs_type = "String", db_type = "string(None)")]
pub enum JobStatus {
    #[sea_orm(string_value = "INITIAL")]
    Initial,
    #[sea_orm(string_value = "CREATING")]
    Creating,
    #[sea_orm(string_value = "CREATED")]
    Created,
}

impl From<JobStatus> for PbStreamJobStatus {
    fn from(job_status: JobStatus) -> Self {
        match job_status {
            JobStatus::Initial => Self::Unspecified,
            JobStatus::Creating => Self::Creating,
            JobStatus::Created => Self::Created,
        }
    }
}

// todo: deprecate job status in catalog and unify with this one.
impl From<JobStatus> for PbStreamJobState {
    fn from(status: JobStatus) -> Self {
        match status {
            JobStatus::Initial => PbStreamJobState::Initial,
            JobStatus::Creating => PbStreamJobState::Creating,
            JobStatus::Created => PbStreamJobState::Created,
        }
    }
}

#[derive(Clone, Debug, PartialEq, Eq, EnumIter, DeriveActiveEnum, Serialize, Deserialize)]
#[sea_orm(rs_type = "String", db_type = "string(None)")]
pub enum CreateType {
    #[sea_orm(string_value = "BACKGROUND")]
    Background,
    #[sea_orm(string_value = "FOREGROUND")]
    Foreground,
}

impl From<CreateType> for PbCreateType {
    fn from(create_type: CreateType) -> Self {
        match create_type {
            CreateType::Background => Self::Background,
            CreateType::Foreground => Self::Foreground,
        }
    }
}

impl From<PbCreateType> for CreateType {
    fn from(create_type: PbCreateType) -> Self {
        match create_type {
            PbCreateType::Background => Self::Background,
            PbCreateType::Foreground => Self::Foreground,
            PbCreateType::Unspecified => unreachable!("Unspecified create type"),
        }
    }
}

impl CreateType {
    pub fn as_str(&self) -> &'static str {
        match self {
            CreateType::Background => "BACKGROUND",
            CreateType::Foreground => "FOREGROUND",
        }
    }
}

/// Defines struct with a single pb field that derives `FromJsonQueryResult`, it will helps to map json value stored in database to Pb struct.
macro_rules! derive_from_json_struct {
    ($struct_name:ident, $field_type:ty) => {
        #[derive(Clone, Debug, PartialEq, FromJsonQueryResult, Serialize, Deserialize, Default)]
        pub struct $struct_name(pub $field_type);
        impl Eq for $struct_name {}
        impl From<$field_type> for $struct_name {
            fn from(value: $field_type) -> Self {
                Self(value)
            }
        }

        impl $struct_name {
            pub fn into_inner(self) -> $field_type {
                self.0
            }

            pub fn inner_ref(&self) -> &$field_type {
                &self.0
            }
        }
    };
}

/// Defines struct with a byte array that derives `DeriveValueType`, it will helps to map blob stored in database to Pb struct.
macro_rules! derive_from_blob {
    ($struct_name:ident, $field_type:ty) => {
        #[derive(Clone, PartialEq, Eq, serde::Serialize, serde::Deserialize, DeriveValueType)]
        pub struct $struct_name(#[sea_orm] Vec<u8>);

        impl $struct_name {
            pub fn to_protobuf(&self) -> $field_type {
                prost::Message::decode(self.0.as_slice()).unwrap()
            }

            fn from_protobuf(val: &$field_type) -> Self {
                Self(prost::Message::encode_to_vec(val))
            }
        }

        impl sea_orm::sea_query::Nullable for $struct_name {
            fn null() -> Value {
                Value::Bytes(None)
            }
        }

        impl From<&$field_type> for $struct_name {
            fn from(value: &$field_type) -> Self {
                Self::from_protobuf(value)
            }
        }

        impl std::fmt::Debug for $struct_name {
            fn fmt(&self, f: &mut std::fmt::Formatter<'_>) -> std::fmt::Result {
                self.to_protobuf().fmt(f)
            }
        }

        impl Default for $struct_name {
            fn default() -> Self {
                Self::from_protobuf(&<$field_type>::default())
            }
        }
    };
}

/// Defines struct with a byte array that derives `DeriveValueType`, it will helps to map blob stored in database to Pb struct array.
macro_rules! derive_array_from_blob {
    ($struct_name:ident, $field_type:ty, $field_array_name:ident) => {
        #[derive(Clone, PartialEq, Eq, DeriveValueType, serde::Deserialize, serde::Serialize)]
        pub struct $struct_name(#[sea_orm] Vec<u8>);

        #[derive(Clone, PartialEq, ::prost::Message)]
        pub struct $field_array_name {
            #[prost(message, repeated, tag = "1")]
            inner: Vec<$field_type>,
        }
        impl Eq for $field_array_name {}

        impl $struct_name {
            pub fn to_protobuf(&self) -> Vec<$field_type> {
                let data: $field_array_name = prost::Message::decode(self.0.as_slice()).unwrap();
                data.inner
            }

            fn from_protobuf(val: Vec<$field_type>) -> Self {
                Self(prost::Message::encode_to_vec(&$field_array_name {
                    inner: val,
                }))
            }
        }

        impl From<Vec<$field_type>> for $struct_name {
            fn from(value: Vec<$field_type>) -> Self {
                Self::from_protobuf(value)
            }
        }

        impl std::fmt::Debug for $struct_name {
            fn fmt(&self, f: &mut std::fmt::Formatter<'_>) -> std::fmt::Result {
                self.to_protobuf().fmt(f)
            }
        }

        impl Default for $struct_name {
            fn default() -> Self {
                Self(vec![])
            }
        }

        impl sea_orm::sea_query::Nullable for $struct_name {
            fn null() -> Value {
                Value::Bytes(None)
            }
        }
    };
}

macro_rules! derive_btreemap_from_blob {
    ($struct_name:ident, $key_type:ty, $value_type:ty, $field_type:ident) => {
        #[derive(Clone, PartialEq, Eq, DeriveValueType, serde::Deserialize, serde::Serialize)]
        pub struct $struct_name(#[sea_orm] Vec<u8>);

        #[derive(Clone, PartialEq, ::prost::Message)]
        pub struct $field_type {
            #[prost(btree_map = "string, message")]
            inner: BTreeMap<$key_type, $value_type>,
        }
        impl Eq for $field_type {}

        impl $struct_name {
            pub fn to_protobuf(&self) -> BTreeMap<$key_type, $value_type> {
                let data: $field_type = prost::Message::decode(self.0.as_slice()).unwrap();
                data.inner
            }

            fn from_protobuf(val: BTreeMap<$key_type, $value_type>) -> Self {
                Self(prost::Message::encode_to_vec(&$field_type { inner: val }))
            }
        }

        impl From<BTreeMap<$key_type, $value_type>> for $struct_name {
            fn from(value: BTreeMap<$key_type, $value_type>) -> Self {
                Self::from_protobuf(value)
            }
        }

        impl std::fmt::Debug for $struct_name {
            fn fmt(&self, f: &mut std::fmt::Formatter<'_>) -> std::fmt::Result {
                self.to_protobuf().fmt(f)
            }
        }

        impl Default for $struct_name {
            fn default() -> Self {
                Self(vec![])
            }
        }

        impl sea_orm::sea_query::Nullable for $struct_name {
            fn null() -> Value {
                Value::Bytes(None)
            }
        }
    };
}

pub(crate) use {derive_array_from_blob, derive_from_blob};

derive_from_json_struct!(TableIdArray, Vec<TableId>);

derive_from_json_struct!(I32Array, Vec<i32>);

impl From<Vec<u32>> for I32Array {
    fn from(value: Vec<u32>) -> Self {
        Self(value.into_iter().map(|id| id as _).collect())
    }
}

impl I32Array {
    pub fn into_u32_array(self) -> Vec<u32> {
        self.0.into_iter().map(|id| id as _).collect()
    }
}

<<<<<<< HEAD
derive_from_json_struct!(StringArray, Vec<String>);

impl StringArray {
    pub fn into_string_array(self) -> Vec<String> {
        self.0.into_iter().map(|id| id as _).collect()
    }
}

derive_from_json_struct!(ActorUpstreamActors, BTreeMap<FragmentId, Vec<ActorId>>);

impl From<BTreeMap<u32, Vec<u32>>> for ActorUpstreamActors {
    fn from(val: BTreeMap<u32, Vec<u32>>) -> Self {
        let mut map = BTreeMap::new();
        for (k, v) in val {
            map.insert(k as _, v.into_iter().map(|a| a as _).collect());
        }
        Self(map)
    }
}

=======
>>>>>>> 4992aa5b
derive_btreemap_from_blob!(SecretRef, String, PbSecretRef, PbSecretRefMap);

derive_from_blob!(StreamNode, PbStreamNode);
derive_from_blob!(DataType, risingwave_pb::data::PbDataType);
derive_array_from_blob!(
    DataTypeArray,
    risingwave_pb::data::PbDataType,
    PbDataTypeArray
);
derive_array_from_blob!(
    FieldArray,
    risingwave_pb::plan_common::PbField,
    PbFieldArray
);
derive_from_json_struct!(Property, BTreeMap<String, String>);
derive_from_blob!(ColumnCatalog, risingwave_pb::plan_common::PbColumnCatalog);
derive_array_from_blob!(
    ColumnCatalogArray,
    risingwave_pb::plan_common::PbColumnCatalog,
    PbColumnCatalogArray
);
derive_from_blob!(StreamSourceInfo, risingwave_pb::catalog::PbStreamSourceInfo);
derive_from_blob!(
    WebhookSourceInfo,
    risingwave_pb::catalog::PbWebhookSourceInfo
);
derive_from_blob!(WatermarkDesc, risingwave_pb::catalog::PbWatermarkDesc);
derive_array_from_blob!(
    WatermarkDescArray,
    risingwave_pb::catalog::PbWatermarkDesc,
    PbWatermarkDescArray
);
derive_array_from_blob!(
    ExprNodeArray,
    risingwave_pb::expr::PbExprNode,
    PbExprNodeArray
);
derive_array_from_blob!(
    ColumnOrderArray,
    risingwave_pb::common::PbColumnOrder,
    PbColumnOrderArray
);
derive_array_from_blob!(
    IndexColumnPropertiesArray,
    risingwave_pb::catalog::PbIndexColumnProperties,
    PbIndexColumnPropertiesArray
);
derive_from_blob!(SinkFormatDesc, risingwave_pb::catalog::PbSinkFormatDesc);
derive_from_blob!(Cardinality, risingwave_pb::plan_common::PbCardinality);
derive_from_blob!(TableVersion, risingwave_pb::catalog::table::PbTableVersion);
derive_from_blob!(
    PrivateLinkService,
    risingwave_pb::catalog::connection::PbPrivateLinkService
);
derive_from_blob!(ConnectionParams, risingwave_pb::catalog::ConnectionParams);
derive_from_blob!(AuthInfo, risingwave_pb::user::PbAuthInfo);

derive_from_blob!(ConnectorSplits, risingwave_pb::source::ConnectorSplits);
derive_from_blob!(VnodeBitmap, risingwave_pb::common::Buffer);
derive_from_blob!(ActorMapping, risingwave_pb::stream_plan::PbActorMapping);
derive_from_blob!(ExprContext, risingwave_pb::plan_common::PbExprContext);
derive_from_blob!(
    SourceRefreshMode,
    risingwave_pb::plan_common::PbSourceRefreshMode
);

derive_array_from_blob!(
    TypePairArray,
    risingwave_pb::stream_plan::dispatch_output_mapping::TypePair,
    PbTypePairArray
);

derive_array_from_blob!(
    HummockVersionDeltaArray,
    risingwave_pb::hummock::PbHummockVersionDelta,
    PbHummockVersionDeltaArray
);

#[derive(Clone, Debug, PartialEq, FromJsonQueryResult, Serialize, Deserialize)]
pub enum StreamingParallelism {
    Adaptive,
    Fixed(usize),
    Custom,
}

impl Eq for StreamingParallelism {}

#[derive(
    Hash, Copy, Clone, Debug, PartialEq, Eq, EnumIter, DeriveActiveEnum, Serialize, Deserialize,
)]
#[sea_orm(rs_type = "String", db_type = "string(None)")]
pub enum DispatcherType {
    #[sea_orm(string_value = "HASH")]
    Hash,
    #[sea_orm(string_value = "BROADCAST")]
    Broadcast,
    #[sea_orm(string_value = "SIMPLE")]
    Simple,
    #[sea_orm(string_value = "NO_SHUFFLE")]
    NoShuffle,
}

impl From<PbDispatcherType> for DispatcherType {
    fn from(val: PbDispatcherType) -> Self {
        match val {
            PbDispatcherType::Unspecified => unreachable!(),
            PbDispatcherType::Hash => DispatcherType::Hash,
            PbDispatcherType::Broadcast => DispatcherType::Broadcast,
            PbDispatcherType::Simple => DispatcherType::Simple,
            PbDispatcherType::NoShuffle => DispatcherType::NoShuffle,
        }
    }
}

impl From<DispatcherType> for PbDispatcherType {
    fn from(val: DispatcherType) -> Self {
        match val {
            DispatcherType::Hash => PbDispatcherType::Hash,
            DispatcherType::Broadcast => PbDispatcherType::Broadcast,
            DispatcherType::Simple => PbDispatcherType::Simple,
            DispatcherType::NoShuffle => PbDispatcherType::NoShuffle,
        }
    }
}<|MERGE_RESOLUTION|>--- conflicted
+++ resolved
@@ -338,7 +338,6 @@
     }
 }
 
-<<<<<<< HEAD
 derive_from_json_struct!(StringArray, Vec<String>);
 
 impl StringArray {
@@ -347,20 +346,6 @@
     }
 }
 
-derive_from_json_struct!(ActorUpstreamActors, BTreeMap<FragmentId, Vec<ActorId>>);
-
-impl From<BTreeMap<u32, Vec<u32>>> for ActorUpstreamActors {
-    fn from(val: BTreeMap<u32, Vec<u32>>) -> Self {
-        let mut map = BTreeMap::new();
-        for (k, v) in val {
-            map.insert(k as _, v.into_iter().map(|a| a as _).collect());
-        }
-        Self(map)
-    }
-}
-
-=======
->>>>>>> 4992aa5b
 derive_btreemap_from_blob!(SecretRef, String, PbSecretRef, PbSecretRefMap);
 
 derive_from_blob!(StreamNode, PbStreamNode);
