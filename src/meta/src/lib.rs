// Copyright 2022 Singularity Data
//
// Licensed under the Apache License, Version 2.0 (the "License");
// you may not use this file except in compliance with the License.
// You may obtain a copy of the License at
//
// http://www.apache.org/licenses/LICENSE-2.0
//
// Unless required by applicable law or agreed to in writing, software
// distributed under the License is distributed on an "AS IS" BASIS,
// WITHOUT WARRANTIES OR CONDITIONS OF ANY KIND, either express or implied.
// See the License for the specific language governing permissions and
// limitations under the License.

#![allow(clippy::derive_partial_eq_without_eq)]
#![warn(clippy::dbg_macro)]
#![warn(clippy::disallowed_methods)]
#![warn(clippy::doc_markdown)]
#![warn(clippy::explicit_into_iter_loop)]
#![warn(clippy::explicit_iter_loop)]
#![warn(clippy::inconsistent_struct_constructor)]
#![warn(clippy::map_flatten)]
#![warn(clippy::no_effect_underscore_binding)]
#![warn(clippy::await_holding_lock)]
#![deny(unused_must_use)]
#![deny(rustdoc::broken_intra_doc_links)]
#![feature(trait_alias)]
#![feature(generic_associated_types)]
#![feature(binary_heap_drain_sorted)]
#![feature(option_result_contains)]
#![feature(let_chains)]
#![feature(let_else)]
#![feature(type_alias_impl_trait)]
#![feature(map_first_last)]
#![feature(drain_filter)]
#![feature(lint_reasons)]
#![cfg_attr(coverage, feature(no_coverage))]

extern crate core;

mod barrier;
pub mod cluster;
mod dashboard;
pub mod hummock;
pub mod manager;
mod model;
pub mod rpc;
pub mod storage;
mod stream;
pub mod test_utils;

use std::time::Duration;

use clap::{ArgEnum, Parser};
use risingwave_common::config::ComputeNodeConfig;

use crate::manager::MetaOpts;
use crate::rpc::server::{rpc_serve, AddressInfo, MetaStoreBackend};

#[derive(Copy, Clone, Debug, ArgEnum)]
enum Backend {
    Mem,
    Etcd,
}

#[derive(Debug, Parser)]
pub struct MetaNodeOpts {
    // TODO: rename to listen_address and separate out the port.
    #[clap(long, default_value = "127.0.0.1:5690")]
    listen_addr: String,

    #[clap(long)]
    host: Option<String>,

    #[clap(long)]
    dashboard_host: Option<String>,

    #[clap(long)]
    prometheus_host: Option<String>,

    #[clap(long, arg_enum, default_value_t = Backend::Mem)]
    backend: Backend,

    #[clap(long, default_value_t = String::from(""))]
    etcd_endpoints: String,

    /// Maximum allowed heartbeat interval in ms.
    #[clap(long, default_value = "60000")]
    max_heartbeat_interval: u32,

    #[clap(long)]
    dashboard_ui_path: Option<String>,

    /// No given `config_path` means to use default config.
    #[clap(long, default_value = "")]
    pub config_path: String,

    /// Whether to enable fail-on-recovery. If not set, default to enable. Should only be used in
    /// e2e tests.
    #[clap(long)]
    disable_recovery: bool,

    #[clap(long, default_value = "10")]
    meta_leader_lease_secs: u64,
}

fn load_config(opts: &MetaNodeOpts) -> ComputeNodeConfig {
    risingwave_common::config::load_config(&opts.config_path)
}

use std::future::Future;
use std::pin::Pin;

/// Start meta node
<<<<<<< HEAD
pub async fn start(opts: MetaNodeOpts) {
    let compute_config = load_config(&opts);
    let meta_addr = opts.host.unwrap_or_else(|| opts.listen_addr.clone());
    let listen_addr = opts.listen_addr.parse().unwrap();
    let dashboard_addr = opts.dashboard_host.map(|x| x.parse().unwrap());
    let prometheus_addr = opts.prometheus_host.map(|x| x.parse().unwrap());
    let backend = match opts.backend {
        Backend::Etcd => MetaStoreBackend::Etcd {
            endpoints: opts
                .etcd_endpoints
                .split(',')
                .map(|x| x.to_string())
                .collect(),
        },
        Backend::Mem => MetaStoreBackend::Mem,
    };
    let max_heartbeat_interval = Duration::from_millis(opts.max_heartbeat_interval as u64);
    let checkpoint_interval =
        Duration::from_millis(compute_config.streaming.checkpoint_interval_ms as u64);

    tracing::info!("Meta server listening at {}", listen_addr);
    let add_info = AddressInfo {
        addr: meta_addr,
        listen_addr,
        prometheus_addr,
        dashboard_addr,
        ui_path: opts.dashboard_ui_path,
    };
    let (join_handle, _shutdown_send) = rpc_serve(
        add_info,
        backend,
        max_heartbeat_interval,
        opts.meta_leader_lease_secs,
        MetaOpts {
            enable_recovery: !opts.disable_recovery,
            checkpoint_interval,
        },
    )
    .await
    .unwrap();
    join_handle.await.unwrap();
=======
pub fn start(opts: MetaNodeOpts) -> Pin<Box<dyn Future<Output = ()> + Send>> {
    // WARNING: don't change the function signature. Making it `async fn` will cause
    // slow compile in release mode.
    Box::pin(async move {
        let compute_config = load_config(&opts);
        let addr = opts.host.parse().unwrap();
        let dashboard_addr = opts.dashboard_host.map(|x| x.parse().unwrap());
        let prometheus_addr = opts.prometheus_host.map(|x| x.parse().unwrap());
        let backend = match opts.backend {
            Backend::Etcd => MetaStoreBackend::Etcd {
                endpoints: opts
                    .etcd_endpoints
                    .split(',')
                    .map(|x| x.to_string())
                    .collect(),
            },
            Backend::Mem => MetaStoreBackend::Mem,
        };
        let max_heartbeat_interval = Duration::from_millis(opts.max_heartbeat_interval as u64);
        let checkpoint_interval =
            Duration::from_millis(compute_config.streaming.checkpoint_interval_ms as u64);

        tracing::info!("Meta server listening at {}", addr);
        let (join_handle, _shutdown_send) = rpc_serve(
            addr,
            prometheus_addr,
            dashboard_addr,
            backend,
            max_heartbeat_interval,
            opts.dashboard_ui_path,
            MetaOpts {
                enable_recovery: !opts.disable_recovery,
                checkpoint_interval,
            },
        )
        .await
        .unwrap();
        join_handle.await.unwrap();
    })
>>>>>>> 32aaae0f
}<|MERGE_RESOLUTION|>--- conflicted
+++ resolved
@@ -112,55 +112,14 @@
 use std::pin::Pin;
 
 /// Start meta node
-<<<<<<< HEAD
-pub async fn start(opts: MetaNodeOpts) {
-    let compute_config = load_config(&opts);
-    let meta_addr = opts.host.unwrap_or_else(|| opts.listen_addr.clone());
-    let listen_addr = opts.listen_addr.parse().unwrap();
-    let dashboard_addr = opts.dashboard_host.map(|x| x.parse().unwrap());
-    let prometheus_addr = opts.prometheus_host.map(|x| x.parse().unwrap());
-    let backend = match opts.backend {
-        Backend::Etcd => MetaStoreBackend::Etcd {
-            endpoints: opts
-                .etcd_endpoints
-                .split(',')
-                .map(|x| x.to_string())
-                .collect(),
-        },
-        Backend::Mem => MetaStoreBackend::Mem,
-    };
-    let max_heartbeat_interval = Duration::from_millis(opts.max_heartbeat_interval as u64);
-    let checkpoint_interval =
-        Duration::from_millis(compute_config.streaming.checkpoint_interval_ms as u64);
 
-    tracing::info!("Meta server listening at {}", listen_addr);
-    let add_info = AddressInfo {
-        addr: meta_addr,
-        listen_addr,
-        prometheus_addr,
-        dashboard_addr,
-        ui_path: opts.dashboard_ui_path,
-    };
-    let (join_handle, _shutdown_send) = rpc_serve(
-        add_info,
-        backend,
-        max_heartbeat_interval,
-        opts.meta_leader_lease_secs,
-        MetaOpts {
-            enable_recovery: !opts.disable_recovery,
-            checkpoint_interval,
-        },
-    )
-    .await
-    .unwrap();
-    join_handle.await.unwrap();
-=======
 pub fn start(opts: MetaNodeOpts) -> Pin<Box<dyn Future<Output = ()> + Send>> {
     // WARNING: don't change the function signature. Making it `async fn` will cause
     // slow compile in release mode.
     Box::pin(async move {
         let compute_config = load_config(&opts);
-        let addr = opts.host.parse().unwrap();
+        let meta_addr = opts.host.unwrap_or_else(|| opts.listen_addr.clone());
+        let listen_addr = opts.listen_addr.parse().unwrap();
         let dashboard_addr = opts.dashboard_host.map(|x| x.parse().unwrap());
         let prometheus_addr = opts.prometheus_host.map(|x| x.parse().unwrap());
         let backend = match opts.backend {
@@ -178,13 +137,20 @@
             Duration::from_millis(compute_config.streaming.checkpoint_interval_ms as u64);
 
         tracing::info!("Meta server listening at {}", addr);
+        let add_info = AddressInfo {
+           addr: meta_addr,
+           listen_addr,
+           prometheus_addr,
+           dashboard_addr,
+           ui_path: opts.dashboard_ui_path,
+        };
         let (join_handle, _shutdown_send) = rpc_serve(
-            addr,
+            add_info,
             prometheus_addr,
             dashboard_addr,
             backend,
             max_heartbeat_interval,
-            opts.dashboard_ui_path,
+            opts.meta_leader_lease_secs,
             MetaOpts {
                 enable_recovery: !opts.disable_recovery,
                 checkpoint_interval,
@@ -194,5 +160,4 @@
         .unwrap();
         join_handle.await.unwrap();
     })
->>>>>>> 32aaae0f
 }