// Copyright 2023 RisingWave Labs
//
// Licensed under the Apache License, Version 2.0 (the "License");
// you may not use this file except in compliance with the License.
// You may obtain a copy of the License at
//
//     http://www.apache.org/licenses/LICENSE-2.0
//
// Unless required by applicable law or agreed to in writing, software
// distributed under the License is distributed on an "AS IS" BASIS,
// WITHOUT WARRANTIES OR CONDITIONS OF ANY KIND, either express or implied.
// See the License for the specific language governing permissions and
// limitations under the License.

#![allow(clippy::derive_partial_eq_without_eq)]
#![feature(trait_alias)]
#![feature(binary_heap_drain_sorted)]
#![feature(option_result_contains)]
#![feature(type_alias_impl_trait)]
#![feature(drain_filter)]
#![feature(custom_test_frameworks)]
#![feature(lint_reasons)]
#![feature(map_try_insert)]
#![feature(hash_drain_filter)]
#![feature(is_some_and)]
#![feature(btree_drain_filter)]
#![feature(result_option_inspect)]
#![feature(once_cell)]
#![feature(let_chains)]
#![feature(error_generic_member_access)]
#![feature(provide_any)]
#![feature(assert_matches)]
#![feature(try_blocks)]
#![cfg_attr(coverage, feature(no_coverage))]
#![test_runner(risingwave_test_runner::test_runner::run_failpont_tests)]

pub mod backup_restore;
mod barrier;
#[cfg(not(madsim))] // no need in simulation test
mod dashboard;
mod error;
pub mod hummock;
pub mod manager;
mod model;
mod rpc;
pub mod storage;
mod stream;

use std::time::Duration;

use clap::{ArgEnum, Parser};
pub use error::{MetaError, MetaResult};

use crate::manager::MetaOpts;
use crate::rpc::server::{rpc_serve, AddressInfo, MetaStoreBackend};

#[derive(Copy, Clone, Debug, ArgEnum)]
pub enum Backend {
    Mem,
    Etcd,
}

#[derive(Debug, Clone, Parser)]
pub struct MetaNodeOpts {
    // TODO: rename to listen_addr and separate out the port.
    /// The address that this service listens to.
    /// Usually the localhost + desired port.
    #[clap(long = "host", default_value = "127.0.0.1:5690")]
    listen_addr: String,

<<<<<<< HEAD
    /// The address for contacting this instance of the service.
    /// This would be synonymous with the service's "public address"
    /// or "identifying address".
    /// It will serve as a unique identifier in cluster
    /// membership and leader election. Must be specified for etcd backend.
    #[clap(long = "client_address", required_if_eq("backend", "etcd"))]
    advertise_addr: Option<String>,
=======
    /// Deprecated. But we keep it for backward compatibility.
    #[clap(long)]
    host: Option<String>,

    /// The endpoint for this meta node, which also serves as its unique identifier in cluster
    /// membership and leader election.
    #[clap(long)]
    meta_endpoint: Option<String>,
>>>>>>> 5938e35c

    #[clap(long)]
    dashboard_host: Option<String>,

    #[clap(long)]
    prometheus_host: Option<String>,

    #[clap(long, arg_enum, default_value_t = Backend::Mem)]
    backend: Backend,

    #[clap(long, default_value_t = String::from(""))]
    etcd_endpoints: String,

    /// Enable authentication with etcd. By default disabled.
    #[clap(long)]
    etcd_auth: bool,

    /// Username of etcd, required when --etcd-auth is enabled.
    /// Default value is read from the 'ETCD_USERNAME' environment variable.
    #[clap(long, env = "ETCD_USERNAME", default_value = "")]
    etcd_username: String,

    /// Password of etcd, required when --etcd-auth is enabled.
    /// Default value is read from the 'ETCD_PASSWORD' environment variable.
    #[clap(long, env = "ETCD_PASSWORD", default_value = "")]
    etcd_password: String,

    #[clap(long)]
    dashboard_ui_path: Option<String>,

    /// For dashboard service to fetch cluster info.
    #[clap(long)]
    prometheus_endpoint: Option<String>,

    /// Endpoint of the connector node, there will be a sidecar connector node
    /// colocated with Meta node in the cloud environment
    #[clap(long, env = "META_CONNECTOR_RPC_ENDPOINT")]
    pub connector_rpc_endpoint: Option<String>,

    /// The path of `risingwave.toml` configuration file.
    ///
    /// If empty, default configuration values will be used.
    ///
    /// Note that internal system parameters should be defined in the configuration file at
    /// [`risingwave_common::config`] instead of command line arguments.
    #[clap(long, default_value = "")]
    pub config_path: String,
}

use std::future::Future;
use std::net::SocketAddr;
use std::pin::Pin;

use risingwave_common::config::load_config;

/// Start meta node
pub fn start(opts: MetaNodeOpts) -> Pin<Box<dyn Future<Output = ()> + Send>> {
    // WARNING: don't change the function signature. Making it `async fn` will cause
    // slow compile in release mode.
    Box::pin(async move {
        let config = load_config(&opts.config_path);
        tracing::info!("Starting meta node with config {:?}", config);
        tracing::info!("Starting meta node with options {:?}", opts);
        let listen_addr: SocketAddr = opts.listen_addr.parse().unwrap();
        let meta_addr = opts.host.unwrap_or_else(|| opts.listen_addr.clone());
        let dashboard_addr = opts.dashboard_host.map(|x| x.parse().unwrap());
        let prometheus_addr = opts.prometheus_host.map(|x| x.parse().unwrap());
<<<<<<< HEAD
        let (advertise_addr, backend) = match opts.backend {
            Backend::Etcd => (
                opts.advertise_addr
                    .expect("advertise_addr must be specified when using etcd"),
                MetaStoreBackend::Etcd {
                    endpoints: opts
                        .etcd_endpoints
                        .split(',')
                        .map(|x| x.to_string())
                        .collect(),
                    credentials: match opts.etcd_auth {
                        true => Some((opts.etcd_username, opts.etcd_password)),
                        false => None,
                    },
                },
            ),
            Backend::Mem => (
                opts.advertise_addr
                    .unwrap_or_else(|| opts.listen_addr.clone()),
                MetaStoreBackend::Mem,
            ),
=======
        let meta_endpoint = opts
            .meta_endpoint
            .unwrap_or_else(|| format!("{}:{}", meta_addr, listen_addr.port()));
        let backend = match opts.backend {
            Backend::Etcd => MetaStoreBackend::Etcd {
                endpoints: opts
                    .etcd_endpoints
                    .split(',')
                    .map(|x| x.to_string())
                    .collect(),
                credentials: match opts.etcd_auth {
                    true => Some((opts.etcd_username, opts.etcd_password)),
                    false => None,
                },
            },
            Backend::Mem => MetaStoreBackend::Mem,
>>>>>>> 5938e35c
        };

        let max_heartbeat_interval =
            Duration::from_secs(config.meta.max_heartbeat_interval_secs as u64);
        let barrier_interval = Duration::from_millis(config.streaming.barrier_interval_ms as u64);
        let max_idle_ms = config.meta.dangerous_max_idle_secs.unwrap_or(0) * 1000;
        let in_flight_barrier_nums = config.streaming.in_flight_barrier_nums;
        let checkpoint_frequency = config.streaming.checkpoint_frequency;

        tracing::info!("Meta server listening at {}", listen_addr);
        let add_info = AddressInfo {
            advertise_addr,
            listen_addr,
            prometheus_addr,
            dashboard_addr,
            ui_path: opts.dashboard_ui_path,
        };
        let (join_handle, leader_lost_handle, _shutdown_send) = rpc_serve(
            add_info,
            backend,
            max_heartbeat_interval,
            config.meta.meta_leader_lease_secs,
            MetaOpts {
                enable_recovery: !config.meta.disable_recovery,
                barrier_interval,
                in_flight_barrier_nums,
                max_idle_ms,
                checkpoint_frequency,
                compaction_deterministic_test: config.meta.enable_compaction_deterministic,
                vacuum_interval_sec: config.meta.vacuum_interval_sec,
                min_sst_retention_time_sec: config.meta.min_sst_retention_time_sec,
                collect_gc_watermark_spin_interval_sec: config
                    .meta
                    .collect_gc_watermark_spin_interval_sec,
                enable_committed_sst_sanity_check: config.meta.enable_committed_sst_sanity_check,
                periodic_compaction_interval_sec: config.meta.periodic_compaction_interval_sec,
                node_num_monitor_interval_sec: config.meta.node_num_monitor_interval_sec,
                prometheus_endpoint: opts.prometheus_endpoint,
                connector_rpc_endpoint: opts.connector_rpc_endpoint,
                backup_storage_url: config.backup.storage_url,
                backup_storage_directory: config.backup.storage_directory,
            },
        )
        .await
        .unwrap();

        if let Some(leader_lost_handle) = leader_lost_handle {
            tokio::select! {
                _ = join_handle => {},
                _ = leader_lost_handle => {},
            }
        } else {
            join_handle.await.unwrap();
        }
    })
}<|MERGE_RESOLUTION|>--- conflicted
+++ resolved
@@ -68,24 +68,17 @@
     #[clap(long = "host", default_value = "127.0.0.1:5690")]
     listen_addr: String,
 
-<<<<<<< HEAD
+    /// Deprecated. But we keep it for backward compatibility.
+    #[clap(long)]
+    host: Option<String>,
+
     /// The address for contacting this instance of the service.
     /// This would be synonymous with the service's "public address"
     /// or "identifying address".
     /// It will serve as a unique identifier in cluster
     /// membership and leader election. Must be specified for etcd backend.
-    #[clap(long = "client_address", required_if_eq("backend", "etcd"))]
+    #[clap(long, required_if_eq("backend", "etcd"))]
     advertise_addr: Option<String>,
-=======
-    /// Deprecated. But we keep it for backward compatibility.
-    #[clap(long)]
-    host: Option<String>,
-
-    /// The endpoint for this meta node, which also serves as its unique identifier in cluster
-    /// membership and leader election.
-    #[clap(long)]
-    meta_endpoint: Option<String>,
->>>>>>> 5938e35c
 
     #[clap(long)]
     dashboard_host: Option<String>,
@@ -153,31 +146,8 @@
         let meta_addr = opts.host.unwrap_or_else(|| opts.listen_addr.clone());
         let dashboard_addr = opts.dashboard_host.map(|x| x.parse().unwrap());
         let prometheus_addr = opts.prometheus_host.map(|x| x.parse().unwrap());
-<<<<<<< HEAD
-        let (advertise_addr, backend) = match opts.backend {
-            Backend::Etcd => (
-                opts.advertise_addr
-                    .expect("advertise_addr must be specified when using etcd"),
-                MetaStoreBackend::Etcd {
-                    endpoints: opts
-                        .etcd_endpoints
-                        .split(',')
-                        .map(|x| x.to_string())
-                        .collect(),
-                    credentials: match opts.etcd_auth {
-                        true => Some((opts.etcd_username, opts.etcd_password)),
-                        false => None,
-                    },
-                },
-            ),
-            Backend::Mem => (
-                opts.advertise_addr
-                    .unwrap_or_else(|| opts.listen_addr.clone()),
-                MetaStoreBackend::Mem,
-            ),
-=======
-        let meta_endpoint = opts
-            .meta_endpoint
+        let advertise_addr = opts
+            .advertise_addr
             .unwrap_or_else(|| format!("{}:{}", meta_addr, listen_addr.port()));
         let backend = match opts.backend {
             Backend::Etcd => MetaStoreBackend::Etcd {
@@ -192,7 +162,6 @@
                 },
             },
             Backend::Mem => MetaStoreBackend::Mem,
->>>>>>> 5938e35c
         };
 
         let max_heartbeat_interval =
