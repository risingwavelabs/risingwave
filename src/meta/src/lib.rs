// Copyright 2022 Singularity Data
//
// Licensed under the Apache License, Version 2.0 (the "License");
// you may not use this file except in compliance with the License.
// You may obtain a copy of the License at
//
// http://www.apache.org/licenses/LICENSE-2.0
//
// Unless required by applicable law or agreed to in writing, software
// distributed under the License is distributed on an "AS IS" BASIS,
// WITHOUT WARRANTIES OR CONDITIONS OF ANY KIND, either express or implied.
// See the License for the specific language governing permissions and
// limitations under the License.

#![feature(backtrace)]
#![allow(clippy::derive_partial_eq_without_eq)]
#![feature(trait_alias)]
#![feature(generic_associated_types)]
#![feature(binary_heap_drain_sorted)]
#![feature(option_result_contains)]
#![feature(let_else)]
#![feature(type_alias_impl_trait)]
#![feature(map_first_last)]
#![feature(drain_filter)]
#![feature(custom_test_frameworks)]
#![feature(lint_reasons)]
#![feature(map_try_insert)]
#![feature(hash_drain_filter)]
#![feature(is_some_with)]
#![feature(btree_drain_filter)]
#![feature(result_option_inspect)]
#![feature(once_cell)]
#![cfg_attr(coverage, feature(no_coverage))]
#![test_runner(risingwave_test_runner::test_runner::run_failpont_tests)]

mod barrier;
#[cfg(not(madsim))] // no need in simulation test
mod dashboard;
mod error;
pub mod hummock;
pub mod manager;
mod model;
pub mod rpc;
pub mod storage;
mod stream;

use std::time::Duration;

use clap::{ArgEnum, Parser};
pub use error::{MetaError, MetaResult};
use serde::{Deserialize, Serialize};

use crate::manager::MetaOpts;
use crate::rpc::server::{rpc_serve, AddressInfo, MetaStoreBackend};

#[derive(Copy, Clone, Debug, ArgEnum)]
enum Backend {
    Mem,
    Etcd,
}

#[derive(Debug, Parser)]
pub struct MetaNodeOpts {
    // TODO: rename to listen_address and separate out the port.
    #[clap(long, default_value = "127.0.0.1:5690")]
    listen_addr: String,

    #[clap(long)]
    host: Option<String>,

    #[clap(long)]
    dashboard_host: Option<String>,

    #[clap(long)]
    prometheus_host: Option<String>,

    #[clap(long, arg_enum, default_value_t = Backend::Mem)]
    backend: Backend,

    #[clap(long, default_value_t = String::from(""))]
    etcd_endpoints: String,

    /// Enable authentication with etcd. By default disabled.
    #[clap(long)]
    etcd_auth: bool,

    /// Username of etcd, required when --etcd-auth is enabled.
    /// Default value is read from the 'ETCD_USERNAME' environment variable.
    #[clap(long, env = "ETCD_USERNAME", default_value = "")]
    etcd_username: String,

    /// Password of etcd, required when --etcd-auth is enabled.
    /// Default value is read from the 'ETCD_PASSWORD' environment variable.
    #[clap(long, env = "ETCD_PASSWORD", default_value = "")]
    etcd_password: String,

    /// Maximum allowed heartbeat interval in seconds.
    #[clap(long, default_value = "300")]
    max_heartbeat_interval_secs: u32,

    #[clap(long)]
    dashboard_ui_path: Option<String>,

    /// No given `config_path` means to use default config.
    #[clap(long, default_value = "")]
    pub config_path: String,

    /// Whether to enable fail-on-recovery. If not set, default to enable. Should only be used in
    /// e2e tests.
    #[clap(long)]
    disable_recovery: bool,

    #[clap(long, default_value = "10")]
    meta_leader_lease_secs: u64,

    /// After specified seconds of idle (no mview or flush), the process will be exited.
    /// It is mainly useful for playgrounds.
    #[clap(long)]
    dangerous_max_idle_secs: Option<u64>,

    /// Interval of GC metadata in meta store and stale SSTs in object store.
    #[clap(long, default_value = "30")]
    vacuum_interval_sec: u64,

    /// Threshold used by worker node to filter out new SSTs when scanning object store, during
    /// full SST GC.
    #[clap(long, default_value = "604800")]
    min_sst_retention_time_sec: u64,

    /// The spin interval when collecting global GC watermark in hummock
    #[clap(long, default_value = "5")]
    collect_gc_watermark_spin_interval_sec: u64,

    /// Enable sanity check when SSTs are committed. By default disabled.
    #[clap(long)]
    enable_committed_sst_sanity_check: bool,

    /// Schedule compaction for all compaction groups with this interval.
    #[clap(long, default_value = "60")]
    pub periodic_compaction_interval_sec: u64,

    /// Seconds compaction scheduler should stall when there is no available compactor.
    #[clap(long, default_value = "5")]
    pub no_available_compactor_stall_sec: u64,

    #[clap(long, default_value = "10")]
    node_num_monitor_interval_sec: u64,
}

use std::future::Future;
use std::pin::Pin;

use risingwave_common::config::{load_config, StreamingConfig};

/// Start meta node
pub fn start(opts: MetaNodeOpts) -> Pin<Box<dyn Future<Output = ()> + Send>> {
    // WARNING: don't change the function signature. Making it `async fn` will cause
    // slow compile in release mode.
    Box::pin(async move {
        let meta_config: MetaNodeConfig = load_config(&opts.config_path).unwrap();
        tracing::info!("Starting meta node with config {:?}", meta_config);
        let meta_addr = opts.host.unwrap_or_else(|| opts.listen_addr.clone());
        let listen_addr = opts.listen_addr.parse().unwrap();
        let dashboard_addr = opts.dashboard_host.map(|x| x.parse().unwrap());
        let prometheus_addr = opts.prometheus_host.map(|x| x.parse().unwrap());
        let backend = match opts.backend {
            Backend::Etcd => MetaStoreBackend::Etcd {
                endpoints: opts
                    .etcd_endpoints
                    .split(',')
                    .map(|x| x.to_string())
                    .collect(),
                credentials: match opts.etcd_auth {
                    true => Some((opts.etcd_username, opts.etcd_password)),
                    false => None,
                },
            },
            Backend::Mem => MetaStoreBackend::Mem,
        };
<<<<<<< HEAD
        let max_heartbeat_interval = Duration::from_secs(opts.max_heartbeat_interval_secs as u64);
        let checkpoint_interval =
            Duration::from_millis(meta_config.streaming.checkpoint_interval_ms as u64);
=======
        let max_heartbeat_interval = Duration::from_millis(opts.max_heartbeat_interval as u64);
        let barrier_interval =
            Duration::from_millis(meta_config.streaming.barrier_interval_ms as u64);
>>>>>>> 050f5557
        let max_idle_ms = opts.dangerous_max_idle_secs.unwrap_or(0) * 1000;
        let in_flight_barrier_nums = meta_config.streaming.in_flight_barrier_nums as usize;
        let checkpoint_frequency = meta_config.streaming.checkpoint_frequency as usize;

        tracing::info!("Meta server listening at {}", listen_addr);
        let add_info = AddressInfo {
            addr: meta_addr,
            listen_addr,
            prometheus_addr,
            dashboard_addr,
            ui_path: opts.dashboard_ui_path,
        };
        let (join_handle, _shutdown_send) = rpc_serve(
            add_info,
            backend,
            max_heartbeat_interval,
            opts.meta_leader_lease_secs,
            MetaOpts {
                enable_recovery: !opts.disable_recovery,
                barrier_interval,
                in_flight_barrier_nums,
                minimal_scheduling: meta_config.streaming.minimal_scheduling,
                max_idle_ms,
                checkpoint_frequency,
                vacuum_interval_sec: opts.vacuum_interval_sec,
                min_sst_retention_time_sec: opts.min_sst_retention_time_sec,
                collect_gc_watermark_spin_interval_sec: opts.collect_gc_watermark_spin_interval_sec,
                enable_committed_sst_sanity_check: opts.enable_committed_sst_sanity_check,
                periodic_compaction_interval_sec: opts.periodic_compaction_interval_sec,
                no_available_compactor_stall_sec: opts.no_available_compactor_stall_sec,
                node_num_monitor_interval_sec: opts.node_num_monitor_interval_sec,
            },
        )
        .await
        .unwrap();
        join_handle.await.unwrap();
        tracing::info!("Meta server is stopped");
    })
}

#[derive(Clone, Debug, Serialize, Deserialize, Default)]
pub struct MetaNodeConfig {
    // Below for streaming.
    #[serde(default)]
    pub streaming: StreamingConfig,
}<|MERGE_RESOLUTION|>--- conflicted
+++ resolved
@@ -177,15 +177,10 @@
             },
             Backend::Mem => MetaStoreBackend::Mem,
         };
-<<<<<<< HEAD
+
         let max_heartbeat_interval = Duration::from_secs(opts.max_heartbeat_interval_secs as u64);
-        let checkpoint_interval =
-            Duration::from_millis(meta_config.streaming.checkpoint_interval_ms as u64);
-=======
-        let max_heartbeat_interval = Duration::from_millis(opts.max_heartbeat_interval as u64);
         let barrier_interval =
             Duration::from_millis(meta_config.streaming.barrier_interval_ms as u64);
->>>>>>> 050f5557
         let max_idle_ms = opts.dangerous_max_idle_secs.unwrap_or(0) * 1000;
         let in_flight_barrier_nums = meta_config.streaming.in_flight_barrier_nums as usize;
         let checkpoint_frequency = meta_config.streaming.checkpoint_frequency as usize;
