// Copyright 2023 RisingWave Labs
//
// Licensed under the Apache License, Version 2.0 (the "License");
// you may not use this file except in compliance with the License.
// You may obtain a copy of the License at
//
//     http://www.apache.org/licenses/LICENSE-2.0
//
// Unless required by applicable law or agreed to in writing, software
// distributed under the License is distributed on an "AS IS" BASIS,
// WITHOUT WARRANTIES OR CONDITIONS OF ANY KIND, either express or implied.
// See the License for the specific language governing permissions and
// limitations under the License.

#![allow(clippy::derive_partial_eq_without_eq)]
#![feature(trait_alias)]
#![feature(binary_heap_drain_sorted)]
#![feature(option_result_contains)]
#![feature(type_alias_impl_trait)]
#![feature(drain_filter)]
#![feature(custom_test_frameworks)]
#![feature(lint_reasons)]
#![feature(map_try_insert)]
#![feature(hash_drain_filter)]
#![feature(is_some_and)]
#![feature(btree_drain_filter)]
#![feature(result_option_inspect)]
#![feature(once_cell)]
#![feature(let_chains)]
#![feature(error_generic_member_access)]
#![feature(provide_any)]
#![feature(assert_matches)]
#![feature(try_blocks)]
#![cfg_attr(coverage, feature(no_coverage))]
#![test_runner(risingwave_test_runner::test_runner::run_failpont_tests)]

pub mod backup_restore;
mod barrier;
#[cfg(not(madsim))] // no need in simulation test
mod dashboard;
mod error;
pub mod hummock;
pub mod manager;
mod model;
mod rpc;
pub mod storage;
mod stream;

use std::time::Duration;

use clap::Parser;
pub use error::{MetaError, MetaResult};
use risingwave_common::{GIT_SHA, RW_VERSION};
use risingwave_common_proc_macro::OverrideConfig;

use crate::manager::MetaOpts;
use crate::rpc::server::{rpc_serve, AddressInfo, MetaStoreBackend};

#[derive(Debug, Clone, Parser)]
pub struct MetaNodeOpts {
    // TODO: rename to listen_address and separate out the port.
    #[clap(long, env = "RW_LISTEN_ADDR", default_value = "127.0.0.1:5690")]
    listen_addr: String,

    /// Deprecated. But we keep it for backward compatibility.
    #[clap(long, env = "RW_HOST")]
    host: Option<String>,

    /// The address for contacting this instance of the service.
    /// This would be synonymous with the service's "public address"
    /// or "identifying address".
    /// It will serve as a unique identifier in cluster
    /// membership and leader election. Must be specified for etcd backend.
    /// TODO: After host is removed, we require that this parameter must be provided when using
    /// etcd
    #[clap(long, env = "RW_ADVERTISE_ADDR")]
    advertise_addr: Option<String>,

    #[clap(long, env = "RW_DASHBOARD_HOST")]
    dashboard_host: Option<String>,

    #[clap(long, env = "RW_PROMETHEUS_HOST")]
    prometheus_host: Option<String>,

    #[clap(long, env = "RW_ETCD_ENDPOINTS", default_value_t = String::from(""))]
    etcd_endpoints: String,

    /// Enable authentication with etcd. By default disabled.
    #[clap(long, env = "RW_ETCD_AUTH")]
    etcd_auth: bool,

    /// Username of etcd, required when --etcd-auth is enabled.
    #[clap(long, env = "RW_ETCD_USERNAME", default_value = "")]
    etcd_username: String,

    /// Password of etcd, required when --etcd-auth is enabled.
    #[clap(long, env = "RW_ETCD_PASSWORD", default_value = "")]
    etcd_password: String,

    #[clap(long, env = "RW_DASHBOARD_UI_PATH")]
    dashboard_ui_path: Option<String>,

    /// For dashboard service to fetch cluster info.
    #[clap(long, env = "RW_PROMETHEUS_ENDPOINT")]
    prometheus_endpoint: Option<String>,

    // TODO(zhidong): Make it required in v0.1.18
    /// State store url.
    #[clap(long, env = "RW_STATE_STORE")]
    state_store: Option<String>,

    /// Endpoint of the connector node, there will be a sidecar connector node
    /// colocated with Meta node in the cloud environment
    #[clap(long, env = "RW_CONNECTOR_RPC_ENDPOINT")]
    pub connector_rpc_endpoint: Option<String>,

    /// The path of `risingwave.toml` configuration file.
    ///
    /// If empty, default configuration values will be used.
    #[clap(long, env = "RW_CONFIG_PATH", default_value = "")]
    pub config_path: String,

    #[clap(flatten)]
    pub override_opts: OverrideConfigOpts,
}

/// Command-line arguments for compute-node that overrides the config file.
#[derive(Parser, Clone, Debug, OverrideConfig)]
pub struct OverrideConfigOpts {
    #[clap(long, env = "RW_BACKEND", arg_enum)]
    #[override_opts(path = meta.backend)]
    backend: Option<MetaBackend>,

    /// Target size of the Sstable.
    #[clap(long, env = "RW_SSTABLE_SIZE_MB")]
    #[override_opts(path = storage.sstable_size_mb)]
    sstable_size_mb: Option<u32>,

    /// Size of each block in bytes in SST.
    #[clap(long, env = "RW_BLOCK_SIZE_KB")]
    #[override_opts(path = storage.block_size_kb)]
    block_size_kb: Option<u32>,

    /// False positive probability of bloom filter.
    #[clap(long, env = "RW_BLOOM_FALSE_POSITIVE")]
    #[override_opts(path = storage.bloom_false_positive)]
    bloom_false_positive: Option<f64>,

    /// Remote directory for storing data and metadata objects.
    #[clap(long, env = "RW_DATA_DIRECTORY")]
    #[override_opts(path = storage.data_directory)]
    data_directory: Option<String>,

    /// Remote storage url for storing snapshots.
    #[clap(long, env = "RW_BACKUP_STORAGE_URL")]
    #[override_opts(path = backup.storage_url)]
    backup_storage_url: Option<String>,

    /// Remote directory for storing snapshots.
    #[clap(long, env = "RW_STORAGE_DIRECTORY")]
    #[override_opts(path = backup.storage_directory)]
    backup_storage_directory: Option<String>,
}

use std::future::Future;
use std::net::SocketAddr;
use std::pin::Pin;

use risingwave_common::config::{load_config, MetaBackend};
use tracing::info;

/// Start meta node
pub fn start(opts: MetaNodeOpts) -> Pin<Box<dyn Future<Output = ()> + Send>> {
    // WARNING: don't change the function signature. Making it `async fn` will cause
    // slow compile in release mode.
    Box::pin(async move {
        info!("Starting meta node");
        info!("> options: {:?}", opts);
        let config = load_config(&opts.config_path, Some(opts.override_opts));
        info!("> config: {:?}", config);
        info!("> version: {} ({})", RW_VERSION, GIT_SHA);
        let listen_addr: SocketAddr = opts.listen_addr.parse().unwrap();
        let meta_addr = opts.host.unwrap_or_else(|| listen_addr.ip().to_string());
        let dashboard_addr = opts.dashboard_host.map(|x| x.parse().unwrap());
        let prometheus_addr = opts.prometheus_host.map(|x| x.parse().unwrap());
        let advertise_addr = opts
            .advertise_addr
            .unwrap_or_else(|| format!("{}:{}", meta_addr, listen_addr.port()));
        let backend = match config.meta.backend {
            MetaBackend::Etcd => MetaStoreBackend::Etcd {
                endpoints: opts
                    .etcd_endpoints
                    .split(',')
                    .map(|x| x.to_string())
                    .collect(),
                credentials: match opts.etcd_auth {
                    true => Some((opts.etcd_username, opts.etcd_password)),
                    false => None,
                },
            },
            MetaBackend::Mem => MetaStoreBackend::Mem,
        };

        let max_heartbeat_interval =
            Duration::from_secs(config.meta.max_heartbeat_interval_secs as u64);
        let barrier_interval = Duration::from_millis(config.streaming.barrier_interval_ms as u64);
        let max_idle_ms = config.meta.dangerous_max_idle_secs.unwrap_or(0) * 1000;
        let in_flight_barrier_nums = config.streaming.in_flight_barrier_nums;
        let checkpoint_frequency = config.streaming.checkpoint_frequency;

        info!("Meta server listening at {}", listen_addr);
        let add_info = AddressInfo {
            advertise_addr,
            listen_addr,
            prometheus_addr,
            dashboard_addr,
            ui_path: opts.dashboard_ui_path,
        };
        let (join_handle, leader_lost_handle, shutdown_send) = rpc_serve(
            add_info,
            backend,
            max_heartbeat_interval,
            config.meta.meta_leader_lease_secs,
            MetaOpts {
                enable_recovery: !config.meta.disable_recovery,
                barrier_interval,
                in_flight_barrier_nums,
                max_idle_ms,
                checkpoint_frequency,
                compaction_deterministic_test: config.meta.enable_compaction_deterministic,
                vacuum_interval_sec: config.meta.vacuum_interval_sec,
                min_sst_retention_time_sec: config.meta.min_sst_retention_time_sec,
                collect_gc_watermark_spin_interval_sec: config
                    .meta
                    .collect_gc_watermark_spin_interval_sec,
                enable_committed_sst_sanity_check: config.meta.enable_committed_sst_sanity_check,
                periodic_compaction_interval_sec: config.meta.periodic_compaction_interval_sec,
                node_num_monitor_interval_sec: config.meta.node_num_monitor_interval_sec,
                prometheus_endpoint: opts.prometheus_endpoint,
                connector_rpc_endpoint: opts.connector_rpc_endpoint,
                backup_storage_url: config.backup.storage_url,
                backup_storage_directory: config.backup.storage_directory,
<<<<<<< HEAD
                sstable_size_mb: config.storage.sstable_size_mb,
                block_size_kb: config.storage.block_size_kb,
                bloom_false_positive: config.storage.bloom_false_positive,
                state_store: opts.state_store,
                data_directory: config.storage.data_directory,
=======
                periodic_space_reclaim_compaction_interval_sec: config
                    .meta
                    .periodic_space_reclaim_compaction_interval_sec,
>>>>>>> d6f9e2e3
            },
        )
        .await
        .unwrap();

        if let Some(leader_lost_handle) = leader_lost_handle {
            tokio::select! {
                _ = tokio::signal::ctrl_c() => {
                    tracing::info!("receive ctrl+c");
                    shutdown_send.send(()).unwrap();
                    join_handle.await.unwrap();
                    leader_lost_handle.abort();
                },
            }
        } else {
            join_handle.await.unwrap();
        }
    })
}<|MERGE_RESOLUTION|>--- conflicted
+++ resolved
@@ -240,17 +240,14 @@
                 connector_rpc_endpoint: opts.connector_rpc_endpoint,
                 backup_storage_url: config.backup.storage_url,
                 backup_storage_directory: config.backup.storage_directory,
-<<<<<<< HEAD
                 sstable_size_mb: config.storage.sstable_size_mb,
                 block_size_kb: config.storage.block_size_kb,
                 bloom_false_positive: config.storage.bloom_false_positive,
                 state_store: opts.state_store,
                 data_directory: config.storage.data_directory,
-=======
                 periodic_space_reclaim_compaction_interval_sec: config
                     .meta
                     .periodic_space_reclaim_compaction_interval_sec,
->>>>>>> d6f9e2e3
             },
         )
         .await
