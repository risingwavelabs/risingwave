// Copyright 2024 RisingWave Labs
//
// Licensed under the Apache License, Version 2.0 (the "License");
// you may not use this file except in compliance with the License.
// You may obtain a copy of the License at
//
//     http://www.apache.org/licenses/LICENSE-2.0
//
// Unless required by applicable law or agreed to in writing, software
// distributed under the License is distributed on an "AS IS" BASIS,
// WITHOUT WARRANTIES OR CONDITIONS OF ANY KIND, either express or implied.
// See the License for the specific language governing permissions and
// limitations under the License.

mod prometheus;
mod proxy;

use std::collections::HashMap;
use std::net::SocketAddr;
use std::path::Path as FilePath;
use std::sync::Arc;

use anyhow::{anyhow, Result};
use axum::body::{boxed, Body};
use axum::extract::{Extension, Path};
use axum::http::{Method, StatusCode};
use axum::response::{IntoResponse, Response};
use axum::routing::{get, get_service};
use axum::Router;
use hyper::Request;
use parking_lot::Mutex;
use risingwave_rpc_client::ComputeClientPool;
use tower::{ServiceBuilder, ServiceExt};
use tower_http::add_extension::AddExtensionLayer;
use tower_http::cors::{self, CorsLayer};
use tower_http::services::ServeDir;

use crate::manager::diagnose::DiagnoseCommandRef;
use crate::manager::MetadataManager;

#[derive(Clone)]
pub struct DashboardService {
    pub dashboard_addr: SocketAddr,
    pub prometheus_client: Option<prometheus_http_query::Client>,
    pub prometheus_selector: String,
    pub metadata_manager: MetadataManager,
    pub compute_clients: ComputeClientPool,
    pub ui_path: Option<String>,
<<<<<<< HEAD
    pub meta_store: MetaStoreRef,
    pub diagnose_command: DiagnoseCommandRef,
    pub trace_state: otlp_embedded::StateRef,
=======
    pub diagnose_command: Option<DiagnoseCommandRef>,
>>>>>>> 035da38d
}

pub type Service = Arc<DashboardService>;

pub(super) mod handlers {
    use anyhow::Context;
    use axum::Json;
    use itertools::Itertools;
    use risingwave_common::bail;
    use risingwave_common_heap_profiling::COLLAPSED_SUFFIX;
    use risingwave_pb::catalog::table::TableType;
    use risingwave_pb::catalog::{Sink, Source, Table, View};
    use risingwave_pb::common::{WorkerNode, WorkerType};
    use risingwave_pb::meta::{ActorLocation, PbTableFragments};
    use risingwave_pb::monitor_service::{
        HeapProfilingResponse, ListHeapProfilingResponse, StackTraceResponse,
    };
    use serde_json::json;

    use super::*;
    use crate::manager::WorkerId;
    use crate::model::MetadataModel;

    pub struct DashboardError(anyhow::Error);
    pub type Result<T> = std::result::Result<T, DashboardError>;

    pub fn err(err: impl Into<anyhow::Error>) -> DashboardError {
        DashboardError(err.into())
    }

    impl From<anyhow::Error> for DashboardError {
        fn from(value: anyhow::Error) -> Self {
            DashboardError(value)
        }
    }

    impl IntoResponse for DashboardError {
        fn into_response(self) -> axum::response::Response {
            let mut resp = Json(json!({
                "error": format!("{}", self.0),
                "info":  format!("{:?}", self.0),
            }))
            .into_response();
            *resp.status_mut() = StatusCode::INTERNAL_SERVER_ERROR;
            resp
        }
    }

    pub async fn list_clusters(
        Path(ty): Path<i32>,
        Extension(srv): Extension<Service>,
    ) -> Result<Json<Vec<WorkerNode>>> {
        let worker_type = WorkerType::try_from(ty)
            .map_err(|_| anyhow!("invalid worker type"))
            .map_err(err)?;
        let mut result = srv
            .metadata_manager
            .list_worker_node(Some(worker_type), None)
            .await
            .map_err(err)?;
        result.sort_unstable_by_key(|n| n.id);
        Ok(result.into())
    }

    async fn list_table_catalogs_inner(
        metadata_manager: &MetadataManager,
        table_type: TableType,
    ) -> Result<Json<Vec<Table>>> {
        let tables = match metadata_manager {
            MetadataManager::V1(mgr) => mgr.catalog_manager.list_tables_by_type(table_type).await,
            MetadataManager::V2(mgr) => mgr
                .catalog_controller
                .list_tables_by_type(table_type.into())
                .await
                .map_err(err)?,
        };

        Ok(Json(tables))
    }

    pub async fn list_materialized_views(
        Extension(srv): Extension<Service>,
    ) -> Result<Json<Vec<Table>>> {
        list_table_catalogs_inner(&srv.metadata_manager, TableType::MaterializedView).await
    }

    pub async fn list_tables(Extension(srv): Extension<Service>) -> Result<Json<Vec<Table>>> {
        list_table_catalogs_inner(&srv.metadata_manager, TableType::Table).await
    }

    pub async fn list_indexes(Extension(srv): Extension<Service>) -> Result<Json<Vec<Table>>> {
        list_table_catalogs_inner(&srv.metadata_manager, TableType::Index).await
    }

    pub async fn list_internal_tables(
        Extension(srv): Extension<Service>,
    ) -> Result<Json<Vec<Table>>> {
        list_table_catalogs_inner(&srv.metadata_manager, TableType::Internal).await
    }

    pub async fn list_sources(Extension(srv): Extension<Service>) -> Result<Json<Vec<Source>>> {
        let sources = srv.metadata_manager.list_sources().await.map_err(err)?;

        Ok(Json(sources))
    }

    pub async fn list_sinks(Extension(srv): Extension<Service>) -> Result<Json<Vec<Sink>>> {
        let sinks = match &srv.metadata_manager {
            MetadataManager::V1(mgr) => mgr.catalog_manager.list_sinks().await,
            MetadataManager::V2(mgr) => mgr.catalog_controller.list_sinks().await.map_err(err)?,
        };

        Ok(Json(sinks))
    }

    pub async fn list_views(Extension(srv): Extension<Service>) -> Result<Json<Vec<View>>> {
        let views = match &srv.metadata_manager {
            MetadataManager::V1(mgr) => mgr.catalog_manager.list_views().await,
            MetadataManager::V2(mgr) => mgr.catalog_controller.list_views().await.map_err(err)?,
        };

        Ok(Json(views))
    }

    pub async fn list_actors(
        Extension(srv): Extension<Service>,
    ) -> Result<Json<Vec<ActorLocation>>> {
        let mut node_actors = srv
            .metadata_manager
            .all_node_actors(true)
            .await
            .map_err(err)?;
        let nodes = srv
            .metadata_manager
            .list_active_streaming_compute_nodes()
            .await
            .map_err(err)?;
        let actors = nodes
            .into_iter()
            .map(|node| ActorLocation {
                node: Some(node.clone()),
                actors: node_actors.remove(&node.id).unwrap_or_default(),
            })
            .collect::<Vec<_>>();

        Ok(Json(actors))
    }

    pub async fn list_fragments(
        Extension(srv): Extension<Service>,
    ) -> Result<Json<Vec<PbTableFragments>>> {
        let table_fragments = match &srv.metadata_manager {
            MetadataManager::V1(mgr) => mgr
                .fragment_manager
                .get_fragment_read_guard()
                .await
                .table_fragments()
                .values()
                .map(|tf| tf.to_protobuf())
                .collect_vec(),
            MetadataManager::V2(mgr) => mgr
                .catalog_controller
                .table_fragments()
                .await
                .map_err(err)?
                .values()
                .cloned()
                .collect_vec(),
        };

        Ok(Json(table_fragments))
    }

    async fn dump_await_tree_inner(
        worker_nodes: impl IntoIterator<Item = &WorkerNode>,
        compute_clients: &ComputeClientPool,
    ) -> Result<Json<StackTraceResponse>> {
        let mut all = Default::default();

        fn merge(a: &mut StackTraceResponse, b: StackTraceResponse) {
            a.actor_traces.extend(b.actor_traces);
            a.rpc_traces.extend(b.rpc_traces);
            a.compaction_task_traces.extend(b.compaction_task_traces);
        }

        for worker_node in worker_nodes {
            let client = compute_clients.get(worker_node).await.map_err(err)?;
            let result = client.stack_trace().await.map_err(err)?;

            merge(&mut all, result);
        }

        Ok(all.into())
    }

    pub async fn dump_await_tree_all(
        Extension(srv): Extension<Service>,
    ) -> Result<Json<StackTraceResponse>> {
        let worker_nodes = srv
            .metadata_manager
            .list_worker_node(Some(WorkerType::ComputeNode), None)
            .await
            .map_err(err)?;

        dump_await_tree_inner(&worker_nodes, &srv.compute_clients).await
    }

    pub async fn dump_await_tree(
        Path(worker_id): Path<WorkerId>,
        Extension(srv): Extension<Service>,
    ) -> Result<Json<StackTraceResponse>> {
        let worker_node = srv
            .metadata_manager
            .get_worker_by_id(worker_id)
            .await
            .map_err(err)?
            .context("worker node not found")
            .map_err(err)?;

        dump_await_tree_inner(std::iter::once(&worker_node), &srv.compute_clients).await
    }

    pub async fn heap_profile(
        Path(worker_id): Path<WorkerId>,
        Extension(srv): Extension<Service>,
    ) -> Result<Json<HeapProfilingResponse>> {
        let worker_node = srv
            .metadata_manager
            .get_worker_by_id(worker_id)
            .await
            .map_err(err)?
            .context("worker node not found")
            .map_err(err)?;

        let client = srv.compute_clients.get(&worker_node).await.map_err(err)?;

        let result = client.heap_profile("".to_string()).await.map_err(err)?;

        Ok(result.into())
    }

    pub async fn list_heap_profile(
        Path(worker_id): Path<WorkerId>,
        Extension(srv): Extension<Service>,
    ) -> Result<Json<ListHeapProfilingResponse>> {
        let worker_node = srv
            .metadata_manager
            .get_worker_by_id(worker_id)
            .await
            .map_err(err)?
            .context("worker node not found")
            .map_err(err)?;

        let client = srv.compute_clients.get(&worker_node).await.map_err(err)?;

        let result = client.list_heap_profile().await.map_err(err)?;
        Ok(result.into())
    }

    pub async fn analyze_heap(
        Path((worker_id, file_path)): Path<(WorkerId, String)>,
        Extension(srv): Extension<Service>,
    ) -> Result<Response> {
        if srv.ui_path.is_none() {
            bail!("Should provide ui_path");
        }

        let file_path =
            String::from_utf8(base64_url::decode(&file_path).map_err(err)?).map_err(err)?;

        let file_name = FilePath::new(&file_path)
            .file_name()
            .unwrap()
            .to_string_lossy()
            .to_string();

        let collapsed_file_name = format!("{}.{}", file_name, COLLAPSED_SUFFIX);

        let worker_node = srv
            .metadata_manager
            .get_worker_by_id(worker_id)
            .await
            .map_err(err)?
            .context("worker node not found")
            .map_err(err)?;

        let client = srv.compute_clients.get(&worker_node).await.map_err(err)?;

        let collapsed_bin = client
            .analyze_heap(file_path.clone())
            .await
            .map_err(err)?
            .result;
        let collapsed_str = String::from_utf8_lossy(&collapsed_bin).to_string();

        let response = Response::builder()
            .header("Content-Type", "application/octet-stream")
            .header("Content-Disposition", collapsed_file_name)
            .body(boxed(collapsed_str));

        response.map_err(err)
    }

    pub async fn diagnose(Extension(srv): Extension<Service>) -> Result<String> {
        let report = if let Some(cmd) = &srv.diagnose_command {
            cmd.report().await
        } else {
            "Not supported in sql-backend".to_string()
        };

        Ok(report)
    }
}

impl DashboardService {
    pub async fn serve(self) -> Result<()> {
        use handlers::*;
        let ui_path = self.ui_path.clone();
        let srv = Arc::new(self);

        let cors_layer = CorsLayer::new()
            .allow_origin(cors::Any)
            .allow_methods(vec![Method::GET]);

        let api_router = Router::new()
            .route("/clusters/:ty", get(list_clusters))
            .route("/actors", get(list_actors))
            .route("/fragments2", get(list_fragments))
            .route("/views", get(list_views))
            .route("/materialized_views", get(list_materialized_views))
            .route("/tables", get(list_tables))
            .route("/indexes", get(list_indexes))
            .route("/internal_tables", get(list_internal_tables))
            .route("/sources", get(list_sources))
            .route("/sinks", get(list_sinks))
            .route("/metrics/cluster", get(prometheus::list_prometheus_cluster))
            .route(
                "/metrics/actor/back_pressures",
                get(prometheus::list_prometheus_actor_back_pressure),
            )
            .route("/monitor/await_tree/:worker_id", get(dump_await_tree))
            .route("/monitor/await_tree/", get(dump_await_tree_all))
            .route("/monitor/dump_heap_profile/:worker_id", get(heap_profile))
            .route(
                "/monitor/list_heap_profile/:worker_id",
                get(list_heap_profile),
            )
            .route("/monitor/analyze/:worker_id/*path", get(analyze_heap))
            .route("/monitor/diagnose/", get(diagnose))
            .layer(
                ServiceBuilder::new()
                    .layer(AddExtensionLayer::new(srv.clone()))
                    .into_inner(),
            )
            .layer(cors_layer);

        let jaeger_ui_router = otlp_embedded::jaeger_ui_app(srv.trace_state.clone(), "/trace/");

        let dashboard_router = if let Some(ui_path) = ui_path {
            get_service(ServeDir::new(ui_path))
                .handle_error(|e| async move { match e {} })
                .boxed_clone()
        } else {
            let cache = Arc::new(Mutex::new(HashMap::new()));
            tower::service_fn(move |req: Request<Body>| {
                let cache = cache.clone();
                async move {
                    proxy::proxy(req, cache).await.or_else(|err| {
                        Ok((
                            StatusCode::INTERNAL_SERVER_ERROR,
                            format!("Unhandled internal error: {}", err),
                        )
                            .into_response())
                    })
                }
            })
            .boxed_clone()
        };

        let app = Router::new()
            .fallback_service(dashboard_router)
            .nest("/api", api_router)
            .nest("/trace", jaeger_ui_router);

        axum::Server::bind(&srv.dashboard_addr)
            .serve(app.into_make_service())
            .await
            .map_err(|err| anyhow!(err))?;
        Ok(())
    }
}<|MERGE_RESOLUTION|>--- conflicted
+++ resolved
@@ -46,13 +46,8 @@
     pub metadata_manager: MetadataManager,
     pub compute_clients: ComputeClientPool,
     pub ui_path: Option<String>,
-<<<<<<< HEAD
-    pub meta_store: MetaStoreRef,
-    pub diagnose_command: DiagnoseCommandRef,
+    pub diagnose_command: Option<DiagnoseCommandRef>,
     pub trace_state: otlp_embedded::StateRef,
-=======
-    pub diagnose_command: Option<DiagnoseCommandRef>,
->>>>>>> 035da38d
 }
 
 pub type Service = Arc<DashboardService>;
