// Copyright 2024 RisingWave Labs
//
// Licensed under the Apache License, Version 2.0 (the "License");
// you may not use this file except in compliance with the License.
// You may obtain a copy of the License at
//
//     http://www.apache.org/licenses/LICENSE-2.0
//
// Unless required by applicable law or agreed to in writing, software
// distributed under the License is distributed on an "AS IS" BASIS,
// WITHOUT WARRANTIES OR CONDITIONS OF ANY KIND, either express or implied.
// See the License for the specific language governing permissions and
// limitations under the License.

use std::cmp::{min, Ordering};
use std::collections::hash_map::DefaultHasher;
use std::collections::{BTreeMap, BTreeSet, HashMap, HashSet, VecDeque};
use std::hash::{Hash, Hasher};
use std::iter::repeat;
use std::sync::Arc;
use std::time::Duration;

use anyhow::{anyhow, Context};
use futures::future::{try_join_all, BoxFuture};
use itertools::Itertools;
use num_integer::Integer;
use num_traits::abs;
use risingwave_common::bail;
use risingwave_common::bitmap::{Bitmap, BitmapBuilder};
use risingwave_common::catalog::TableId;
use risingwave_common::hash::{ActorMapping, VirtualNode};
use risingwave_common::util::iter_util::ZipEqDebug;
use risingwave_meta_model_v2::StreamingParallelism;
use risingwave_pb::common::{ActorInfo, Buffer, PbActorLocation, WorkerNode, WorkerType};
use risingwave_pb::meta::subscribe_response::{Info, Operation};
use risingwave_pb::meta::table_fragments::actor_status::ActorState;
use risingwave_pb::meta::table_fragments::fragment::{
    FragmentDistributionType, PbFragmentDistributionType,
};
use risingwave_pb::meta::table_fragments::{self, ActorStatus, PbFragment, State};
use risingwave_pb::meta::FragmentWorkerSlotMappings;
use risingwave_pb::stream_plan::stream_node::NodeBody;
use risingwave_pb::stream_plan::{
    Dispatcher, DispatcherType, FragmentTypeFlag, PbStreamActor, StreamNode,
};
use risingwave_pb::stream_service::build_actor_info::SubscriptionIds;
use risingwave_pb::stream_service::BuildActorInfo;
use thiserror_ext::AsReport;
use tokio::sync::oneshot::Receiver;
use tokio::sync::{oneshot, RwLock, RwLockReadGuard, RwLockWriteGuard};
use tokio::task::JoinHandle;
use tokio::time::{Instant, MissedTickBehavior};

use crate::barrier::{Command, Reschedule, StreamRpcManager};
use crate::manager::{
    IdCategory, IdGenManagerImpl, LocalNotification, MetaSrvEnv, MetadataManager, WorkerId,
};
use crate::model::{ActorId, DispatcherId, FragmentId, TableFragments, TableParallelism};
use crate::serving::{
    to_deleted_fragment_worker_slot_mapping, to_fragment_worker_slot_mapping, ServingVnodeMapping,
};
use crate::storage::{MetaStore, MetaStoreError, MetaStoreRef, Transaction, DEFAULT_COLUMN_FAMILY};
use crate::stream::{GlobalStreamManager, SourceManagerRef};
use crate::{model, MetaError, MetaResult};

#[derive(Default, Copy, Clone, Debug, Eq, PartialEq, Ord, PartialOrd)]
pub struct TableRevision(u64);

const TABLE_REVISION_KEY: &[u8] = b"table_revision";

impl From<TableRevision> for u64 {
    fn from(value: TableRevision) -> Self {
        value.0
    }
}

impl TableRevision {
    pub async fn get(store: &MetaStoreRef) -> MetaResult<Self> {
        let version = match store
            .get_cf(DEFAULT_COLUMN_FAMILY, TABLE_REVISION_KEY)
            .await
        {
            Ok(byte_vec) => memcomparable::from_slice(&byte_vec).unwrap(),
            Err(MetaStoreError::ItemNotFound(_)) => 0,
            Err(e) => return Err(MetaError::from(e)),
        };

        Ok(Self(version))
    }

    pub fn next(&self) -> Self {
        TableRevision(self.0 + 1)
    }

    pub fn store(&self, txn: &mut Transaction) {
        txn.put(
            DEFAULT_COLUMN_FAMILY.to_string(),
            TABLE_REVISION_KEY.to_vec(),
            memcomparable::to_vec(&self.0).unwrap(),
        );
    }

    pub fn inner(&self) -> u64 {
        self.0
    }
}

#[derive(Debug, Clone, Eq, PartialEq)]
pub struct WorkerReschedule {
    pub worker_actor_diff: BTreeMap<WorkerId, isize>,
}

pub struct CustomFragmentInfo {
    pub fragment_id: u32,
    pub fragment_type_mask: u32,
    pub distribution_type: PbFragmentDistributionType,
    pub state_table_ids: Vec<u32>,
    pub upstream_fragment_ids: Vec<u32>,
    pub actor_template: PbStreamActor,
    pub actors: Vec<CustomActorInfo>,
}

#[derive(Default)]
pub struct CustomActorInfo {
    pub actor_id: u32,
    pub fragment_id: u32,
    pub dispatcher: Vec<Dispatcher>,
    pub upstream_actor_id: Vec<u32>,
    pub vnode_bitmap: Option<Buffer>,
}

impl From<&PbStreamActor> for CustomActorInfo {
    fn from(
        PbStreamActor {
            actor_id,
            fragment_id,
            dispatcher,
            upstream_actor_id,
            vnode_bitmap,
            ..
        }: &PbStreamActor,
    ) -> Self {
        CustomActorInfo {
            actor_id: *actor_id,
            fragment_id: *fragment_id,
            dispatcher: dispatcher.clone(),
            upstream_actor_id: upstream_actor_id.clone(),
            vnode_bitmap: vnode_bitmap.clone(),
        }
    }
}

impl From<&PbFragment> for CustomFragmentInfo {
    fn from(fragment: &PbFragment) -> Self {
        CustomFragmentInfo {
            fragment_id: fragment.fragment_id,
            fragment_type_mask: fragment.fragment_type_mask,
            distribution_type: fragment.distribution_type(),
            state_table_ids: fragment.state_table_ids.clone(),
            upstream_fragment_ids: fragment.upstream_fragment_ids.clone(),
            actor_template: fragment
                .actors
                .first()
                .cloned()
                .expect("no actor in fragment"),
            actors: fragment.actors.iter().map(CustomActorInfo::from).collect(),
        }
    }
}

impl CustomFragmentInfo {
    pub fn get_fragment_type_mask(&self) -> u32 {
        self.fragment_type_mask
    }

    pub fn distribution_type(&self) -> FragmentDistributionType {
        self.distribution_type
    }
}

pub struct RescheduleContext {
    /// Meta information for all Actors
    actor_map: HashMap<ActorId, CustomActorInfo>,
    /// Status of all Actors, used to find the location of the `Actor`
    actor_status: BTreeMap<ActorId, WorkerId>,
    /// Meta information of all `Fragment`, used to find the `Fragment`'s `Actor`
    fragment_map: HashMap<FragmentId, CustomFragmentInfo>,
    /// Indexes for all `Worker`s
    worker_nodes: HashMap<WorkerId, WorkerNode>,
    /// Index of all `Actor` upstreams, specific to `Dispatcher`
    upstream_dispatchers: HashMap<ActorId, Vec<(FragmentId, DispatcherId, DispatcherType)>>,
    /// Fragments with stream source
    stream_source_fragment_ids: HashSet<FragmentId>,
    /// Target fragments in `NoShuffle` relation
    no_shuffle_target_fragment_ids: HashSet<FragmentId>,
    /// Source fragments in `NoShuffle` relation
    no_shuffle_source_fragment_ids: HashSet<FragmentId>,
    // index for dispatcher type from upstream fragment to downstream fragment
    fragment_dispatcher_map: HashMap<FragmentId, HashMap<FragmentId, DispatcherType>>,
}

impl RescheduleContext {
    fn actor_id_to_worker_id(&self, actor_id: &ActorId) -> MetaResult<WorkerId> {
        self.actor_status
            .get(actor_id)
<<<<<<< HEAD
            .and_then(|actor_status| actor_status.parallel_unit.as_ref())
            .ok_or_else(|| anyhow!("could not find parallel unit for actor {}", actor_id).into())
    }

    fn parallel_unit_id_to_worker(
        &self,
        parallel_unit_id: &ParallelUnitId,
    ) -> MetaResult<&WorkerNode> {
        self.parallel_unit_id_to_worker_id
            .get(parallel_unit_id)
            .and_then(|worker_id| self.worker_nodes.get(worker_id))
            .ok_or_else(|| {
                anyhow!(
                    "could not find Worker for ParallelUint {}",
                    parallel_unit_id
                )
                .into()
            })
=======
            .cloned()
            .ok_or_else(|| anyhow!("could not find worker for actor {}", actor_id).into())
>>>>>>> 03e4bc3c
    }
}

/// This function provides an simple balancing method
/// The specific process is as follows
///
/// 1. Calculate the number of target actors, and calculate the average value and the remainder, and
///    use the average value as expected.
///
/// 2. Filter out the actor to be removed and the actor to be retained, and sort them from largest
///    to smallest (according to the number of virtual nodes held).
///
/// 3. Calculate their balance, 1) For the actors to be removed, the number of virtual nodes per
///    actor is the balance. 2) For retained actors, the number of virtual nodes - expected is the
///    balance. 3) For newly created actors, -expected is the balance (always negative).
///
/// 4. Allocate the remainder, high priority to newly created nodes.
///
/// 5. After that, merge removed, retained and created into a queue, with the head of the queue
///    being the source, and move the virtual nodes to the destination at the end of the queue.
///
/// This can handle scale in, scale out, migration, and simultaneous scaling with as much affinity
/// as possible.
///
/// Note that this function can only rebalance actors whose `vnode_bitmap` is not `None`, in other
/// words, for `Fragment` of `FragmentDistributionType::Single`, using this function will cause
/// assert to fail and should be skipped from the upper level.
///
/// The return value is the bitmap distribution after scaling, which covers all virtual node indexes
pub fn rebalance_actor_vnode(
    actors: &[CustomActorInfo],
    actors_to_remove: &BTreeSet<ActorId>,
    actors_to_create: &BTreeSet<ActorId>,
) -> HashMap<ActorId, Bitmap> {
    let actor_ids: BTreeSet<_> = actors.iter().map(|actor| actor.actor_id).collect();

    assert_eq!(actors_to_remove.difference(&actor_ids).count(), 0);
    assert_eq!(actors_to_create.intersection(&actor_ids).count(), 0);

    assert!(actors.len() >= actors_to_remove.len());

    let target_actor_count = actors.len() - actors_to_remove.len() + actors_to_create.len();
    assert!(target_actor_count > 0);

    // represents the balance of each actor, used to sort later
    #[derive(Debug)]
    struct Balance {
        actor_id: ActorId,
        balance: i32,
        builder: BitmapBuilder,
    }
    let (expected, mut remain) = VirtualNode::COUNT.div_rem(&target_actor_count);

    tracing::debug!(
        "expected {}, remain {}, prev actors {}, target actors {}",
        expected,
        remain,
        actors.len(),
        target_actor_count,
    );

    let (mut removed, mut rest): (Vec<_>, Vec<_>) = actors
        .iter()
        .filter_map(|actor| {
            actor
                .vnode_bitmap
                .as_ref()
                .map(|buffer| (actor.actor_id as ActorId, Bitmap::from(buffer)))
        })
        .partition(|(actor_id, _)| actors_to_remove.contains(actor_id));

    let order_by_bitmap_desc =
        |(_, bitmap_a): &(ActorId, Bitmap), (_, bitmap_b): &(ActorId, Bitmap)| -> Ordering {
            bitmap_a.count_ones().cmp(&bitmap_b.count_ones()).reverse()
        };

    let builder_from_bitmap = |bitmap: &Bitmap| -> BitmapBuilder {
        let mut builder = BitmapBuilder::default();
        builder.append_bitmap(bitmap);
        builder
    };

    let (prev_expected, _) = VirtualNode::COUNT.div_rem(&actors.len());

    let prev_remain = removed
        .iter()
        .map(|(_, bitmap)| {
            assert!(bitmap.count_ones() >= prev_expected);
            bitmap.count_ones() - prev_expected
        })
        .sum::<usize>();

    removed.sort_by(order_by_bitmap_desc);
    rest.sort_by(order_by_bitmap_desc);

    let removed_balances = removed.into_iter().map(|(actor_id, bitmap)| Balance {
        actor_id,
        balance: bitmap.count_ones() as i32,
        builder: builder_from_bitmap(&bitmap),
    });

    let mut rest_balances = rest
        .into_iter()
        .map(|(actor_id, bitmap)| Balance {
            actor_id,
            balance: bitmap.count_ones() as i32 - expected as i32,
            builder: builder_from_bitmap(&bitmap),
        })
        .collect_vec();

    let mut created_balances = actors_to_create
        .iter()
        .map(|actor_id| Balance {
            actor_id: *actor_id,
            balance: -(expected as i32),
            builder: BitmapBuilder::zeroed(VirtualNode::COUNT),
        })
        .collect_vec();

    for balance in created_balances
        .iter_mut()
        .rev()
        .take(prev_remain)
        .chain(rest_balances.iter_mut())
    {
        if remain > 0 {
            balance.balance -= 1;
            remain -= 1;
        }
    }

    // consume the rest `remain`
    for balance in &mut created_balances {
        if remain > 0 {
            balance.balance -= 1;
            remain -= 1;
        }
    }

    assert_eq!(remain, 0);

    let mut v: VecDeque<_> = removed_balances
        .chain(rest_balances)
        .chain(created_balances)
        .collect();

    // We will return the full bitmap here after rebalancing,
    // if we want to return only the changed actors, filter balance = 0 here
    let mut result = HashMap::with_capacity(target_actor_count);

    for balance in &v {
        tracing::debug!(
            "actor {:5}\tbalance {:5}\tR[{:5}]\tC[{:5}]",
            balance.actor_id,
            balance.balance,
            actors_to_remove.contains(&balance.actor_id),
            actors_to_create.contains(&balance.actor_id)
        );
    }

    while !v.is_empty() {
        if v.len() == 1 {
            let single = v.pop_front().unwrap();
            assert_eq!(single.balance, 0);
            if !actors_to_remove.contains(&single.actor_id) {
                result.insert(single.actor_id, single.builder.finish());
            }

            continue;
        }

        let mut src = v.pop_front().unwrap();
        let mut dst = v.pop_back().unwrap();

        let n = min(abs(src.balance), abs(dst.balance));

        let mut moved = 0;
        for idx in (0..VirtualNode::COUNT).rev() {
            if moved >= n {
                break;
            }

            if src.builder.is_set(idx) {
                src.builder.set(idx, false);
                assert!(!dst.builder.is_set(idx));
                dst.builder.set(idx, true);
                moved += 1;
            }
        }

        src.balance -= n;
        dst.balance += n;

        if src.balance != 0 {
            v.push_front(src);
        } else if !actors_to_remove.contains(&src.actor_id) {
            result.insert(src.actor_id, src.builder.finish());
        }

        if dst.balance != 0 {
            v.push_back(dst);
        } else {
            result.insert(dst.actor_id, dst.builder.finish());
        }
    }

    result
}

#[derive(Debug, Clone, Copy)]
pub struct RescheduleOptions {
    /// Whether to resolve the upstream of `NoShuffle` when scaling. It will check whether all the reschedules in the no shuffle dependency tree are corresponding, and rewrite them to the root of the no shuffle dependency tree.
    pub resolve_no_shuffle_upstream: bool,

    /// Whether to skip creating new actors. If it is true, the scaling-out actors will not be created.
    pub skip_create_new_actors: bool,
}

pub type ScaleControllerRef = Arc<ScaleController>;

pub struct ScaleController {
    pub metadata_manager: MetadataManager,

    pub source_manager: SourceManagerRef,

    pub stream_rpc_manager: StreamRpcManager,

    pub env: MetaSrvEnv,

    pub reschedule_lock: RwLock<()>,
}

impl ScaleController {
    pub fn new(
        metadata_manager: &MetadataManager,
        source_manager: SourceManagerRef,
        stream_rpc_manager: StreamRpcManager,
        env: MetaSrvEnv,
    ) -> Self {
        Self {
            stream_rpc_manager,
            metadata_manager: metadata_manager.clone(),
            source_manager,
            env,
            reschedule_lock: RwLock::new(()),
        }
    }

    /// Build the context for rescheduling and do some validation for the request.
    async fn build_reschedule_context(
        &self,
        reschedule: &mut HashMap<FragmentId, WorkerReschedule>,
        options: RescheduleOptions,
        table_parallelisms: Option<&mut HashMap<TableId, TableParallelism>>,
    ) -> MetaResult<RescheduleContext> {
        let worker_nodes: HashMap<WorkerId, WorkerNode> = self
            .metadata_manager
            .list_active_streaming_compute_nodes()
            .await?
            .into_iter()
            .map(|worker_node| (worker_node.id, worker_node))
            .collect();

        if worker_nodes.is_empty() {
            bail!("no available compute node in the cluster");
        }

        // Check if we are trying to move a fragment to a node marked as unschedulable
        let unschedulable_worker_ids: HashSet<_> = worker_nodes
            .values()
            .filter(|w| {
                w.property
                    .as_ref()
                    .map(|property| property.is_unschedulable)
                    .unwrap_or(false)
            })
            .map(|worker| worker.id)
            .collect();

        for (fragment_id, reschedule) in &*reschedule {
            for (worker_id, change) in &reschedule.worker_actor_diff {
                if unschedulable_worker_ids.contains(worker_id) && change.is_positive() {
                    bail!(
                        "unable to move fragment {} to unschedulable worker {}",
                        fragment_id,
                        worker_id
                    );
                }
            }
        }

        // FIXME: the same as anther place calling `list_table_fragments` in scaling.
        // Index for StreamActor
        let mut actor_map = HashMap::new();
        // Index for Fragment
        let mut fragment_map = HashMap::new();
        // Index for actor status, including actor's worker id
        let mut actor_status = BTreeMap::new();
        let mut fragment_state = HashMap::new();
        let mut fragment_to_table = HashMap::new();

        // We are reusing code for the metadata manager of both V1 and V2, which will be deprecated in the future.
        fn fulfill_index_by_table_fragments_ref(
            actor_map: &mut HashMap<u32, CustomActorInfo>,
            fragment_map: &mut HashMap<FragmentId, CustomFragmentInfo>,
            actor_status: &mut BTreeMap<ActorId, WorkerId>,
            fragment_state: &mut HashMap<FragmentId, State>,
            fragment_to_table: &mut HashMap<FragmentId, TableId>,
            table_fragments: &TableFragments,
        ) {
            fragment_state.extend(
                table_fragments
                    .fragment_ids()
                    .map(|f| (f, table_fragments.state())),
            );

            for (fragment_id, fragment) in &table_fragments.fragments {
                for actor in &fragment.actors {
                    actor_map.insert(actor.actor_id, CustomActorInfo::from(actor));
                }

                fragment_map.insert(*fragment_id, CustomFragmentInfo::from(fragment));
            }

            for (actor_id, status) in &table_fragments.actor_status {
                actor_status.insert(*actor_id, status.worker_id());
            }

            fragment_to_table.extend(
                table_fragments
                    .fragment_ids()
                    .map(|f| (f, table_fragments.table_id())),
            );
        }

        match &self.metadata_manager {
            MetadataManager::V1(mgr) => {
                let guard = mgr.fragment_manager.get_fragment_read_guard().await;

                for table_fragments in guard.table_fragments().values() {
                    fulfill_index_by_table_fragments_ref(
                        &mut actor_map,
                        &mut fragment_map,
                        &mut actor_status,
                        &mut fragment_state,
                        &mut fragment_to_table,
                        table_fragments,
                    );
                }
            }
            MetadataManager::V2(_) => {
                let all_table_fragments = self.list_all_table_fragments().await?;

                for table_fragments in &all_table_fragments {
                    fulfill_index_by_table_fragments_ref(
                        &mut actor_map,
                        &mut fragment_map,
                        &mut actor_status,
                        &mut fragment_state,
                        &mut fragment_to_table,
                        table_fragments,
                    );
                }
            }
        };

        // NoShuffle relation index
        let mut no_shuffle_source_fragment_ids = HashSet::new();
        let mut no_shuffle_target_fragment_ids = HashSet::new();

        Self::build_no_shuffle_relation_index(
            &actor_map,
            &mut no_shuffle_source_fragment_ids,
            &mut no_shuffle_target_fragment_ids,
        );

        if options.resolve_no_shuffle_upstream {
            let original_reschedule_keys = reschedule.keys().cloned().collect();

            Self::resolve_no_shuffle_upstream_fragments(
                reschedule,
                &fragment_map,
                &no_shuffle_source_fragment_ids,
                &no_shuffle_target_fragment_ids,
            )?;

            if let Some(table_parallelisms) = table_parallelisms {
                // We need to reiterate through the NO_SHUFFLE dependencies in order to ascertain which downstream table the custom modifications of the table have been propagated from.
                Self::resolve_no_shuffle_upstream_tables(
                    original_reschedule_keys,
                    &fragment_map,
                    &no_shuffle_source_fragment_ids,
                    &no_shuffle_target_fragment_ids,
                    &fragment_to_table,
                    table_parallelisms,
                )?;
            }
        }

        let mut fragment_dispatcher_map = HashMap::new();
        Self::build_fragment_dispatcher_index(&actor_map, &mut fragment_dispatcher_map);

        // Then, we collect all available upstreams
        let mut upstream_dispatchers: HashMap<
            ActorId,
            Vec<(FragmentId, DispatcherId, DispatcherType)>,
        > = HashMap::new();
        for stream_actor in actor_map.values() {
            for dispatcher in &stream_actor.dispatcher {
                for downstream_actor_id in &dispatcher.downstream_actor_id {
                    upstream_dispatchers
                        .entry(*downstream_actor_id as ActorId)
                        .or_default()
                        .push((
                            stream_actor.fragment_id as FragmentId,
                            dispatcher.dispatcher_id as DispatcherId,
                            dispatcher.r#type(),
                        ));
                }
            }
        }

        let mut stream_source_fragment_ids = HashSet::new();
        let mut no_shuffle_reschedule = HashMap::new();
        for (fragment_id, WorkerReschedule { worker_actor_diff }) in &*reschedule {
            let fragment = fragment_map
                .get(fragment_id)
                .ok_or_else(|| anyhow!("fragment {fragment_id} does not exist"))?;

            // Check if the reschedule is supported.
            match fragment_state[fragment_id] {
                table_fragments::State::Unspecified => unreachable!(),
                state @ table_fragments::State::Initial
                | state @ table_fragments::State::Creating => {
                    bail!(
                        "the materialized view of fragment {fragment_id} is in state {}",
                        state.as_str_name()
                    )
                }
                table_fragments::State::Created => {}
            }

            if no_shuffle_target_fragment_ids.contains(fragment_id) {
                bail!("rescheduling NoShuffle downstream fragment (maybe Chain fragment) is forbidden, please use NoShuffle upstream fragment (like Materialized fragment) to scale");
            }

            // For the relation of NoShuffle (e.g. Materialize and Chain), we need a special
            // treatment because the upstream and downstream of NoShuffle are always 1-1
            // correspondence, so we need to clone the reschedule plan to the downstream of all
            // cascading relations.
            if no_shuffle_source_fragment_ids.contains(fragment_id) {
                let mut queue: VecDeque<_> = fragment_dispatcher_map
                    .get(fragment_id)
                    .unwrap()
                    .keys()
                    .cloned()
                    .collect();

                while let Some(downstream_id) = queue.pop_front() {
                    if !no_shuffle_target_fragment_ids.contains(&downstream_id) {
                        continue;
                    }

                    if let Some(downstream_fragments) = fragment_dispatcher_map.get(&downstream_id)
                    {
                        let no_shuffle_downstreams = downstream_fragments
                            .iter()
                            .filter(|(_, ty)| **ty == DispatcherType::NoShuffle)
                            .map(|(fragment_id, _)| fragment_id);

                        queue.extend(no_shuffle_downstreams.copied());
                    }

                    no_shuffle_reschedule.insert(
                        downstream_id,
                        WorkerReschedule {
                            worker_actor_diff: worker_actor_diff.clone(),
                        },
                    );
                }
            }

            if (fragment.get_fragment_type_mask() & FragmentTypeFlag::Source as u32) != 0 {
                let stream_node = fragment.actor_template.nodes.as_ref().unwrap();
                if stream_node.find_stream_source().is_some() {
                    stream_source_fragment_ids.insert(*fragment_id);
                }
            }

            // Check if the reschedule plan is valid.
            let current_worker_ids = fragment
                .actors
                .iter()
                .map(|a| actor_status.get(&a.actor_id).cloned().unwrap())
                .collect::<HashSet<_>>();

            for (removed, change) in worker_actor_diff {
                if !current_worker_ids.contains(removed) && change.is_negative() {
                    bail!(
                        "no actor on the worker {} of fragment {}",
                        removed,
                        fragment_id
                    );
                }
            }

            let added_actor_count: usize = worker_actor_diff
                .values()
                .filter(|change| change.is_positive())
                .cloned()
                .map(|change| change as usize)
                .sum();

            let removed_actor_count: usize = worker_actor_diff
                .values()
                .filter(|change| change.is_positive())
                .cloned()
                .map(|v| v.unsigned_abs())
                .sum();

            match fragment.distribution_type() {
                FragmentDistributionType::Hash => {
                    if fragment.actors.len() + added_actor_count <= removed_actor_count {
                        bail!("can't remove all actors from fragment {}", fragment_id);
                    }
                }
                FragmentDistributionType::Single => {
                    if added_actor_count != removed_actor_count {
                        bail!("single distribution fragment only support migration");
                    }
                }
                FragmentDistributionType::Unspecified => unreachable!(),
            }
        }

        if !no_shuffle_reschedule.is_empty() {
            tracing::info!(
                "reschedule plan rewritten with NoShuffle reschedule {:?}",
                no_shuffle_reschedule
            );
        }

        // Modifications for NoShuffle downstream.
        reschedule.extend(no_shuffle_reschedule.into_iter());

        Ok(RescheduleContext {
            actor_map,
            actor_status,
            fragment_map,
            worker_nodes,
            upstream_dispatchers,
            stream_source_fragment_ids,
            no_shuffle_target_fragment_ids,
            no_shuffle_source_fragment_ids,
            fragment_dispatcher_map,
        })
    }

    pub(crate) async fn create_actors_on_compute_node(
        &self,
        worker_nodes: &HashMap<WorkerId, WorkerNode>,
        actor_infos_to_broadcast: BTreeMap<ActorId, ActorInfo>,
        node_actors_to_create: HashMap<WorkerId, Vec<BuildActorInfo>>,
        broadcast_worker_ids: HashSet<WorkerId>,
    ) -> MetaResult<()> {
        self.stream_rpc_manager
            .broadcast_update_actor_info(
                worker_nodes,
                broadcast_worker_ids.into_iter(),
                actor_infos_to_broadcast.values().cloned(),
                node_actors_to_create.clone().into_iter(),
            )
            .await?;

        self.stream_rpc_manager
            .build_actors(
                worker_nodes,
                node_actors_to_create
                    .iter()
                    .map(|(node_id, stream_actors)| {
                        (
                            *node_id,
                            stream_actors
                                .iter()
                                .map(|stream_actor| stream_actor.actor.as_ref().unwrap().actor_id)
                                .collect_vec(),
                        )
                    }),
            )
            .await?;

        Ok(())
    }

    /// From the high-level [`WorkerReschedule`] to the low-level reschedule plan [`Reschedule`].
    ///
    /// Returns `(reschedule_fragment, applied_reschedules)`
    /// - `reschedule_fragment`: the generated reschedule plan
    /// - `applied_reschedules`: the changes that need to be updated to the meta store (`pre_apply_reschedules`, only for V1).
    ///
    /// In [normal process of scaling](`GlobalStreamManager::reschedule_actors_impl`), we use the returned values to
    /// build a [`Command::RescheduleFragment`], which will then flows through the barrier mechanism to perform scaling.
    /// Meta store is updated after the barrier is collected.
    ///
    /// During recovery, we don't need the barrier mechanism, and can directly use the returned values to update meta.
    pub(crate) async fn analyze_reschedule_plan(
        &self,
        mut reschedules: HashMap<FragmentId, WorkerReschedule>,
        options: RescheduleOptions,
        table_parallelisms: Option<&mut HashMap<TableId, TableParallelism>>,
    ) -> MetaResult<(
        HashMap<FragmentId, Reschedule>,
        HashMap<FragmentId, HashSet<ActorId>>,
    )> {
        let ctx = self
            .build_reschedule_context(&mut reschedules, options, table_parallelisms)
            .await?;
        let reschedules = reschedules;

        // Here, the plan for both upstream and downstream of the NO_SHUFFLE Fragment should already have been populated.

        // Index of actors to create/remove
        // Fragment Id => ( Actor Id => Worker Id )
        let (fragment_actors_to_remove, fragment_actors_to_create) =
            self.arrange_reschedules(&reschedules, &ctx).await?;

        let mut fragment_actor_bitmap = HashMap::new();
        for fragment_id in reschedules.keys() {
            if ctx.no_shuffle_target_fragment_ids.contains(fragment_id) {
                // skipping chain fragment, we need to clone the upstream materialize fragment's
                // mapping later
                continue;
            }

            let actors_to_create = fragment_actors_to_create
                .get(fragment_id)
                .map(|map| map.iter().map(|(actor_id, _)| *actor_id).collect())
                .unwrap_or_default();

            let actors_to_remove = fragment_actors_to_remove
                .get(fragment_id)
                .map(|map| map.iter().map(|(actor_id, _)| *actor_id).collect())
                .unwrap_or_default();

            let fragment = ctx.fragment_map.get(fragment_id).unwrap();

            match fragment.distribution_type() {
                FragmentDistributionType::Single => {
                    // Skip re-balancing action for single distribution (always None)
                    fragment_actor_bitmap
                        .insert(fragment.fragment_id as FragmentId, Default::default());
                }
                FragmentDistributionType::Hash => {
                    let actor_vnode = rebalance_actor_vnode(
                        &fragment.actors,
                        &actors_to_remove,
                        &actors_to_create,
                    );

                    fragment_actor_bitmap.insert(fragment.fragment_id as FragmentId, actor_vnode);
                }

                FragmentDistributionType::Unspecified => unreachable!(),
            }
        }

        // Index for fragment -> { actor -> worker_id } after reschedule.
        // Since we need to organize the upstream and downstream relationships of NoShuffle,
        // we need to organize the actor distribution after a scaling.
        let mut fragment_actors_after_reschedule = HashMap::with_capacity(reschedules.len());
        for fragment_id in reschedules.keys() {
            let fragment = ctx.fragment_map.get(fragment_id).unwrap();
            let mut new_actor_ids = BTreeMap::new();
            for actor in &fragment.actors {
                if let Some(actors_to_remove) = fragment_actors_to_remove.get(fragment_id) {
                    if actors_to_remove.contains_key(&actor.actor_id) {
                        continue;
                    }
                }
                let worker_id = ctx.actor_id_to_worker_id(&actor.actor_id)?;
                new_actor_ids.insert(actor.actor_id as ActorId, worker_id);
            }

            if let Some(actors_to_create) = fragment_actors_to_create.get(fragment_id) {
                for (actor_id, worker_id) in actors_to_create {
                    new_actor_ids.insert(*actor_id, *worker_id);
                }
            }

            assert!(
                !new_actor_ids.is_empty(),
                "should be at least one actor in fragment {} after rescheduling",
                fragment_id
            );

            fragment_actors_after_reschedule.insert(*fragment_id, new_actor_ids);
        }

        let fragment_actors_after_reschedule = fragment_actors_after_reschedule;

        // In order to maintain consistency with the original structure, the upstream and downstream
        // actors of NoShuffle need to be in the same worker slot and hold the same virtual nodes,
        // so for the actors after the upstream re-balancing, since we have sorted the actors of the same fragment by id on all workers,
        // we can identify the corresponding upstream actor with NO_SHUFFLE.
        // NOTE: There should be more asserts here to ensure correctness.
        fn arrange_no_shuffle_relation(
            ctx: &RescheduleContext,
            fragment_id: &FragmentId,
            upstream_fragment_id: &FragmentId,
            fragment_actors_after_reschedule: &HashMap<FragmentId, BTreeMap<ActorId, WorkerId>>,
            actor_group_map: &mut HashMap<ActorId, (FragmentId, ActorId)>,
            fragment_updated_bitmap: &mut HashMap<FragmentId, HashMap<ActorId, Bitmap>>,
            no_shuffle_upstream_actor_map: &mut HashMap<ActorId, HashMap<FragmentId, ActorId>>,
            no_shuffle_downstream_actors_map: &mut HashMap<ActorId, HashMap<FragmentId, ActorId>>,
        ) {
            if !ctx.no_shuffle_target_fragment_ids.contains(fragment_id) {
                return;
            }

            let fragment = ctx.fragment_map.get(fragment_id).unwrap();

            let upstream_fragment = ctx.fragment_map.get(upstream_fragment_id).unwrap();

            for upstream_actor in &upstream_fragment.actors {
                for dispatcher in &upstream_actor.dispatcher {
                    if let DispatcherType::NoShuffle = dispatcher.get_type().unwrap() {
                        let downstream_actor_id =
                            *dispatcher.downstream_actor_id.iter().exactly_one().unwrap();

                        // upstream is root
                        if !ctx
                            .no_shuffle_target_fragment_ids
                            .contains(upstream_fragment_id)
                        {
                            actor_group_map.insert(
                                upstream_actor.actor_id,
                                (upstream_fragment.fragment_id, upstream_actor.actor_id),
                            );
                            actor_group_map.insert(
                                downstream_actor_id,
                                (upstream_fragment.fragment_id, upstream_actor.actor_id),
                            );
                        } else {
                            let root_actor_id =
                                *actor_group_map.get(&upstream_actor.actor_id).unwrap();

                            actor_group_map.insert(downstream_actor_id, root_actor_id);
                        }
                    }
                }
            }

            // If the upstream is a Singleton Fragment, there will be no Bitmap changes
            let upstream_fragment_bitmap = fragment_updated_bitmap
                .get(upstream_fragment_id)
                .cloned()
                .unwrap_or_default();

            let upstream_fragment_actor_map = fragment_actors_after_reschedule
                .get(upstream_fragment_id)
                .cloned()
                .unwrap();

            let fragment_actor_map = fragment_actors_after_reschedule
                .get(fragment_id)
                .cloned()
                .unwrap();

            let mut worker_reverse_index: HashMap<WorkerId, BTreeSet<_>> = HashMap::new();

            // first, find existing actor bitmap, copy them
            let mut fragment_bitmap = HashMap::new();

            for (actor_id, worker_id) in &fragment_actor_map {
                if let Some((root_fragment, root_actor_id)) = actor_group_map.get(actor_id) {
                    let root_bitmap = fragment_updated_bitmap
                        .get(root_fragment)
                        .expect("root fragment bitmap not found")
                        .get(root_actor_id)
                        .cloned()
                        .expect("root actor bitmap not found");

                    // Copy the bitmap
                    fragment_bitmap.insert(*actor_id, root_bitmap);

                    no_shuffle_upstream_actor_map
                        .entry(*actor_id as ActorId)
                        .or_default()
                        .insert(*upstream_fragment_id, *root_actor_id);
                    no_shuffle_downstream_actors_map
                        .entry(*root_actor_id)
                        .or_default()
                        .insert(*fragment_id, *actor_id);
                } else {
                    worker_reverse_index
                        .entry(*worker_id)
                        .or_default()
                        .insert(*actor_id);
                }
            }

            let mut upstream_worker_reverse_index: HashMap<WorkerId, BTreeSet<_>> = HashMap::new();

            for (actor_id, worker_id) in &upstream_fragment_actor_map {
                if !actor_group_map.contains_key(actor_id) {
                    upstream_worker_reverse_index
                        .entry(*worker_id)
                        .or_default()
                        .insert(*actor_id);
                }
            }

            // then, find the rest of the actors and copy the bitmap
            for (worker_id, actor_ids) in worker_reverse_index {
                let upstream_actor_ids = upstream_worker_reverse_index
                    .get(&worker_id)
                    .unwrap()
                    .clone();
                assert_eq!(actor_ids.len(), upstream_actor_ids.len());

                for (actor_id, upstream_actor_id) in actor_ids
                    .into_iter()
                    .zip_eq_debug(upstream_actor_ids.into_iter())
                {
                    let bitmap = upstream_fragment_bitmap
                        .get(&upstream_actor_id)
                        .cloned()
                        .unwrap();

                    // Copy the bitmap
                    fragment_bitmap.insert(actor_id, bitmap);

                    no_shuffle_upstream_actor_map
                        .entry(actor_id as ActorId)
                        .or_default()
                        .insert(*upstream_fragment_id, upstream_actor_id);
                    no_shuffle_downstream_actors_map
                        .entry(upstream_actor_id)
                        .or_default()
                        .insert(*fragment_id, actor_id);
                }
            }

            match fragment.distribution_type() {
                FragmentDistributionType::Hash => {}
                FragmentDistributionType::Single => {
                    // single distribution should update nothing
                    assert!(fragment_bitmap.is_empty());
                }
                FragmentDistributionType::Unspecified => unreachable!(),
            }

            if let Err(e) = fragment_updated_bitmap.try_insert(*fragment_id, fragment_bitmap) {
                assert_eq!(
                    e.entry.get(),
                    &e.value,
                    "bitmaps derived from different no-shuffle upstreams mismatch"
                );
            }

            // Visit downstream fragments recursively.
            if let Some(downstream_fragments) = ctx.fragment_dispatcher_map.get(fragment_id) {
                let no_shuffle_downstreams = downstream_fragments
                    .iter()
                    .filter(|(_, ty)| **ty == DispatcherType::NoShuffle)
                    .map(|(fragment_id, _)| fragment_id);

                for downstream_fragment_id in no_shuffle_downstreams {
                    arrange_no_shuffle_relation(
                        ctx,
                        downstream_fragment_id,
                        fragment_id,
                        fragment_actors_after_reschedule,
                        actor_group_map,
                        fragment_updated_bitmap,
                        no_shuffle_upstream_actor_map,
                        no_shuffle_downstream_actors_map,
                    );
                }
            }
        }

        let mut no_shuffle_upstream_actor_map = HashMap::new();
        let mut no_shuffle_downstream_actors_map = HashMap::new();
        let mut actor_group_map = HashMap::new();
        // For all roots in the upstream and downstream dependency trees of NoShuffle, recursively
        // find all correspondences
        for fragment_id in reschedules.keys() {
            if ctx.no_shuffle_source_fragment_ids.contains(fragment_id)
                && !ctx.no_shuffle_target_fragment_ids.contains(fragment_id)
            {
                if let Some(downstream_fragments) = ctx.fragment_dispatcher_map.get(fragment_id) {
                    for downstream_fragment_id in downstream_fragments.keys() {
                        arrange_no_shuffle_relation(
                            &ctx,
                            downstream_fragment_id,
                            fragment_id,
                            &fragment_actors_after_reschedule,
                            &mut actor_group_map,
                            &mut fragment_actor_bitmap,
                            &mut no_shuffle_upstream_actor_map,
                            &mut no_shuffle_downstream_actors_map,
                        );
                    }
                }
            }
        }

        tracing::debug!("actor group map {:?}", actor_group_map);

        let mut new_created_actors = HashMap::new();
        for fragment_id in reschedules.keys() {
            let actors_to_create = fragment_actors_to_create
                .get(fragment_id)
                .cloned()
                .unwrap_or_default();

            let fragment = ctx.fragment_map.get(fragment_id).unwrap();

            assert!(!fragment.actors.is_empty());

            for (actor_to_create, sample_actor) in actors_to_create
                .iter()
                .zip_eq_debug(repeat(&fragment.actor_template).take(actors_to_create.len()))
            {
                let new_actor_id = actor_to_create.0;
                let mut new_actor = sample_actor.clone();

                // This should be assigned before the `modify_actor_upstream_and_downstream` call,
                // because we need to use the new actor id to find the upstream and
                // downstream in the NoShuffle relationship
                new_actor.actor_id = *new_actor_id;

                Self::modify_actor_upstream_and_downstream(
                    &ctx,
                    &fragment_actors_to_remove,
                    &fragment_actors_to_create,
                    &fragment_actor_bitmap,
                    &no_shuffle_upstream_actor_map,
                    &no_shuffle_downstream_actors_map,
                    &mut new_actor,
                )?;

                if let Some(bitmap) = fragment_actor_bitmap
                    .get(fragment_id)
                    .and_then(|actor_bitmaps| actor_bitmaps.get(new_actor_id))
                {
                    new_actor.vnode_bitmap = Some(bitmap.to_protobuf());
                }

                new_created_actors.insert(*new_actor_id, new_actor);
            }
        }

        if !options.skip_create_new_actors {
            // After modification, for newly created actors, both upstream and downstream actor ids
            // have been modified
            let mut actor_infos_to_broadcast = BTreeMap::new();
            let mut node_actors_to_create: HashMap<WorkerId, Vec<_>> = HashMap::new();
            let mut broadcast_worker_ids = HashSet::new();

            let subscriptions: HashMap<_, SubscriptionIds> = self
                .metadata_manager
                .get_mv_depended_subscriptions()
                .await?
                .iter()
                .map(|(table_id, subscriptions)| {
                    (
                        table_id.table_id,
                        SubscriptionIds {
                            subscription_ids: subscriptions.keys().cloned().collect(),
                        },
                    )
                })
                .collect();

            for actors_to_create in fragment_actors_to_create.values() {
                for (new_actor_id, worker_id) in actors_to_create {
                    let new_actor = new_created_actors.get(new_actor_id).unwrap();
                    for upstream_actor_id in &new_actor.upstream_actor_id {
                        if new_created_actors.contains_key(upstream_actor_id) {
                            continue;
                        }

                        let upstream_worker_id = ctx.actor_id_to_worker_id(upstream_actor_id)?;

                        let upstream_worker =
                            ctx.worker_nodes.get(&upstream_worker_id).with_context(|| {
                                format!("upstream worker {} not found", upstream_worker_id)
                            })?;

                        // Force broadcast upstream actor info, because the actor information of the new
                        // node may not have been synchronized yet
                        actor_infos_to_broadcast.insert(
                            *upstream_actor_id,
                            ActorInfo {
                                actor_id: *upstream_actor_id,
                                host: upstream_worker.host.clone(),
                            },
                        );

                        broadcast_worker_ids.insert(upstream_worker_id);
                    }

                    for dispatcher in &new_actor.dispatcher {
                        for downstream_actor_id in &dispatcher.downstream_actor_id {
                            if new_created_actors.contains_key(downstream_actor_id) {
                                continue;
                            }
                            let downstream_worker_id =
                                ctx.actor_id_to_worker_id(downstream_actor_id)?;

                            let downstream_worker = ctx
                                .worker_nodes
                                .get(&downstream_worker_id)
                                .with_context(|| {
                                    format!("downstream worker {} not found", downstream_worker_id)
                                })?;

                            actor_infos_to_broadcast.insert(
                                *downstream_actor_id,
                                ActorInfo {
                                    actor_id: *downstream_actor_id,
                                    host: downstream_worker.host.clone(),
                                },
                            );

                            broadcast_worker_ids.insert(downstream_worker_id);
                        }
                    }

                    let worker = ctx.worker_nodes.get(worker_id).unwrap();

                    node_actors_to_create
                        .entry(worker.id)
                        .or_default()
                        .push(BuildActorInfo {
                            actor: Some(new_actor.clone()),
                            // TODO: may include only the subscriptions related to the table fragment
                            // of the actor.
                            related_subscriptions: subscriptions.clone(),
                        });

                    broadcast_worker_ids.insert(worker.id);

                    actor_infos_to_broadcast.insert(
                        *new_actor_id,
                        ActorInfo {
                            actor_id: *new_actor_id,
                            host: worker.host.clone(),
                        },
                    );
                }
            }

            self.create_actors_on_compute_node(
                &ctx.worker_nodes,
                actor_infos_to_broadcast,
                node_actors_to_create,
                broadcast_worker_ids,
            )
            .await?;
        }

        // For stream source fragments, we need to reallocate the splits.
        // Because we are in the Pause state, so it's no problem to reallocate
        let mut fragment_stream_source_actor_splits = HashMap::new();
        for fragment_id in reschedules.keys() {
            let actors_after_reschedule =
                fragment_actors_after_reschedule.get(fragment_id).unwrap();

            if ctx.stream_source_fragment_ids.contains(fragment_id) {
                let fragment = ctx.fragment_map.get(fragment_id).unwrap();

                let prev_actor_ids = fragment
                    .actors
                    .iter()
                    .map(|actor| actor.actor_id)
                    .collect_vec();

                let curr_actor_ids = actors_after_reschedule.keys().cloned().collect_vec();

                let actor_splits = self
                    .source_manager
                    .migrate_splits(*fragment_id, &prev_actor_ids, &curr_actor_ids)
                    .await?;

                fragment_stream_source_actor_splits.insert(*fragment_id, actor_splits);
            }
        }
        // TODO: support migrate splits for SourceBackfill

        // Generate fragment reschedule plan
        let mut reschedule_fragment: HashMap<FragmentId, Reschedule> =
            HashMap::with_capacity(reschedules.len());

        for (fragment_id, _) in reschedules {
            let mut actors_to_create: HashMap<_, Vec<_>> = HashMap::new();
            let fragment_type_mask = ctx
                .fragment_map
                .get(&fragment_id)
                .unwrap()
                .fragment_type_mask;
            let injectable = TableFragments::is_injectable(fragment_type_mask);

            if let Some(actor_worker_maps) = fragment_actors_to_create.get(&fragment_id).cloned() {
                for (actor_id, worker_id) in actor_worker_maps {
                    actors_to_create
                        .entry(worker_id)
                        .or_default()
                        .push(actor_id);
                }
            }

            let actors_to_remove = fragment_actors_to_remove
                .get(&fragment_id)
                .cloned()
                .unwrap_or_default()
                .into_keys()
                .collect();

            let actors_after_reschedule =
                fragment_actors_after_reschedule.get(&fragment_id).unwrap();

            assert!(!actors_after_reschedule.is_empty());

            let fragment = ctx.fragment_map.get(&fragment_id).unwrap();

            let in_degree_types: HashSet<_> = fragment
                .upstream_fragment_ids
                .iter()
                .flat_map(|upstream_fragment_id| {
                    ctx.fragment_dispatcher_map
                        .get(upstream_fragment_id)
                        .and_then(|dispatcher_map| {
                            dispatcher_map.get(&fragment.fragment_id).cloned()
                        })
                })
                .collect();

            let upstream_dispatcher_mapping = match fragment.distribution_type() {
                FragmentDistributionType::Hash => {
                    if !in_degree_types.contains(&DispatcherType::Hash) {
                        None
                    } else if actors_after_reschedule.len() == 1 {
                        let actor_id = actors_after_reschedule.keys().next().cloned().unwrap();
                        Some(ActorMapping::new_single(actor_id))
                    } else {
                        // Changes of the bitmap must occur in the case of HashDistribution
                        Some(ActorMapping::from_bitmaps(
                            &fragment_actor_bitmap[&fragment_id],
                        ))
                    }
                }

                FragmentDistributionType::Single => {
                    assert!(fragment_actor_bitmap.get(&fragment_id).unwrap().is_empty());
                    None
                }
                FragmentDistributionType::Unspecified => unreachable!(),
            };

            let mut upstream_fragment_dispatcher_set = BTreeSet::new();

            for actor in &fragment.actors {
                if let Some(upstream_actor_tuples) = ctx.upstream_dispatchers.get(&actor.actor_id) {
                    for (upstream_fragment_id, upstream_dispatcher_id, upstream_dispatcher_type) in
                        upstream_actor_tuples
                    {
                        match upstream_dispatcher_type {
                            DispatcherType::Unspecified => unreachable!(),
                            DispatcherType::NoShuffle => {}
                            _ => {
                                upstream_fragment_dispatcher_set
                                    .insert((*upstream_fragment_id, *upstream_dispatcher_id));
                            }
                        }
                    }
                }
            }

            let downstream_fragment_ids = if let Some(downstream_fragments) =
                ctx.fragment_dispatcher_map.get(&fragment_id)
            {
                // Skip fragments' no-shuffle downstream, as there's no need to update the merger
                // (receiver) of a no-shuffle downstream
                downstream_fragments
                    .iter()
                    .filter(|(_, dispatcher_type)| *dispatcher_type != &DispatcherType::NoShuffle)
                    .map(|(fragment_id, _)| *fragment_id)
                    .collect_vec()
            } else {
                vec![]
            };

            let vnode_bitmap_updates = match fragment.distribution_type() {
                FragmentDistributionType::Hash => {
                    let mut vnode_bitmap_updates =
                        fragment_actor_bitmap.remove(&fragment_id).unwrap();

                    // We need to keep the bitmaps from changed actors only,
                    // otherwise the barrier will become very large with many actors
                    for actor_id in actors_after_reschedule.keys() {
                        assert!(vnode_bitmap_updates.contains_key(actor_id));

                        // retain actor
                        if let Some(actor) = ctx.actor_map.get(actor_id) {
                            let bitmap = vnode_bitmap_updates.get(actor_id).unwrap();

                            if let Some(buffer) = actor.vnode_bitmap.as_ref() {
                                let prev_bitmap = Bitmap::from(buffer);

                                if prev_bitmap.eq(bitmap) {
                                    vnode_bitmap_updates.remove(actor_id);
                                }
                            }
                        }
                    }

                    vnode_bitmap_updates
                }
                FragmentDistributionType::Single => HashMap::new(),
                FragmentDistributionType::Unspecified => unreachable!(),
            };

            let upstream_fragment_dispatcher_ids =
                upstream_fragment_dispatcher_set.into_iter().collect_vec();

            let actor_splits = fragment_stream_source_actor_splits
                .get(&fragment_id)
                .cloned()
                .unwrap_or_default();

            reschedule_fragment.insert(
                fragment_id,
                Reschedule {
                    added_actors: actors_to_create,
                    removed_actors: actors_to_remove,
                    vnode_bitmap_updates,
                    upstream_fragment_dispatcher_ids,
                    upstream_dispatcher_mapping,
                    downstream_fragment_ids,
                    actor_splits,
                    injectable,
                    newly_created_actors: vec![],
                },
            );
        }

        let mut fragment_created_actors = HashMap::new();
        for (fragment_id, actors_to_create) in &fragment_actors_to_create {
            let mut created_actors = HashMap::new();
            for (actor_id, worker_id) in actors_to_create {
                let actor = new_created_actors.get(actor_id).cloned().unwrap();
                created_actors.insert(
                    *actor_id,
                    (
                        actor,
                        ActorStatus {
                            location: PbActorLocation::from_worker(*worker_id),
                            state: ActorState::Inactive as i32,
                        },
                    ),
                );
            }

            fragment_created_actors.insert(*fragment_id, created_actors);
        }

        for (fragment_id, to_create) in &fragment_created_actors {
            let reschedule = reschedule_fragment.get_mut(fragment_id).unwrap();
            reschedule.newly_created_actors = to_create.values().cloned().collect();
        }

        let applied_reschedules = self
            .metadata_manager
            .pre_apply_reschedules(fragment_created_actors)
            .await;

        Ok((reschedule_fragment, applied_reschedules))
    }

    async fn arrange_reschedules(
        &self,
        reschedule: &HashMap<FragmentId, WorkerReschedule>,
        ctx: &RescheduleContext,
    ) -> MetaResult<(
        HashMap<FragmentId, BTreeMap<ActorId, WorkerId>>,
        HashMap<FragmentId, BTreeMap<ActorId, WorkerId>>,
    )> {
        let mut fragment_actors_to_remove = HashMap::with_capacity(reschedule.len());
        let mut fragment_actors_to_create = HashMap::with_capacity(reschedule.len());

        for (fragment_id, WorkerReschedule { worker_actor_diff }) in reschedule {
            let fragment = ctx.fragment_map.get(fragment_id).unwrap();

            // Actor Id => Worker Id
            let mut actors_to_remove = BTreeMap::new();
            let mut actors_to_create = BTreeMap::new();

            // NOTE(important): The value needs to be a BTreeSet to ensure that the actors on the worker are sorted in ascending order.
            let mut worker_to_actors = HashMap::new();

            for actor in &fragment.actors {
                let worker_id = ctx.actor_id_to_worker_id(&actor.actor_id).unwrap();
                worker_to_actors
                    .entry(worker_id)
                    .or_insert(BTreeSet::new())
                    .insert(actor.actor_id as ActorId);
            }

            let decreased_actor_count = worker_actor_diff
                .iter()
                .filter(|(_, change)| change.is_negative())
                .map(|(worker_id, change)| (worker_id, change.unsigned_abs()));

            for (worker_id, n) in decreased_actor_count {
                if let Some(actor_ids) = worker_to_actors.get(worker_id) {
                    assert!(actor_ids.len() >= n);

                    let removed_actors: Vec<_> = actor_ids
                        .iter()
                        .skip(actor_ids.len().saturating_sub(n))
                        .cloned()
                        .collect();

                    for actor in removed_actors {
                        actors_to_remove.insert(actor, *worker_id);
                    }
                }
            }

            let increased_actor_count = worker_actor_diff
                .iter()
                .filter(|(_, change)| change.is_positive());

            for (worker, n) in increased_actor_count {
                for _ in 0..*n {
                    let id = match self.env.id_gen_manager() {
                        IdGenManagerImpl::Kv(mgr) => {
                            mgr.generate::<{ IdCategory::Actor }>().await? as ActorId
                        }
                        IdGenManagerImpl::Sql(mgr) => {
                            let id = mgr.generate_interval::<{ IdCategory::Actor }>(1);
                            id as ActorId
                        }
                    };

                    actors_to_create.insert(id, *worker);
                }
            }

            if !actors_to_remove.is_empty() {
                fragment_actors_to_remove.insert(*fragment_id as FragmentId, actors_to_remove);
            }

            if !actors_to_create.is_empty() {
                fragment_actors_to_create.insert(*fragment_id as FragmentId, actors_to_create);
            }
        }

        // sanity checking
        for actors_to_remove in fragment_actors_to_remove.values() {
            for actor_id in actors_to_remove.keys() {
                let actor = ctx.actor_map.get(actor_id).unwrap();
                for dispatcher in &actor.dispatcher {
                    if DispatcherType::NoShuffle == dispatcher.get_type().unwrap() {
                        let downstream_actor_id = dispatcher.downstream_actor_id.iter().exactly_one().expect("there should be only one downstream actor id in NO_SHUFFLE dispatcher");

                        let _should_exists = fragment_actors_to_remove
                            .get(&(dispatcher.dispatcher_id as FragmentId))
                            .expect("downstream fragment of NO_SHUFFLE relation should be in the removing map")
                            .get(downstream_actor_id)
                            .expect("downstream actor of NO_SHUFFLE relation should be in the removing map");
                    }
                }
            }
        }

        Ok((fragment_actors_to_remove, fragment_actors_to_create))
    }

    /// Modifies the upstream and downstream actors of the new created actor according to the
    /// overall changes, and is used to handle cascading updates
    fn modify_actor_upstream_and_downstream(
        ctx: &RescheduleContext,
        fragment_actors_to_remove: &HashMap<FragmentId, BTreeMap<ActorId, WorkerId>>,
        fragment_actors_to_create: &HashMap<FragmentId, BTreeMap<ActorId, WorkerId>>,
        fragment_actor_bitmap: &HashMap<FragmentId, HashMap<ActorId, Bitmap>>,
        no_shuffle_upstream_actor_map: &HashMap<ActorId, HashMap<FragmentId, ActorId>>,
        no_shuffle_downstream_actors_map: &HashMap<ActorId, HashMap<FragmentId, ActorId>>,
        new_actor: &mut PbStreamActor,
    ) -> MetaResult<()> {
        let fragment = &ctx.fragment_map.get(&new_actor.fragment_id).unwrap();
        let mut applied_upstream_fragment_actor_ids = HashMap::new();

        for upstream_fragment_id in &fragment.upstream_fragment_ids {
            let upstream_dispatch_type = &ctx
                .fragment_dispatcher_map
                .get(upstream_fragment_id)
                .and_then(|map| map.get(&fragment.fragment_id))
                .unwrap();

            match upstream_dispatch_type {
                DispatcherType::Unspecified => unreachable!(),
                DispatcherType::Hash | DispatcherType::Broadcast | DispatcherType::Simple => {
                    let upstream_fragment = &ctx.fragment_map.get(upstream_fragment_id).unwrap();
                    let mut upstream_actor_ids = upstream_fragment
                        .actors
                        .iter()
                        .map(|actor| actor.actor_id as ActorId)
                        .collect_vec();

                    if let Some(upstream_actors_to_remove) =
                        fragment_actors_to_remove.get(upstream_fragment_id)
                    {
                        upstream_actor_ids
                            .retain(|actor_id| !upstream_actors_to_remove.contains_key(actor_id));
                    }

                    if let Some(upstream_actors_to_create) =
                        fragment_actors_to_create.get(upstream_fragment_id)
                    {
                        upstream_actor_ids.extend(upstream_actors_to_create.keys().cloned());
                    }

                    applied_upstream_fragment_actor_ids.insert(
                        *upstream_fragment_id as FragmentId,
                        upstream_actor_ids.clone(),
                    );
                }
                DispatcherType::NoShuffle => {
                    let no_shuffle_upstream_actor_id = *no_shuffle_upstream_actor_map
                        .get(&new_actor.actor_id)
                        .and_then(|map| map.get(upstream_fragment_id))
                        .unwrap();

                    applied_upstream_fragment_actor_ids.insert(
                        *upstream_fragment_id as FragmentId,
                        vec![no_shuffle_upstream_actor_id as ActorId],
                    );
                }
            }
        }

        new_actor.upstream_actor_id = applied_upstream_fragment_actor_ids
            .values()
            .flatten()
            .cloned()
            .collect_vec();

        fn replace_merge_node_upstream(
            stream_node: &mut StreamNode,
            applied_upstream_fragment_actor_ids: &HashMap<FragmentId, Vec<ActorId>>,
        ) {
            if let Some(NodeBody::Merge(s)) = stream_node.node_body.as_mut() {
                s.upstream_actor_id = applied_upstream_fragment_actor_ids
                    .get(&s.upstream_fragment_id)
                    .cloned()
                    .unwrap();
            }

            for child in &mut stream_node.input {
                replace_merge_node_upstream(child, applied_upstream_fragment_actor_ids);
            }
        }

        if let Some(node) = new_actor.nodes.as_mut() {
            replace_merge_node_upstream(node, &applied_upstream_fragment_actor_ids);
        }

        // Update downstream actor ids
        for dispatcher in &mut new_actor.dispatcher {
            let downstream_fragment_id = dispatcher
                .downstream_actor_id
                .iter()
                .filter_map(|actor_id| ctx.actor_map.get(actor_id).map(|actor| actor.fragment_id))
                .dedup()
                .exactly_one()
                .unwrap() as FragmentId;

            let downstream_fragment_actors_to_remove =
                fragment_actors_to_remove.get(&downstream_fragment_id);
            let downstream_fragment_actors_to_create =
                fragment_actors_to_create.get(&downstream_fragment_id);

            match dispatcher.r#type() {
                d @ (DispatcherType::Hash | DispatcherType::Simple | DispatcherType::Broadcast) => {
                    if let Some(downstream_actors_to_remove) = downstream_fragment_actors_to_remove
                    {
                        dispatcher
                            .downstream_actor_id
                            .retain(|id| !downstream_actors_to_remove.contains_key(id));
                    }

                    if let Some(downstream_actors_to_create) = downstream_fragment_actors_to_create
                    {
                        dispatcher
                            .downstream_actor_id
                            .extend(downstream_actors_to_create.keys().cloned())
                    }

                    // There should be still exactly one downstream actor
                    if d == DispatcherType::Simple {
                        assert_eq!(dispatcher.downstream_actor_id.len(), 1);
                    }
                }
                DispatcherType::NoShuffle => {
                    assert_eq!(dispatcher.downstream_actor_id.len(), 1);
                    let downstream_actor_id = no_shuffle_downstream_actors_map
                        .get(&new_actor.actor_id)
                        .and_then(|map| map.get(&downstream_fragment_id))
                        .unwrap();
                    dispatcher.downstream_actor_id = vec![*downstream_actor_id as ActorId];
                }
                DispatcherType::Unspecified => unreachable!(),
            }

            if let Some(mapping) = dispatcher.hash_mapping.as_mut() {
                if let Some(downstream_updated_bitmap) =
                    fragment_actor_bitmap.get(&downstream_fragment_id)
                {
                    // If downstream scale in/out
                    *mapping = ActorMapping::from_bitmaps(downstream_updated_bitmap).to_protobuf();
                }
            }
        }

        Ok(())
    }

    pub async fn post_apply_reschedule(
        &self,
        reschedules: &HashMap<FragmentId, Reschedule>,
        table_parallelism: &HashMap<TableId, TableParallelism>,
    ) -> MetaResult<()> {
        // Update fragment info after rescheduling in meta store.
        self.metadata_manager
            .post_apply_reschedules(reschedules.clone(), table_parallelism.clone())
            .await?;

        // Update serving fragment info after rescheduling in meta store.
        if !reschedules.is_empty() {
            let workers = self
                .metadata_manager
                .list_active_streaming_compute_nodes()
                .await?;
            let streaming_parallelisms = self
                .metadata_manager
                .running_fragment_parallelisms(Some(reschedules.keys().cloned().collect()))
                .await?;
            let serving_worker_slot_mapping = Arc::new(ServingVnodeMapping::default());
            let (upserted, failed) =
                serving_worker_slot_mapping.upsert(streaming_parallelisms, &workers);
            if !upserted.is_empty() {
                tracing::debug!(
                    "Update serving vnode mapping for fragments {:?}.",
                    upserted.keys()
                );
                self.env
                    .notification_manager()
                    .notify_frontend_without_version(
                        Operation::Update,
                        Info::ServingWorkerSlotMappings(FragmentWorkerSlotMappings {
                            mappings: to_fragment_worker_slot_mapping(&upserted),
                        }),
                    );
            }
            if !failed.is_empty() {
                tracing::debug!(
                    "Fail to update serving vnode mapping for fragments {:?}.",
                    failed
                );
                self.env
                    .notification_manager()
                    .notify_frontend_without_version(
                        Operation::Delete,
                        Info::ServingWorkerSlotMappings(FragmentWorkerSlotMappings {
                            mappings: to_deleted_fragment_worker_slot_mapping(&failed),
                        }),
                    );
            }
        }

        let mut stream_source_actor_splits = HashMap::new();
        let mut stream_source_dropped_actors = HashSet::new();

        for (fragment_id, reschedule) in reschedules {
            if !reschedule.actor_splits.is_empty() {
                stream_source_actor_splits
                    .insert(*fragment_id as FragmentId, reschedule.actor_splits.clone());
                stream_source_dropped_actors.extend(reschedule.removed_actors.clone());
            }
        }

        if !stream_source_actor_splits.is_empty() {
            self.source_manager
                .apply_source_change(
                    None,
                    None,
                    Some(stream_source_actor_splits),
                    Some(stream_source_dropped_actors),
                )
                .await;
        }

        Ok(())
    }

    // FIXME: should be removed
    pub(crate) async fn list_all_table_fragments(&self) -> MetaResult<Vec<model::TableFragments>> {
        use crate::model::MetadataModel;
        let all_table_fragments = match &self.metadata_manager {
            MetadataManager::V1(mgr) => mgr.fragment_manager.list_table_fragments().await,
            MetadataManager::V2(mgr) => mgr
                .catalog_controller
                .table_fragments()
                .await?
                .into_values()
                .map(model::TableFragments::from_protobuf)
                .collect(),
        };

        Ok(all_table_fragments)
    }

    pub async fn generate_table_resize_plan(
        &self,
        policy: TableResizePolicy,
    ) -> MetaResult<HashMap<FragmentId, WorkerReschedule>> {
        let TableResizePolicy {
            worker_ids,
            table_parallelisms,
        } = policy;

        let workers = self
            .metadata_manager
            .list_active_streaming_compute_nodes()
            .await?;

        let unschedulable_worker_ids = Self::filter_unschedulable_workers(&workers);

        for worker_id in &worker_ids {
            if unschedulable_worker_ids.contains(worker_id) {
                bail!("Cannot include unschedulable worker {}", worker_id)
            }
        }

        let workers = workers
            .into_iter()
            .filter(|worker| worker_ids.contains(&worker.id))
            .collect::<Vec<_>>();

        let workers: HashMap<_, _> = workers
            .into_iter()
            .map(|worker| (worker.id, worker))
            .collect();

        let worker_slots = workers
            .values()
            .map(|worker| (worker.id, worker.parallelism as usize))
            .collect::<BTreeMap<_, _>>();

        // index for no shuffle relation
        let mut no_shuffle_source_fragment_ids = HashSet::new();
        let mut no_shuffle_target_fragment_ids = HashSet::new();

        // index for fragment_id -> distribution_type
        let mut fragment_distribution_map = HashMap::new();
        // index for actor -> worker id
        let mut actor_location = HashMap::new();
        // index for table_id -> [fragment_id]
        let mut table_fragment_id_map = HashMap::new();
        // index for fragment_id -> [actor_id]
        let mut fragment_actor_id_map = HashMap::new();

        // internal helper func for building index
        fn build_index(
            no_shuffle_source_fragment_ids: &mut HashSet<FragmentId>,
            no_shuffle_target_fragment_ids: &mut HashSet<FragmentId>,
            fragment_distribution_map: &mut HashMap<FragmentId, FragmentDistributionType>,
            actor_location: &mut HashMap<ActorId, WorkerId>,
            table_fragment_id_map: &mut HashMap<u32, HashSet<FragmentId>>,
            fragment_actor_id_map: &mut HashMap<FragmentId, HashSet<u32>>,
            table_fragments: &BTreeMap<TableId, TableFragments>,
        ) -> MetaResult<()> {
            // This is only for assertion purposes and will be removed once the dispatcher_id is guaranteed to always correspond to the downstream fragment_id,
            // such as through the foreign key constraints in the SQL backend.
            let mut actor_fragment_id_map_for_check = HashMap::new();
            for table_fragments in table_fragments.values() {
                for (fragment_id, fragment) in &table_fragments.fragments {
                    for actor in &fragment.actors {
                        let prev =
                            actor_fragment_id_map_for_check.insert(actor.actor_id, *fragment_id);

                        debug_assert!(prev.is_none());
                    }
                }
            }

            for (table_id, table_fragments) in table_fragments {
                for (fragment_id, fragment) in &table_fragments.fragments {
                    for actor in &fragment.actors {
                        fragment_actor_id_map
                            .entry(*fragment_id)
                            .or_default()
                            .insert(actor.actor_id);

                        for dispatcher in &actor.dispatcher {
                            if dispatcher.r#type() == DispatcherType::NoShuffle {
                                no_shuffle_source_fragment_ids
                                    .insert(actor.fragment_id as FragmentId);

                                let downstream_actor_id =
                                    dispatcher.downstream_actor_id.iter().exactly_one().expect(
                                        "no shuffle should have exactly one downstream actor id",
                                    );

                                if let Some(downstream_fragment_id) =
                                    actor_fragment_id_map_for_check.get(downstream_actor_id)
                                {
                                    // dispatcher_id of dispatcher should be exactly same as downstream fragment id
                                    // but we need to check it to make sure
                                    debug_assert_eq!(
                                        *downstream_fragment_id,
                                        dispatcher.dispatcher_id as FragmentId
                                    );
                                } else {
                                    bail!(
                                        "downstream actor id {} from actor {} not found in fragment_actor_id_map",
                                        downstream_actor_id,
                                        actor.actor_id,
                                    );
                                }

                                no_shuffle_target_fragment_ids
                                    .insert(dispatcher.dispatcher_id as FragmentId);
                            }
                        }
                    }

                    fragment_distribution_map.insert(*fragment_id, fragment.distribution_type());

                    table_fragment_id_map
                        .entry(table_id.table_id())
                        .or_default()
                        .insert(*fragment_id);
                }

                for (actor_id, status) in &table_fragments.actor_status {
                    actor_location.insert(*actor_id, status.worker_id());
                }
            }

            Ok(())
        }

        match &self.metadata_manager {
            MetadataManager::V1(mgr) => {
                let guard = mgr.fragment_manager.get_fragment_read_guard().await;
                build_index(
                    &mut no_shuffle_source_fragment_ids,
                    &mut no_shuffle_target_fragment_ids,
                    &mut fragment_distribution_map,
                    &mut actor_location,
                    &mut table_fragment_id_map,
                    &mut fragment_actor_id_map,
                    guard.table_fragments(),
                )?;
            }
            MetadataManager::V2(_) => {
                let all_table_fragments = self.list_all_table_fragments().await?;
                let all_table_fragments = all_table_fragments
                    .into_iter()
                    .map(|table_fragments| (table_fragments.table_id(), table_fragments))
                    .collect::<BTreeMap<_, _>>();

                build_index(
                    &mut no_shuffle_source_fragment_ids,
                    &mut no_shuffle_target_fragment_ids,
                    &mut fragment_distribution_map,
                    &mut actor_location,
                    &mut table_fragment_id_map,
                    &mut fragment_actor_id_map,
                    &all_table_fragments,
                )?;
            }
        }

        let mut target_plan = HashMap::new();

        for (table_id, parallelism) in table_parallelisms {
            let fragment_map = table_fragment_id_map.remove(&table_id).unwrap();

            for fragment_id in fragment_map {
                // Currently, all of our NO_SHUFFLE relation propagations are only transmitted from upstream to downstream.
                if no_shuffle_target_fragment_ids.contains(&fragment_id) {
                    continue;
                }

                let mut fragment_slots: BTreeMap<WorkerId, usize> = BTreeMap::new();

                for actor_id in fragment_actor_id_map.get(&fragment_id).unwrap() {
                    let worker_id = actor_location.get(actor_id).unwrap();

                    *fragment_slots.entry(*worker_id).or_default() += 1;
                }

                let all_available_slots: usize = worker_slots.values().cloned().sum();

                if all_available_slots == 0 {
                    bail!(
                        "No schedulable slots available for fragment {}",
                        fragment_id
                    );
                }

                match fragment_distribution_map.get(&fragment_id).unwrap() {
                    FragmentDistributionType::Unspecified => unreachable!(),
                    FragmentDistributionType::Single => {
                        let (single_worker_id, should_be_one) =
                            fragment_slots.iter().exactly_one().unwrap();

                        assert_eq!(*should_be_one, 1);

                        if worker_slots.contains_key(single_worker_id) {
                            // NOTE: shall we continue?
                            continue;
                        }

                        let units = schedule_units_for_slots(&worker_slots, 1, table_id)?;

                        let (chosen_target_worker_id, should_be_one) =
                            units.iter().exactly_one().ok().with_context(|| {
                                format!(
                                    "Cannot find a single target worker for fragment {fragment_id}"
                                )
                            })?;

                        assert_eq!(*should_be_one, 1);
                        assert_ne!(*chosen_target_worker_id, *single_worker_id);

                        target_plan.insert(
                            fragment_id,
                            WorkerReschedule {
                                worker_actor_diff: BTreeMap::from_iter(vec![
                                    (*chosen_target_worker_id, 1),
                                    (*single_worker_id, -1),
                                ]),
                            },
                        );
                    }
                    FragmentDistributionType::Hash => match parallelism {
                        TableParallelism::Adaptive => {
                            target_plan.insert(
                                fragment_id,
                                Self::diff_worker_slot_changes(&fragment_slots, &worker_slots),
                            );
                        }
                        TableParallelism::Fixed(n) => {
                            let target_worker_slots =
                                schedule_units_for_slots(&worker_slots, n, table_id)?;

                            target_plan.insert(
                                fragment_id,
                                Self::diff_worker_slot_changes(
                                    &fragment_slots,
                                    &target_worker_slots,
                                ),
                            );
                        }
                        TableParallelism::Custom => {
                            // skipping for custom
                        }
                    },
                }
            }
        }

        target_plan.retain(|_, plan| !plan.worker_actor_diff.is_empty());

        Ok(target_plan)
    }

    pub(crate) fn filter_unschedulable_workers(workers: &[WorkerNode]) -> HashSet<WorkerId> {
        workers
            .iter()
            .filter(|worker| {
                worker
                    .property
                    .as_ref()
                    .map(|p| p.is_unschedulable)
                    .unwrap_or(false)
            })
            .map(|worker| worker.id as WorkerId)
            .collect()
    }

    fn diff_worker_slot_changes(
        fragment_worker_slots: &BTreeMap<WorkerId, usize>,
        target_worker_slots: &BTreeMap<WorkerId, usize>,
    ) -> WorkerReschedule {
        let mut increased_actor_count: BTreeMap<WorkerId, usize> = BTreeMap::new();
        let mut decreased_actor_count: BTreeMap<WorkerId, usize> = BTreeMap::new();

        for (&worker_id, &target_slots) in target_worker_slots {
            let &current_slots = fragment_worker_slots.get(&worker_id).unwrap_or(&0);

            if target_slots > current_slots {
                increased_actor_count.insert(worker_id, target_slots - current_slots);
            }
        }

        for (&worker_id, &current_slots) in fragment_worker_slots {
            let &target_slots = target_worker_slots.get(&worker_id).unwrap_or(&0);

            if current_slots > target_slots {
                decreased_actor_count.insert(worker_id, current_slots - target_slots);
            }
        }

        let worker_ids: HashSet<_> = increased_actor_count
            .keys()
            .chain(decreased_actor_count.keys())
            .cloned()
            .collect();

        let mut worker_actor_diff = BTreeMap::new();

        for worker_id in worker_ids {
            let increased = increased_actor_count.remove(&worker_id).unwrap_or(0) as isize;
            let decreased = decreased_actor_count.remove(&worker_id).unwrap_or(0) as isize;
            let change = increased - decreased;

            assert_ne!(change, 0);

            worker_actor_diff.insert(worker_id, change);
        }

        WorkerReschedule { worker_actor_diff }
    }

    fn build_no_shuffle_relation_index(
        actor_map: &HashMap<ActorId, CustomActorInfo>,
        no_shuffle_source_fragment_ids: &mut HashSet<FragmentId>,
        no_shuffle_target_fragment_ids: &mut HashSet<FragmentId>,
    ) {
        let mut fragment_cache = HashSet::new();
        for actor in actor_map.values() {
            if fragment_cache.contains(&actor.fragment_id) {
                continue;
            }

            for dispatcher in &actor.dispatcher {
                for downstream_actor_id in &dispatcher.downstream_actor_id {
                    if let Some(downstream_actor) = actor_map.get(downstream_actor_id) {
                        // Checking for no shuffle dispatchers
                        if dispatcher.r#type() == DispatcherType::NoShuffle {
                            no_shuffle_source_fragment_ids.insert(actor.fragment_id as FragmentId);
                            no_shuffle_target_fragment_ids
                                .insert(downstream_actor.fragment_id as FragmentId);
                        }
                    }
                }
            }

            fragment_cache.insert(actor.fragment_id);
        }
    }

    fn build_fragment_dispatcher_index(
        actor_map: &HashMap<ActorId, CustomActorInfo>,
        fragment_dispatcher_map: &mut HashMap<FragmentId, HashMap<FragmentId, DispatcherType>>,
    ) {
        for actor in actor_map.values() {
            for dispatcher in &actor.dispatcher {
                for downstream_actor_id in &dispatcher.downstream_actor_id {
                    if let Some(downstream_actor) = actor_map.get(downstream_actor_id) {
                        fragment_dispatcher_map
                            .entry(actor.fragment_id as FragmentId)
                            .or_default()
                            .insert(
                                downstream_actor.fragment_id as FragmentId,
                                dispatcher.r#type(),
                            );
                    }
                }
            }
        }
    }

    pub fn resolve_no_shuffle_upstream_tables(
        fragment_ids: HashSet<FragmentId>,
        fragment_map: &HashMap<FragmentId, CustomFragmentInfo>,
        no_shuffle_source_fragment_ids: &HashSet<FragmentId>,
        no_shuffle_target_fragment_ids: &HashSet<FragmentId>,
        fragment_to_table: &HashMap<FragmentId, TableId>,
        table_parallelisms: &mut HashMap<TableId, TableParallelism>,
    ) -> MetaResult<()> {
        let mut queue: VecDeque<FragmentId> = fragment_ids.iter().cloned().collect();

        let mut fragment_ids = fragment_ids;

        // We trace the upstreams of each downstream under the hierarchy until we reach the top
        // for every no_shuffle relation.
        while let Some(fragment_id) = queue.pop_front() {
            if !no_shuffle_target_fragment_ids.contains(&fragment_id) {
                continue;
            }

            // for upstream
            for upstream_fragment_id in &fragment_map
                .get(&fragment_id)
                .unwrap()
                .upstream_fragment_ids
            {
                if !no_shuffle_source_fragment_ids.contains(upstream_fragment_id) {
                    continue;
                }

                let table_id = fragment_to_table.get(&fragment_id).unwrap();
                let upstream_table_id = fragment_to_table.get(upstream_fragment_id).unwrap();

                // Only custom parallelism will be propagated to the no shuffle upstream.
                if let Some(TableParallelism::Custom) = table_parallelisms.get(table_id) {
                    if let Some(upstream_table_parallelism) =
                        table_parallelisms.get(upstream_table_id)
                    {
                        if upstream_table_parallelism != &TableParallelism::Custom {
                            bail!(
                                "Cannot change upstream table {} from {:?} to {:?}",
                                upstream_table_id,
                                upstream_table_parallelism,
                                TableParallelism::Custom
                            )
                        }
                    } else {
                        table_parallelisms.insert(*upstream_table_id, TableParallelism::Custom);
                    }
                }

                fragment_ids.insert(*upstream_fragment_id);
                queue.push_back(*upstream_fragment_id);
            }
        }

        let downstream_fragment_ids = fragment_ids
            .iter()
            .filter(|fragment_id| no_shuffle_target_fragment_ids.contains(fragment_id));

        let downstream_table_ids = downstream_fragment_ids
            .map(|fragment_id| fragment_to_table.get(fragment_id).unwrap())
            .collect::<HashSet<_>>();

        table_parallelisms.retain(|table_id, _| !downstream_table_ids.contains(table_id));

        Ok(())
    }

    pub fn resolve_no_shuffle_upstream_fragments<T>(
        reschedule: &mut HashMap<FragmentId, T>,
        fragment_map: &HashMap<FragmentId, CustomFragmentInfo>,
        no_shuffle_source_fragment_ids: &HashSet<FragmentId>,
        no_shuffle_target_fragment_ids: &HashSet<FragmentId>,
    ) -> MetaResult<()>
    where
        T: Clone + Eq,
    {
        let mut queue: VecDeque<FragmentId> = reschedule.keys().cloned().collect();

        // We trace the upstreams of each downstream under the hierarchy until we reach the top
        // for every no_shuffle relation.
        while let Some(fragment_id) = queue.pop_front() {
            if !no_shuffle_target_fragment_ids.contains(&fragment_id) {
                continue;
            }

            // for upstream
            for upstream_fragment_id in &fragment_map
                .get(&fragment_id)
                .unwrap()
                .upstream_fragment_ids
            {
                if !no_shuffle_source_fragment_ids.contains(upstream_fragment_id) {
                    continue;
                }

                let reschedule_plan = reschedule.get(&fragment_id).unwrap();

                if let Some(upstream_reschedule_plan) = reschedule.get(upstream_fragment_id) {
                    if upstream_reschedule_plan != reschedule_plan {
                        bail!("Inconsistent NO_SHUFFLE plan, check target worker ids of fragment {} and {}", fragment_id, upstream_fragment_id);
                    }

                    continue;
                }

                reschedule.insert(*upstream_fragment_id, reschedule_plan.clone());

                queue.push_back(*upstream_fragment_id);
            }
        }

        reschedule.retain(|fragment_id, _| !no_shuffle_target_fragment_ids.contains(fragment_id));

        Ok(())
    }
}

/// At present, for table level scaling, we use the strategy `TableResizePolicy`.
/// Currently, this is used as an internal interface, so it won’t be included in Protobuf.
pub struct TableResizePolicy {
    pub(crate) worker_ids: BTreeSet<WorkerId>,
    pub(crate) table_parallelisms: HashMap<u32, TableParallelism>,
}

impl GlobalStreamManager {
    pub async fn reschedule_lock_read_guard(&self) -> RwLockReadGuard<'_, ()> {
        self.scale_controller.reschedule_lock.read().await
    }

    pub async fn reschedule_lock_write_guard(&self) -> RwLockWriteGuard<'_, ()> {
        self.scale_controller.reschedule_lock.write().await
    }

    /// The entrypoint of rescheduling actors.
    ///
    /// Used by:
    /// - The directly exposed low-level API `risingwave_meta_service::scale_service::ScaleService` (`risectl meta reschedule`)
    /// - High-level parallelism control API
    ///     * manual `ALTER [TABLE | INDEX | MATERIALIZED VIEW | SINK] SET PARALLELISM`
    ///     * automatic parallelism control for [`TableParallelism::Adaptive`] when worker nodes changed
    pub async fn reschedule_actors(
        &self,
        reschedules: HashMap<FragmentId, WorkerReschedule>,
        options: RescheduleOptions,
        table_parallelism: Option<HashMap<TableId, TableParallelism>>,
    ) -> MetaResult<()> {
        let mut revert_funcs = vec![];
        if let Err(e) = self
            .reschedule_actors_impl(&mut revert_funcs, reschedules, options, table_parallelism)
            .await
        {
            for revert_func in revert_funcs.into_iter().rev() {
                revert_func.await;
            }
            return Err(e);
        }

        Ok(())
    }

    async fn reschedule_actors_impl(
        &self,
        revert_funcs: &mut Vec<BoxFuture<'_, ()>>,
        reschedules: HashMap<FragmentId, WorkerReschedule>,
        options: RescheduleOptions,
        table_parallelism: Option<HashMap<TableId, TableParallelism>>,
    ) -> MetaResult<()> {
        let mut table_parallelism = table_parallelism;

        let (reschedule_fragment, applied_reschedules) = self
            .scale_controller
            .analyze_reschedule_plan(reschedules, options, table_parallelism.as_mut())
            .await?;

        tracing::debug!("reschedule plan: {:?}", reschedule_fragment);

        let up_down_stream_fragment: HashSet<_> = reschedule_fragment
            .iter()
            .flat_map(|(_, reschedule)| {
                reschedule
                    .upstream_fragment_dispatcher_ids
                    .iter()
                    .map(|(fragment_id, _)| *fragment_id)
                    .chain(reschedule.downstream_fragment_ids.iter().cloned())
            })
            .collect();

        let fragment_actors =
            try_join_all(up_down_stream_fragment.iter().map(|fragment_id| async {
                let actor_ids = self
                    .metadata_manager
                    .get_running_actors_of_fragment(*fragment_id)
                    .await?;
                Result::<_, MetaError>::Ok((*fragment_id, actor_ids))
            }))
            .await?
            .into_iter()
            .collect();

        let command = Command::RescheduleFragment {
            reschedules: reschedule_fragment,
            table_parallelism: table_parallelism.unwrap_or_default(),
            fragment_actors,
        };

        match &self.metadata_manager {
            MetadataManager::V1(mgr) => {
                let fragment_manager_ref = mgr.fragment_manager.clone();

                revert_funcs.push(Box::pin(async move {
                    fragment_manager_ref
                        .cancel_apply_reschedules(applied_reschedules)
                        .await;
                }));
            }
            MetadataManager::V2(_) => {
                // meta model v2 does not need to revert
            }
        }

        tracing::debug!("pausing tick lock in source manager");
        let _source_pause_guard = self.source_manager.paused.lock().await;

        self.barrier_scheduler
            .run_config_change_command_with_pause(command)
            .await?;

        tracing::info!("reschedule done");

        Ok(())
    }

    /// When new worker nodes joined, or the parallelism of existing worker nodes changed,
    /// examines if there are any jobs can be scaled, and scales them if found.
    ///
    /// This method will iterate over all `CREATED` jobs, and can be repeatedly called.
    ///
    /// Returns
    /// - `Ok(false)` if no jobs can be scaled;
    /// - `Ok(true)` if some jobs are scaled, and it is possible that there are more jobs can be scaled.
    async fn trigger_parallelism_control(&self) -> MetaResult<bool> {
        let background_streaming_jobs = self
            .metadata_manager
            .list_background_creating_jobs()
            .await?;

        if !background_streaming_jobs.is_empty() {
            tracing::debug!(
                "skipping parallelism control due to background jobs {:?}",
                background_streaming_jobs
            );
            // skip if there are background creating jobs
            return Ok(true);
        }

        tracing::info!("trigger parallelism control");

        let _reschedule_job_lock = self.reschedule_lock_write_guard().await;

        let (schedulable_worker_ids, table_parallelisms) = match &self.metadata_manager {
            MetadataManager::V1(mgr) => {
                let table_parallelisms: HashMap<u32, TableParallelism> = {
                    let guard = mgr.fragment_manager.get_fragment_read_guard().await;

                    guard
                        .table_fragments()
                        .iter()
                        .filter(|&(_, table)| matches!(table.state(), State::Created))
                        .map(|(table_id, table)| (table_id.table_id, table.assigned_parallelism))
                        .collect()
                };

                let workers = mgr
                    .cluster_manager
                    .list_active_streaming_compute_nodes()
                    .await;

                let schedulable_worker_ids: BTreeSet<_> = workers
                    .iter()
                    .filter(|worker| {
                        !worker
                            .property
                            .as_ref()
                            .map(|p| p.is_unschedulable)
                            .unwrap_or(false)
                    })
                    .map(|worker| worker.id)
                    .collect();

                (schedulable_worker_ids, table_parallelisms)
            }
            MetadataManager::V2(mgr) => {
                let table_parallelisms: HashMap<_, _> = {
                    let streaming_parallelisms = mgr
                        .catalog_controller
                        .get_all_created_streaming_parallelisms()
                        .await?;

                    streaming_parallelisms
                        .into_iter()
                        .map(|(table_id, parallelism)| {
                            let table_parallelism = match parallelism {
                                StreamingParallelism::Adaptive => TableParallelism::Adaptive,
                                StreamingParallelism::Fixed(n) => TableParallelism::Fixed(n),
                                StreamingParallelism::Custom => TableParallelism::Custom,
                            };

                            (table_id as u32, table_parallelism)
                        })
                        .collect()
                };

                let workers = mgr
                    .cluster_controller
                    .list_active_streaming_workers()
                    .await?;

                let schedulable_worker_ids = workers
                    .iter()
                    .filter(|worker| {
                        !worker
                            .property
                            .as_ref()
                            .map(|p| p.is_unschedulable)
                            .unwrap_or(false)
                    })
                    .map(|worker| worker.id)
                    .collect();

                (schedulable_worker_ids, table_parallelisms)
            }
        };

        if table_parallelisms.is_empty() {
            tracing::info!("no streaming jobs for scaling, maybe an empty cluster");
            return Ok(false);
        }

        let batch_size = match self.env.opts.parallelism_control_batch_size {
            0 => table_parallelisms.len(),
            n => n,
        };

        tracing::info!(
            "total {} streaming jobs, batch size {}, schedulable worker ids: {:?}",
            table_parallelisms.len(),
            batch_size,
            schedulable_worker_ids
        );

        let batches: Vec<_> = table_parallelisms
            .into_iter()
            .chunks(batch_size)
            .into_iter()
            .map(|chunk| chunk.collect_vec())
            .collect();

        let mut reschedules = None;

        for batch in batches {
            let parallelisms: HashMap<_, _> = batch.into_iter().collect();
            // `table_parallelisms` contains ALL created jobs.
            // We rely on `generate_table_resize_plan` to check if there are
            // any jobs that can be scaled.
            let plan = self
                .scale_controller
                .generate_table_resize_plan(TableResizePolicy {
                    worker_ids: schedulable_worker_ids.clone(),
                    table_parallelisms: parallelisms.clone(),
                })
                .await?;

            if !plan.is_empty() {
                tracing::info!(
                    "reschedule plan generated for streaming jobs {:?}",
                    parallelisms
                );
                reschedules = Some(plan);
                break;
            }
        }

        let Some(reschedules) = reschedules else {
            tracing::info!("no reschedule plan generated");
            return Ok(false);
        };

        self.reschedule_actors(
            reschedules,
            RescheduleOptions {
                resolve_no_shuffle_upstream: false,
                skip_create_new_actors: false,
            },
            None,
        )
        .await?;

        Ok(true)
    }

    /// Handles notification of worker node activation and deletion, and triggers parallelism control.
    async fn run(&self, mut shutdown_rx: Receiver<()>) {
        tracing::info!("starting automatic parallelism control monitor");

        let check_period =
            Duration::from_secs(self.env.opts.parallelism_control_trigger_period_sec);

        let mut ticker = tokio::time::interval_at(
            Instant::now()
                + Duration::from_secs(self.env.opts.parallelism_control_trigger_first_delay_sec),
            check_period,
        );
        ticker.set_missed_tick_behavior(MissedTickBehavior::Skip);

        // waiting for first tick
        ticker.tick().await;

        let (local_notification_tx, mut local_notification_rx) =
            tokio::sync::mpsc::unbounded_channel();

        self.env
            .notification_manager()
            .insert_local_sender(local_notification_tx)
            .await;

        let worker_nodes = self
            .metadata_manager
            .list_active_streaming_compute_nodes()
            .await
            .expect("list active streaming compute nodes");

        let mut worker_cache: BTreeMap<_, _> = worker_nodes
            .into_iter()
            .map(|worker| (worker.id, worker))
            .collect();

        let mut should_trigger = false;

        loop {
            tokio::select! {
                biased;

                _ = &mut shutdown_rx => {
                    tracing::info!("Stream manager is stopped");
                    break;
                }

                _ = ticker.tick(), if should_trigger => {
                    let include_workers = worker_cache.keys().copied().collect_vec();

                    if include_workers.is_empty() {
                        tracing::debug!("no available worker nodes");
                        should_trigger = false;
                        continue;
                    }

                    match self.trigger_parallelism_control().await {
                        Ok(cont) => {
                            should_trigger = cont;
                        }
                        Err(e) => {
                            tracing::warn!(error = %e.as_report(), "Failed to trigger scale out, waiting for next tick to retry after {}s", ticker.period().as_secs());
                            ticker.reset();
                        }
                    }
                }

                notification = local_notification_rx.recv() => {
                    let notification = notification.expect("local notification channel closed in loop of stream manager");

                    // Only maintain the cache for streaming compute nodes.
                    let worker_is_streaming_compute = |worker: &WorkerNode| {
                        worker.get_type() == Ok(WorkerType::ComputeNode)
                            && worker.property.as_ref().unwrap().is_streaming
                    };

                    match notification {
                        LocalNotification::WorkerNodeActivated(worker) => {
                            if !worker_is_streaming_compute(&worker) {
                                continue;
                            }

                            tracing::info!(worker = worker.id, "worker activated notification received");

                            let prev_worker = worker_cache.insert(worker.id, worker.clone());

                            match prev_worker {
                                Some(prev_worker) if prev_worker.get_parallelism() != worker.get_parallelism()  => {
                                    tracing::info!(worker = worker.id, "worker parallelism changed");
                                    should_trigger = true;
                                }
                                None => {
                                    tracing::info!(worker = worker.id, "new worker joined");
                                    should_trigger = true;
                                }
                                _ => {}
                            }
                        }

                        // Since our logic for handling passive scale-in is within the barrier manager,
                        // there’s not much we can do here. All we can do is proactively remove the entries from our cache.
                        LocalNotification::WorkerNodeDeleted(worker) => {
                            if !worker_is_streaming_compute(&worker) {
                                continue;
                            }

                            match worker_cache.remove(&worker.id) {
                                Some(prev_worker) => {
                                    tracing::info!(worker = prev_worker.id, "worker removed from stream manager cache");
                                }
                                None => {
                                    tracing::warn!(worker = worker.id, "worker not found in stream manager cache, but it was removed");
                                }
                            }
                        }

                        _ => {}
                    }
                }
            }
        }
    }

    pub fn start_auto_parallelism_monitor(
        self: Arc<Self>,
    ) -> (JoinHandle<()>, oneshot::Sender<()>) {
        tracing::info!("Automatic parallelism scale-out is enabled for streaming jobs");
        let (shutdown_tx, shutdown_rx) = tokio::sync::oneshot::channel();
        let join_handle = tokio::spawn(async move {
            self.run(shutdown_rx).await;
        });

        (join_handle, shutdown_tx)
    }
}

pub fn schedule_units_for_slots(
    slots: &BTreeMap<WorkerId, usize>,
    total_unit_size: usize,
    salt: u32,
) -> MetaResult<BTreeMap<WorkerId, usize>> {
    let mut ch = ConsistentHashRing::new(salt);

    for (worker_id, parallelism) in slots {
        ch.add_worker(*worker_id, *parallelism as u32);
    }

    let target_distribution = ch.distribute_tasks(total_unit_size as u32)?;

    Ok(target_distribution
        .into_iter()
        .map(|(worker_id, task_count)| (worker_id as WorkerId, task_count as usize))
        .collect())
}

pub struct ConsistentHashRing {
    ring: BTreeMap<u64, u32>,
    weights: BTreeMap<u32, u32>,
    virtual_nodes: u32,
    salt: u32,
}

impl ConsistentHashRing {
    fn new(salt: u32) -> Self {
        ConsistentHashRing {
            ring: BTreeMap::new(),
            weights: BTreeMap::new(),
            virtual_nodes: 1024,
            salt,
        }
    }

    fn hash<T: Hash, S: Hash>(key: T, salt: S) -> u64 {
        let mut hasher = DefaultHasher::new();
        salt.hash(&mut hasher);
        key.hash(&mut hasher);
        hasher.finish()
    }

    fn add_worker(&mut self, id: u32, weight: u32) {
        let virtual_nodes_count = self.virtual_nodes;

        for i in 0..virtual_nodes_count {
            let virtual_node_key = (id, i);
            let hash = Self::hash(virtual_node_key, self.salt);
            self.ring.insert(hash, id);
        }

        self.weights.insert(id, weight);
    }

    fn distribute_tasks(&self, total_tasks: u32) -> MetaResult<BTreeMap<u32, u32>> {
        let total_weight = self.weights.values().sum::<u32>();

        let mut soft_limits = HashMap::new();
        for (worker_id, worker_capacity) in &self.weights {
            soft_limits.insert(
                *worker_id,
                (total_tasks as f64 * (*worker_capacity as f64 / total_weight as f64)).ceil()
                    as u32,
            );
        }

        let mut task_distribution: BTreeMap<u32, u32> = BTreeMap::new();
        let mut task_hashes = (0..total_tasks)
            .map(|task_idx| Self::hash(task_idx, self.salt))
            .collect_vec();

        // Sort task hashes to disperse them around the hash ring
        task_hashes.sort();

        for task_hash in task_hashes {
            let mut assigned = false;

            // Iterator that starts from the current task_hash or the next node in the ring
            let ring_range = self.ring.range(task_hash..).chain(self.ring.iter());

            for (_, &worker_id) in ring_range {
                let task_limit = *soft_limits.get(&worker_id).unwrap();

                let worker_task_count = task_distribution.entry(worker_id).or_insert(0);

                if *worker_task_count < task_limit {
                    *worker_task_count += 1;
                    assigned = true;
                    break;
                }
            }

            if !assigned {
                bail!("Could not distribute tasks due to capacity constraints.");
            }
        }

        Ok(task_distribution)
    }
}

#[cfg(test)]
mod tests {
    use super::*;

    const DEFAULT_SALT: u32 = 42;

    #[test]
    fn test_single_worker_capacity() {
        let mut ch = ConsistentHashRing::new(DEFAULT_SALT);
        ch.add_worker(1, 10);

        let total_tasks = 5;
        let task_distribution = ch.distribute_tasks(total_tasks).unwrap();

        assert_eq!(task_distribution.get(&1).cloned().unwrap_or(0), 5);
    }

    #[test]
    fn test_multiple_workers_even_distribution() {
        let mut ch = ConsistentHashRing::new(DEFAULT_SALT);

        ch.add_worker(1, 1);
        ch.add_worker(2, 1);
        ch.add_worker(3, 1);

        let total_tasks = 3;
        let task_distribution = ch.distribute_tasks(total_tasks).unwrap();

        for id in 1..=3 {
            assert_eq!(task_distribution.get(&id).cloned().unwrap_or(0), 1);
        }
    }

    #[test]
    fn test_weighted_distribution() {
        let mut ch = ConsistentHashRing::new(DEFAULT_SALT);

        ch.add_worker(1, 2);
        ch.add_worker(2, 3);
        ch.add_worker(3, 5);

        let total_tasks = 10;
        let task_distribution = ch.distribute_tasks(total_tasks).unwrap();

        assert_eq!(task_distribution.get(&1).cloned().unwrap_or(0), 2);
        assert_eq!(task_distribution.get(&2).cloned().unwrap_or(0), 3);
        assert_eq!(task_distribution.get(&3).cloned().unwrap_or(0), 5);
    }

    #[test]
    fn test_over_capacity() {
        let mut ch = ConsistentHashRing::new(DEFAULT_SALT);

        ch.add_worker(1, 1);
        ch.add_worker(2, 2);
        ch.add_worker(3, 3);

        let total_tasks = 10; // More tasks than the total weight
        let task_distribution = ch.distribute_tasks(total_tasks);

        assert!(task_distribution.is_ok());
    }

    #[test]
    fn test_balance_distribution() {
        for mut worker_capacity in 1..10 {
            for workers in 3..10 {
                let mut ring = ConsistentHashRing::new(DEFAULT_SALT);

                for worker_id in 0..workers {
                    ring.add_worker(worker_id, worker_capacity);
                }

                // Here we simulate a real situation where the actual parallelism cannot fill all the capacity.
                // This is to ensure an average distribution, for example, when three workers with 6 parallelism are assigned 9 tasks,
                // they should ideally get an exact distribution of 3, 3, 3 respectively.
                if worker_capacity % 2 == 0 {
                    worker_capacity /= 2;
                }

                let total_tasks = worker_capacity * workers;

                let task_distribution = ring.distribute_tasks(total_tasks).unwrap();

                for (_, v) in task_distribution {
                    assert_eq!(v, worker_capacity);
                }
            }
        }
    }
}<|MERGE_RESOLUTION|>--- conflicted
+++ resolved
@@ -203,29 +203,8 @@
     fn actor_id_to_worker_id(&self, actor_id: &ActorId) -> MetaResult<WorkerId> {
         self.actor_status
             .get(actor_id)
-<<<<<<< HEAD
-            .and_then(|actor_status| actor_status.parallel_unit.as_ref())
-            .ok_or_else(|| anyhow!("could not find parallel unit for actor {}", actor_id).into())
-    }
-
-    fn parallel_unit_id_to_worker(
-        &self,
-        parallel_unit_id: &ParallelUnitId,
-    ) -> MetaResult<&WorkerNode> {
-        self.parallel_unit_id_to_worker_id
-            .get(parallel_unit_id)
-            .and_then(|worker_id| self.worker_nodes.get(worker_id))
-            .ok_or_else(|| {
-                anyhow!(
-                    "could not find Worker for ParallelUint {}",
-                    parallel_unit_id
-                )
-                .into()
-            })
-=======
             .cloned()
             .ok_or_else(|| anyhow!("could not find worker for actor {}", actor_id).into())
->>>>>>> 03e4bc3c
     }
 }
 
