--- conflicted
+++ resolved
@@ -714,30 +714,17 @@
             ))
             .await?;
 
-<<<<<<< HEAD
         let fragments = table_fragments_vec
             .iter()
             .flat_map(|table_fragments| &table_fragments.fragments)
             .collect::<BTreeMap<_, _>>();
-        let actor_ids = source_fragments
+        let dropped_actor_ids = source_fragments
             .values()
             .flatten()
             .flat_map(|fragment_id| fragments.get(fragment_id).unwrap().get_actors())
             .map(|actor| actor.get_actor_id())
             .collect::<HashSet<_>>();
 
-=======
-        let mut dropped_actor_ids = HashSet::new();
-        for fragment_ids in source_fragments.values() {
-            for fragment_id in fragment_ids {
-                if let Some(fragment) = table_fragments.fragments.get(fragment_id) {
-                    for actor in &fragment.actors {
-                        dropped_actor_ids.insert(actor.actor_id);
-                    }
-                }
-            }
-        }
->>>>>>> 1d8b40bf
         self.source_manager
             .drop_source_change(source_fragments, dropped_actor_ids)
             .await;
