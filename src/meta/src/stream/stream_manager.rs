--- conflicted
+++ resolved
@@ -597,6 +597,7 @@
         let registered_table_ids = compaction_group_manager_ref
             .register_table_fragments(&table_fragments, table_properties)
             .await?;
+        let compaction_group_manager_ref = self.compaction_group_manager.clone();
         revert_funcs.push(Box::pin(async move {
             if let Err(e) = compaction_group_manager_ref.unregister_table_ids(&registered_table_ids).await {
                 tracing::warn!("Failed to unregister_table_ids {:#?}.\nThey will be cleaned up on node restart.\n{:#?}", registered_table_ids, e);
@@ -725,9 +726,6 @@
             );
         }
 
-<<<<<<< HEAD
-        Ok(table_fragments)
-=======
         // Remove internal_tables push to CN and Compactor
         self.remove_processing_table(table_fragments.internal_table_ids())
             .await;
@@ -746,8 +744,7 @@
                 .await;
         }
 
-        Ok(())
->>>>>>> 85312bb6
+        Ok(table_fragments)
     }
 
     pub fn processing_table(&self) -> HashMap<u32, Table> {
