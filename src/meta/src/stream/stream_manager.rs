--- conflicted
+++ resolved
@@ -35,13 +35,7 @@
 use super::{Locations, ScaleController, ScaleControllerRef};
 use crate::barrier::{BarrierScheduler, Command, ReplaceTablePlan};
 use crate::hummock::HummockManagerRef;
-<<<<<<< HEAD
-use crate::manager::{DdlType, MetaSrvEnv, MetadataManager, WorkerId};
-=======
-use crate::manager::{
-    CatalogManagerRef, ClusterManagerRef, DdlType, FragmentManagerRef, MetaSrvEnv, StreamingJob,
-};
->>>>>>> 7633cd48
+use crate::manager::{DdlType, MetaSrvEnv, MetadataManager, StreamingJob, WorkerId};
 use crate::model::{ActorId, TableFragments};
 use crate::stream::SourceManagerRef;
 use crate::{MetaError, MetaResult};
@@ -199,9 +193,6 @@
     /// Maintains streaming sources from external system like kafka
     pub source_manager: SourceManagerRef,
 
-    /// Catalog manager for cleaning up state from deleted stream jobs
-    pub catalog_manager: CatalogManagerRef,
-
     /// Creating streaming job info.
     creating_job_info: CreatingStreamingJobInfoRef,
 
@@ -219,7 +210,6 @@
         barrier_scheduler: BarrierScheduler,
         source_manager: SourceManagerRef,
         hummock_manager: HummockManagerRef,
-        catalog_manager: CatalogManagerRef,
     ) -> MetaResult<Self> {
         let scale_controller = match &metadata_manager {
             MetadataManager::V1(_) => {
@@ -238,7 +228,6 @@
             creating_job_info: Arc::new(CreatingStreamingJobInfo::default()),
             reschedule_lock: RwLock::new(()),
             scale_controller,
-            catalog_manager,
         })
     }
 
@@ -501,9 +490,10 @@
         self.build_actors(&table_fragments, &building_locations, &existing_locations)
             .await?;
 
-<<<<<<< HEAD
-=======
         if let Some((_, context, table_fragments)) = replace_table_job_info {
+            let MetadataManager::V1(mgr) = &self.metadata_manager else {
+                unimplemented!("support create sink into table in v2");
+            };
             self.build_actors(
                 &table_fragments,
                 &context.building_locations,
@@ -512,7 +502,7 @@
             .await?;
 
             // Add table fragments to meta store with state: `State::Initial`.
-            self.fragment_manager
+            mgr.fragment_manager
                 .start_create_table_fragments(table_fragments.clone())
                 .await?;
 
@@ -534,12 +524,6 @@
             replace_table_id = Some(dummy_table_id);
         }
 
-        // Add table fragments to meta store with state: `State::Initial`.
-        self.fragment_manager
-            .start_create_table_fragments(table_fragments.clone())
-            .await?;
-
->>>>>>> 7633cd48
         let table_id = table_fragments.table_id();
 
         let init_split_assignment = self.source_manager.pre_allocate_splits(&table_id).await?;
@@ -556,17 +540,12 @@
 
         if let Err(err) = self.barrier_scheduler.run_command(command).await {
             if create_type == CreateType::Foreground {
-<<<<<<< HEAD
-                self.metadata_manager
-                    .drop_streaming_job_by_ids(&HashSet::from_iter(std::iter::once(table_id)))
-=======
                 let mut table_ids = HashSet::from_iter(std::iter::once(table_id));
                 if let Some(dummy_table_id) = replace_table_id {
                     table_ids.insert(dummy_table_id);
                 }
-                self.fragment_manager
-                    .drop_table_fragments_vec(&table_ids)
->>>>>>> 7633cd48
+                self.metadata_manager
+                    .drop_streaming_job_by_ids(&table_ids)
                     .await?;
             }
 
@@ -714,7 +693,10 @@
                         id
                     )))?;
                 }
-                self.catalog_manager.cancel_create_table_procedure(id.into(), fragment.internal_table_ids()).await?;
+                let MetadataManager::V1(mgr) = &self.metadata_manager else {
+                    unimplemented!("support cancel streaming job in v2");
+                };
+                mgr.catalog_manager.cancel_create_table_procedure(id.into(), fragment.internal_table_ids()).await?;
 
                 self.barrier_scheduler
                     .run_command(Command::CancelStreamingJob(fragment))
@@ -992,7 +974,6 @@
                 barrier_scheduler.clone(),
                 source_manager.clone(),
                 hummock_manager,
-                catalog_manager.clone(),
             )?;
 
             let (join_handle_2, shutdown_tx_2) = GlobalBarrierManager::start(barrier_manager);
