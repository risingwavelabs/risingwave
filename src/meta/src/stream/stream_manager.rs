--- conflicted
+++ resolved
@@ -796,21 +796,9 @@
         }
 
         // Remove internal_tables push to CN and Compactor
-<<<<<<< HEAD
+        // TODO: notify compute and compactor to drop the catalog
         self.remove_processing_table(table_fragments.all_table_ids(), false)
             .await;
-=======
-        // TODO: notify compute and compactor to drop the catalog
-        self.remove_processing_table(
-            table_fragments
-                .internal_table_ids()
-                .into_iter()
-                .chain(std::iter::once((*table_id).into()))
-                .collect(),
-            false,
-        )
-        .await;
->>>>>>> 58acafba
         Ok(table_fragments)
     }
 
