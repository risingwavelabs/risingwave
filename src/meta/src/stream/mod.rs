// Copyright 2025 RisingWave Labs
//
// Licensed under the Apache License, Version 2.0 (the "License");
// you may not use this file except in compliance with the License.
// You may obtain a copy of the License at
//
//     http://www.apache.org/licenses/LICENSE-2.0
//
// Unless required by applicable law or agreed to in writing, software
// distributed under the License is distributed on an "AS IS" BASIS,
// WITHOUT WARRANTIES OR CONDITIONS OF ANY KIND, either express or implied.
// See the License for the specific language governing permissions and
// limitations under the License.

<<<<<<< HEAD
pub(crate) mod cdc;
=======
mod refresh_manager;
>>>>>>> 8f7c9008
mod scale;
mod sink;
mod source_manager;
mod stream_graph;
mod stream_manager;
#[cfg(test)]
mod test_fragmenter;
mod test_scale;

pub use refresh_manager::*;
pub use scale::*;
pub use sink::*;
pub use source_manager::*;
pub use stream_graph::*;
pub use stream_manager::*;<|MERGE_RESOLUTION|>--- conflicted
+++ resolved
@@ -12,11 +12,8 @@
 // See the License for the specific language governing permissions and
 // limitations under the License.
 
-<<<<<<< HEAD
 pub(crate) mod cdc;
-=======
 mod refresh_manager;
->>>>>>> 8f7c9008
 mod scale;
 mod sink;
 mod source_manager;
