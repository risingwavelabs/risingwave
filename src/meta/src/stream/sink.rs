// Copyright 2023 RisingWave Labs
//
// Licensed under the Apache License, Version 2.0 (the "License");
// you may not use this file except in compliance with the License.
// You may obtain a copy of the License at
//
//     http://www.apache.org/licenses/LICENSE-2.0
//
// Unless required by applicable law or agreed to in writing, software
// distributed under the License is distributed on an "AS IS" BASIS,
// WITHOUT WARRANTIES OR CONDITIONS OF ANY KIND, either express or implied.
// See the License for the specific language governing permissions and
// limitations under the License.

use risingwave_connector::dispatch_sink;
use risingwave_connector::sink::catalog::SinkCatalog;
use risingwave_connector::sink::{build_sink, Sink, SinkParam};
use risingwave_pb::catalog::PbSink;

use crate::MetaResult;

pub async fn validate_sink(prost_sink_catalog: &PbSink) -> MetaResult<()> {
    let sink_catalog = SinkCatalog::from(prost_sink_catalog);
    let param = SinkParam::from(sink_catalog);

    let sink = build_sink(param)?;

<<<<<<< HEAD
    dispatch_sink!(sink, sink, Ok(sink.validate(connector_client).await?))
=======
    dispatch_sink!(sink, sink, { Ok(sink.validate().await?) })
>>>>>>> d842cfa3
}<|MERGE_RESOLUTION|>--- conflicted
+++ resolved
@@ -25,9 +25,5 @@
 
     let sink = build_sink(param)?;
 
-<<<<<<< HEAD
-    dispatch_sink!(sink, sink, Ok(sink.validate(connector_client).await?))
-=======
-    dispatch_sink!(sink, sink, { Ok(sink.validate().await?) })
->>>>>>> d842cfa3
+    dispatch_sink!(sink, sink, Ok(sink.validate().await?))
 }