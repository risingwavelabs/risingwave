--- conflicted
+++ resolved
@@ -1002,11 +1002,7 @@
     /// create and register connector worker for source.
     pub async fn register_source(&self, source: &Source) -> MetaResult<()> {
         let mut core = self.core.lock().await;
-<<<<<<< HEAD
-        if let Entry::Vacant(e) = core.managed_sources.entry(source.get_id()) {
-=======
         if let Entry::Vacant(e) = core.managed_sources.entry(source.get_id() as _) {
->>>>>>> 1b617b3f
             let handle = create_source_worker_handle(source, self.metrics.clone())
                 .await
                 .context("failed to create source worker")?;
