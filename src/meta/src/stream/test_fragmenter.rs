// Copyright 2023 Singularity Data
//
// Licensed under the Apache License, Version 2.0 (the "License");
// you may not use this file except in compliance with the License.
// You may obtain a copy of the License at
//
//     http://www.apache.org/licenses/LICENSE-2.0
//
// Unless required by applicable law or agreed to in writing, software
// distributed under the License is distributed on an "AS IS" BASIS,
// WITHOUT WARRANTIES OR CONDITIONS OF ANY KIND, either express or implied.
// See the License for the specific language governing permissions and
// limitations under the License.

use std::collections::{HashMap, HashSet};
use std::vec;

use itertools::Itertools;
use risingwave_common::catalog::{DatabaseId, SchemaId, TableId};
use risingwave_pb::catalog::Table as ProstTable;
use risingwave_pb::data::data_type::TypeName;
use risingwave_pb::data::DataType;
use risingwave_pb::expr::agg_call::{Arg, Type};
use risingwave_pb::expr::expr_node::RexNode;
use risingwave_pb::expr::expr_node::Type::{Add, GreaterThan, InputRef};
use risingwave_pb::expr::{AggCall, ExprNode, FunctionCall, InputRefExpr};
use risingwave_pb::plan_common::{ColumnCatalog, ColumnDesc, ColumnOrder, Field, OrderType};
use risingwave_pb::stream_plan::stream_fragment_graph::{StreamFragment, StreamFragmentEdge};
use risingwave_pb::stream_plan::stream_node::NodeBody;
use risingwave_pb::stream_plan::{
    agg_call_state, AggCallState, DispatchStrategy, DispatcherType, ExchangeNode, FilterNode,
    FragmentTypeFlag, MaterializeNode, ProjectNode, SimpleAggNode, SourceNode, StreamEnvironment,
    StreamFragmentGraph as StreamFragmentGraphProto, StreamNode, StreamSource,
};

use crate::manager::{MetaSrvEnv, StreamingJob};
use crate::model::TableFragments;
use crate::stream::stream_graph::ActorGraphBuilder;
use crate::stream::{CreateStreamingJobContext, StreamFragmentGraph};
use crate::MetaResult;

fn make_inputref(idx: i32) -> ExprNode {
    ExprNode {
        expr_type: InputRef as i32,
        return_type: Some(DataType {
            type_name: TypeName::Int32 as i32,
            ..Default::default()
        }),
        rex_node: Some(RexNode::InputRef(InputRefExpr { column_idx: idx })),
    }
}

fn make_sum_aggcall(idx: i32) -> AggCall {
    AggCall {
        r#type: Type::Sum as i32,
        args: vec![Arg {
            input: Some(InputRefExpr { column_idx: idx }),
            r#type: Some(DataType {
                type_name: TypeName::Int64 as i32,
                ..Default::default()
            }),
        }],
        return_type: Some(DataType {
            type_name: TypeName::Int64 as i32,
            ..Default::default()
        }),
        distinct: false,
        order_by_fields: vec![],
        filter: None,
    }
}

fn make_agg_call_result_state() -> AggCallState {
    AggCallState {
        inner: Some(agg_call_state::Inner::ResultValueState(
            agg_call_state::ResultValueState {},
        )),
    }
}

fn make_field(type_name: TypeName) -> Field {
    Field {
        data_type: Some(DataType {
            type_name: type_name as i32,
            ..Default::default()
        }),
        ..Default::default()
    }
}

fn make_column_order(index: u32) -> ColumnOrder {
    ColumnOrder {
        order_type: OrderType::Ascending as i32,
        index,
    }
}

fn make_column(column_type: TypeName, column_id: i32) -> ColumnCatalog {
    ColumnCatalog {
        column_desc: Some(ColumnDesc {
            column_type: Some(DataType {
                type_name: column_type as i32,
                ..Default::default()
            }),
            column_id,
            ..Default::default()
        }),
        is_hidden: false,
    }
}

fn make_source_internal_table(id: u32) -> ProstTable {
    let columns = vec![
        make_column(TypeName::Varchar, 0),
        make_column(TypeName::Varchar, 1),
    ];
    ProstTable {
        id,
        schema_id: SchemaId::placeholder() as u32,
        database_id: DatabaseId::placeholder() as u32,
        name: String::new(),
        columns,
        pk: vec![ColumnOrder {
            index: 0,
            order_type: 2,
        }],
        ..Default::default()
    }
}

fn make_internal_table(id: u32, is_agg_value: bool) -> ProstTable {
    let mut columns = vec![make_column(TypeName::Int64, 0)];
    if !is_agg_value {
        columns.push(make_column(TypeName::Int32, 1));
    }
    ProstTable {
        id,
        schema_id: SchemaId::placeholder() as u32,
        database_id: DatabaseId::placeholder() as u32,
        name: String::new(),
        columns,
        pk: vec![ColumnOrder {
            index: 0,
            order_type: 2,
        }],
        stream_key: vec![2],
        ..Default::default()
    }
}

fn make_empty_table(id: u32) -> ProstTable {
    ProstTable {
        id,
        schema_id: SchemaId::placeholder() as u32,
        database_id: DatabaseId::placeholder() as u32,
        name: String::new(),
        columns: vec![],
        pk: vec![],
        stream_key: vec![],
        ..Default::default()
    }
}

fn make_materialize_table(id: u32) -> ProstTable {
    make_internal_table(id, true)
}

/// [`make_stream_fragments`] build all stream fragments for SQL as follow:
/// ```sql
/// create table t (v1 int, v2 int);
/// create materialized view T_distributed as select sum(v1)+1 as V from t where v1>v2;
/// ```
fn make_stream_fragments() -> Vec<StreamFragment> {
    let mut fragments = vec![];
    // table source node
    let column_ids = vec![1, 2, 0];
    let columns = column_ids
        .iter()
        .map(|column_id| ColumnCatalog {
            column_desc: Some(ColumnDesc {
                column_id: *column_id,
                ..Default::default()
            }),
            ..Default::default()
        })
        .collect_vec();
    let source_node = StreamNode {
        node_body: Some(NodeBody::Source(SourceNode {
            source_inner: Some(StreamSource {
                source_id: 1,
                state_table: Some(make_source_internal_table(1)),
                columns,
                ..Default::default()
            }),
        })),
        stream_key: vec![2],
        ..Default::default()
    };
    fragments.push(StreamFragment {
        fragment_id: 2,
        node: Some(source_node),
        fragment_type_mask: FragmentTypeFlag::Source as u32,
        is_singleton: false,
        table_ids_cnt: 0,
        upstream_table_ids: vec![],
    });

    // exchange node
    let exchange_node = StreamNode {
        node_body: Some(NodeBody::Exchange(ExchangeNode {
            strategy: Some(DispatchStrategy {
                r#type: DispatcherType::Hash as i32,
                column_indices: vec![0],
            }),
        })),
        fields: vec![
            make_field(TypeName::Int32),
            make_field(TypeName::Int32),
            make_field(TypeName::Int64),
        ],
        input: vec![],
        stream_key: vec![2],
        operator_id: 1,
        identity: "ExchangeExecutor".to_string(),
        ..Default::default()
    };

    // filter node
    let function_call = FunctionCall {
        children: vec![make_inputref(0), make_inputref(1)],
    };
    let filter_node = StreamNode {
        node_body: Some(NodeBody::Filter(FilterNode {
            search_condition: Some(ExprNode {
                expr_type: GreaterThan as i32,
                return_type: Some(DataType {
                    type_name: TypeName::Boolean as i32,
                    ..Default::default()
                }),
                rex_node: Some(RexNode::FuncCall(function_call)),
            }),
        })),
        fields: vec![], // TODO: fill this later
        input: vec![exchange_node],
        stream_key: vec![0, 1],
        operator_id: 2,
        identity: "FilterExecutor".to_string(),
        ..Default::default()
    };

    // simple agg node
    let simple_agg_node = StreamNode {
        node_body: Some(NodeBody::GlobalSimpleAgg(SimpleAggNode {
            agg_calls: vec![make_sum_aggcall(0), make_sum_aggcall(1)],
            distribution_key: Default::default(),
            is_append_only: false,
            agg_call_states: vec![make_agg_call_result_state(), make_agg_call_result_state()],
            result_table: Some(make_empty_table(2)),
        })),
        input: vec![filter_node],
        fields: vec![], // TODO: fill this later
        stream_key: vec![0, 1],
        operator_id: 3,
        identity: "GlobalSimpleAggExecutor".to_string(),
        ..Default::default()
    };

    fragments.push(StreamFragment {
        fragment_id: 1,
        node: Some(simple_agg_node),
        fragment_type_mask: FragmentTypeFlag::FragmentUnspecified as u32,
        is_singleton: false,
        table_ids_cnt: 0,
        upstream_table_ids: vec![],
    });

    // exchange node
    let exchange_node_1 = StreamNode {
        node_body: Some(NodeBody::Exchange(ExchangeNode {
            strategy: Some(DispatchStrategy {
                r#type: DispatcherType::Simple as i32,
                ..Default::default()
            }),
        })),
        fields: vec![make_field(TypeName::Int64), make_field(TypeName::Int64)],
        input: vec![],
        stream_key: vec![0, 1],
        operator_id: 4,
        identity: "ExchangeExecutor".to_string(),
        ..Default::default()
    };

    // agg node
    let simple_agg_node_1 = StreamNode {
        node_body: Some(NodeBody::GlobalSimpleAgg(SimpleAggNode {
            agg_calls: vec![make_sum_aggcall(0), make_sum_aggcall(1)],
            distribution_key: Default::default(),
            is_append_only: false,
            agg_call_states: vec![make_agg_call_result_state(), make_agg_call_result_state()],
            result_table: Some(make_empty_table(3)),
        })),
        fields: vec![], // TODO: fill this later
        input: vec![exchange_node_1],
        stream_key: vec![0, 1],
        operator_id: 5,
        identity: "GlobalSimpleAggExecutor".to_string(),
        ..Default::default()
    };

    // project node
    let function_call_1 = FunctionCall {
        children: vec![make_inputref(0), make_inputref(1)],
    };
    let project_node = StreamNode {
        node_body: Some(NodeBody::Project(ProjectNode {
            select_list: vec![
                ExprNode {
                    rex_node: Some(RexNode::FuncCall(function_call_1)),
                    expr_type: Add as i32,
                    return_type: Some(DataType {
                        type_name: TypeName::Int64 as i32,
                        ..Default::default()
                    }),
                },
                make_inputref(0),
                make_inputref(1),
            ],
            watermark_input_key: vec![],
            watermark_output_key: vec![],
        })),
        fields: vec![], // TODO: fill this later
        input: vec![simple_agg_node_1],
        stream_key: vec![1, 2],
        operator_id: 6,
        identity: "ProjectExecutor".to_string(),
        ..Default::default()
    };

    // mview node
    let mview_node = StreamNode {
        input: vec![project_node],
        stream_key: vec![],
        node_body: Some(NodeBody::Materialize(MaterializeNode {
            table_id: 1,
            table: Some(make_materialize_table(888)),
            column_orders: vec![make_column_order(1), make_column_order(2)],
            handle_pk_conflict: false,
        })),
        fields: vec![], // TODO: fill this later
        operator_id: 7,
        identity: "MaterializeExecutor".to_string(),
        ..Default::default()
    };

    fragments.push(StreamFragment {
        fragment_id: 0,
        node: Some(mview_node),
        fragment_type_mask: FragmentTypeFlag::Mview as u32,
        is_singleton: true,
        table_ids_cnt: 0,
        upstream_table_ids: vec![],
    });

    fragments
}

fn make_fragment_edges() -> Vec<StreamFragmentEdge> {
    vec![
        StreamFragmentEdge {
            dispatch_strategy: Some(DispatchStrategy {
                r#type: DispatcherType::Simple as i32,
                column_indices: vec![],
            }),
            same_worker_node: false,
            link_id: 4,
            upstream_id: 1,
            downstream_id: 0,
        },
        StreamFragmentEdge {
            dispatch_strategy: Some(DispatchStrategy {
                r#type: DispatcherType::Hash as i32,
                column_indices: vec![0],
            }),
            same_worker_node: false,
            link_id: 1,
            upstream_id: 2,
            downstream_id: 1,
        },
    ]
}

fn make_stream_graph() -> StreamFragmentGraphProto {
    let fragments = make_stream_fragments();
    StreamFragmentGraphProto {
        fragments: HashMap::from_iter(fragments.into_iter().map(|f| (f.fragment_id, f))),
        edges: make_fragment_edges(),
        env: Some(StreamEnvironment::default()),
        dependent_table_ids: vec![],
<<<<<<< HEAD
        table_ids_cnt: 3,
=======
        table_ids_cnt: 4,
        parallelism: None,
>>>>>>> c4ca2f76
    }
}

// TODO: enable this test with madsim
#[tokio::test]
async fn test_fragmenter() -> MetaResult<()> {
    let env = MetaSrvEnv::for_test().await;
    let parallel_degree = 4;
    let job = StreamingJob::Table(None, make_materialize_table(888));

    let graph = make_stream_graph();
    let fragment_graph = StreamFragmentGraph::new(graph, env.id_gen_manager_ref(), &job).await?;

    let mut ctx = CreateStreamingJobContext {
        internal_tables: fragment_graph.internal_tables(),
        ..Default::default()
    };

    let actor_graph_builder = ActorGraphBuilder::new(fragment_graph, parallel_degree);

    let graph = actor_graph_builder
        .generate_graph(env.id_gen_manager_ref(), &mut ctx)
        .await?;

    let table_fragments =
        TableFragments::new(TableId::default(), graph, StreamEnvironment::default());
    let actors = table_fragments.actors();
    let barrier_inject_actor_ids = table_fragments.barrier_inject_actor_ids();
    let sink_actor_ids = table_fragments.mview_actor_ids();
    let internal_table_ids = ctx.internal_table_ids();
    assert_eq!(actors.len(), 9);
    assert_eq!(barrier_inject_actor_ids, vec![6, 7, 8, 9]);
    assert_eq!(sink_actor_ids, vec![1]);
    assert_eq!(internal_table_ids.len(), 3);

    let fragment_upstreams: HashMap<_, _> = table_fragments
        .fragments
        .iter()
        .map(|(fragment_id, fragment)| (*fragment_id, fragment.upstream_fragment_ids.clone()))
        .collect();

    assert_eq!(fragment_upstreams.get(&1).unwrap(), &vec![2]);
    assert_eq!(fragment_upstreams.get(&2).unwrap(), &vec![3]);
    assert!(fragment_upstreams.get(&3).unwrap().is_empty());

    let mut expected_downstream = HashMap::new();
    expected_downstream.insert(1, vec![]);
    expected_downstream.insert(2, vec![1]);
    expected_downstream.insert(3, vec![1]);
    expected_downstream.insert(4, vec![1]);
    expected_downstream.insert(5, vec![1]);
    expected_downstream.insert(6, vec![2, 3, 4, 5]);
    expected_downstream.insert(7, vec![2, 3, 4, 5]);
    expected_downstream.insert(8, vec![2, 3, 4, 5]);
    expected_downstream.insert(9, vec![2, 3, 4, 5]);

    let mut expected_upstream = HashMap::new();
    expected_upstream.insert(1, vec![2, 3, 4, 5]);
    expected_upstream.insert(2, vec![6, 7, 8, 9]);
    expected_upstream.insert(3, vec![6, 7, 8, 9]);
    expected_upstream.insert(4, vec![6, 7, 8, 9]);
    expected_upstream.insert(5, vec![6, 7, 8, 9]);
    expected_upstream.insert(6, vec![]);
    expected_upstream.insert(7, vec![]);
    expected_upstream.insert(8, vec![]);
    expected_upstream.insert(9, vec![]);

    for actor in actors {
        assert_eq!(
            expected_downstream.get(&actor.get_actor_id()).unwrap(),
            actor
                .dispatcher
                .first()
                .map_or(&vec![], |d| d.get_downstream_actor_id()),
        );
        let mut node = actor.get_nodes().unwrap();
        while !node.get_input().is_empty() {
            node = node.get_input().get(0).unwrap();
        }
        match node.get_node_body().unwrap() {
            NodeBody::Merge(merge_node) => {
                assert_eq!(
                    expected_upstream
                        .get(&actor.get_actor_id())
                        .unwrap()
                        .iter()
                        .collect::<HashSet<_>>(),
                    merge_node
                        .get_upstream_actor_id()
                        .iter()
                        .collect::<HashSet<_>>(),
                );
            }
            NodeBody::Source(_) => {
                // check nothing.
            }
            _ => {
                panic!("it should be MergeNode or SourceNode.");
            }
        }
    }

    Ok(())
}<|MERGE_RESOLUTION|>--- conflicted
+++ resolved
@@ -396,12 +396,8 @@
         edges: make_fragment_edges(),
         env: Some(StreamEnvironment::default()),
         dependent_table_ids: vec![],
-<<<<<<< HEAD
         table_ids_cnt: 3,
-=======
-        table_ids_cnt: 4,
         parallelism: None,
->>>>>>> c4ca2f76
     }
 }
 
