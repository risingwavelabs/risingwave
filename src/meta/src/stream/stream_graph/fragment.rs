--- conflicted
+++ resolved
@@ -1239,15 +1239,9 @@
                             if fragment.fragment_type_mask & FragmentTypeFlag::CdcFilter as u32
                                 != 0 =>
                         {
-<<<<<<< HEAD
-                            if upstream_fragment.fragment_type_mask
-                                & FragmentTypeFlag::SharedCdcSource as u32
-                                == 0
-=======
                             if !upstream_fragment
                                 .fragment_type_mask
                                 .contains(FragmentTypeFlag::SharedCdcSource)
->>>>>>> 8b380a30
                             {
                                 bail!(
                                     "the upstream fragment should be a SharedCdcSource, got fragment type: {:b}",
