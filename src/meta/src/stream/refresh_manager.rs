// Copyright 2025 RisingWave Labs
//
// Licensed under the Apache License, Version 2.0 (the "License");
// you may not use this file except in compliance with the License.
// You may obtain a copy of the License at
//
//     http://www.apache.org/licenses/LICENSE-2.0
//
// Unless required by applicable law or agreed to in writing, software
// distributed under the License is distributed on an "AS IS" BASIS,
// WITHOUT WARRANTIES OR CONDITIONS OF ANY KIND, either express or implied.
// See the License for the specific language governing permissions and
// limitations under the License.

use std::collections::{HashMap, HashSet};
use std::sync::Arc;
use std::time::Duration;

use anyhow::anyhow;
use chrono::{DateTime, Duration as ChronoDuration, Utc};
use parking_lot::Mutex;
use risingwave_common::catalog::{DatabaseId, FragmentTypeFlag, TableId};
use risingwave_common::util::epoch::Epoch;
use risingwave_meta_model::ActorId;
use risingwave_meta_model::refresh_job::{self, RefreshState};
use risingwave_pb::catalog::table::OptionalAssociatedSourceId;
use risingwave_pb::id::SourceId;
use risingwave_pb::meta::{RefreshRequest, RefreshResponse};
use thiserror_ext::AsReport;
use tokio::sync::{Notify, oneshot};
use tokio::task::JoinHandle;

use crate::barrier::{BarrierScheduler, Command, SharedActorInfos};
use crate::manager::MetadataManager;
use crate::{MetaError, MetaResult};

const REFRESH_SCHEDULER_INTERVAL: Duration = Duration::from_secs(60);

pub type GlobalRefreshManagerRef = Arc<GlobalRefreshManager>;

pub struct GlobalRefreshManager {
    metadata_manager: MetadataManager,
    barrier_scheduler: BarrierScheduler,
    shared_actor_infos: SharedActorInfos,
    progress_trackers: Mutex<GlobalRefreshTableProgressTracker>,
    scheduler_notify: Notify,
}

impl GlobalRefreshManager {
    pub async fn start(
        metadata_manager: MetadataManager,
        barrier_scheduler: BarrierScheduler,
        shared_actor_infos: SharedActorInfos,
    ) -> MetaResult<(GlobalRefreshManagerRef, JoinHandle<()>, oneshot::Sender<()>)> {
        let manager = Arc::new(Self {
            metadata_manager: metadata_manager.clone(),
            barrier_scheduler,
            shared_actor_infos,
            progress_trackers: Mutex::new(GlobalRefreshTableProgressTracker::default()),
            scheduler_notify: Notify::new(),
        });

        manager
            .metadata_manager
            .reset_all_refresh_jobs_to_idle()
            .await?;
        manager.sync_refreshable_jobs().await?;

        let (shutdown_tx, shutdown_rx) = oneshot::channel();
        let join_handle = Self::spawn_scheduler(manager.clone(), shutdown_rx);

        Ok((manager, join_handle, shutdown_tx))
    }

    fn spawn_scheduler(
        manager: GlobalRefreshManagerRef,
        mut shutdown_rx: oneshot::Receiver<()>,
    ) -> JoinHandle<()> {
        tokio::spawn(async move {
            let mut interval = tokio::time::interval(REFRESH_SCHEDULER_INTERVAL);
            loop {
                tokio::select! {
                    _ = interval.tick() => {
                        if let Err(err) = manager.handle_scheduler_tick().await {
                            tracing::warn!(error = %err.as_report(), "refresh scheduler tick failed");
                        }
                    }
                    _ = manager.scheduler_notify.notified() => {
                        if let Err(err) = manager.handle_scheduler_tick().await {
                            tracing::warn!(error = %err.as_report(), "refresh scheduler tick failed");
                        }
                    }
                    _ = &mut shutdown_rx => {
                        tracing::info!("refresh scheduler shutting down");
                        break;
                    }
                }
            }
        })
    }

    pub async fn trigger_manual_refresh(
        self: &Arc<Self>,
        request: RefreshRequest,
        shared_actor_infos: &SharedActorInfos,
    ) -> MetaResult<RefreshResponse> {
        let table_id = request.table_id;
<<<<<<< HEAD
        let associated_source_id = TableId::new(request.associated_source_id);
        tracing::info!(%table_id, %associated_source_id, "trigger manual refresh");
=======
        let associated_source_id = request.associated_source_id;
>>>>>>> f8414794

        self.ensure_refreshable(table_id, associated_source_id)
            .await?;
        self.execute_refresh(table_id, associated_source_id, shared_actor_infos)
            .await?;

        Ok(RefreshResponse { status: None })
    }

    pub async fn mark_refresh_complete(&self, table_id: TableId) -> MetaResult<()> {
        self.metadata_manager
            .update_refresh_job_status(table_id, RefreshState::Idle, None)
            .await?;
        self.remove_progress_tracker(table_id);
        tracing::info!(%table_id, "Table refresh completed, state updated to Idle");
        Ok(())
    }

    pub fn mark_list_stage_finished(
        &self,
        table_id: TableId,
        actors: &HashSet<ActorId>,
    ) -> MetaResult<bool> {
        let mut guard = self.progress_trackers.lock();
        let tracker = guard.inner.get_mut(&table_id).ok_or_else(|| {
            MetaError::from(anyhow!("Table tracker not found for table {}", table_id))
        })?;
        tracker.report_list_finished(actors.iter().copied());
        tracker.is_list_finished()
    }

    pub fn mark_load_stage_finished(
        &self,
        table_id: TableId,
        actors: &HashSet<ActorId>,
    ) -> MetaResult<bool> {
        let mut guard = self.progress_trackers.lock();
        let tracker = guard.inner.get_mut(&table_id).ok_or_else(|| {
            MetaError::from(anyhow!("Table tracker not found for table {}", table_id))
        })?;
        tracker.report_load_finished(actors.iter().copied());
        tracker.is_load_finished()
    }

    pub fn remove_trackers_by_database(&self, database_id: DatabaseId) {
        let mut guard = self.progress_trackers.lock();
        guard.remove_tracker_by_database_id(database_id);
    }

    pub fn notify_scheduler(&self) {
        self.scheduler_notify.notify_one();
    }

    async fn handle_scheduler_tick(self: &Arc<Self>) -> MetaResult<()> {
        let jobs = self.metadata_manager.list_refresh_jobs().await?;
        for job in jobs {
            if let Err(err) = self.try_trigger_scheduled_refresh(&job).await {
                tracing::warn!(
                    table_id = %job.table_id,
                    error = %err.as_report(),
                    "failed to trigger scheduled refresh"
                );
            }
        }
        Ok(())
    }

    async fn sync_refreshable_jobs(&self) -> MetaResult<()> {
        let table_ids = self.metadata_manager.list_refreshable_table_ids().await?;
        for table_id in table_ids {
            self.metadata_manager.ensure_refresh_job(table_id).await?;
        }
        Ok(())
    }

    async fn try_trigger_scheduled_refresh(
        self: &Arc<Self>,
        job: &refresh_job::Model,
    ) -> MetaResult<()> {
        if job.current_status != RefreshState::Idle {
            tracing::info!(table_id = %job.table_id, "skip scheduled refresh: current status is not idle: {:?}", job.current_status);
            return Ok(());
        }
        let Some(interval_secs) = job.trigger_interval_secs else {
            return Ok(());
        };
        if interval_secs <= 0 {
            return Ok(());
        }

        let interval = ChronoDuration::seconds(interval_secs);
        let last_run = if let Some(last_run) = job.last_trigger_time {
            last_run
        } else {
            self.metadata_manager
                .get_table_catalog_by_ids(&[job.table_id])
                .await?
                .first()
                .map(|t| {
                    Epoch(t.created_at_epoch())
                        .as_timestamptz()
                        .to_datetime_utc()
                        .timestamp_millis()
                })
                .unwrap()
        };
        let now = Utc::now().naive_utc();
        if now.signed_duration_since(
            DateTime::from_timestamp_millis(last_run)
                .unwrap()
                .naive_utc(),
        ) < interval
        {
            return Ok(());
        }

        let table = self
            .metadata_manager
            .catalog_controller
            .get_table_by_id(job.table_id)
            .await?;
        if !table.refreshable {
            return Ok(());
        }

        let Some(OptionalAssociatedSourceId::AssociatedSourceId(src_id)) =
            table.optional_associated_source_id
        else {
            tracing::warn!(
                table_id = %job.table_id,
                "skip scheduled refresh: missing associated source id"
            );
            return Ok(());
        };
        let associated_source_id = TableId::new(src_id);

        self.ensure_refreshable(job.table_id, associated_source_id)
            .await?;
        self.execute_refresh(job.table_id, associated_source_id, &self.shared_actor_infos)
            .await?;
        Ok(())
    }

    async fn execute_refresh(
        self: &Arc<Self>,
        table_id: TableId,
        associated_source_id: TableId,
        shared_actor_infos: &SharedActorInfos,
    ) -> MetaResult<()> {
        let trigger_time = Utc::now().naive_utc();
        let database_id = self
            .metadata_manager
            .catalog_controller
            .get_object_database_id(table_id.as_raw_id() as _)
            .await?;

        let job_fragments = self
            .metadata_manager
            .get_job_fragments_by_id(table_id.as_job_id())
            .await?;

        let mut tracker = SingleTableRefreshProgressTracker::default();
        {
            let fragment_info_guard = shared_actor_infos.read_guard();
            for (fragment_id, fragment) in &job_fragments.fragments {
                if fragment
                    .fragment_type_mask
                    .contains(FragmentTypeFlag::Source)
                    && !fragment.fragment_type_mask.contains(FragmentTypeFlag::Dml)
                {
                    let fragment_info = fragment_info_guard
                        .get_fragment(*fragment_id)
                        .ok_or_else(|| MetaError::fragment_not_found(*fragment_id))?;
                    tracker.expected_list_actors.extend(
                        fragment_info
                            .actors
                            .keys()
                            .map(|actor_id| *actor_id as ActorId),
                    );
                }

                if fragment
                    .fragment_type_mask
                    .contains(FragmentTypeFlag::FsFetch)
                    && let Some(fragment_info) = fragment_info_guard.get_fragment(*fragment_id)
                {
                    tracker.expected_fetch_actors.extend(
                        fragment_info
                            .actors
                            .keys()
                            .map(|actor_id| *actor_id as ActorId),
                    );
                }
            }
        }

        self.register_progress_tracker(table_id, database_id, tracker);

        self.metadata_manager
            .update_refresh_job_status(table_id, RefreshState::Refreshing, Some(trigger_time))
            .await?;

        let refresh_command = Command::Refresh {
            table_id,
            associated_source_id,
        };

        if let Err(err) = self
            .barrier_scheduler
            .run_command(database_id, refresh_command)
            .await
        {
            tracing::error!(
                error = %err.as_report(),
                table_id = %table_id,
                "failed to execute refresh command"
            );
            self.metadata_manager
                .update_refresh_job_status(table_id, RefreshState::Idle, None)
                .await?;
            self.remove_progress_tracker(table_id);
            Err(anyhow!(err)
                .context(format!("Failed to refresh table {}", table_id))
                .into())
        } else {
            tracing::info!(table_id = %table_id, "refresh command scheduled");
            Ok(())
        }
    }

    async fn ensure_refreshable(
        &self,
        table_id: TableId,
        associated_source_id: SourceId,
    ) -> MetaResult<()> {
        let table = self
            .metadata_manager
            .catalog_controller
            .get_table_by_id(table_id)
            .await?;

        if !table.refreshable {
            return Err(MetaError::invalid_parameter(format!(
                "Table '{}' is not refreshable. Only tables created with REFRESHABLE flag support refresh.",
                table.name
            )));
        }

        if table.optional_associated_source_id
            != Some(OptionalAssociatedSourceId::AssociatedSourceId(
                associated_source_id.as_raw_id(),
            ))
        {
            return Err(MetaError::invalid_parameter(format!(
                "Table '{}' is not associated with source '{}'. table.optional_associated_source_id: {:?}",
                table.name, associated_source_id, table.optional_associated_source_id
            )));
        }

        let refresh_job_state = self
            .metadata_manager
            .catalog_controller
            .get_refresh_job_state_by_table_id(table_id)
            .await?;
        if refresh_job_state != RefreshState::Idle {
            return Err(MetaError::invalid_parameter(format!(
                "Table '{}' is not in idle state. Current state: {:?}",
                table.name, refresh_job_state
            )));
        }

        Ok(())
    }

    fn register_progress_tracker(
        &self,
        table_id: TableId,
        database_id: DatabaseId,
        tracker: SingleTableRefreshProgressTracker,
    ) {
        let mut guard = self.progress_trackers.lock();
        guard.inner.insert(table_id, tracker);
        guard
            .table_id_by_database_id
            .entry(database_id)
            .or_default()
            .insert(table_id);
    }

    pub fn remove_progress_tracker(&self, table_id: TableId) {
        let mut guard = self.progress_trackers.lock();
        guard.inner.remove(&table_id);
        guard.table_id_by_database_id.values_mut().for_each(|set| {
            set.remove(&table_id);
        });
    }
}

#[derive(Default, Debug)]
pub struct GlobalRefreshTableProgressTracker {
    pub inner: HashMap<TableId, SingleTableRefreshProgressTracker>,
    pub table_id_by_database_id: HashMap<DatabaseId, HashSet<TableId>>,
}

impl GlobalRefreshTableProgressTracker {
    pub fn remove_tracker_by_database_id(&mut self, database_id: DatabaseId) {
        if let Some(table_ids) = self.table_id_by_database_id.remove(&database_id) {
            for table_id in table_ids {
                self.inner.remove(&table_id);
            }
        }
    }
}

#[derive(Default, Debug)]
pub struct SingleTableRefreshProgressTracker {
    pub expected_list_actors: HashSet<ActorId>,
    pub expected_fetch_actors: HashSet<ActorId>,
    pub list_finished_actors: HashSet<ActorId>,
    pub fetch_finished_actors: HashSet<ActorId>,
}

impl SingleTableRefreshProgressTracker {
    pub fn report_list_finished(&mut self, actor_ids: impl Iterator<Item = ActorId>) {
        self.list_finished_actors.extend(actor_ids);
    }

    pub fn is_list_finished(&self) -> MetaResult<bool> {
        if self.list_finished_actors.len() >= self.expected_list_actors.len() {
            if self.expected_list_actors == self.list_finished_actors {
                Ok(true)
            } else {
                Err(MetaError::from(anyhow!(
                    "list finished actors mismatch: expected: {:?}, actual: {:?}",
                    self.expected_list_actors,
                    self.list_finished_actors
                )))
            }
        } else {
            Ok(false)
        }
    }

    pub fn report_load_finished(&mut self, actor_ids: impl Iterator<Item = ActorId>) {
        self.fetch_finished_actors.extend(actor_ids);
    }

    pub fn is_load_finished(&self) -> MetaResult<bool> {
        if self.fetch_finished_actors.len() >= self.expected_fetch_actors.len() {
            if self.expected_fetch_actors == self.fetch_finished_actors {
                Ok(true)
            } else {
                Err(MetaError::from(anyhow!(
                    "fetch finished actors mismatch: expected: {:?}, actual: {:?}",
                    self.expected_fetch_actors,
                    self.fetch_finished_actors
                )))
            }
        } else {
            Ok(false)
        }
    }
}<|MERGE_RESOLUTION|>--- conflicted
+++ resolved
@@ -105,12 +105,8 @@
         shared_actor_infos: &SharedActorInfos,
     ) -> MetaResult<RefreshResponse> {
         let table_id = request.table_id;
-<<<<<<< HEAD
-        let associated_source_id = TableId::new(request.associated_source_id);
+        let associated_source_id = request.associated_source_id;
         tracing::info!(%table_id, %associated_source_id, "trigger manual refresh");
-=======
-        let associated_source_id = request.associated_source_id;
->>>>>>> f8414794
 
         self.ensure_refreshable(table_id, associated_source_id)
             .await?;
