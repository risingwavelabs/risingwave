--- conflicted
+++ resolved
@@ -23,14 +23,8 @@
 use risingwave_common::error::Result;
 use risingwave_pb::plan::TableRefId;
 use risingwave_pb::stream_plan::stream_node::Node;
-<<<<<<< HEAD
 use risingwave_pb::stream_plan::{Dispatcher, DispatcherType, MergeNode, StreamActor, StreamNode};
-=======
-use risingwave_pb::stream_plan::{
-    BatchParallelInfo, Dispatcher, DispatcherType, MergeNode, StreamActor, StreamNode,
-};
 use risingwave_pb::ProstFieldNotFound;
->>>>>>> 82e538b5
 
 use crate::cluster::WorkerId;
 use crate::model::{ActorId, LocalActorId, LocalFragmentId};
@@ -420,13 +414,8 @@
                 &mut dispatch_upstreams,
                 actor.get_nodes()?,
                 &mut upstream_actors,
-<<<<<<< HEAD
-=======
-                builder.get_fragment_id(),
-                builder.get_parallel_degree(),
                 table_id_offset,
                 table_id_len,
->>>>>>> 82e538b5
             )?);
 
             graph
@@ -461,20 +450,14 @@
     /// 2. ignore root node when it's `ExchangeNode`.
     /// 3. replace node's `ExchangeNode` input with [`MergeNode`] and resolve its upstream actor
     /// ids if it is a `ChainNode`.
-    #[allow(clippy::too_many_arguments)]
     pub fn build_inner(
         &self,
         ctx: &mut CreateMaterializedViewContext,
         dispatch_upstreams: &mut Vec<ActorId>,
         stream_node: &StreamNode,
         upstream_actor_id: &mut HashMap<u64, OrderedActorLink>,
-<<<<<<< HEAD
-=======
-        fragment_id: LocalFragmentId,
-        parallel_degree: u32,
         table_id_offset: u32,
         table_id_len: u32,
->>>>>>> 82e538b5
     ) -> Result<StreamNode> {
         match stream_node.get_node()? {
             Node::ExchangeNode(_) => {
@@ -530,13 +513,8 @@
                                 dispatch_upstreams,
                                 input,
                                 upstream_actor_id,
-<<<<<<< HEAD
-=======
-                                fragment_id,
-                                parallel_degree,
                                 table_id_offset,
                                 table_id_len,
->>>>>>> 82e538b5
                             )?;
                         }
                     }
