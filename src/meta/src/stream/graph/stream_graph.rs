// Copyright 2022 Singularity Data
//
// Licensed under the Apache License, Version 2.0 (the "License");
// you may not use this file except in compliance with the License.
// You may obtain a copy of the License at
//
// http://www.apache.org/licenses/LICENSE-2.0
//
// Unless required by applicable law or agreed to in writing, software
// distributed under the License is distributed on an "AS IS" BASIS,
// WITHOUT WARRANTIES OR CONDITIONS OF ANY KIND, either express or implied.
// See the License for the specific language governing permissions and
// limitations under the License.

use std::collections::hash_map::{Entry, HashMap};
use std::collections::BTreeMap;
use std::ops::Deref;
use std::sync::Arc;

use assert_matches::assert_matches;
use itertools::Itertools;
use risingwave_common::catalog::TableId;
use risingwave_common::error::Result;
use risingwave_pb::stream_plan::stream_node::Node;
use risingwave_pb::stream_plan::{
    ActorMapping, BatchParallelInfo, Dispatcher, DispatcherType, MergeNode, StreamActor, StreamNode,
};

use crate::model::{ActorId, LocalActorId, LocalFragmentId};
use crate::storage::MetaStore;
use crate::stream::{CreateMaterializedViewContext, FragmentManagerRef};

/// A list of actors with order.
#[derive(Debug, Clone)]
pub struct OrderedActorLink(pub Vec<LocalActorId>);

impl OrderedActorLink {
    pub fn to_global_ids(&self, actor_id_offset: u32, actor_id_len: u32) -> Self {
        Self(
            self.0
                .iter()
                .map(|x| x.to_global_id(actor_id_offset, actor_id_len))
                .collect(),
        )
    }

    pub fn as_global_ids(&self) -> Vec<u32> {
        Self::slice_as_global_ids(self.0.as_slice())
    }

    pub fn slice_as_global_ids(data: &[LocalActorId]) -> Vec<u32> {
        data.iter().map(|x| x.as_global_id()).collect()
    }
}

pub struct StreamActorDownstream {
    /// Dispatcher
    /// TODO: refactor to `DispatchStrategy`.
    dispatcher: Dispatcher,

    /// Downstream actors.
    actors: OrderedActorLink,

    /// Consistent hash mapping (only needed when dispatcher is hash).
    hash_mapping: Option<Vec<LocalActorId>>,

    /// Whether to place the downstream actors on the same node
    same_worker_node: bool,
}

pub struct StreamActorUpstream {
    /// Upstream actors
    actors: OrderedActorLink,

    /// Whether to place the upstream actors on the same node
    same_worker_node: bool,
}

/// [`StreamActorBuilder`] builds a stream actor in a stream DAG.
pub struct StreamActorBuilder {
    /// actor id field
    actor_id: LocalActorId,

    /// associated fragment id
    fragment_id: LocalFragmentId,

    /// associated stream node
    nodes: Arc<StreamNode>,

    /// downstream dispatchers (dispatcher, downstream actor, hash mapping)
    downstreams: Vec<StreamActorDownstream>,

    /// upstreams, exchange node operator_id -> upstream actor ids
    upstreams: HashMap<u64, StreamActorUpstream>,

    /// whether this actor builder has been sealed
    sealed: bool,

    /// parallel degree of corresponding fragment
    parallel_degree: u32,
}

impl StreamActorBuilder {
    pub fn new(
        actor_id: LocalActorId,
        fragment_id: LocalFragmentId,
        node: Arc<StreamNode>,
        parallel_degree: u32,
    ) -> Self {
        Self {
            actor_id,
            fragment_id,
            nodes: node,
            downstreams: vec![],
            upstreams: HashMap::new(),
            sealed: false,
            parallel_degree,
        }
    }

    pub fn get_id(&self) -> LocalActorId {
        self.actor_id
    }

    pub fn get_fragment_id(&self) -> LocalFragmentId {
        self.fragment_id
    }

    pub fn get_parallel_degree(&self) -> u32 {
        self.parallel_degree
    }

    /// Add a dispatcher to this actor. Note that the `downstream_actor_id` field must be left
    /// empty, as we will fill this out when building actors.
    pub fn add_dispatcher(
        &mut self,
        dispatcher: Dispatcher,
        downstream_actors: OrderedActorLink,
        hash_mapping: Option<Vec<LocalActorId>>,
        same_worker_node: bool,
    ) {
        assert!(!self.sealed);
        // TODO: we should have a non-proto Dispatcher type here
        assert!(
            dispatcher.downstream_actor_id.is_empty(),
            "should leave downstream_actor_id empty, will be filled later"
        );
        assert!(
            dispatcher.hash_mapping.is_none(),
            "should leave hash_mapping empty, will be filled later"
        );
        self.downstreams.push(StreamActorDownstream {
            dispatcher,
            actors: downstream_actors,
            hash_mapping,
            same_worker_node,
        });
    }

    /// Build an actor from given information. At the same time, convert local actor id to global
    /// actor id.
    pub fn seal(&mut self, actor_id_offset: u32, actor_id_len: u32) {
        assert!(!self.sealed);

        self.actor_id = self.actor_id.to_global_id(actor_id_offset, actor_id_len);
        self.downstreams = std::mem::take(&mut self.downstreams)
            .into_iter()
            .map(
                |StreamActorDownstream {
                     dispatcher,
                     actors: downstreams,
                     hash_mapping,
                     same_worker_node,
                 }| {
                    let global_mapping = hash_mapping
                        .map(|x| OrderedActorLink(x).to_global_ids(actor_id_offset, actor_id_len));

                    // `global_mapping` should only be available on hash dispatch.
                    assert_eq!(
                        dispatcher.r#type == DispatcherType::Hash as i32,
                        global_mapping.is_some()
                    );
                    let downstreams = downstreams.to_global_ids(actor_id_offset, actor_id_len);

                    if dispatcher.r#type == DispatcherType::NoShuffle as i32 {
                        assert_eq!(
                            downstreams.0.len(),
                            1,
                            "no shuffle should only have one actor downstream"
                        );
                        assert!(
                            dispatcher.column_indices.is_empty(),
                            "should leave `column_indices` empty"
                        );
                    }

                    StreamActorDownstream {
                        dispatcher: Dispatcher {
                            hash_mapping: global_mapping.as_ref().map(|x| ActorMapping {
                                hash_mapping: x.as_global_ids(),
                            }),
                            ..dispatcher
                        },
                        actors: downstreams,
                        hash_mapping: global_mapping.map(|OrderedActorLink(x)| x),
                        same_worker_node,
                    }
                },
            )
            .collect();

        self.upstreams = std::mem::take(&mut self.upstreams)
            .into_iter()
            .map(
                |(
                    exchange_id,
                    StreamActorUpstream {
                        actors,
                        same_worker_node,
                    },
                )| {
                    (
                        exchange_id,
                        StreamActorUpstream {
                            actors: actors.to_global_ids(actor_id_offset, actor_id_len),
                            same_worker_node,
                        },
                    )
                },
            )
            .collect();
        self.sealed = true;
    }

    /// Build an actor after seal.
    pub fn build(&self) -> StreamActor {
        assert!(self.sealed);

        let mut dispatcher = self
            .downstreams
            .iter()
            .map(
                |StreamActorDownstream {
                     dispatcher, actors, ..
                 }| Dispatcher {
                    downstream_actor_id: actors.as_global_ids(),
                    ..dispatcher.clone()
                },
            )
            .collect_vec();

        // If there's no dispatcher, add an empty broadcast. TODO: Can be removed later.
        if dispatcher.is_empty() {
            dispatcher = vec![Dispatcher {
                r#type: DispatcherType::Broadcast.into(),
                ..Default::default()
            }]
        }

        StreamActor {
            actor_id: self.actor_id.as_global_id(),
            fragment_id: self.fragment_id.as_global_id(),
            nodes: Some(self.nodes.deref().clone()),
            dispatcher,
            upstream_actor_id: self
                .upstreams
                .iter()
                .flat_map(|(_, StreamActorUpstream { actors, .. })| actors.0.iter().copied())
                .map(|x| x.as_global_id())
                .collect(), // TODO: store each upstream separately
            same_worker_node_as_upstream: self.upstreams.iter().any(
                |(
                    _,
                    StreamActorUpstream {
                        same_worker_node, ..
                    },
                )| *same_worker_node,
            ),
        }
    }
}

/// [`StreamGraphBuilder`] build a stream graph. It injects some information to achieve
/// dependencies. See `build_inner` for more details.
pub struct StreamGraphBuilder<S> {
    actor_builders: BTreeMap<LocalActorId, StreamActorBuilder>,
    /// (ctx) fragment manager.
    fragment_manager: FragmentManagerRef<S>,
}

impl<S> StreamGraphBuilder<S>
where
    S: MetaStore,
{
    pub fn new(fragment_manager: FragmentManagerRef<S>) -> Self {
        Self {
            actor_builders: BTreeMap::new(),
            fragment_manager,
        }
    }

    /// Insert new generated actor.
    pub fn add_actor(&mut self, actor: StreamActorBuilder) {
        self.actor_builders.insert(actor.get_id(), actor);
    }

    /// Number of actors in the graph builder
    pub fn actor_len(&self) -> usize {
        self.actor_builders.len()
    }

    /// Add dependency between two connected node in the graph. Only provide `mapping` when it's
    /// hash mapping.
    pub fn add_link(
        &mut self,
        upstream_actor_ids: &[LocalActorId],
        downstream_actor_ids: &[LocalActorId],
        exchange_operator_id: u64,
        dispatcher: Dispatcher,
        same_worker_node: bool,
        mapping: Option<Vec<LocalActorId>>,
    ) {
        if dispatcher.get_type().unwrap() == DispatcherType::NoShuffle {
            assert_eq!(upstream_actor_ids.len(), downstream_actor_ids.len());

            // update 1v1 relationship
            upstream_actor_ids
                .iter()
                .zip_eq(downstream_actor_ids.iter())
                .for_each(|(upstream_id, downstream_id)| {
                    self.actor_builders
                        .get_mut(upstream_id)
                        .unwrap()
                        .add_dispatcher(
                            dispatcher.clone(),
                            OrderedActorLink(vec![*downstream_id]),
                            mapping.clone(),
                            same_worker_node,
                        );

                    let ret = self
                        .actor_builders
                        .get_mut(downstream_id)
                        .unwrap()
                        .upstreams
                        .insert(
                            exchange_operator_id,
                            StreamActorUpstream {
                                actors: OrderedActorLink(vec![*upstream_id]),
                                same_worker_node,
                            },
                        );

                    assert!(
                        ret.is_none(),
                        "duplicated exchange input {} for no-shuffle actors {:?} -> {:?}",
                        exchange_operator_id,
                        upstream_id,
                        downstream_id
                    );
                });

            return;
        }

        // otherwise, make m * n links between actors.

        assert!(
            !same_worker_node,
            "same_worker_node only applies to 1v1 dispatchers."
        );

        // update actors to have dispatchers, link upstream -> downstream.
        upstream_actor_ids.iter().for_each(|upstream_id| {
            self.actor_builders
                .get_mut(upstream_id)
                .unwrap()
                .add_dispatcher(
                    dispatcher.clone(),
                    OrderedActorLink(downstream_actor_ids.to_vec()),
                    mapping.clone(),
                    same_worker_node,
                );
        });

        // update actors to have upstreams, link downstream <- upstream.
        downstream_actor_ids.iter().for_each(|downstream_id| {
            let ret = self
                .actor_builders
                .get_mut(downstream_id)
                .unwrap()
                .upstreams
                .insert(
                    exchange_operator_id,
                    StreamActorUpstream {
                        actors: OrderedActorLink(upstream_actor_ids.to_vec()),
                        same_worker_node,
                    },
                );
            assert!(
                ret.is_none(),
                "duplicated exchange input {} for actors {:?} -> {:?}",
                exchange_operator_id,
                upstream_actor_ids,
                downstream_actor_ids
            );
        });
    }

    /// Build final stream DAG with dependencies with current actor builders.
    pub fn build(
        &mut self,
        ctx: &mut CreateMaterializedViewContext,
        actor_id_offset: u32,
        actor_id_len: u32,
    ) -> Result<HashMap<LocalFragmentId, Vec<StreamActor>>> {
        let mut graph = HashMap::new();

        for builder in self.actor_builders.values_mut() {
            builder.seal(actor_id_offset, actor_id_len);
        }

        for builder in self.actor_builders.values() {
            let actor_id = builder.actor_id;
            let mut actor = builder.build();
            let mut dispatch_upstreams = vec![];
            let mut upstream_actors = builder
                .upstreams
                .iter()
                .map(|(id, StreamActorUpstream { actors, .. })| (*id, actors.clone()))
                .collect();

            actor.nodes = Some(self.build_inner(
                ctx,
                &mut dispatch_upstreams,
                actor.get_nodes()?,
                &mut upstream_actors,
                builder.get_fragment_id(),
                builder.get_parallel_degree(),
            )?);

            graph
                .entry(builder.get_fragment_id())
                .or_insert(vec![])
                .push(actor);

            for up_id in dispatch_upstreams {
                match ctx.dispatches.entry(up_id) {
                    Entry::Occupied(mut o) => {
                        o.get_mut().push(actor_id.as_global_id());
                    }
                    Entry::Vacant(v) => {
                        v.insert(vec![actor_id.as_global_id()]);
                    }
                }
            }
        }
        for actor_ids in ctx.upstream_node_actors.values_mut() {
            actor_ids.sort_unstable();
            actor_ids.dedup();
        }

        Ok(graph)
    }

    /// Build stream actor inside, two works will be done:
    /// 1. replace node's input with [`MergeNode`] if it is `ExchangeNode`, and swallow
    /// mergeNode's input.
    /// 2. ignore root node when it's `ExchangeNode`.
    /// 3. replace node's `ExchangeNode` input with [`MergeNode`] and resolve its upstream actor
    /// ids if it is a `ChainNode`.
    pub fn build_inner(
        &self,
        ctx: &mut CreateMaterializedViewContext,
        dispatch_upstreams: &mut Vec<ActorId>,
        stream_node: &StreamNode,
        upstream_actor_id: &mut HashMap<u64, OrderedActorLink>,
        fragment_id: LocalFragmentId,
        parallel_degree: u32,
    ) -> Result<StreamNode> {
        match stream_node.get_node()? {
<<<<<<< HEAD
            Node::ExchangeNode(_) => self.build_inner(
                ctx,
                dispatch_upstreams,
                stream_node.input.get(0).unwrap(),
                upstream_actor_id,
                fragment_id,
                parallel_degree,
            ),
=======
            Node::ExchangeNode(_) => {
                panic!("ExchangeNode should be eliminated from the top of the plan node when converting fragments to actors")
            }
>>>>>>> 76c22f68
            Node::ChainNode(_) => self.resolve_chain_node(
                ctx,
                dispatch_upstreams,
                stream_node,
                fragment_id,
                parallel_degree,
            ),
            _ => {
                let mut new_stream_node = stream_node.clone();
                for (idx, input) in stream_node.input.iter().enumerate() {
                    match input.get_node()? {
                        Node::ExchangeNode(_) => {
                            assert!(!input.get_fields().is_empty());
                            new_stream_node.input[idx] = StreamNode {
                                input: vec![],
                                pk_indices: input.pk_indices.clone(),
                                node: Some(Node::MergeNode(MergeNode {
                                    upstream_actor_id: upstream_actor_id
                                        .remove(&input.get_operator_id())
                                        .expect("failed to find upstream actor id for given exchange node").as_global_ids(),
                                    fields: input.get_fields().clone(),
                                })),
                                fields: input.get_fields().clone(),
                                operator_id: input.operator_id,
                                identity: "MergeExecutor".to_string(),
                            };
                        }
                        Node::ChainNode(_) => {
                            new_stream_node.input[idx] = self.resolve_chain_node(
                                ctx,
                                dispatch_upstreams,
                                input,
                                fragment_id,
                                parallel_degree,
                            )?;
                        }
                        _ => {
                            new_stream_node.input[idx] = self.build_inner(
                                ctx,
                                dispatch_upstreams,
                                input,
                                upstream_actor_id,
                                fragment_id,
                                parallel_degree,
                            )?;
                        }
                    }
                }
                Ok(new_stream_node)
            }
        }
    }

    fn resolve_chain_node(
        &self,
        ctx: &mut CreateMaterializedViewContext,
        dispatch_upstreams: &mut Vec<ActorId>,
        stream_node: &StreamNode,
        fragment_id: LocalFragmentId,
        parallel_degree: u32,
    ) -> Result<StreamNode> {
        if let Node::ChainNode(chain_node) = stream_node.get_node().unwrap() {
            let input = stream_node.get_input();
            assert_eq!(input.len(), 2);
            let table_id = TableId::from(&chain_node.table_ref_id);

            let (assigned_upstream, parallel_index) =
                self.assign_upstream_for_chain(table_id, ctx, fragment_id)?;

            dispatch_upstreams.push(assigned_upstream);
            let chain_upstream_table_node_actors = self
                .fragment_manager
                .blocking_table_node_actors(&table_id)?;
            let chain_upstream_node_actors = chain_upstream_table_node_actors
                .iter()
                .flat_map(|(node_id, actor_ids)| {
                    actor_ids.iter().map(|actor_id| (*node_id, *actor_id))
                })
                .filter(|(_, actor_id)| *actor_id == assigned_upstream)
                .into_group_map();
            for (node_id, actor_ids) in chain_upstream_node_actors {
                match ctx.upstream_node_actors.entry(node_id) {
                    Entry::Occupied(mut o) => {
                        o.get_mut().extend(actor_ids.iter());
                    }
                    Entry::Vacant(v) => {
                        v.insert(actor_ids);
                    }
                }
            }

            let merge_node = &input[0];
            assert_matches!(merge_node.node, Some(Node::MergeNode(_)));

            let mut batch_plan_node = input[1].clone();
            if let Some(Node::BatchPlanNode(ref mut node)) = batch_plan_node.node {
                node.parallel_info = Some(BatchParallelInfo {
                    degree: parallel_degree,
                    index: parallel_index,
                });
            } else {
                unreachable!("input[1].node should be a BatchPlanNode");
            }

            let chain_input = vec![
                StreamNode {
                    input: vec![],
                    pk_indices: stream_node.pk_indices.clone(),
                    node: Some(Node::MergeNode(MergeNode {
                        upstream_actor_id: vec![assigned_upstream],
                        fields: chain_node.upstream_fields.clone(),
                    })),
                    fields: chain_node.upstream_fields.clone(),
                    operator_id: merge_node.operator_id,
                    identity: "MergeExecutor".to_string(),
                },
                batch_plan_node,
            ];

            Ok(StreamNode {
                input: chain_input,
                pk_indices: stream_node.pk_indices.clone(),
                node: Some(Node::ChainNode(chain_node.clone())),
                operator_id: stream_node.operator_id,
                identity: "ChainExecutor".to_string(),
                fields: chain_node.upstream_fields.clone(),
            })
        } else {
            unreachable!()
        }
    }

    /// maintain a `<fragment_id, hashset<upstream_actor_id>>` mapping
    /// For each actor beginning with chain, we will assign *one* upstream table sink actor
    /// to this actor. (assert chain actor's parallel degree == upstream parallel degree).
    fn assign_upstream_for_chain(
        &self,
        table_id: TableId,
        ctx: &mut CreateMaterializedViewContext,
        fragment_id: LocalFragmentId,
    ) -> Result<(ActorId, u32)> {
        let remaining = match ctx
            .chain_upstream_assignment
            .entry(fragment_id.as_global_id())
        {
            Entry::Vacant(v) => {
                let mut upstream_actor_ids = match ctx.table_sink_map.entry(table_id) {
                    Entry::Vacant(v) => {
                        let actor_ids = self
                            .fragment_manager
                            .blocking_get_table_sink_actor_ids(&table_id)?;
                        v.insert(actor_ids).clone()
                    }
                    Entry::Occupied(o) => o.get().clone(),
                };
                upstream_actor_ids.dedup();
                v.insert(upstream_actor_ids)
            }
            Entry::Occupied(o) => o.into_mut(),
        };

        // choose one upstream from remaining.
        assert!(!remaining.is_empty());
        let upstream_id = remaining.pop().unwrap();
        Ok((upstream_id, remaining.len() as u32))
    }
}<|MERGE_RESOLUTION|>--- conflicted
+++ resolved
@@ -479,20 +479,9 @@
         parallel_degree: u32,
     ) -> Result<StreamNode> {
         match stream_node.get_node()? {
-<<<<<<< HEAD
-            Node::ExchangeNode(_) => self.build_inner(
-                ctx,
-                dispatch_upstreams,
-                stream_node.input.get(0).unwrap(),
-                upstream_actor_id,
-                fragment_id,
-                parallel_degree,
-            ),
-=======
             Node::ExchangeNode(_) => {
                 panic!("ExchangeNode should be eliminated from the top of the plan node when converting fragments to actors")
             }
->>>>>>> 76c22f68
             Node::ChainNode(_) => self.resolve_chain_node(
                 ctx,
                 dispatch_upstreams,
