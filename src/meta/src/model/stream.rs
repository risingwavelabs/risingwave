// Copyright 2022 Singularity Data
//
// Licensed under the Apache License, Version 2.0 (the "License");
// you may not use this file except in compliance with the License.
// You may obtain a copy of the License at
//
// http://www.apache.org/licenses/LICENSE-2.0
//
// Unless required by applicable law or agreed to in writing, software
// distributed under the License is distributed on an "AS IS" BASIS,
// WITHOUT WARRANTIES OR CONDITIONS OF ANY KIND, either express or implied.
// See the License for the specific language governing permissions and
// limitations under the License.

use std::collections::{BTreeMap, HashMap, HashSet, VecDeque};

use itertools::Itertools;
use risingwave_common::catalog::TableId;
use risingwave_common::error::Result;
use risingwave_pb::meta::table_fragments::fragment::FragmentType;
use risingwave_pb::meta::table_fragments::{ActorState, ActorStatus, Fragment};
use risingwave_pb::meta::TableFragments as ProstTableFragments;
use risingwave_pb::stream_plan::source_node::SourceType;
use risingwave_pb::stream_plan::stream_node::Node;
use risingwave_pb::stream_plan::{StreamActor, StreamNode};

use super::{ActorId, FragmentId};
use crate::cluster::{ParallelUnitId, WorkerId};
use crate::manager::SourceId;
use crate::model::MetadataModel;

/// Column family name for table fragments.
const TABLE_FRAGMENTS_CF_NAME: &str = "cf/table_fragments";

/// Fragments of a materialized view
///
/// We store whole fragments in a single column family as follow:
/// `table_id` => `TableFragments`.
#[derive(Debug, Clone)]
pub struct TableFragments {
    /// The table id.
    table_id: TableId,

    /// The table fragments.
    pub(crate) fragments: BTreeMap<FragmentId, Fragment>,

    /// The status of actors
    actor_status: BTreeMap<ActorId, ActorStatus>,

    /// distribution key of materialize node
    distribution_keys: Vec<i32>,
}

impl MetadataModel for TableFragments {
    type KeyType = u32;
    type ProstType = ProstTableFragments;

    fn cf_name() -> String {
        TABLE_FRAGMENTS_CF_NAME.to_string()
    }

    fn to_protobuf(&self) -> Self::ProstType {
        Self::ProstType {
            table_id: self.table_id.table_id(),
            fragments: self.fragments.clone().into_iter().collect(),
            actor_status: self.actor_status.clone().into_iter().collect(),
            distribution_keys: self.distribution_keys.clone(),
        }
    }

    fn from_protobuf(prost: Self::ProstType) -> Self {
        Self {
            table_id: TableId::new(prost.table_id),
            fragments: prost.fragments.into_iter().collect(),
            actor_status: prost.actor_status.into_iter().collect(),
            distribution_keys: prost.distribution_keys,
        }
    }

    fn key(&self) -> Result<Self::KeyType> {
        Ok(self.table_id.table_id())
    }
}

impl TableFragments {
    pub fn new(
        table_id: TableId,
        fragments: BTreeMap<FragmentId, Fragment>,
        distribution_keys: Vec<i32>,
    ) -> Self {
        Self {
            table_id,
            fragments,
            actor_status: BTreeMap::default(),
            distribution_keys,
        }
    }

    pub fn fragments(&self) -> Vec<&Fragment> {
        self.fragments.values().collect_vec()
    }

    /// Set the actor locations.
    pub fn set_actor_status(&mut self, actor_status: BTreeMap<ActorId, ActorStatus>) {
        self.actor_status = actor_status;
    }

    /// Returns the table id.
    pub fn table_id(&self) -> TableId {
        self.table_id
    }

    /// Update state of all actors
    pub fn update_actors_state(&mut self, state: ActorState) {
        for actor_status in self.actor_status.values_mut() {
            actor_status.set_state(state);
        }
    }

    /// Returns actor ids associated with this table.
    pub fn actor_ids(&self) -> Vec<ActorId> {
        self.fragments
            .values()
            .flat_map(|fragment| fragment.actors.iter().map(|actor| actor.actor_id))
            .collect()
    }

    /// Returns actors associated with this table.
    pub fn actors(&self) -> Vec<StreamActor> {
        self.fragments
            .values()
            .flat_map(|fragment| fragment.actors.clone())
            .collect()
    }

    /// Returns the actor ids with the given fragment type.
    fn filter_actor_ids(&self, fragment_type: FragmentType) -> Vec<ActorId> {
        self.fragments
            .values()
            .filter(|fragment| fragment.fragment_type == fragment_type as i32)
            .flat_map(|fragment| fragment.actors.iter().map(|actor| actor.actor_id))
            .collect()
    }

    /// Returns source actor ids.
    pub fn source_actor_ids(&self) -> Vec<ActorId> {
        Self::filter_actor_ids(self, FragmentType::Source)
    }

    /// Returns sink actor ids.
    pub fn sink_actor_ids(&self) -> Vec<ActorId> {
        Self::filter_actor_ids(self, FragmentType::Sink)
    }

    /// Returns distribution keys.
    pub fn distribution_keys(&self) -> Vec<i32> {
        self.distribution_keys.clone()
    }

    fn contains_chain(stream_node: &StreamNode) -> bool {
        if let Some(Node::ChainNode(_)) = stream_node.node {
            return true;
        }

        for child in &stream_node.input {
            if Self::contains_chain(child) {
                return true;
            }
        }

        false
    }

    pub fn fetch_stream_source_id(stream_node: &StreamNode) -> Option<SourceId> {
        if let Some(Node::SourceNode(s)) = stream_node.node.as_ref() {
            if s.source_type == SourceType::Source as i32 {
                return Some(s.table_ref_id.as_ref().unwrap().table_id as SourceId);
            }
        }

        for child in &stream_node.input {
            if let Some(source_id) = Self::fetch_stream_source_id(child) {
                return Some(source_id);
            }
        }

        None
    }

    /// Returns actors that contains Chain node.
    pub fn chain_actor_ids(&self) -> Vec<ActorId> {
        self.fragments
            .values()
            .flat_map(|fragment| {
                fragment
                    .actors
                    .iter()
                    .filter(|actor| Self::contains_chain(actor.nodes.as_ref().unwrap()))
                    .map(|actor| actor.actor_id)
            })
            .collect()
    }

    /// Resolve dependent table
    fn resolve_dependent_table(stream_node: &StreamNode, table_ids: &mut HashSet<TableId>) {
        if let Some(Node::ChainNode(chain)) = stream_node.node.as_ref() {
            table_ids.insert(TableId::from(&chain.table_ref_id));
        }

        for child in &stream_node.input {
            Self::resolve_dependent_table(child, table_ids);
        }
    }

    /// Returns dependent table ids.
    pub fn dependent_table_ids(&self) -> HashSet<TableId> {
        let mut table_ids = HashSet::new();
        self.fragments.values().for_each(|fragment| {
            let actor = &fragment.actors[0];
            Self::resolve_dependent_table(actor.nodes.as_ref().unwrap(), &mut table_ids);
        });

        table_ids
    }

    /// Returns states of actors group by node id.
    pub fn node_actor_states(&self) -> BTreeMap<WorkerId, Vec<(ActorId, ActorState)>> {
        let mut map = BTreeMap::default();
        for (&actor_id, actor_status) in &self.actor_status {
            let node_id = actor_status.get_parallel_unit().unwrap().worker_node_id as WorkerId;
            map.entry(node_id)
                .or_insert_with(Vec::new)
                .push((actor_id, actor_status.state()));
        }
        map
    }

    /// Returns actor locations group by node id.
    pub fn node_actor_ids(&self) -> BTreeMap<WorkerId, Vec<ActorId>> {
        let mut map = BTreeMap::default();
        for (&actor_id, actor_status) in &self.actor_status {
            let node_id = actor_status.get_parallel_unit().unwrap().worker_node_id as WorkerId;
            map.entry(node_id).or_insert_with(Vec::new).push(actor_id);
        }
        map
    }

    /// Returns the status of actors group by node id.
    pub fn node_actors(&self, include_inactive: bool) -> BTreeMap<WorkerId, Vec<StreamActor>> {
        let mut actors = BTreeMap::default();
        for fragment in self.fragments.values() {
            for actor in &fragment.actors {
                let node_id = self.actor_status[&actor.actor_id]
                    .get_parallel_unit()
                    .unwrap()
                    .worker_node_id as WorkerId;
                if !include_inactive
                    && self.actor_status[&actor.actor_id].state == ActorState::Inactive as i32
                {
                    continue;
                }
                actors
                    .entry(node_id)
                    .or_insert_with(Vec::new)
                    .push(actor.clone());
            }
        }
        actors
    }

    pub fn node_source_actor_states(&self) -> BTreeMap<WorkerId, Vec<(ActorId, ActorState)>> {
        let mut map = BTreeMap::default();
        let source_actor_ids = self.source_actor_ids();
        for &actor_id in &source_actor_ids {
            let actor_status = &self.actor_status[&actor_id];
            map.entry(actor_status.get_parallel_unit().unwrap().worker_node_id as WorkerId)
                .or_insert_with(Vec::new)
                .push((actor_id, actor_status.state()));
        }
        map
    }

    /// Returns actor map: `actor_id` => `StreamActor`.
    pub fn actor_map(&self) -> HashMap<ActorId, StreamActor> {
        let mut actor_map = HashMap::default();
        self.fragments.values().for_each(|fragment| {
            fragment.actors.iter().for_each(|actor| {
                actor_map.insert(actor.actor_id, actor.clone());
            });
        });
        actor_map
    }

<<<<<<< HEAD
    pub fn parallel_unit_sink_actor_id(&self) -> BTreeMap<ParallelUnitId, ActorId> {
        let sink_actor_ids = self.sink_actor_ids();
        sink_actor_ids
            .iter()
            .map(|actor_id| {
                (
                    self.actor_status[actor_id].get_parallel_unit().unwrap().id,
                    *actor_id,
                )
            })
            .collect()
=======
    /// Generate toplogical order of fragments. If `index(a) < index(b)` in vec, then a is the
    /// downstream of b.
    pub fn generate_topological_order(&self) -> Vec<FragmentId> {
        let mut actionable_fragment_id = VecDeque::new();

        // If downstream_edges[x][y] exists, then there's an edge from x to y.
        let mut downstream_edges: HashMap<u32, HashSet<u32>> = HashMap::new();

        // Counts how many upstreams are there for a given fragment
        let mut upstream_cnts: HashMap<u32, usize> = HashMap::new();

        let mut result = vec![];

        let mut actor_to_fragment_mapping = HashMap::new();

        // Firstly, record actor -> fragment mapping
        for (fragment_id, fragment) in &self.fragments {
            for actor in &fragment.actors {
                let ret = actor_to_fragment_mapping.insert(actor.actor_id, *fragment_id);
                assert!(ret.is_none(), "duplicated actor id found");
            }
        }

        // Then, generate the DAG of fragments
        for (fragment_id, fragment) in &self.fragments {
            for upstream_actor in &fragment.actors {
                for dispatcher in &upstream_actor.dispatcher {
                    for downstream_actor in &dispatcher.downstream_actor_id {
                        let downstream_fragment_id =
                            actor_to_fragment_mapping.get(downstream_actor).unwrap();

                        let did_not_have = downstream_edges
                            .entry(*fragment_id)
                            .or_default()
                            .insert(*downstream_fragment_id);

                        if did_not_have {
                            *upstream_cnts.entry(*downstream_fragment_id).or_default() += 1;
                        }
                    }
                }
            }
        }

        // Find actionable fragments
        for fragment_id in self.fragments.keys() {
            if upstream_cnts.get(fragment_id).is_none() {
                actionable_fragment_id.push_back(*fragment_id);
            }
        }

        // After that, we can generate topological order
        while let Some(fragment_id) = actionable_fragment_id.pop_front() {
            result.push(fragment_id);

            // Find if we can process more fragments
            if let Some(downstreams) = downstream_edges.get(&fragment_id) {
                for downstream_id in downstreams.iter() {
                    let cnt = upstream_cnts
                        .get_mut(downstream_id)
                        .expect("the downstream should exist");

                    *cnt -= 1;
                    if *cnt == 0 {
                        upstream_cnts.remove(downstream_id);
                        actionable_fragment_id.push_back(*downstream_id);
                    }
                }
            }
        }

        if !upstream_cnts.is_empty() {
            // There are fragments that are not processed yet.
            panic!("not a DAG");
        }

        assert_eq!(result.len(), self.fragments.len());

        result
>>>>>>> 82e538b5
    }
}<|MERGE_RESOLUTION|>--- conflicted
+++ resolved
@@ -291,7 +291,6 @@
         actor_map
     }
 
-<<<<<<< HEAD
     pub fn parallel_unit_sink_actor_id(&self) -> BTreeMap<ParallelUnitId, ActorId> {
         let sink_actor_ids = self.sink_actor_ids();
         sink_actor_ids
@@ -303,7 +302,8 @@
                 )
             })
             .collect()
-=======
+    }
+
     /// Generate toplogical order of fragments. If `index(a) < index(b)` in vec, then a is the
     /// downstream of b.
     pub fn generate_topological_order(&self) -> Vec<FragmentId> {
@@ -383,6 +383,5 @@
         assert_eq!(result.len(), self.fragments.len());
 
         result
->>>>>>> 82e538b5
     }
 }