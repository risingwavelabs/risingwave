// Copyright 2023 RisingWave Labs
//
// Licensed under the Apache License, Version 2.0 (the "License");
// you may not use this file except in compliance with the License.
// You may obtain a copy of the License at
//
//     http://www.apache.org/licenses/LICENSE-2.0
//
// Unless required by applicable law or agreed to in writing, software
// distributed under the License is distributed on an "AS IS" BASIS,
// WITHOUT WARRANTIES OR CONDITIONS OF ANY KIND, either express or implied.
// See the License for the specific language governing permissions and
// limitations under the License.

pub mod model;

use std::ops::DerefMut;
use std::sync::Arc;
use std::time::Duration;

use risingwave_common::system_param::reader::SystemParamsReader;
<<<<<<< HEAD
use risingwave_common::system_param::set_system_param;
use risingwave_pb::meta::subscribe_response::{Info, Operation};
=======
use risingwave_common::system_param::{default, set_system_param};
use risingwave_common::{for_all_undeprecated_params, key_of};
>>>>>>> 2c0ebd4d
use risingwave_pb::meta::SystemParams;
use tokio::sync::oneshot::Sender;
use tokio::sync::RwLock;
use tokio::task::JoinHandle;

use self::model::SystemParamsModel;
use super::NotificationManagerRef;
use crate::model::{ValTransaction, VarTransaction};
use crate::storage::{MetaStore, Transaction};
use crate::{MetaError, MetaResult};

pub type SystemParamsManagerRef<S> = Arc<SystemParamsManager<S>>;

pub struct SystemParamsManager<S: MetaStore> {
    meta_store: Arc<S>,
    notification_manager: NotificationManagerRef<S>,
    params: RwLock<SystemParams>,
}

impl<S: MetaStore> SystemParamsManager<S> {
    /// Return error if `init_params` conflict with persisted system params.
    pub async fn new(
        meta_store: Arc<S>,
        notification_manager: NotificationManagerRef<S>,
        init_params: SystemParams,
    ) -> MetaResult<Self> {
        let persisted = SystemParams::get(meta_store.as_ref()).await?;

        let params = if let Some(persisted) = persisted {
            merge_params(persisted, init_params)
        } else {
            init_params
        };

        SystemParams::insert(&params, meta_store.as_ref()).await?;

        Ok(Self {
            meta_store,
            notification_manager,
            params: RwLock::new(params),
        })
    }

    pub async fn get_pb_params(&self) -> SystemParams {
        self.params.read().await.clone()
    }

    pub async fn get_params(&self) -> SystemParamsReader {
        self.params.read().await.clone().into()
    }

    pub async fn set_param(&self, name: &str, value: Option<String>) -> MetaResult<()> {
        let mut params_guard = self.params.write().await;
        let params = params_guard.deref_mut();
        let mut mem_txn = VarTransaction::new(params);

        set_system_param(mem_txn.deref_mut(), name, value).map_err(MetaError::system_param)?;

        let mut store_txn = Transaction::default();
        mem_txn.apply_to_txn(&mut store_txn)?;
        self.meta_store.txn(store_txn).await?;

        mem_txn.commit();

        // Sync params to other managers on the meta node only once, since it's infallible.
        self.notification_manager
            .notify_local_subscribers(super::LocalNotification::SystemParamsChange(
                params.clone().into(),
            ))
            .await;

        // Sync params to worker nodes.
        self.notify_workers(params).await;

        Ok(())
    }
}

<<<<<<< HEAD
    // Periodically sync params to worker nodes.
    pub async fn start_params_notifier(
        system_params_manager: Arc<Self>,
    ) -> (JoinHandle<()>, Sender<()>) {
        const NOTIFY_INTERVAL: Duration = Duration::from_millis(5000);

        let (shutdown_tx, mut shutdown_rx) = tokio::sync::oneshot::channel();
        let join_handle = tokio::spawn(async move {
            let mut interval = tokio::time::interval(NOTIFY_INTERVAL);
            interval.set_missed_tick_behavior(tokio::time::MissedTickBehavior::Delay);
            loop {
                tokio::select! {
                    biased;
                    _ = &mut shutdown_rx => {
                        return;
                    }
                    _ = interval.tick() => {},
                }
                system_params_manager
                    .notify_workers(&*system_params_manager.params.read().await)
                    .await;
            }
        });

        (join_handle, shutdown_tx)
    }

    // Notify workers of parameter change.
    async fn notify_workers(&self, params: &SystemParams) {
        self.notification_manager
            .notify_frontend(Operation::Update, Info::SystemParams(params.clone()))
            .await;
        self.notification_manager
            .notify_compute(Operation::Update, Info::SystemParams(params.clone()))
            .await;
        self.notification_manager
            .notify_compactor(Operation::Update, Info::SystemParams(params.clone()))
            .await;
    }

    fn validate_init_params(persisted: &SystemParams, init: &SystemParams) {
        // Only compare params from CLI and config file.
        // TODO: Currently all fields are from CLI/config, but after CLI becomes the only source of
        // `init`, should only compare them
        if persisted != init {
            tracing::warn!("System parameters from CLI and config file differ from the persisted")
=======
// For each field in `persisted` and `init`
// 1. Some, None: Params not from CLI need not be validated. Use persisted value.
// 2. Some, Some: Check equality and warn if they differ.
// 3. None, Some: A new version of RW cluster is launched for the first time and newly introduced
// params are not set. Use init value.
// 4. None, None: Same as 3, but the init param is not from CLI. Use default value.
macro_rules! impl_merge_params {
    ($({ $field:ident, $type:ty, $default:expr },)*) => {
        fn merge_params(mut persisted: SystemParams, init: SystemParams) -> SystemParams {
            $(
                match (persisted.$field.as_ref(), init.$field) {
                    (Some(persisted), Some(init)) => {
                        if persisted != &init {
                            tracing::warn!("System parameters \"{:?}\" from CLI and config file ({}) differ from persisted ({})", key_of!($field), init, persisted);
                        }
                    },
                    (None, Some(init)) => persisted.$field = Some(init),
                    (None, None) => { persisted.$field = Some(default::$field()) },
                    _ => {},
                }
            )*
            persisted
>>>>>>> 2c0ebd4d
        }
    };
}

for_all_undeprecated_params!(impl_merge_params);<|MERGE_RESOLUTION|>--- conflicted
+++ resolved
@@ -19,13 +19,9 @@
 use std::time::Duration;
 
 use risingwave_common::system_param::reader::SystemParamsReader;
-<<<<<<< HEAD
-use risingwave_common::system_param::set_system_param;
-use risingwave_pb::meta::subscribe_response::{Info, Operation};
-=======
 use risingwave_common::system_param::{default, set_system_param};
 use risingwave_common::{for_all_undeprecated_params, key_of};
->>>>>>> 2c0ebd4d
+use risingwave_pb::meta::subscribe_response::{Info, Operation};
 use risingwave_pb::meta::SystemParams;
 use tokio::sync::oneshot::Sender;
 use tokio::sync::RwLock;
@@ -102,9 +98,7 @@
 
         Ok(())
     }
-}
 
-<<<<<<< HEAD
     // Periodically sync params to worker nodes.
     pub async fn start_params_notifier(
         system_params_manager: Arc<Self>,
@@ -144,14 +138,8 @@
             .notify_compactor(Operation::Update, Info::SystemParams(params.clone()))
             .await;
     }
+}
 
-    fn validate_init_params(persisted: &SystemParams, init: &SystemParams) {
-        // Only compare params from CLI and config file.
-        // TODO: Currently all fields are from CLI/config, but after CLI becomes the only source of
-        // `init`, should only compare them
-        if persisted != init {
-            tracing::warn!("System parameters from CLI and config file differ from the persisted")
-=======
 // For each field in `persisted` and `init`
 // 1. Some, None: Params not from CLI need not be validated. Use persisted value.
 // 2. Some, Some: Check equality and warn if they differ.
@@ -174,7 +162,6 @@
                 }
             )*
             persisted
->>>>>>> 2c0ebd4d
         }
     };
 }
