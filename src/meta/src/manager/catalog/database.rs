// Copyright 2023 RisingWave Labs
//
// Licensed under the Apache License, Version 2.0 (the "License");
// you may not use this file except in compliance with the License.
// You may obtain a copy of the License at
//
//     http://www.apache.org/licenses/LICENSE-2.0
//
// Unless required by applicable law or agreed to in writing, software
// distributed under the License is distributed on an "AS IS" BASIS,
// WITHOUT WARRANTIES OR CONDITIONS OF ANY KIND, either express or implied.
// See the License for the specific language governing permissions and
// limitations under the License.

use std::collections::hash_map::Entry;
use std::collections::{BTreeMap, HashMap, HashSet};

use itertools::Itertools;
use risingwave_common::catalog::TableOption;
use risingwave_pb::catalog::{Database, Function, Index, Schema, Sink, Source, Table, View};

use super::{DatabaseId, FunctionId, RelationId, SchemaId, SinkId, SourceId, ViewId};
use crate::manager::{IndexId, MetaSrvEnv, TableId};
use crate::model::MetadataModel;
use crate::storage::MetaStore;
use crate::{MetaError, MetaResult};

pub type Catalog = (
    Vec<Database>,
    Vec<Schema>,
    Vec<Table>,
    Vec<Source>,
    Vec<Sink>,
    Vec<Index>,
    Vec<View>,
    Vec<Function>,
);

type DatabaseKey = String;
type SchemaKey = (DatabaseId, String);
type RelationKey = (DatabaseId, SchemaId, String);

/// [`DatabaseManager`] caches meta catalog information and maintains dependent relationship
/// between tables.
pub struct DatabaseManager {
    /// Cached database information.
    pub(super) databases: BTreeMap<DatabaseId, Database>,
    /// Cached schema information.
    pub(super) schemas: BTreeMap<SchemaId, Schema>,
    /// Cached source information.
    pub(super) sources: BTreeMap<SourceId, Source>,
    /// Cached sink information.
    pub(super) sinks: BTreeMap<SinkId, Sink>,
    /// Cached index information.
    pub(super) indexes: BTreeMap<IndexId, Index>,
    /// Cached table information.
    pub(super) tables: BTreeMap<TableId, Table>,
    /// Cached view information.
    pub(super) views: BTreeMap<ViewId, View>,
    /// Cached function information.
    pub(super) functions: BTreeMap<FunctionId, Function>,

    /// Relation refer count mapping.
    // TODO(zehua): avoid key conflicts after distinguishing table's and source's id generator.
    pub(super) relation_ref_count: HashMap<RelationId, usize>,

    // In-progress creation tracker
    pub(super) in_progress_creation_tracker: HashSet<RelationKey>,
    // In-progress creating streaming job tracker: this is a temporary workaround to avoid clean up
    // creating streaming jobs.
    pub(super) in_progress_creation_streaming_job: HashMap<TableId, RelationKey>,
    // In-progress creating tables, including internal tables.
    pub(super) in_progress_creating_tables: HashMap<TableId, Table>,
}

impl DatabaseManager {
    pub async fn new<S: MetaStore>(env: MetaSrvEnv<S>) -> MetaResult<Self> {
        let databases = Database::list(env.meta_store()).await?;
        let schemas = Schema::list(env.meta_store()).await?;
        let sources = Source::list(env.meta_store()).await?;
        let sinks = Sink::list(env.meta_store()).await?;
        let tables = Table::list(env.meta_store()).await?;
        let indexes = Index::list(env.meta_store()).await?;
        let views = View::list(env.meta_store()).await?;
        let functions = Function::list(env.meta_store()).await?;

        let mut relation_ref_count = HashMap::new();

        let databases = BTreeMap::from_iter(
            databases
                .into_iter()
                .map(|database| (database.id, database)),
        );
        let schemas = BTreeMap::from_iter(schemas.into_iter().map(|schema| (schema.id, schema)));
        let sources = BTreeMap::from_iter(sources.into_iter().map(|source| (source.id, source)));
        let sinks = BTreeMap::from_iter(sinks.into_iter().map(|sink| {
            for depend_relation_id in &sink.dependent_relations {
                *relation_ref_count.entry(*depend_relation_id).or_default() += 1;
            }
            (sink.id, sink)
        }));
        let indexes = BTreeMap::from_iter(indexes.into_iter().map(|index| (index.id, index)));
        let tables = BTreeMap::from_iter(tables.into_iter().map(|table| {
            for depend_relation_id in &table.dependent_relations {
                *relation_ref_count.entry(*depend_relation_id).or_default() += 1;
            }
            (table.id, table)
        }));
        let views = BTreeMap::from_iter(views.into_iter().map(|view| {
            for depend_relation_id in &view.dependent_relations {
                *relation_ref_count.entry(*depend_relation_id).or_default() += 1;
            }
            (view.id, view)
        }));
        let functions = BTreeMap::from_iter(functions.into_iter().map(|f| (f.id, f)));

        Ok(Self {
            databases,
            schemas,
            sources,
            sinks,
            views,
            tables,
            indexes,
            functions,
            relation_ref_count,
            in_progress_creation_tracker: HashSet::default(),
            in_progress_creation_streaming_job: HashMap::default(),
            in_progress_creating_tables: HashMap::default(),
        })
    }

    pub fn get_catalog(&self) -> Catalog {
        (
            self.databases.values().cloned().collect_vec(),
            self.schemas.values().cloned().collect_vec(),
            self.tables.values().cloned().collect_vec(),
            self.sources.values().cloned().collect_vec(),
            self.sinks.values().cloned().collect_vec(),
            self.indexes.values().cloned().collect_vec(),
            self.views.values().cloned().collect_vec(),
            self.functions.values().cloned().collect_vec(),
        )
    }

    pub fn check_relation_name_duplicated(&self, relation_key: &RelationKey) -> MetaResult<()> {
        if self.tables.values().any(|x| {
            x.database_id == relation_key.0
                && x.schema_id == relation_key.1
                && x.name.eq(&relation_key.2)
        }) {
            Err(MetaError::catalog_duplicated("table", &relation_key.2))
        } else if self.sources.values().any(|x| {
            x.database_id == relation_key.0
                && x.schema_id == relation_key.1
                && x.name.eq(&relation_key.2)
        }) {
            Err(MetaError::catalog_duplicated("source", &relation_key.2))
        } else if self.indexes.values().any(|x| {
            x.database_id == relation_key.0
                && x.schema_id == relation_key.1
                && x.name.eq(&relation_key.2)
        }) {
            Err(MetaError::catalog_duplicated("index", &relation_key.2))
        } else if self.sinks.values().any(|x| {
            x.database_id == relation_key.0
                && x.schema_id == relation_key.1
                && x.name.eq(&relation_key.2)
        }) {
            Err(MetaError::catalog_duplicated("sink", &relation_key.2))
        } else if self.views.values().any(|x| {
            x.database_id == relation_key.0
                && x.schema_id == relation_key.1
                && x.name.eq(&relation_key.2)
        }) {
            Err(MetaError::catalog_duplicated("view", &relation_key.2))
        } else if self.functions.values().any(|x| {
            x.database_id == relation_key.0
                && x.schema_id == relation_key.1
                && x.name.eq(&relation_key.2)
        }) {
            Err(MetaError::catalog_duplicated("function", &relation_key.2))
        } else {
            Ok(())
        }
    }

    pub fn list_databases(&self) -> Vec<Database> {
        self.databases.values().cloned().collect_vec()
    }

    pub fn list_creating_tables(&self) -> Vec<Table> {
        self.in_progress_creating_tables
            .values()
            .cloned()
            .collect_vec()
    }

    pub fn list_tables(&self) -> Vec<Table> {
        self.tables.values().cloned().collect_vec()
    }

<<<<<<< HEAD
    pub fn get_table(&self, table_id: TableId) -> Option<&Table> {
        self.tables.get(&table_id)
    }

    pub fn get_table_options(&self, table_ids: &[TableId]) -> HashMap<TableId, TableOption> {
=======
    pub fn get_all_table_options(&self) -> HashMap<TableId, TableOption> {
>>>>>>> 229a3c7b
        self.tables
            .iter()
            .map(|(id, table)| (*id, TableOption::build_table_option(&table.properties)))
            .collect()
    }

    pub fn list_table_ids(&self, schema_id: SchemaId) -> Vec<TableId> {
        self.tables
            .values()
            .filter(|table| table.schema_id == schema_id)
            .map(|table| table.id)
            .collect_vec()
    }

    pub fn list_sources(&self) -> Vec<Source> {
        self.sources.values().cloned().collect_vec()
    }

    pub fn list_source_ids(&self, schema_id: SchemaId) -> Vec<SourceId> {
        self.sources
            .values()
            .filter(|&s| s.schema_id == schema_id)
            .map(|s| s.id)
            .collect_vec()
    }

    pub fn list_stream_job_ids(&self) -> impl Iterator<Item = RelationId> + '_ {
        self.tables
            .keys()
            .copied()
            .chain(self.sinks.keys().copied())
            .chain(self.indexes.keys().copied())
    }

    pub fn check_database_duplicated(&self, database_key: &DatabaseKey) -> MetaResult<()> {
        if self.databases.values().any(|x| x.name.eq(database_key)) {
            Err(MetaError::catalog_duplicated("database", database_key))
        } else {
            Ok(())
        }
    }

    pub fn check_schema_duplicated(&self, schema_key: &SchemaKey) -> MetaResult<()> {
        if self
            .schemas
            .values()
            .any(|x| x.database_id == schema_key.0 && x.name.eq(&schema_key.1))
        {
            Err(MetaError::catalog_duplicated("schema", &schema_key.1))
        } else {
            Ok(())
        }
    }

    pub fn schema_is_empty(&self, schema_id: SchemaId) -> bool {
        self.tables.values().all(|t| t.schema_id != schema_id)
            && self.sources.values().all(|s| s.schema_id != schema_id)
            && self.sinks.values().all(|s| s.schema_id != schema_id)
            && self.indexes.values().all(|i| i.schema_id != schema_id)
            && self.views.values().all(|v| v.schema_id != schema_id)
    }

    pub fn increase_ref_count(&mut self, relation_id: RelationId) {
        *self.relation_ref_count.entry(relation_id).or_insert(0) += 1;
    }

    pub fn decrease_ref_count(&mut self, relation_id: RelationId) {
        match self.relation_ref_count.entry(relation_id) {
            Entry::Occupied(mut o) => {
                *o.get_mut() -= 1;
                if *o.get() == 0 {
                    o.remove_entry();
                }
            }
            Entry::Vacant(_) => unreachable!(),
        }
    }

    pub fn has_in_progress_creation(&self, relation: &RelationKey) -> bool {
        self.in_progress_creation_tracker
            .contains(&relation.clone())
    }

    pub fn mark_creating(&mut self, relation: &RelationKey) {
        self.in_progress_creation_tracker.insert(relation.clone());
    }

    pub fn mark_creating_streaming_job(&mut self, table_id: TableId, key: RelationKey) {
        self.in_progress_creation_streaming_job
            .insert(table_id, key);
    }

    pub fn unmark_creating(&mut self, relation: &RelationKey) {
        self.in_progress_creation_tracker.remove(&relation.clone());
    }

    pub fn unmark_creating_streaming_job(&mut self, table_id: TableId) {
        self.in_progress_creation_streaming_job.remove(&table_id);
    }

    pub fn find_creating_streaming_job_id(&self, key: &RelationKey) -> Option<TableId> {
        self.in_progress_creation_streaming_job
            .iter()
            .find(|(_, v)| *v == key)
            .map(|(k, _)| *k)
    }

    pub fn all_creating_streaming_jobs(&self) -> impl Iterator<Item = TableId> + '_ {
        self.in_progress_creation_streaming_job.keys().cloned()
    }

    pub fn mark_creating_tables(&mut self, tables: &[Table]) {
        self.in_progress_creating_tables
            .extend(tables.iter().map(|t| (t.id, t.clone())));
    }

    pub fn unmark_creating_tables(&mut self, table_ids: &[TableId]) {
        for id in table_ids {
            self.in_progress_creating_tables.remove(id);
        }
    }

    pub fn ensure_database_id(&self, database_id: DatabaseId) -> MetaResult<()> {
        if self.databases.contains_key(&database_id) {
            Ok(())
        } else {
            Err(MetaError::catalog_id_not_found("database", database_id))
        }
    }

    pub fn ensure_schema_id(&self, schema_id: SchemaId) -> MetaResult<()> {
        if self.schemas.contains_key(&schema_id) {
            Ok(())
        } else {
            Err(MetaError::catalog_id_not_found("schema", schema_id))
        }
    }

    pub fn ensure_table_id(&self, table_id: TableId) -> MetaResult<()> {
        if self.tables.contains_key(&table_id) {
            Ok(())
        } else {
            Err(MetaError::catalog_id_not_found("table", table_id))
        }
    }

    // TODO(zehua): refactor when using SourceId.
    pub fn ensure_table_or_source_id(&self, table_id: &TableId) -> MetaResult<()> {
        if self.tables.contains_key(table_id) || self.sources.contains_key(table_id) {
            Ok(())
        } else {
            Err(MetaError::catalog_id_not_found(
                "table or source",
                *table_id,
            ))
        }
    }
}<|MERGE_RESOLUTION|>--- conflicted
+++ resolved
@@ -200,15 +200,11 @@
         self.tables.values().cloned().collect_vec()
     }
 
-<<<<<<< HEAD
     pub fn get_table(&self, table_id: TableId) -> Option<&Table> {
         self.tables.get(&table_id)
     }
 
-    pub fn get_table_options(&self, table_ids: &[TableId]) -> HashMap<TableId, TableOption> {
-=======
     pub fn get_all_table_options(&self) -> HashMap<TableId, TableOption> {
->>>>>>> 229a3c7b
         self.tables
             .iter()
             .map(|(id, table)| (*id, TableOption::build_table_option(&table.properties)))
