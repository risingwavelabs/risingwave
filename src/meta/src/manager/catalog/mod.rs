// Copyright 2024 RisingWave Labs
//
// Licensed under the Apache License, Version 2.0 (the "License");
// you may not use this file except in compliance with the License.
// You may obtain a copy of the License at
//
//     http://www.apache.org/licenses/LICENSE-2.0
//
// Unless required by applicable law or agreed to in writing, software
// distributed under the License is distributed on an "AS IS" BASIS,
// WITHOUT WARRANTIES OR CONDITIONS OF ANY KIND, either express or implied.
// See the License for the specific language governing permissions and
// limitations under the License.

mod database;
mod fragment;
mod user;
mod utils;

use std::collections::{BTreeMap, HashMap, HashSet, VecDeque};
use std::iter;
use std::option::Option::Some;
use std::sync::Arc;

use anyhow::{anyhow, Context};
pub use database::*;
pub use fragment::*;
use itertools::Itertools;
use risingwave_common::catalog::{
    valid_table_name, TableId as StreamingJobId, TableOption, DEFAULT_DATABASE_NAME,
    DEFAULT_SCHEMA_NAME, DEFAULT_SUPER_USER, DEFAULT_SUPER_USER_FOR_PG,
    DEFAULT_SUPER_USER_FOR_PG_ID, DEFAULT_SUPER_USER_ID, SYSTEM_SCHEMAS,
};
use risingwave_common::{bail, ensure};
use risingwave_connector::source::{should_copy_to_format_encode_options, UPSTREAM_SOURCE_KEY};
use risingwave_pb::catalog::table::{OptionalAssociatedSourceId, TableType};
use risingwave_pb::catalog::{
    Comment, Connection, CreateType, Database, Function, Index, PbSource, PbStreamJobStatus,
    Schema, Sink, Source, StreamJobStatus, Subscription, Table, View,
};
use risingwave_pb::ddl_service::{alter_owner_request, alter_set_schema_request};
use risingwave_pb::meta::subscribe_response::{Info, Operation};
use risingwave_pb::user::grant_privilege::{Action, ActionWithGrantOption, Object};
use risingwave_pb::user::update_user_request::UpdateField;
use risingwave_pb::user::{GrantPrivilege, UserInfo};
use tokio::sync::{Mutex, MutexGuard};
use user::*;

use crate::manager::{
    IdCategory, MetaSrvEnv, NotificationVersion, StreamingJob, IGNORED_NOTIFICATION_VERSION,
};
use crate::model::{BTreeMapTransaction, MetadataModel, TableFragments, ValTransaction};
use crate::storage::Transaction;
use crate::{MetaError, MetaResult};

pub type DatabaseId = u32;
pub type SchemaId = u32;
pub type TableId = u32;
pub type SourceId = u32;
pub type SinkId = u32;
pub type SubscriptionId = u32;
pub type RelationId = u32;
pub type IndexId = u32;
pub type ViewId = u32;
pub type FunctionId = u32;

pub type UserId = u32;
pub type ConnectionId = u32;

pub enum RelationIdEnum {
    Table(TableId),
    Index(IndexId),
    View(ViewId),
    Sink(SinkId),
    Subscription(SubscriptionId),
    Source(SourceId),
}

/// `commit_meta_with_trx` is similar to `commit_meta`, but it accepts an external trx (transaction)
/// and commits it.
macro_rules! commit_meta_with_trx {
    ($manager:expr, $trx:ident, $($val_txn:expr),*) => {
        {
            use tracing::Instrument;
            use $crate::storage::meta_store::MetaStore;
            async {
                // Apply the change in `ValTransaction` to trx
                $(
                    $val_txn.apply_to_txn(&mut $trx).await?;
                )*
                // Commit to meta store
                $manager.env.meta_store_checked().txn($trx).await?;
                // Upon successful commit, commit the change to in-mem meta
                $(
                    $val_txn.commit();
                )*
                MetaResult::Ok(())
            }
            .instrument(tracing::info_span!(
                "meta_store_commit",
                manager = std::any::type_name_of_val(&*$manager)
            ))
            .await
        }
    };
}

/// `commit_meta` provides a wrapper for committing metadata changes to both in-memory and
/// meta store.
/// * $`manager`: metadata manager, which should contains an env field to access meta store.
/// * $`val_txn`: transactions to commit.
macro_rules! commit_meta {
    ($manager:expr, $($val_txn:expr),*) => {
        {
            let mut trx = Transaction::default();
            $crate::manager::commit_meta_with_trx!($manager, trx, $($val_txn),*)
        }
    };
}

use risingwave_common::util::column_index_mapping::ColIndexMapping;
use risingwave_common::util::epoch::Epoch;
use risingwave_pb::meta::cancel_creating_jobs_request::CreatingJobInfo;
use risingwave_pb::meta::relation::RelationInfo;
use risingwave_pb::meta::{Relation, RelationGroup};
pub(crate) use {commit_meta, commit_meta_with_trx};

use crate::manager::catalog::utils::{
    alter_relation_rename, alter_relation_rename_refs, refcnt_dec_connection,
    refcnt_inc_connection, ReplaceTableExprRewriter,
};
use crate::rpc::ddl_controller::DropMode;

pub type CatalogManagerRef = Arc<CatalogManager>;

/// `CatalogManager` manages database catalog information and user information, including
/// authentication and privileges.
///
/// It only has some basic validation for the user information.
/// Other authorization relate to the current session user should be done in Frontend before passing
/// to Meta.
pub struct CatalogManager {
    env: MetaSrvEnv,
    core: Mutex<CatalogManagerCore>,
}

pub struct CatalogManagerCore {
    pub database: DatabaseManager,
    pub user: UserManager,
}

impl CatalogManagerCore {
    async fn new(env: MetaSrvEnv) -> MetaResult<Self> {
        let database = DatabaseManager::new(env.clone()).await?;
        let user = UserManager::new(env.clone(), &database).await?;
        Ok(Self { database, user })
    }
}

impl CatalogManager {
    pub async fn new(env: MetaSrvEnv) -> MetaResult<Self> {
        let core = Mutex::new(CatalogManagerCore::new(env.clone()).await?);
        let catalog_manager = Self { env, core };
        catalog_manager.init().await?;
        Ok(catalog_manager)
    }

    async fn init(&self) -> MetaResult<()> {
        self.init_user().await?;
        self.init_database().await?;
        self.source_backward_compat_check().await?;
        Ok(())
    }

    pub async fn get_catalog_core_guard(&self) -> MutexGuard<'_, CatalogManagerCore> {
        self.core.lock().await
    }

    /// This function is for maintaining backward compatibility with older source formats when `format_encode_options` is
    /// merged into `with_properties`.
    /// Context: <https://github.com/risingwavelabs/risingwave/pull/13762>.
    ///
    /// We identify a 'legacy' source based on two conditions:
    /// 1. The `format_encode_options` in `source_info` is empty.
    /// 2. Keys with certain prefixes belonging to `format_encode_options` exist in `with_properties` instead.
    /// And if the source is identified as 'legacy', we copy the misplaced keys from `with_properties` to `format_encode_options`.
    async fn source_backward_compat_check(&self) -> MetaResult<()> {
        let core = &mut *self.core.lock().await;
        let mut sources = BTreeMapTransaction::new(&mut core.database.sources);
        let legacy_sources = sources
            .tree_ref()
            .iter()
            .filter(|(_, source)| {
                if let Some(source_info) = &source.info
                    && source_info.format_encode_options.is_empty()
                {
                    true
                } else {
                    false
                }
            })
            .map(|t| t.1.clone())
            .collect_vec();
        for mut source in legacy_sources {
            let connector = source
                .with_properties
                .get(UPSTREAM_SOURCE_KEY)
                .unwrap_or(&String::default())
                .to_owned();
            if let Some(source_info) = source.info.as_mut() {
                source_info
                    .format_encode_options
                    .extend(source.with_properties.iter().filter_map(|(k, v)| {
                        should_copy_to_format_encode_options(k, &connector)
                            .then_some((k.to_owned(), v.to_owned()))
                    }))
            }
            sources.insert(source.id, source);
        }
        commit_meta!(self, sources)?;
        Ok(())
    }
}

// Database catalog related methods
impl CatalogManager {
    async fn init_database(&self) -> MetaResult<()> {
        let mut database = Database {
            name: DEFAULT_DATABASE_NAME.to_string(),
            owner: DEFAULT_SUPER_USER_ID,
            ..Default::default()
        };
        if self
            .core
            .lock()
            .await
            .database
            .check_database_duplicated(&database.name)
            .is_ok()
        {
            database.id = self
                .env
                .id_gen_manager()
                .generate::<{ IdCategory::Database }>()
                .await? as u32;
            self.create_database(&database).await?;
        }
        Ok(())
    }

    pub async fn create_database(&self, database: &Database) -> MetaResult<NotificationVersion> {
        let core = &mut *self.core.lock().await;
        let database_core = &mut core.database;
        let user_core = &mut core.user;
        database_core.check_database_duplicated(&database.name)?;
        #[cfg(not(test))]
        user_core.ensure_user_id(database.owner)?;

        let mut databases = BTreeMapTransaction::new(&mut database_core.databases);
        let mut schemas = BTreeMapTransaction::new(&mut database_core.schemas);
        databases.insert(database.id, database.clone());
        let mut schemas_added = vec![];
        for schema_name in iter::once(DEFAULT_SCHEMA_NAME).chain(SYSTEM_SCHEMAS) {
            let schema = Schema {
                id: self
                    .env
                    .id_gen_manager()
                    .generate::<{ IdCategory::Schema }>()
                    .await? as u32,
                database_id: database.id,
                name: schema_name.to_string(),
                owner: database.owner,
            };
            schemas.insert(schema.id, schema.clone());
            schemas_added.push(schema);
        }

        commit_meta!(self, databases, schemas)?;

        // database and schemas.
        user_core.increase_ref_count(database.owner, 1 + schemas_added.len());

        let mut version = self
            .notify_frontend(Operation::Add, Info::Database(database.to_owned()))
            .await;
        for schema in schemas_added {
            version = self
                .notify_frontend(Operation::Add, Info::Schema(schema))
                .await;
        }

        Ok(version)
    }

    /// return id of streaming jobs in the database which need to be dropped by stream manager.
    pub async fn drop_database(
        &self,
        database_id: DatabaseId,
    ) -> MetaResult<(
        NotificationVersion,
        Vec<StreamingJobId>,
        Vec<SourceId>,
        Vec<Connection>,
    )> {
        let core = &mut *self.core.lock().await;
        let database_core = &mut core.database;
        let user_core = &mut core.user;

        if database_core.has_creation_in_database(database_id) {
            return Err(MetaError::permission_denied(
                "Some relations are creating in the target database, try again later",
            ));
        }

        let mut databases = BTreeMapTransaction::new(&mut database_core.databases);
        let mut schemas = BTreeMapTransaction::new(&mut database_core.schemas);
        let mut sources = BTreeMapTransaction::new(&mut database_core.sources);
        let mut sinks = BTreeMapTransaction::new(&mut database_core.sinks);
        let mut subscriptions = BTreeMapTransaction::new(&mut database_core.subscriptions);
        let mut tables = BTreeMapTransaction::new(&mut database_core.tables);
        let mut indexes = BTreeMapTransaction::new(&mut database_core.indexes);
        let mut views = BTreeMapTransaction::new(&mut database_core.views);
        let mut users = BTreeMapTransaction::new(&mut user_core.user_info);
        let mut functions = BTreeMapTransaction::new(&mut database_core.functions);
        let mut connections = BTreeMapTransaction::new(&mut database_core.connections);

        /// `drop_by_database_id` provides a wrapper for dropping relations by database id, it will
        /// return the relation ids that dropped.
        /// * $`val_txn`: transactions to the relations.
        /// * $`database_id`: database id.
        macro_rules! drop_by_database_id {
            ($val_txn:expr, $database_id:ident) => {{
                let ids_to_drop = $val_txn
                    .tree_ref()
                    .values()
                    .filter(|relation| relation.database_id == $database_id)
                    .map(|relation| relation.id)
                    .collect_vec();
                ids_to_drop
                    .into_iter()
                    .map(|id| $val_txn.remove(id).unwrap())
                    .collect_vec()
            }};
        }

        let database = databases.remove(database_id);
        let connections_dropped;
        if let Some(database) = database {
            let schemas_to_drop = drop_by_database_id!(schemas, database_id);
            let sources_to_drop = drop_by_database_id!(sources, database_id);
            let sinks_to_drop = drop_by_database_id!(sinks, database_id);
            let subscriptions_to_drop = drop_by_database_id!(subscriptions, database_id);
            let tables_to_drop = drop_by_database_id!(tables, database_id);
            let indexes_to_drop = drop_by_database_id!(indexes, database_id);
            let views_to_drop = drop_by_database_id!(views, database_id);
            let functions_to_drop = drop_by_database_id!(functions, database_id);
            let connections_to_drop = drop_by_database_id!(connections, database_id);
            connections_dropped = connections_to_drop.clone();

            let objects = std::iter::once(Object::DatabaseId(database_id))
                .chain(
                    schemas_to_drop
                        .iter()
                        .map(|schema| Object::SchemaId(schema.id)),
                )
                .chain(views_to_drop.iter().map(|view| Object::ViewId(view.id)))
                .chain(tables_to_drop.iter().map(|table| Object::TableId(table.id)))
                .chain(
                    sources_to_drop
                        .iter()
                        .map(|source| Object::SourceId(source.id)),
                )
                .chain(
                    functions_to_drop
                        .iter()
                        .map(|function| Object::FunctionId(function.id)),
                )
                .collect_vec();
            let users_need_update = Self::update_user_privileges(&mut users, &objects);

            commit_meta!(
                self,
                databases,
                schemas,
                sources,
                sinks,
                subscriptions,
                tables,
                indexes,
                views,
                users,
                connections,
                functions
            )?;

            std::iter::once(database.owner)
                .chain(schemas_to_drop.iter().map(|schema| schema.owner))
                .chain(sources_to_drop.iter().map(|source| source.owner))
                .chain(sinks_to_drop.iter().map(|sink| sink.owner))
                .chain(
                    subscriptions_to_drop
                        .iter()
                        .map(|subscription| subscription.owner),
                )
                .chain(
                    tables_to_drop
                        .iter()
                        .filter(|table| valid_table_name(&table.name))
                        .map(|table| table.owner),
                )
                .chain(indexes_to_drop.iter().map(|index| index.owner))
                .chain(views_to_drop.iter().map(|view| view.owner))
                .chain(functions_to_drop.iter().map(|function| function.owner))
                .chain(
                    connections_to_drop
                        .iter()
                        .map(|connection| connection.owner),
                )
                .for_each(|owner_id| user_core.decrease_ref(owner_id));

            // Update relation ref count.
            for table in &tables_to_drop {
                database_core.relation_ref_count.remove(&table.id);
            }
            for source in &sources_to_drop {
                database_core.relation_ref_count.remove(&source.id);
            }
            for view in &views_to_drop {
                database_core.relation_ref_count.remove(&view.id);
            }
            // TODO(weili): wait for yezizp to refactor ref cnt
            for connection in &connections_to_drop {
                database_core.relation_ref_count.remove(&connection.id);
            }
            for user in users_need_update {
                self.notify_frontend(Operation::Update, Info::User(user))
                    .await;
            }

            // Frontend will drop cache of schema and table in the database.
            let version = self
                .notify_frontend(Operation::Delete, Info::Database(database))
                .await;

            let catalog_deleted_ids = tables_to_drop
                .into_iter()
                .filter(|table| valid_table_name(&table.name))
                .map(|table| StreamingJobId::new(table.id))
                .chain(
                    sinks_to_drop
                        .into_iter()
                        .map(|sink| StreamingJobId::new(sink.id)),
                )
                .chain(
                    subscriptions_to_drop
                        .into_iter()
                        .map(|subscription| StreamingJobId::new(subscription.id)),
                )
                .collect_vec();
            let source_deleted_ids = sources_to_drop
                .into_iter()
                .map(|source| source.id)
                .collect_vec();

            Ok((
                version,
                catalog_deleted_ids,
                source_deleted_ids,
                connections_dropped,
            ))
        } else {
            Err(MetaError::catalog_id_not_found("database", database_id))
        }
    }

    pub async fn create_connection(
        &self,
        connection: Connection,
    ) -> MetaResult<NotificationVersion> {
        let core = &mut *self.core.lock().await;
        let database_core = &mut core.database;
        let user_core = &mut core.user;
        database_core.ensure_database_id(connection.database_id)?;
        database_core.ensure_schema_id(connection.schema_id)?;
        #[cfg(not(test))]
        user_core.ensure_user_id(connection.owner)?;

        let key = (
            connection.database_id,
            connection.schema_id,
            connection.name.clone(),
        );
        database_core.check_connection_name_duplicated(&key)?;

        let conn_id = connection.id;
        let mut connections = BTreeMapTransaction::new(&mut database_core.connections);
        connections.insert(conn_id, connection.to_owned());
        commit_meta!(self, connections)?;

        user_core.increase_ref(connection.owner);

        let version = self
            .notify_frontend(Operation::Add, Info::Connection(connection))
            .await;
        Ok(version)
    }

    pub async fn drop_connection(
        &self,
        conn_id: ConnectionId,
    ) -> MetaResult<(NotificationVersion, Connection)> {
        let core = &mut *self.core.lock().await;
        let database_core = &mut core.database;
        database_core.ensure_connection_id(conn_id)?;

        let user_core = &mut core.user;
        let mut connections = BTreeMapTransaction::new(&mut database_core.connections);

        // TODO(weili): wait for yezizp to refactor ref cnt
        match database_core.relation_ref_count.get(&conn_id) {
            Some(ref_count) => {
                let connection_name = connections
                    .get(&conn_id)
                    .ok_or_else(|| anyhow!("connection not found"))?
                    .name
                    .clone();
                Err(MetaError::permission_denied(format!(
                    "Fail to delete connection {} because {} other relation(s) depend on it",
                    connection_name, ref_count
                )))
            }
            None => {
                let connection = connections
                    .remove(conn_id)
                    .ok_or_else(|| anyhow!("connection not found"))?;

                commit_meta!(self, connections)?;
                user_core.decrease_ref(connection.owner);

                let version = self
                    .notify_frontend(Operation::Delete, Info::Connection(connection.clone()))
                    .await;
                Ok((version, connection))
            }
        }
    }

    pub async fn create_schema(&self, schema: &Schema) -> MetaResult<NotificationVersion> {
        let core = &mut *self.core.lock().await;
        let database_core = &mut core.database;
        let user_core = &mut core.user;
        database_core.ensure_database_id(schema.database_id)?;
        database_core.check_schema_duplicated(&(schema.database_id, schema.name.clone()))?;
        #[cfg(not(test))]
        user_core.ensure_user_id(schema.owner)?;

        let mut schemas = BTreeMapTransaction::new(&mut database_core.schemas);
        schemas.insert(schema.id, schema.clone());
        commit_meta!(self, schemas)?;

        user_core.increase_ref(schema.owner);

        let version = self
            .notify_frontend(Operation::Add, Info::Schema(schema.to_owned()))
            .await;

        Ok(version)
    }

    pub async fn drop_schema(&self, schema_id: SchemaId) -> MetaResult<NotificationVersion> {
        let core = &mut *self.core.lock().await;
        let database_core = &mut core.database;
        let user_core = &mut core.user;
        if !database_core.schemas.contains_key(&schema_id) {
            return Err(MetaError::catalog_id_not_found("schema", schema_id));
        }
        if database_core.has_creation_in_schema(schema_id) {
            return Err(MetaError::permission_denied(
                "Some relations are creating in the target schema, try again later",
            ));
        }
        if !database_core.schema_is_empty(schema_id) {
            return Err(MetaError::permission_denied(
                "The schema is not empty, try dropping them first",
            ));
        }
        let mut schemas = BTreeMapTransaction::new(&mut database_core.schemas);
        let mut users = BTreeMapTransaction::new(&mut user_core.user_info);
        let schema = schemas.remove(schema_id).unwrap();

        let users_need_update =
            Self::update_user_privileges(&mut users, &[Object::SchemaId(schema_id)]);

        commit_meta!(self, schemas, users)?;

        user_core.decrease_ref(schema.owner);

        for user in users_need_update {
            self.notify_frontend(Operation::Update, Info::User(user))
                .await;
        }
        let version = self
            .notify_frontend(Operation::Delete, Info::Schema(schema))
            .await;

        Ok(version)
    }

    pub async fn create_view(&self, view: &View) -> MetaResult<NotificationVersion> {
        let core = &mut *self.core.lock().await;
        let database_core = &mut core.database;
        let user_core = &mut core.user;
        database_core.ensure_database_id(view.database_id)?;
        database_core.ensure_schema_id(view.schema_id)?;
        for dependent_id in &view.dependent_relations {
            // TODO(zehua): refactor when using SourceId.
            database_core.ensure_table_view_or_source_id(dependent_id)?;
        }
        let key = (view.database_id, view.schema_id, view.name.clone());
        database_core.check_relation_name_duplicated(&key)?;
        #[cfg(not(test))]
        user_core.ensure_user_id(view.owner)?;

        let mut views = BTreeMapTransaction::new(&mut database_core.views);
        views.insert(view.id, view.clone());
        commit_meta!(self, views)?;

        user_core.increase_ref(view.owner);

        for &dependent_relation_id in &view.dependent_relations {
            database_core.increase_ref_count(dependent_relation_id);
        }

        let version = self
            .notify_frontend_relation_info(Operation::Add, RelationInfo::View(view.to_owned()))
            .await;

        Ok(version)
    }

    pub async fn create_function(&self, function: &Function) -> MetaResult<NotificationVersion> {
        let core = &mut *self.core.lock().await;
        let database_core = &mut core.database;
        let user_core = &mut core.user;
        database_core.ensure_database_id(function.database_id)?;
        database_core.ensure_schema_id(function.schema_id)?;
        database_core.check_function_duplicated(&(
            function.database_id,
            function.schema_id,
            function.name.clone(),
            function.arg_types.clone(),
        ))?;

        #[cfg(not(test))]
        user_core.ensure_user_id(function.owner)?;

        tracing::debug!("create function: {:?}", function);
        let mut functions = BTreeMapTransaction::new(&mut database_core.functions);
        functions.insert(function.id, function.clone());
        commit_meta!(self, functions)?;

        user_core.increase_ref(function.owner);

        let version = self
            .notify_frontend(Operation::Add, Info::Function(function.to_owned()))
            .await;

        Ok(version)
    }

    pub async fn drop_function(&self, function_id: FunctionId) -> MetaResult<NotificationVersion> {
        let core = &mut *self.core.lock().await;
        let database_core = &mut core.database;
        let user_core = &mut core.user;
        let mut functions = BTreeMapTransaction::new(&mut database_core.functions);
        let mut users = BTreeMapTransaction::new(&mut user_core.user_info);

        let function = functions
            .remove(function_id)
            .ok_or_else(|| anyhow!("function not found"))?;

        let objects = &[Object::FunctionId(function_id)];
        let users_need_update = Self::update_user_privileges(&mut users, objects);

        commit_meta!(self, functions, users)?;

        user_core.decrease_ref(function.owner);

        for user in users_need_update {
            self.notify_frontend(Operation::Update, Info::User(user))
                .await;
        }

        let version = self
            .notify_frontend(Operation::Delete, Info::Function(function))
            .await;

        Ok(version)
    }

    /// Marks current relation as "creating" and add reference count to dependent relations.
    /// And persists internal tables for background DDL progress tracking.
    pub async fn start_create_stream_job_procedure(
        &self,
        stream_job: &StreamingJob,
        internal_tables: Vec<Table>,
    ) -> MetaResult<()> {
        match stream_job {
            StreamingJob::MaterializedView(table) => {
                self.start_create_table_procedure(table, internal_tables)
                    .await
            }
            StreamingJob::Sink(sink, _) => self.start_create_sink_procedure(sink).await,
            StreamingJob::Subscription(subscription) => {
                self.start_create_subscription_procedure(subscription).await
            }
            StreamingJob::Index(index, index_table) => {
                self.start_create_index_procedure(index, index_table).await
            }
            StreamingJob::Table(source, table, ..) => {
                if let Some(source) = source {
                    self.start_create_table_procedure_with_source(source, table)
                        .await
                } else {
                    self.start_create_table_procedure(table, internal_tables)
                        .await
                }
            }
            StreamingJob::Source(source) => self.start_create_source_procedure(source).await,
        }
    }

    pub async fn mark_creating_tables(&self, creating_tables: &[Table]) {
        let core = &mut self.core.lock().await.database;
        core.mark_creating_tables(creating_tables);
        for table in creating_tables {
            self.notify_hummock_and_compactor_relation_info(
                Operation::Add,
                RelationInfo::Table(table.to_owned()),
            )
            .await;
        }
    }

    pub async fn unmark_creating_tables(&self, creating_table_ids: &[TableId], need_notify: bool) {
        let core = &mut self.core.lock().await.database;
        core.unmark_creating_tables(creating_table_ids);
        if need_notify {
            for table_id in creating_table_ids {
                // TODO: use group notification?
                self.notify_hummock_and_compactor_relation_info(
                    Operation::Delete,
                    RelationInfo::Table(Table {
                        id: *table_id,
                        ..Default::default()
                    }),
                )
                .await;
            }
        }
    }

    async fn notify_hummock_and_compactor_relation_info(
        &self,
        operation: Operation,
        relation_info: RelationInfo,
    ) {
        self.env
            .notification_manager()
            .notify_hummock_relation_info(operation, relation_info.clone())
            .await;

        self.env
            .notification_manager()
            .notify_compactor_relation_info(operation, relation_info)
            .await;
    }

    /// This is used for both `CREATE TABLE` and `CREATE MATERIALIZED VIEW`.
    pub async fn start_create_table_procedure(
        &self,
        table: &Table,
        internal_tables: Vec<Table>,
    ) -> MetaResult<()> {
        let core = &mut *self.core.lock().await;
        let database_core = &mut core.database;
        let user_core = &mut core.user;
        database_core.ensure_database_id(table.database_id)?;
        database_core.ensure_schema_id(table.schema_id)?;
        for dependent_id in &table.dependent_relations {
            // TODO(zehua): refactor when using SourceId.
            database_core.ensure_table_view_or_source_id(dependent_id)?;
        }
        #[cfg(not(test))]
        user_core.ensure_user_id(table.owner)?;
        let key = (table.database_id, table.schema_id, table.name.clone());

        database_core.check_relation_name_duplicated(&key)?;

        let mut tables = BTreeMapTransaction::new(&mut database_core.tables);
        assert!(
            !tables.contains_key(&table.id),
            "table must not already exist in meta"
        );
        for table in internal_tables {
            tables.insert(table.id, table);
        }
        tables.insert(table.id, table.clone());
        commit_meta!(self, tables)?;

        for &dependent_relation_id in &table.dependent_relations {
            database_core.increase_ref_count(dependent_relation_id);
        }
        user_core.increase_ref(table.owner);
        Ok(())
    }

    fn check_table_creating(tables: &BTreeMap<TableId, Table>, table: &Table) -> MetaResult<()> {
        return if let Some(t) = tables.get(&table.id) {
            assert_eq!(t.get_stream_job_status(), Ok(StreamJobStatus::Creating));
            Ok(())
        } else {
            // If the table does not exist, it should be created in Foreground and cleaned during recovery in some cases.
            assert_eq!(table.create_type(), CreateType::Foreground);
            Err(anyhow!("failed to create table during recovery").into())
        };
    }

    pub async fn assert_tables_deleted(&self, table_ids: Vec<TableId>) {
        let core = self.core.lock().await;
        let tables = &core.database.tables;
        for id in table_ids {
            assert_eq!(tables.get(&id), None,)
        }
    }

    /// We clean the following tables:
    /// 1. Those which belonged to incomplete Foreground jobs.
    /// 2. Those which did not persist their table fragments, we can't recover these.
    /// 3. Those which were only initialized, but not actually running yet.
    /// 4. From 2, since we don't have internal table ids from the fragments,
    ///    we can detect hanging table ids by just finding all internal ids
    ///    with:
    ///    1. `stream_job_status` = CREATING
    ///    2. Not belonging to a background stream job.
    ///    Clean up these hanging tables by the id.
    pub async fn clean_dirty_tables(&self, fragment_manager: FragmentManagerRef) -> MetaResult<()> {
        let core = &mut *self.core.lock().await;
        let database_core = &mut core.database;
        let creating_tables: Vec<Table> = database_core.list_persisted_creating_tables();
        tracing::debug!(
            "creating_tables ids: {:#?}",
            creating_tables.iter().map(|t| t.id).collect_vec()
        );
        let mut reserved_internal_tables = HashSet::new();
        let mut tables_to_clean = vec![];
        let mut internal_tables_to_clean = vec![];
        for table in creating_tables {
            tracing::trace!(
                "checking table {} definition: {}, create_type: {:#?}, table_type: {:#?}",
                table.id,
                table.definition,
                table.get_create_type().unwrap_or(CreateType::Foreground),
                table.get_table_type().unwrap(),
            );
            // 1. Incomplete Foreground jobs
            if table.create_type == CreateType::Foreground as i32
                && table.table_type != TableType::Internal as i32
            // || table.create_type == CreateType::Unspecified as i32
            {
                tracing::debug!("cleaning table_id for foreground: {:#?}", table.id);
                tables_to_clean.push(table);
                continue;
            }
            if table.table_type == TableType::Internal as i32 {
                internal_tables_to_clean.push(table);
                continue;
            }

            // 2. No table fragments
            assert_ne!(table.table_type, TableType::Internal as i32);
            match fragment_manager
                .select_table_fragments_by_table_id(&table.id.into())
                .await
            {
                Err(e) => {
                    if e.is_fragment_not_found() {
                        tracing::debug!("cleaning table_id for no fragments: {:#?}", table.id);
                        tables_to_clean.push(table);
                        continue;
                    } else {
                        return Err(e);
                    }
                }
                Ok(fragment) => {
                    let fragment: TableFragments = fragment;
                    // 3. For those in initial state (i.e. not running / created),
                    // we should purge them.
                    if fragment.is_initial() {
                        tracing::debug!("cleaning table_id with initial state: {:#?}", table.id);
                        tables_to_clean.push(table);
                        continue;
                    } else {
                        assert_eq!(table.create_type, CreateType::Background as i32);
                        // 4. Get all the corresponding internal tables, the rest we can purge.
                        for id in fragment.internal_table_ids() {
                            reserved_internal_tables.insert(id);
                        }
                        continue;
                    }
                }
            }
        }
        for t in internal_tables_to_clean {
            if !reserved_internal_tables.contains(&t.id) {
                tracing::debug!(
                    "cleaning table_id for internal tables not reserved: {:#?}",
                    t.id
                );
                tables_to_clean.push(t);
            }
        }

        let mut tables_to_update = vec![];
        for table in database_core.tables.values() {
            if table.incoming_sinks.is_empty() {
                continue;
            }

            if table
                .incoming_sinks
                .iter()
                .all(|sink_id| database_core.sinks.contains_key(sink_id))
            {
                continue;
            }

            let mut table = table.clone();
            table
                .incoming_sinks
                .retain(|sink_id| database_core.sinks.contains_key(sink_id));
            tables_to_update.push(table);
        }

        let tables = &mut database_core.tables;
        let mut tables = BTreeMapTransaction::new(tables);
        for table in &tables_to_clean {
            let table_id = table.id;
            tracing::debug!("cleaning table_id: {}", table_id);
            let table = tables.remove(table_id);
            assert!(table.is_some(), "table_id {} missing", table_id)
        }

        for table in &tables_to_update {
            let table_id = table.id;
            if tables.contains_key(&table_id) {
                tracing::debug!("updating sink target table_id: {}", table_id);
                tables.insert(table_id, table.clone());
            }
        }

        commit_meta!(self, tables)?;

        if !tables_to_update.is_empty() {
            let _ = self
                .notify_frontend(
                    Operation::Update,
                    Info::RelationGroup(RelationGroup {
                        relations: tables_to_update
                            .into_iter()
                            .map(|table| Relation {
                                relation_info: RelationInfo::Table(table).into(),
                            })
                            .collect(),
                    }),
                )
                .await;
        }

        // Note that `tables_to_clean` doesn't include sink/index/table_with_source creation,
        // because their states are not persisted in the first place, see `start_create_stream_job_procedure`.
        let event_logs = tables_to_clean
            .iter()
            .filter_map(|t| {
                if t.table_type == TableType::Internal as i32 {
                    return None;
                }
                let event = risingwave_pb::meta::event_log::EventDirtyStreamJobClear {
                    id: t.id,
                    name: t.name.to_owned(),
                    definition: t.definition.to_owned(),
                    error: "clear during recovery".to_string(),
                };
                Some(risingwave_pb::meta::event_log::Event::DirtyStreamJobClear(
                    event,
                ))
            })
            .collect_vec();
        if !event_logs.is_empty() {
            self.env.event_log_manager_ref().add_event_logs(event_logs);
        }

        let user_core = &mut core.user;
        for table in &tables_to_clean {
            // If table type is internal, no need to update the ref count OR
            // user ref count.
            if table.table_type != TableType::Internal as i32 {
                // Recovered when init database manager.
                for relation_id in &table.dependent_relations {
                    database_core.decrease_ref_count(*relation_id);
                }
                // Recovered when init user manager.
                tracing::debug!("decrease ref for {}", table.id);
                user_core.decrease_ref(table.owner);
            }
        }
        Ok(())
    }

    /// This is used for both `CREATE TABLE` and `CREATE MATERIALIZED VIEW`.
    pub async fn finish_create_table_procedure(
        &self,
        mut internal_tables: Vec<Table>,
        mut table: Table,
    ) -> MetaResult<NotificationVersion> {
        let core = &mut *self.core.lock().await;
        let database_core = &mut core.database;
        let tables = &mut database_core.tables;
        if cfg!(not(test)) {
            Self::check_table_creating(tables, &table)?;
        }
        let mut tables = BTreeMapTransaction::new(tables);

        table.stream_job_status = PbStreamJobStatus::Created.into();
        tables.insert(table.id, table.clone());
        for table in &mut internal_tables {
            table.stream_job_status = PbStreamJobStatus::Created.into();
            tables.insert(table.id, table.clone());
        }
        commit_meta!(self, tables)?;

        tracing::debug!(id = ?table.id, "notifying frontend");
        let version = self
            .notify_frontend(
                Operation::Add,
                Info::RelationGroup(RelationGroup {
                    relations: vec![Relation {
                        relation_info: RelationInfo::Table(table.to_owned()).into(),
                    }]
                    .into_iter()
                    .chain(internal_tables.into_iter().map(|internal_table| Relation {
                        relation_info: RelationInfo::Table(internal_table).into(),
                    }))
                    .collect_vec(),
                }),
            )
            .await;

        Ok(version)
    }

    /// Used to cleanup states in stream manager.
    /// It is required because failure may not necessarily happen in barrier,
    /// e.g. when cordon nodes.
    /// and we still need some way to cleanup the state.
    ///
    /// Returns false if `table_id` is not found.
    pub async fn cancel_create_table_procedure(
        &self,
        table_id: TableId,
        internal_table_ids: Vec<TableId>,
    ) -> MetaResult<bool> {
        let table = {
            let core = &mut self.core.lock().await;
            let database_core = &mut core.database;
            let tables = &mut database_core.tables;
            let Some(table) = tables.get(&table_id).cloned() else {
                tracing::warn!(
                    "table_id {} missing when attempting to cancel job, could be cleaned on recovery",
                    table_id
                );
                return Ok(false);
            };
            // `Unspecified` maps to Created state, due to backwards compatibility.
            // `Created` states should not be cancelled.
            if table
                .get_stream_job_status()
                .unwrap_or(StreamJobStatus::Created)
                != StreamJobStatus::Creating
            {
                return Err(MetaError::invalid_parameter(format!(
                    "table is not in creating state id={:#?}",
                    table_id
                )));
            }

            tracing::trace!("cleanup tables for {}", table.id);
            let mut table_ids = vec![table.id];
            table_ids.extend(internal_table_ids);

            let tables = &mut database_core.tables;
            let mut tables = BTreeMapTransaction::new(tables);
            for table_id in table_ids {
                let res = tables.remove(table_id);
                assert!(res.is_some(), "table_id {} missing", table_id);
            }
            commit_meta!(self, tables)?;
            table
        };

        {
            let core = &mut self.core.lock().await;
            {
                let user_core = &mut core.user;
                user_core.decrease_ref(table.owner);
            }

            {
                let database_core = &mut core.database;
                for &dependent_relation_id in &table.dependent_relations {
                    database_core.decrease_ref_count(dependent_relation_id);
                }
            }
        }

        Ok(true)
    }

    /// return id of streaming jobs in the database which need to be dropped by stream manager.
    pub async fn drop_relation(
        &self,
        relation: RelationIdEnum,
        fragment_manager: FragmentManagerRef,
        drop_mode: DropMode,
    ) -> MetaResult<(NotificationVersion, Vec<StreamingJobId>)> {
        let core = &mut *self.core.lock().await;
        let database_core = &mut core.database;
        let user_core = &mut core.user;
        let mut indexes = BTreeMapTransaction::new(&mut database_core.indexes);
        let mut tables = BTreeMapTransaction::new(&mut database_core.tables);
        let mut sources = BTreeMapTransaction::new(&mut database_core.sources);
        let mut sinks = BTreeMapTransaction::new(&mut database_core.sinks);
        let mut subscriptions = BTreeMapTransaction::new(&mut database_core.subscriptions);
        let mut views = BTreeMapTransaction::new(&mut database_core.views);
        let mut users = BTreeMapTransaction::new(&mut user_core.user_info);

        // The deque holds all the relations we need to drop.
        // As we traverse the relation DAG,
        // more relations will be added and popped from this.
        let mut deque = VecDeque::new();

        // Relation dependencies is a DAG rather than a tree, so we need to use `HashSet` instead of
        // `Vec` to record ids.
        //         Sink
        //          |
        //        MView
        //        /   \
        //       View  |
        //        \   /
        //        Table

        // `all_table_ids` are materialized view ids, table ids and index table ids.
        let mut all_table_ids: HashSet<TableId> = HashSet::default();
        let mut all_internal_table_ids: HashSet<TableId> = HashSet::default();
        let mut all_index_ids: HashSet<IndexId> = HashSet::default();
        let mut all_sink_ids: HashSet<SinkId> = HashSet::default();
        let mut all_subscription_ids: HashSet<SubscriptionId> = HashSet::default();
        let mut all_source_ids: HashSet<SourceId> = HashSet::default();
        let mut all_view_ids: HashSet<ViewId> = HashSet::default();
        let mut all_cdc_source_ids: HashSet<SourceId> = HashSet::default();

        let relations_depend_on = |relation_id: RelationId| -> Vec<RelationInfo> {
            let tables_depend_on = tables
                .tree_ref()
                .iter()
                .filter_map(|(_, table)| {
                    if table.dependent_relations.contains(&relation_id) {
                        Some(RelationInfo::Table(table.clone()))
                    } else {
                        None
                    }
                })
                .collect_vec();

            let sinks_depend_on = sinks
                .tree_ref()
                .iter()
                .filter_map(|(_, sink)| {
                    if sink.dependent_relations.contains(&relation_id) {
                        Some(RelationInfo::Sink(sink.clone()))
                    } else {
                        None
                    }
                })
                .collect_vec();

            let subscriptions_depend_on = subscriptions
                .tree_ref()
                .iter()
                .filter_map(|(_, subscription)| {
                    if subscription.dependent_relations.contains(&relation_id) {
                        Some(RelationInfo::Subscription(subscription.clone()))
                    } else {
                        None
                    }
                })
                .collect_vec();

            let views_depend_on = views
                .tree_ref()
                .iter()
                .filter_map(|(_, view)| {
                    if view.dependent_relations.contains(&relation_id) {
                        Some(RelationInfo::View(view.clone()))
                    } else {
                        None
                    }
                })
                .collect_vec();

            // We don't need to output indexes because they have been handled by tables.
            tables_depend_on
                .into_iter()
                .chain(sinks_depend_on)
                .chain(subscriptions_depend_on)
                .chain(views_depend_on)
                .collect()
        };

        // Initial push into deque.
        match relation {
            RelationIdEnum::Table(table_id) => {
                let table = tables.get(&table_id).cloned();
                if let Some(table) = table {
                    for incoming_sink in &table.incoming_sinks {
                        let sink = sinks.get(incoming_sink).cloned();
                        if let Some(sink) = sink {
                            deque.push_back(RelationInfo::Sink(sink));
                        }
                    }

                    deque.push_back(RelationInfo::Table(table));
                } else {
                    bail!("table doesn't exist");
                }
            }
            RelationIdEnum::Index(index_id) => {
                let index = indexes.get(&index_id).cloned();
                if let Some(index) = index {
                    deque.push_back(RelationInfo::Index(index));
                } else {
                    bail!("index doesn't exist");
                }
            }
            RelationIdEnum::Sink(sink_id) => {
                let sink = sinks.get(&sink_id).cloned();
                if let Some(sink) = sink {
                    deque.push_back(RelationInfo::Sink(sink));
                } else {
                    bail!("sink doesn't exist");
                }
            }
            RelationIdEnum::Subscription(subscription_id) => {
                let subscription = subscriptions.get(&subscription_id).cloned();
                if let Some(subscription) = subscription {
                    deque.push_back(RelationInfo::Subscription(subscription));
                } else {
                    bail!("subscription doesn't exist");
                }
            }
            RelationIdEnum::View(view_id) => {
                let view = views.get(&view_id).cloned();
                if let Some(view) = view {
                    deque.push_back(RelationInfo::View(view));
                } else {
                    bail!("source doesn't exist");
                }
            }
            RelationIdEnum::Source(source_id) => {
                let source = sources.get(&source_id).cloned();
                if let Some(source) = source {
                    deque.push_back(RelationInfo::Source(source));
                } else {
                    bail!("view doesn't exist");
                }
            }
        }

        // Drop cascade loop
        while let Some(relation_info) = deque.pop_front() {
            match relation_info {
                RelationInfo::Table(table) => {
                    let table_id: TableId = table.id;
                    if !all_table_ids.insert(table_id) {
                        continue;
                    }

                    let table_fragments = fragment_manager
                        .select_table_fragments_by_table_id(&table_id.into())
                        .await?;

                    all_internal_table_ids.extend(table_fragments.internal_table_ids());

                    let (index_ids, index_table_ids): (Vec<_>, Vec<_>) = indexes
                        .tree_ref()
                        .iter()
                        .filter(|(_, index)| index.primary_table_id == table_id)
                        .map(|(index_id, index)| (*index_id, index.index_table_id))
                        .unzip();

                    all_index_ids.extend(index_ids.iter().cloned());
                    all_table_ids.extend(index_table_ids.iter().cloned());

                    for index_table_id in &index_table_ids {
                        let internal_table_ids = match fragment_manager
                            .select_table_fragments_by_table_id(&(index_table_id.into()))
                            .await
                            .map(|fragments| fragments.internal_table_ids())
                        {
                            Ok(v) => v,
                            // Handle backwards compat with no state persistence.
                            Err(_) => vec![],
                        };

                        // 1 should be used by table scan.
                        if internal_table_ids.len() == 1 {
                            all_internal_table_ids.insert(internal_table_ids[0]);
                        } else {
                            // backwards compatibility with indexes
                            // without backfill state persisted.
                            assert_eq!(internal_table_ids.len(), 0);
                        }
                    }

                    let index_tables = index_table_ids
                        .iter()
                        .map(|index_table_id| tables.get(index_table_id).cloned().unwrap())
                        .collect_vec();

                    for index_table in &index_tables {
                        if let Some(ref_count) =
                            database_core.relation_ref_count.get(&index_table.id)
                        {
                            // Other relations depend on it.
                            match drop_mode {
                                DropMode::Restrict => {
                                    return Err(MetaError::permission_denied(format!(
                                        "Fail to delete index table `{}` because {} other relation(s) depend on it",
                                        index_table.name, ref_count
                                    )));
                                }
                                DropMode::Cascade => {
                                    for relation_info in
                                        relations_depend_on(index_table.id as RelationId)
                                    {
                                        deque.push_back(relation_info);
                                    }
                                }
                            }
                        }
                    }

                    if let Some(ref_count) =
                        database_core.relation_ref_count.get(&table_id).cloned()
                    {
                        if ref_count > index_ids.len() {
                            // Other relations depend on it.
                            match drop_mode {
                                DropMode::Restrict => {
                                    return Err(MetaError::permission_denied(format!(
                                        "Fail to delete table `{}` because {} other relation(s) depend on it",
                                        table.name, ref_count
                                    )));
                                }
                                DropMode::Cascade => {
                                    for relation_info in relations_depend_on(table.id as RelationId)
                                    {
                                        if let RelationInfo::Table(t) = &relation_info {
                                            // Filter table belongs to index_table_ids.
                                            if !index_table_ids.contains(&t.id) {
                                                deque.push_back(relation_info);
                                            }
                                        } else {
                                            deque.push_back(relation_info);
                                        }
                                    }
                                }
                            }
                        }
                    }

                    if let Some(OptionalAssociatedSourceId::AssociatedSourceId(
                        associated_source_id,
                    )) = table.optional_associated_source_id
                    {
                        all_source_ids.insert(associated_source_id);
                    }
                }
                RelationInfo::Index(index) => {
                    if !all_index_ids.insert(index.id) {
                        continue;
                    }
                    all_table_ids.insert(index.index_table_id);

                    let internal_table_ids = match fragment_manager
                        .select_table_fragments_by_table_id(&(index.index_table_id.into()))
                        .await
                        .map(|fragments| fragments.internal_table_ids())
                    {
                        Ok(v) => v,
                        // Handle backwards compat with no state persistence.
                        Err(_) => vec![],
                    };

                    // 1 should be used by table scan.
                    if internal_table_ids.len() == 1 {
                        all_internal_table_ids.insert(internal_table_ids[0]);
                    } else {
                        // backwards compatibility with indexes
                        // without backfill state persisted.
                        assert_eq!(internal_table_ids.len(), 0);
                    }

                    if let Some(ref_count) = database_core
                        .relation_ref_count
                        .get(&index.index_table_id)
                        .cloned()
                    {
                        if ref_count > 0 {
                            // Other relations depend on it.
                            match drop_mode {
                                DropMode::Restrict => {
                                    return Err(MetaError::permission_denied(format!(
                                        "Fail to delete index `{}` because {} other relation(s) depend on it",
                                        index.name, ref_count
                                    )));
                                }
                                DropMode::Cascade => {
                                    for relation_info in
                                        relations_depend_on(index.index_table_id as RelationId)
                                    {
                                        deque.push_back(relation_info);
                                    }
                                }
                            }
                        }
                    }
                }
                RelationInfo::Source(source) => {
                    if !all_source_ids.insert(source.id) {
                        continue;
                    }

                    // cdc source streaming job
                    if let Some(info) = source.info
                        && info.cdc_source_job
                    {
                        all_cdc_source_ids.insert(source.id);
                        let source_table_fragments = fragment_manager
                            .select_table_fragments_by_table_id(&source.id.into())
                            .await?;
                        all_internal_table_ids.extend(source_table_fragments.internal_table_ids());
                    }

                    if let Some(ref_count) =
                        database_core.relation_ref_count.get(&source.id).cloned()
                    {
                        if ref_count > 0 {
                            // Other relations depend on it.
                            match drop_mode {
                                DropMode::Restrict => {
                                    return Err(MetaError::permission_denied(format!(
                                        "Fail to delete source `{}` because {} other relation(s) depend on it",
                                        source.name, ref_count
                                    )));
                                }
                                DropMode::Cascade => {
                                    for relation_info in
                                        relations_depend_on(source.id as RelationId)
                                    {
                                        deque.push_back(relation_info);
                                    }
                                }
                            }
                        }
                    }
                }
                RelationInfo::View(view) => {
                    if !all_view_ids.insert(view.id) {
                        continue;
                    }

                    if let Some(ref_count) = database_core.relation_ref_count.get(&view.id).cloned()
                    {
                        if ref_count > 0 {
                            // Other relations depend on it.
                            match drop_mode {
                                DropMode::Restrict => {
                                    return Err(MetaError::permission_denied(format!(
                                        "Fail to delete view `{}` because {} other relation(s) depend on it",
                                        view.name, ref_count
                                    )));
                                }
                                DropMode::Cascade => {
                                    for relation_info in relations_depend_on(view.id as RelationId)
                                    {
                                        deque.push_back(relation_info);
                                    }
                                }
                            }
                        }
                    }
                }
                RelationInfo::Sink(sink) => {
                    if !all_sink_ids.insert(sink.id) {
                        continue;
                    }
                    let table_fragments = fragment_manager
                        .select_table_fragments_by_table_id(&sink.id.into())
                        .await?;

                    all_internal_table_ids.extend(table_fragments.internal_table_ids());

                    if let Some(ref_count) = database_core.relation_ref_count.get(&sink.id).cloned()
                    {
                        if ref_count > 0 {
                            // Other relations depend on it.
                            match drop_mode {
                                DropMode::Restrict => {
                                    return Err(MetaError::permission_denied(format!(
                                        "Fail to delete sink `{}` because {} other relation(s) depend on it",
                                        sink.name, ref_count
                                    )));
                                }
                                DropMode::Cascade => {
                                    for relation_info in relations_depend_on(sink.id as RelationId)
                                    {
                                        deque.push_back(relation_info);
                                    }
                                }
                            }
                        }
                    }
                }
                RelationInfo::Subscription(subscription) => {
                    if !all_subscription_ids.insert(subscription.id) {
                        continue;
                    }
                    let table_fragments = fragment_manager
                        .select_table_fragments_by_table_id(&subscription.id.into())
                        .await?;

                    all_internal_table_ids.extend(table_fragments.internal_table_ids());

                    if let Some(ref_count) = database_core
                        .relation_ref_count
                        .get(&subscription.id)
                        .cloned()
                    {
                        if ref_count > 0 {
                            // Other relations depend on it.
                            match drop_mode {
                                DropMode::Restrict => {
                                    return Err(MetaError::permission_denied(format!(
                                        "Fail to delete subscription `{}` because {} other relation(s) depend on it",
                                        subscription.name, ref_count
                                    )));
                                }
                                DropMode::Cascade => {
                                    for relation_info in
                                        relations_depend_on(subscription.id as RelationId)
                                    {
                                        deque.push_back(relation_info);
                                    }
                                }
                            }
                        }
                    }
                }
            }
        }

        let tables_removed = all_table_ids
            .iter()
            .map(|table_id| tables.remove(*table_id).unwrap())
            .collect_vec();

        let indexes_removed = all_index_ids
            .iter()
            .map(|index_id| indexes.remove(*index_id).unwrap())
            .collect_vec();

        let sources_removed = all_source_ids
            .iter()
            .map(|source_id| sources.remove(*source_id).unwrap())
            .collect_vec();

        let views_removed = all_view_ids
            .iter()
            .map(|view_id| views.remove(*view_id).unwrap())
            .collect_vec();

        let sinks_removed = all_sink_ids
            .iter()
            .map(|sink_id| sinks.remove(*sink_id).unwrap())
            .collect_vec();
        let subscriptions_removed = all_subscription_ids
            .iter()
            .map(|subscription_id| subscriptions.remove(*subscription_id).unwrap())
            .collect_vec();

        if !matches!(relation, RelationIdEnum::Sink(_)) {
            let table_sinks = sinks_removed
                .iter()
                .filter(|sink| {
                    if let Some(target_table) = sink.target_table {
                        // Table sink but associated with the table
                        if matches!(relation, RelationIdEnum::Table(table_id) if table_id == target_table) {
                            false
                        } else {
                            // Table sink
                            true
                        }
                    } else {
                        // Normal sink
                        false
                    }
                })
                .collect_vec();

            // Since dropping the sink into the table requires the frontend to handle some of the logic (regenerating the plan), it’s not compatible with the current cascade dropping.
            if !table_sinks.is_empty() {
                bail!(
                    "Found {} sink(s) into table in dependency, please drop them manually",
                    table_sinks.len()
                );
            }
        }

        let internal_tables = all_internal_table_ids
            .iter()
            .map(|internal_table_id| {
                tables
                    .remove(*internal_table_id)
                    .expect("internal table should exist")
            })
            .collect_vec();

        let users_need_update = {
            // TODO: add sources, sinks and views
            let table_to_drop_ids = all_table_ids
                .iter()
                .chain(&all_internal_table_ids)
                .cloned()
                .collect_vec();

            Self::update_user_privileges(
                &mut users,
                &table_to_drop_ids
                    .into_iter()
                    .map(Object::TableId)
                    .chain(all_source_ids.into_iter().map(Object::SourceId))
                    .chain(all_view_ids.into_iter().map(Object::ViewId))
                    .chain(all_sink_ids.iter().cloned().map(Object::SinkId))
                    .collect_vec(),
            )
        };

        commit_meta!(
            self,
            tables,
            indexes,
            sources,
            views,
            sinks,
            users,
            subscriptions
        )?;

        for index in &indexes_removed {
            user_core.decrease_ref(index.owner);
        }

        // `tables_removed` contains both index table and mv.
        for table in &tables_removed {
            user_core.decrease_ref(table.owner);
        }

        for source in &sources_removed {
            user_core.decrease_ref(source.owner);
            refcnt_dec_connection(database_core, source.connection_id);
        }

        for view in &views_removed {
            user_core.decrease_ref(view.owner);
        }

        for sink in &sinks_removed {
            user_core.decrease_ref(sink.owner);
        }

        for subscription in &subscriptions_removed {
            user_core.decrease_ref(subscription.owner);
        }

        for user in users_need_update {
            self.notify_frontend(Operation::Update, Info::User(user))
                .await;
        }

        // decrease dependent relations
        for table in &tables_removed {
            for dependent_relation_id in &table.dependent_relations {
                database_core.decrease_ref_count(*dependent_relation_id);
            }
        }

        for view in &views_removed {
            for dependent_relation_id in &view.dependent_relations {
                database_core.decrease_ref_count(*dependent_relation_id);
            }
        }

        for sink in &sinks_removed {
            if let Some(connection_id) = sink.connection_id {
                // TODO(siyuan): wait for yezizp to refactor ref cnt
                database_core.decrease_ref_count(connection_id);
            }
            for dependent_relation_id in &sink.dependent_relations {
                database_core.decrease_ref_count(*dependent_relation_id);
            }
        }

        for subscription in &subscriptions_removed {
            for dependent_relation_id in &subscription.dependent_relations {
                database_core.decrease_ref_count(*dependent_relation_id);
            }
        }

        let version = self
            .notify_frontend(
                Operation::Delete,
                Info::RelationGroup(RelationGroup {
                    relations: indexes_removed
                        .into_iter()
                        .map(|index| Relation {
                            relation_info: RelationInfo::Index(index).into(),
                        })
                        .chain(internal_tables.into_iter().map(|internal_table| Relation {
                            relation_info: RelationInfo::Table(internal_table).into(),
                        }))
                        .chain(tables_removed.into_iter().map(|table| Relation {
                            relation_info: RelationInfo::Table(table).into(),
                        }))
                        .chain(sources_removed.into_iter().map(|source| Relation {
                            relation_info: RelationInfo::Source(source).into(),
                        }))
                        .chain(views_removed.into_iter().map(|view| Relation {
                            relation_info: RelationInfo::View(view).into(),
                        }))
                        .chain(sinks_removed.into_iter().map(|sink| Relation {
                            relation_info: RelationInfo::Sink(sink).into(),
                        }))
                        .chain(
                            subscriptions_removed
                                .into_iter()
                                .map(|subscription| Relation {
                                    relation_info: RelationInfo::Subscription(subscription).into(),
                                }),
                        )
                        .collect_vec(),
                }),
            )
            .await;

        let catalog_deleted_ids: Vec<StreamingJobId> = all_table_ids
            .into_iter()
            .map(|id| id.into())
            .chain(all_sink_ids.into_iter().map(|id| id.into()))
            .chain(all_subscription_ids.into_iter().map(|id| id.into()))
            .chain(all_cdc_source_ids.into_iter().map(|id| id.into()))
            .collect_vec();

        Ok((version, catalog_deleted_ids))
    }

    pub async fn alter_table_name(
        &self,
        table_id: TableId,
        table_name: &str,
    ) -> MetaResult<NotificationVersion> {
        let core = &mut *self.core.lock().await;
        let database_core = &mut core.database;
        database_core.ensure_table_id(table_id)?;

        // 1. validate new table name.
        let mut table = database_core.tables.get(&table_id).unwrap().clone();
        let old_name = table.name.clone();
        database_core.check_relation_name_duplicated(&(
            table.database_id,
            table.schema_id,
            table_name.to_string(),
        ))?;

        let source = table.optional_associated_source_id.as_ref().map(
            |OptionalAssociatedSourceId::AssociatedSourceId(id)| {
                let mut source = database_core.sources.get(id).unwrap().clone();
                source.name = table_name.to_string();
                source
            },
        );

        // 2. rename table and its definition.
        table.name = table_name.to_string();
        table.definition = alter_relation_rename(&table.definition, table_name);

        // 3. update all relations that depend on this table, note that indexes are not included.
        self.alter_relation_name_refs_inner(
            database_core,
            table_id,
            &old_name,
            table_name,
            vec![table],
            vec![],
            vec![],
            vec![],
            source,
        )
        .await
    }

    // TODO: refactor dependency cache in catalog manager for better performance.
    #[allow(clippy::too_many_arguments)]
    async fn alter_relation_name_refs_inner(
        &self,
        database_mgr: &mut DatabaseManager,
        relation_id: RelationId,
        from: &str,
        to: &str,
        mut to_update_tables: Vec<Table>,
        mut to_update_views: Vec<View>,
        mut to_update_sinks: Vec<Sink>,
        mut to_update_subscriptions: Vec<Subscription>,
        to_update_source: Option<Source>,
    ) -> MetaResult<NotificationVersion> {
        for table in database_mgr.tables.values() {
            if table.dependent_relations.contains(&relation_id) {
                let mut table = table.clone();
                table.definition = alter_relation_rename_refs(&table.definition, from, to);
                to_update_tables.push(table);
            }
        }

        for view in database_mgr.views.values() {
            if view.dependent_relations.contains(&relation_id) {
                let mut view = view.clone();
                view.sql = alter_relation_rename_refs(&view.sql, from, to);
                to_update_views.push(view);
            }
        }

        for sink in database_mgr.sinks.values() {
            if sink.dependent_relations.contains(&relation_id)
                || sink.target_table == Some(relation_id)
            {
                let mut sink = sink.clone();
                sink.definition = alter_relation_rename_refs(&sink.definition, from, to);
                to_update_sinks.push(sink);
            }
        }

        for subscription in database_mgr.subscriptions.values() {
            if subscription.dependent_relations.contains(&relation_id) {
                let mut subscription = subscription.clone();
                subscription.definition =
                    alter_relation_rename_refs(&subscription.definition, from, to);
                to_update_subscriptions.push(subscription);
            }
        }

        // commit meta.
        let mut tables = BTreeMapTransaction::new(&mut database_mgr.tables);
        let mut views = BTreeMapTransaction::new(&mut database_mgr.views);
        let mut sinks = BTreeMapTransaction::new(&mut database_mgr.sinks);
        let mut subscriptions: BTreeMapTransaction<'_, u32, risingwave_pb::catalog::Subscription> =
            BTreeMapTransaction::new(&mut database_mgr.subscriptions);
        let mut sources = BTreeMapTransaction::new(&mut database_mgr.sources);
        to_update_tables.iter().for_each(|table| {
            tables.insert(table.id, table.clone());
        });
        to_update_views.iter().for_each(|view| {
            views.insert(view.id, view.clone());
        });
        to_update_sinks.iter().for_each(|sink| {
            sinks.insert(sink.id, sink.clone());
        });
        to_update_subscriptions.iter().for_each(|subscription| {
            subscriptions.insert(subscription.id, subscription.clone());
        });
        if let Some(source) = &to_update_source {
            sources.insert(source.id, source.clone());
        }
        commit_meta!(self, tables, views, sinks, sources)?;

        // 5. notify frontend.
        assert!(
            !to_update_tables.is_empty()
                || !to_update_views.is_empty()
                || !to_update_sinks.is_empty()
                || !to_update_subscriptions.is_empty()
                || to_update_source.is_some()
        );
        let version = self
            .notify_frontend(
                Operation::Update,
                Info::RelationGroup(RelationGroup {
                    relations: to_update_tables
                        .into_iter()
                        .map(|table| Relation {
                            relation_info: RelationInfo::Table(table).into(),
                        })
                        .chain(to_update_views.into_iter().map(|view| Relation {
                            relation_info: RelationInfo::View(view).into(),
                        }))
                        .chain(to_update_sinks.into_iter().map(|sink| Relation {
                            relation_info: RelationInfo::Sink(sink).into(),
                        }))
                        .chain(
                            to_update_subscriptions
                                .into_iter()
                                .map(|subscription| Relation {
                                    relation_info: RelationInfo::Subscription(subscription).into(),
                                }),
                        )
                        .chain(to_update_source.into_iter().map(|source| Relation {
                            relation_info: RelationInfo::Source(source).into(),
                        }))
                        .collect(),
                }),
            )
            .await;

        Ok(version)
    }

    pub async fn alter_view_name(
        &self,
        view_id: ViewId,
        view_name: &str,
    ) -> MetaResult<NotificationVersion> {
        let core = &mut *self.core.lock().await;
        let database_core = &mut core.database;
        database_core.ensure_view_id(view_id)?;

        // 1. validate new view name.
        let mut view = database_core.views.get(&view_id).unwrap().clone();
        let old_name = view.name.clone();
        database_core.check_relation_name_duplicated(&(
            view.database_id,
            view.schema_id,
            view_name.to_string(),
        ))?;

        // 2. rename view, note that there's no need to update its definition since it only stores
        // the query part.
        view.name = view_name.to_string();

        // 3. update all relations that depend on this view.
        self.alter_relation_name_refs_inner(
            database_core,
            view_id,
            &old_name,
            view_name,
            vec![],
            vec![view],
            vec![],
            vec![],
            None,
        )
        .await
    }

    pub async fn alter_sink_name(
        &self,
        sink_id: SinkId,
        sink_name: &str,
    ) -> MetaResult<NotificationVersion> {
        let core = &mut *self.core.lock().await;
        let database_core = &mut core.database;
        database_core.ensure_sink_id(sink_id)?;

        // 1. validate new sink name.
        let mut sink = database_core.sinks.get(&sink_id).unwrap().clone();
        database_core.check_relation_name_duplicated(&(
            sink.database_id,
            sink.schema_id,
            sink_name.to_string(),
        ))?;

        // 2. rename sink and its definition.
        sink.name = sink_name.to_string();
        sink.definition = alter_relation_rename(&sink.definition, sink_name);

        // 3. commit meta.
        let mut sinks = BTreeMapTransaction::new(&mut database_core.sinks);
        sinks.insert(sink_id, sink.clone());
        commit_meta!(self, sinks)?;

        let version = self
            .notify_frontend_relation_info(Operation::Update, RelationInfo::Sink(sink))
            .await;

        Ok(version)
    }

    pub async fn alter_subscription_name(
        &self,
        subscription_id: SubscriptionId,
        subscription_name: &str,
    ) -> MetaResult<NotificationVersion> {
        let core = &mut *self.core.lock().await;
        let database_core = &mut core.database;
        database_core.ensure_subscription_id(subscription_id)?;

        // 1. validate new subscription name.
        let mut subscription = database_core
            .subscriptions
            .get(&subscription_id)
            .unwrap()
            .clone();
        database_core.check_relation_name_duplicated(&(
            subscription.database_id,
            subscription.schema_id,
            subscription_name.to_string(),
        ))?;

        // 2. rename subscription and its definition.
        subscription.name = subscription_name.to_string();
        subscription.definition =
            alter_relation_rename(&subscription.definition, subscription_name);

        // 3. commit meta.
        let mut subscriptions = BTreeMapTransaction::new(&mut database_core.subscriptions);
        subscriptions.insert(subscription_id, subscription.clone());
        commit_meta!(self, subscriptions)?;

        let version = self
            .notify_frontend_relation_info(
                Operation::Update,
                RelationInfo::Subscription(subscription),
            )
            .await;

        Ok(version)
    }

    pub async fn alter_source_name(
        &self,
        source_id: SourceId,
        source_name: &str,
    ) -> MetaResult<NotificationVersion> {
        let core = &mut *self.core.lock().await;
        let database_core = &mut core.database;
        database_core.ensure_source_id(source_id)?;

        // 1. validate new source name.
        let mut source = database_core.sources.get(&source_id).unwrap().clone();
        database_core.check_relation_name_duplicated(&(
            source.database_id,
            source.schema_id,
            source_name.to_string(),
        ))?;

        // 2. rename source and its definition.
        let old_name = source.name.clone();
        source.name = source_name.to_string();
        source.definition = alter_relation_rename(&source.definition, source_name);

        // 3. update, commit and notify all relations that depend on this source.
        self.alter_relation_name_refs_inner(
            database_core,
            source_id,
            &old_name,
            source_name,
            vec![],
            vec![],
            vec![],
            vec![],
            Some(source),
        )
        .await
    }

    pub async fn alter_schema_name(
        &self,
        schema_id: SchemaId,
        schema_name: &str,
    ) -> MetaResult<NotificationVersion> {
        let core = &mut *self.core.lock().await;
        let database_core = &mut core.database;
        database_core.ensure_schema_id(schema_id)?;

        // 1. validate new schema name.
        let mut schema = database_core.schemas.get(&schema_id).unwrap().clone();
        database_core.check_schema_duplicated(&(schema.database_id, schema_name.to_string()))?;

        // 2. rename schema.
        schema.name = schema_name.to_string();

        // 3. update, commit and notify.
        let mut schemas = BTreeMapTransaction::new(&mut database_core.schemas);
        schemas.insert(schema_id, schema.clone());
        commit_meta!(self, schemas)?;

        let version = self
            .notify_frontend(Operation::Update, Info::Schema(schema))
            .await;

        Ok(version)
    }

    pub async fn alter_database_name(
        &self,
        database_id: SchemaId,
        database_name: &str,
    ) -> MetaResult<NotificationVersion> {
        let core = &mut *self.core.lock().await;
        let database_core = &mut core.database;
        database_core.ensure_database_id(database_id)?;

        // 1. validate new database name.
        let database_name = database_name.to_string();
        let mut database = database_core.databases.get(&database_id).unwrap().clone();
        database_core.check_database_duplicated(&database_name)?;

        // 2. rename database.
        database.name = database_name;

        // 3. update, commit and notify.
        let mut databases = BTreeMapTransaction::new(&mut database_core.databases);
        databases.insert(database_id, database.clone());
        commit_meta!(self, databases)?;

        let version = self
            .notify_frontend(Operation::Update, Info::Database(database))
            .await;

        Ok(version)
    }

    pub async fn alter_source_column(&self, source: Source) -> MetaResult<NotificationVersion> {
        let source_id = source.get_id();
        let core = &mut *self.core.lock().await;
        let database_core = &mut core.database;
        database_core.ensure_source_id(source_id)?;

        let original_source = database_core.sources.get(&source_id).unwrap().clone();
        if original_source.get_version() + 1 != source.get_version() {
            bail!("source version is stale");
        }

        let mut sources = BTreeMapTransaction::new(&mut database_core.sources);
        sources.insert(source_id, source.clone());
        commit_meta!(self, sources)?;

        let version = self
            .notify_frontend_relation_info(Operation::Update, RelationInfo::Source(source))
            .await;

        Ok(version)
    }

    pub async fn alter_owner(
        &self,
        fragment_manager: FragmentManagerRef,
        object: alter_owner_request::Object,
        owner_id: UserId,
    ) -> MetaResult<NotificationVersion> {
        let core = &mut *self.core.lock().await;
        let database_core = &mut core.database;
        let user_core = &mut core.user;

        let relation_info;
        match object {
            alter_owner_request::Object::TableId(table_id) => {
                database_core.ensure_table_id(table_id)?;
                let mut tables = BTreeMapTransaction::new(&mut database_core.tables);
                let mut sources = BTreeMapTransaction::new(&mut database_core.sources);
                let mut indexes = BTreeMapTransaction::new(&mut database_core.indexes);

                let table = tables.tree_ref().get(&table_id).unwrap();
                let old_owner_id = table.owner;
                if old_owner_id == owner_id {
                    return Ok(IGNORED_NOTIFICATION_VERSION);
                }
                // associated source id.
                let to_update_source_id = if let Some(
                    OptionalAssociatedSourceId::AssociatedSourceId(associated_source_id),
                ) = &table.optional_associated_source_id
                {
                    Some(*associated_source_id)
                } else {
                    None
                };

                let mut to_update_table_ids = vec![table_id];
                let mut to_update_internal_table_ids = vec![];

                // indexes and index tables.
                let (to_update_index_ids, index_table_ids): (Vec<_>, Vec<_>) = indexes
                    .tree_ref()
                    .iter()
                    .filter(|(_, index)| index.primary_table_id == table_id)
                    .map(|(index_id, index)| (*index_id, index.index_table_id))
                    .unzip();
                to_update_table_ids.extend(index_table_ids);

                // internal tables.
                for id in &to_update_table_ids {
                    let table_fragment = fragment_manager
                        .select_table_fragments_by_table_id(&(id.into()))
                        .await?;
                    to_update_internal_table_ids.extend(table_fragment.internal_table_ids());
                }

                let mut relations = vec![];
                // update owner.
                for id in &to_update_table_ids {
                    let mut table = tables.get_mut(*id).unwrap();
                    assert_eq!(old_owner_id, table.owner);
                    table.owner = owner_id;
                    relations.push(Relation {
                        relation_info: Some(RelationInfo::Table(table.clone())),
                    });
                }
                for index_id in &to_update_index_ids {
                    let mut index = indexes.get_mut(*index_id).unwrap();
                    assert_eq!(old_owner_id, index.owner);
                    index.owner = owner_id;
                    relations.push(Relation {
                        relation_info: Some(RelationInfo::Index(index.clone())),
                    });
                }
                if let Some(associated_source_id) = &to_update_source_id {
                    let mut source = sources.get_mut(*associated_source_id).unwrap();
                    assert_eq!(old_owner_id, source.owner);
                    source.owner = owner_id;
                    relations.push(Relation {
                        relation_info: Some(RelationInfo::Source(source.clone())),
                    });
                }
                for internal_table_id in to_update_internal_table_ids {
                    let mut table = tables.get_mut(internal_table_id).unwrap();
                    assert_eq!(old_owner_id, table.owner);
                    table.owner = owner_id;
                    relations.push(Relation {
                        relation_info: Some(RelationInfo::Table(table.clone())),
                    });
                }

                commit_meta!(self, tables, indexes, sources)?;
                let count = to_update_table_ids.len()
                    + to_update_index_ids.len()
                    + to_update_source_id.map_or(0, |_| 1);
                user_core.decrease_ref_count(old_owner_id, count);
                user_core.increase_ref_count(owner_id, count);
                relation_info = Info::RelationGroup(RelationGroup { relations });
            }
            alter_owner_request::Object::ViewId(view_id) => {
                database_core.ensure_view_id(view_id)?;
                let mut views = BTreeMapTransaction::new(&mut database_core.views);
                let mut view = views.get_mut(view_id).unwrap();
                let old_owner_id = view.owner;
                if old_owner_id == owner_id {
                    return Ok(IGNORED_NOTIFICATION_VERSION);
                }
                view.owner = owner_id;
                relation_info = Info::RelationGroup(RelationGroup {
                    relations: vec![Relation {
                        relation_info: Some(RelationInfo::View(view.clone())),
                    }],
                });
                commit_meta!(self, views)?;
                user_core.increase_ref(owner_id);
                user_core.decrease_ref(old_owner_id);
            }
            alter_owner_request::Object::SourceId(source_id) => {
                database_core.ensure_source_id(source_id)?;
                let mut sources = BTreeMapTransaction::new(&mut database_core.sources);
                let mut source = sources.get_mut(source_id).unwrap();
                let old_owner_id = source.owner;
                if old_owner_id == owner_id {
                    return Ok(IGNORED_NOTIFICATION_VERSION);
                }
                source.owner = owner_id;
                relation_info = Info::RelationGroup(RelationGroup {
                    relations: vec![Relation {
                        relation_info: Some(RelationInfo::Source(source.clone())),
                    }],
                });
                commit_meta!(self, sources)?;
                user_core.increase_ref(owner_id);
                user_core.decrease_ref(old_owner_id);
            }
            alter_owner_request::Object::SinkId(sink_id) => {
                database_core.ensure_sink_id(sink_id)?;
                let mut sinks = BTreeMapTransaction::new(&mut database_core.sinks);
                let mut tables = BTreeMapTransaction::new(&mut database_core.tables);
                let mut sink = sinks.get_mut(sink_id).unwrap();
                let old_owner_id = sink.owner;
                if old_owner_id == owner_id {
                    return Ok(IGNORED_NOTIFICATION_VERSION);
                }
                sink.owner = owner_id;

                let mut relations = vec![Relation {
                    relation_info: Some(RelationInfo::Sink(sink.clone())),
                }];

                // internal tables
                let internal_table_ids = fragment_manager
                    .select_table_fragments_by_table_id(&(sink_id.into()))
                    .await?
                    .internal_table_ids();
                for id in internal_table_ids {
                    let mut table = tables.get_mut(id).unwrap();
                    assert_eq!(old_owner_id, table.owner);
                    table.owner = owner_id;
                    relations.push(Relation {
                        relation_info: Some(RelationInfo::Table(table.clone())),
                    });
                }

                relation_info = Info::RelationGroup(RelationGroup { relations });
                commit_meta!(self, sinks, tables)?;
                user_core.increase_ref(owner_id);
                user_core.decrease_ref(old_owner_id);
            }
            alter_owner_request::Object::DatabaseId(database_id) => {
                database_core.ensure_database_id(database_id)?;
                let mut databases = BTreeMapTransaction::new(&mut database_core.databases);
                let mut database = databases.get_mut(database_id).unwrap();
                let old_owner_id = database.owner;
                if old_owner_id == owner_id {
                    return Ok(IGNORED_NOTIFICATION_VERSION);
                }
                database.owner = owner_id;
                relation_info = Info::Database(database.clone());
                let mut users = BTreeMapTransaction::new(&mut user_core.user_info);
                let mut user = users.get_mut(owner_id).unwrap();
                let new_grant_privilege = GrantPrivilege {
                    object: Some(Object::DatabaseId(database_id)),
                    action_with_opts: vec![{
                        ActionWithGrantOption {
                            action: Action::Connect as _,
                            with_grant_option: false,
                            granted_by: old_owner_id,
                        }
                    }],
                };
                if let Some(privilege) = user
                    .grant_privileges
                    .iter_mut()
                    .find(|p| p.object == new_grant_privilege.object)
                {
                    Self::merge_privilege(privilege, &new_grant_privilege);
                } else {
                    user.grant_privileges.push(new_grant_privilege.clone());
                }
                let user_info = Info::User(user.clone());
                commit_meta!(self, databases, users)?;
                user_core.increase_ref(owner_id);
                user_core.decrease_ref(old_owner_id);
                self.notify_frontend(Operation::Update, user_info).await;
                let version = self.notify_frontend(Operation::Update, relation_info).await;
                return Ok(version);
            }
            alter_owner_request::Object::SchemaId(schema_id) => {
                database_core.ensure_schema_id(schema_id)?;
                let mut schemas = BTreeMapTransaction::new(&mut database_core.schemas);
                let mut schema = schemas.get_mut(schema_id).unwrap();
                let old_owner_id = schema.owner;
                if old_owner_id == owner_id {
                    return Ok(IGNORED_NOTIFICATION_VERSION);
                }
                schema.owner = owner_id;
                relation_info = Info::Schema(schema.clone());
                commit_meta!(self, schemas)?;
                user_core.increase_ref(owner_id);
                user_core.decrease_ref(old_owner_id);
            }
            alter_owner_request::Object::SubscriptionId(subscription_id) => {
                database_core.ensure_subscription_id(subscription_id)?;
                let mut subscriptions = BTreeMapTransaction::new(&mut database_core.subscriptions);
                let mut tables = BTreeMapTransaction::new(&mut database_core.tables);
                let mut subscription = subscriptions.get_mut(subscription_id).unwrap();
                let old_owner_id = subscription.owner;
                if old_owner_id == owner_id {
                    return Ok(IGNORED_NOTIFICATION_VERSION);
                }
                subscription.owner = owner_id;

                let mut relations = vec![Relation {
                    relation_info: Some(RelationInfo::Subscription(subscription.clone())),
                }];

                // internal tables
                let internal_table_ids = fragment_manager
                    .select_table_fragments_by_table_id(&(subscription_id.into()))
                    .await?
                    .internal_table_ids();
                for id in internal_table_ids {
                    let mut table = tables.get_mut(id).unwrap();
                    assert_eq!(old_owner_id, table.owner);
                    table.owner = owner_id;
                    relations.push(Relation {
                        relation_info: Some(RelationInfo::Table(table.clone())),
                    });
                }

                relation_info = Info::RelationGroup(RelationGroup { relations });
                commit_meta!(self, subscriptions, tables)?;
                user_core.increase_ref(owner_id);
                user_core.decrease_ref(old_owner_id);
            }
        };

        let version = self.notify_frontend(Operation::Update, relation_info).await;

        Ok(version)
    }

    pub async fn alter_set_schema(
        &self,
        fragment_manager: FragmentManagerRef,
        object: alter_set_schema_request::Object,
        new_schema_id: SchemaId,
    ) -> MetaResult<NotificationVersion> {
        let core = &mut *self.core.lock().await;
        let database_core = &mut core.database;

        database_core.ensure_schema_id(new_schema_id)?;
        let database_id = database_core
            .schemas
            .get(&new_schema_id)
            .unwrap()
            .get_database_id();

        let mut relation_infos = Vec::new();
        match object {
            alter_set_schema_request::Object::TableId(table_id) => {
                database_core.ensure_table_id(table_id)?;
                let Table {
                    name,
                    optional_associated_source_id,
                    schema_id,
                    ..
                } = database_core.tables.get(&table_id).unwrap();
                if *schema_id == new_schema_id {
                    return Ok(IGNORED_NOTIFICATION_VERSION);
                }

                database_core.check_relation_name_duplicated(&(
                    database_id,
                    new_schema_id,
                    name.to_owned(),
                ))?;

                // associated source id.
                let to_update_source_id = if let Some(
                    OptionalAssociatedSourceId::AssociatedSourceId(associated_source_id),
                ) = optional_associated_source_id
                {
                    Some(*associated_source_id)
                } else {
                    None
                };

                let mut to_update_table_ids = vec![table_id];
                let mut to_update_internal_table_ids = vec![];

                // indexes and index tables.
                let (to_update_index_ids, index_table_ids): (Vec<_>, Vec<_>) = database_core
                    .indexes
                    .iter()
                    .filter(|(_, index)| index.primary_table_id == table_id)
                    .map(|(index_id, index)| (*index_id, index.index_table_id))
                    .unzip();
                to_update_table_ids.extend(index_table_ids);

                // internal tables.
                for table_id in &to_update_table_ids {
                    let table_fragment = fragment_manager
                        .select_table_fragments_by_table_id(&(table_id.into()))
                        .await?;
                    to_update_internal_table_ids.extend(table_fragment.internal_table_ids());
                }

                let mut tables = BTreeMapTransaction::new(&mut database_core.tables);
                for table_id in to_update_table_ids
                    .into_iter()
                    .chain(to_update_internal_table_ids)
                {
                    let mut table = tables.get_mut(table_id).unwrap();
                    table.schema_id = new_schema_id;
                    relation_infos.push(Some(RelationInfo::Table(table.clone())));
                }

                let mut sources = BTreeMapTransaction::new(&mut database_core.sources);
                if let Some(source_id) = to_update_source_id {
                    let mut source = sources.get_mut(source_id).unwrap();
                    source.schema_id = new_schema_id;
                    relation_infos.push(Some(RelationInfo::Source(source.clone())));
                }

                let mut indexes = BTreeMapTransaction::new(&mut database_core.indexes);
                for index_id in to_update_index_ids {
                    let mut index = indexes.get_mut(index_id).unwrap();
                    index.schema_id = new_schema_id;
                    relation_infos.push(Some(RelationInfo::Index(index.clone())));
                }

                commit_meta!(self, tables, sources, indexes)?;
            }
            alter_set_schema_request::Object::ViewId(view_id) => {
                database_core.ensure_view_id(view_id)?;
                let View {
                    name, schema_id, ..
                } = database_core.views.get(&view_id).unwrap();
                if *schema_id == new_schema_id {
                    return Ok(IGNORED_NOTIFICATION_VERSION);
                }

                database_core.check_relation_name_duplicated(&(
                    database_id,
                    new_schema_id,
                    name.to_owned(),
                ))?;
                let mut views = BTreeMapTransaction::new(&mut database_core.views);
                let mut view = views.get_mut(view_id).unwrap();
                view.schema_id = new_schema_id;
                relation_infos.push(Some(RelationInfo::View(view.clone())));
                commit_meta!(self, views)?;
            }
            alter_set_schema_request::Object::SourceId(source_id) => {
                database_core.ensure_source_id(source_id)?;
                let Source {
                    name, schema_id, ..
                } = database_core.sources.get(&source_id).unwrap();
                if *schema_id == new_schema_id {
                    return Ok(IGNORED_NOTIFICATION_VERSION);
                }

                database_core.check_relation_name_duplicated(&(
                    database_id,
                    new_schema_id,
                    name.to_owned(),
                ))?;
                let mut sources = BTreeMapTransaction::new(&mut database_core.sources);
                let mut source = sources.get_mut(source_id).unwrap();
                source.schema_id = new_schema_id;
                relation_infos.push(Some(RelationInfo::Source(source.clone())));
                commit_meta!(self, sources)?;
            }
            alter_set_schema_request::Object::SinkId(sink_id) => {
                database_core.ensure_sink_id(sink_id)?;
                let Sink {
                    name, schema_id, ..
                } = database_core.sinks.get(&sink_id).unwrap();
                if *schema_id == new_schema_id {
                    return Ok(IGNORED_NOTIFICATION_VERSION);
                }

                // internal tables.
                let to_update_internal_table_ids = Vec::from_iter(
                    fragment_manager
                        .select_table_fragments_by_table_id(&(sink_id.into()))
                        .await?
                        .internal_table_ids(),
                );

                database_core.check_relation_name_duplicated(&(
                    database_id,
                    new_schema_id,
                    name.to_owned(),
                ))?;
                let mut sinks = BTreeMapTransaction::new(&mut database_core.sinks);
                let mut sink = sinks.get_mut(sink_id).unwrap();
                sink.schema_id = new_schema_id;
                relation_infos.push(Some(RelationInfo::Sink(sink.clone())));

                let mut tables = BTreeMapTransaction::new(&mut database_core.tables);
                for table_id in to_update_internal_table_ids {
                    let mut table = tables.get_mut(table_id).unwrap();
                    table.schema_id = new_schema_id;
                    relation_infos.push(Some(RelationInfo::Table(table.clone())));
                }

                commit_meta!(self, sinks, tables)?;
            }
            alter_set_schema_request::Object::ConnectionId(connection_id) => {
                database_core.ensure_connection_id(connection_id)?;
                let Connection {
                    name, schema_id, ..
                } = database_core.connections.get(&connection_id).unwrap();
                if *schema_id == new_schema_id {
                    return Ok(IGNORED_NOTIFICATION_VERSION);
                }

                database_core.check_connection_name_duplicated(&(
                    database_id,
                    new_schema_id,
                    name.to_owned(),
                ))?;

                let mut connections = BTreeMapTransaction::new(&mut database_core.connections);
                let mut connection = connections.get_mut(connection_id).unwrap();
                connection.schema_id = new_schema_id;
                let notify_info = Info::Connection(connection.clone());
                commit_meta!(self, connections)?;
                let version = self.notify_frontend(Operation::Update, notify_info).await;
                return Ok(version);
            }
            alter_set_schema_request::Object::FunctionId(function_id) => {
                database_core.ensure_function_id(function_id)?;
                let Function {
                    name,
                    arg_types,
                    schema_id,
                    ..
                } = database_core.functions.get(&function_id).unwrap();
                if *schema_id == new_schema_id {
                    return Ok(IGNORED_NOTIFICATION_VERSION);
                }

                database_core.check_function_duplicated(&(
                    database_id,
                    new_schema_id,
                    name.to_owned(),
                    arg_types.to_owned(),
                ))?;
                let mut functions = BTreeMapTransaction::new(&mut database_core.functions);
                let mut function = functions.get_mut(function_id).unwrap();
                function.schema_id = new_schema_id;
                let notify_info = Info::Function(function.clone());
                commit_meta!(self, functions)?;
                let version = self.notify_frontend(Operation::Update, notify_info).await;
                return Ok(version);
            }
            alter_set_schema_request::Object::SubscriptionId(subscription_id) => {
                database_core.ensure_subscription_id(subscription_id)?;
                let Subscription {
                    name, schema_id, ..
                } = database_core.subscriptions.get(&subscription_id).unwrap();
                if *schema_id == new_schema_id {
                    return Ok(IGNORED_NOTIFICATION_VERSION);
                }

                // internal tables.
                let to_update_internal_table_ids = Vec::from_iter(
                    fragment_manager
                        .select_table_fragments_by_table_id(&(subscription_id.into()))
                        .await?
                        .internal_table_ids(),
                );

                database_core.check_relation_name_duplicated(&(
                    database_id,
                    new_schema_id,
                    name.to_owned(),
                ))?;
                let mut subscriptions = BTreeMapTransaction::new(&mut database_core.subscriptions);
                let mut subscription = subscriptions.get_mut(subscription_id).unwrap();
                subscription.schema_id = new_schema_id;
                relation_infos.push(Some(RelationInfo::Subscription(subscription.clone())));

                let mut tables = BTreeMapTransaction::new(&mut database_core.tables);
                for table_id in to_update_internal_table_ids {
                    let mut table = tables.get_mut(table_id).unwrap();
                    table.schema_id = new_schema_id;
                    relation_infos.push(Some(RelationInfo::Table(table.clone())));
                }

                commit_meta!(self, subscriptions, tables)?;
            }
        }

        let version = self
            .notify_frontend(
                Operation::Update,
                Info::RelationGroup(RelationGroup {
                    relations: relation_infos
                        .into_iter()
                        .map(|relation_info| Relation { relation_info })
                        .collect_vec(),
                }),
            )
            .await;
        Ok(version)
    }

    pub async fn alter_index_name(
        &self,
        index_id: IndexId,
        index_name: &str,
    ) -> MetaResult<NotificationVersion> {
        let core = &mut *self.core.lock().await;
        let database_core = &mut core.database;
        database_core.ensure_index_id(index_id)?;

        // 1. validate new index name.
        let mut index = database_core.indexes.get(&index_id).unwrap().clone();
        database_core.check_relation_name_duplicated(&(
            index.database_id,
            index.schema_id,
            index_name.to_string(),
        ))?;
        let mut index_table = database_core
            .tables
            .get(&index.index_table_id)
            .unwrap()
            .clone();

        // 2. rename index name.
        index.name = index_name.to_string();
        index_table.name = index_name.to_string();
        index_table.definition = alter_relation_rename(&index_table.definition, index_name);
        let mut indexes = BTreeMapTransaction::new(&mut database_core.indexes);
        let mut tables = BTreeMapTransaction::new(&mut database_core.tables);
        indexes.insert(index_id, index.clone());
        tables.insert(index.index_table_id, index_table.clone());
        commit_meta!(self, indexes, tables)?;

        let version = self
            .notify_frontend(
                Operation::Update,
                Info::RelationGroup(RelationGroup {
                    relations: vec![
                        Relation {
                            relation_info: RelationInfo::Table(index_table).into(),
                        },
                        Relation {
                            relation_info: RelationInfo::Index(index).into(),
                        },
                    ],
                }),
            )
            .await;

        Ok(version)
    }

    pub async fn start_create_source_procedure(&self, source: &Source) -> MetaResult<()> {
        let core = &mut *self.core.lock().await;
        let database_core = &mut core.database;
        let user_core = &mut core.user;
        database_core.ensure_database_id(source.database_id)?;
        database_core.ensure_schema_id(source.schema_id)?;
        let key = (source.database_id, source.schema_id, source.name.clone());
        database_core.check_relation_name_duplicated(&key)?;
        #[cfg(not(test))]
        user_core.ensure_user_id(source.owner)?;

        if database_core.has_in_progress_creation(&key) {
            bail!("source is in creating procedure");
        } else {
            database_core.mark_creating(&key);
            user_core.increase_ref(source.owner);
            // We have validate the status of connection before starting the procedure.
            refcnt_inc_connection(database_core, source.connection_id)?;
            Ok(())
        }
    }

    pub async fn get_connection_by_id(
        &self,
        connection_id: ConnectionId,
    ) -> MetaResult<Connection> {
        let core = &mut self.core.lock().await;
        let database_core = &core.database;
        database_core
            .get_connection(connection_id)
            .cloned()
            .ok_or_else(|| anyhow!(format!("could not find connection {}", connection_id)).into())
    }

    pub async fn finish_create_source_procedure(
        &self,
        mut source: Source,
        mut internal_tables: Vec<Table>,
    ) -> MetaResult<NotificationVersion> {
        let core = &mut *self.core.lock().await;
        let database_core = &mut core.database;
        let mut tables = BTreeMapTransaction::new(&mut database_core.tables);
        let mut sources = BTreeMapTransaction::new(&mut database_core.sources);
        let key = (source.database_id, source.schema_id, source.name.clone());
        assert!(
            !sources.contains_key(&source.id)
                && database_core.in_progress_creation_tracker.contains(&key),
            "source must be in creating procedure"
        );
        database_core.in_progress_creation_tracker.remove(&key);

        source.created_at_epoch = Some(Epoch::now().0);
        sources.insert(source.id, source.clone());
        for table in &mut internal_tables {
            table.stream_job_status = PbStreamJobStatus::Created.into();
            tables.insert(table.id, table.clone());
        }
        commit_meta!(self, sources, tables)?;

        let version = self
            .notify_frontend(
                Operation::Add,
                Info::RelationGroup(RelationGroup {
                    relations: std::iter::once(Relation {
                        relation_info: RelationInfo::Source(source.to_owned()).into(),
                    })
                    .chain(internal_tables.into_iter().map(|internal_table| Relation {
                        relation_info: RelationInfo::Table(internal_table).into(),
                    }))
                    .collect_vec(),
                }),
            )
            .await;

        Ok(version)
    }

    pub async fn cancel_create_source_procedure(&self, source: &Source) -> MetaResult<()> {
        let core = &mut *self.core.lock().await;
        let database_core = &mut core.database;
        let user_core = &mut core.user;
        let key = (source.database_id, source.schema_id, source.name.clone());
        assert!(
            !database_core.sources.contains_key(&source.id)
                && database_core.has_in_progress_creation(&key),
            "source must be in creating procedure"
        );

        database_core.unmark_creating(&key);
        user_core.decrease_ref(source.owner);
        refcnt_dec_connection(database_core, source.connection_id);
        Ok(())
    }

    pub async fn start_create_table_procedure_with_source(
        &self,
        source: &Source,
        table: &Table,
    ) -> MetaResult<()> {
        let core = &mut *self.core.lock().await;
        let database_core = &mut core.database;
        let user_core = &mut core.user;
        database_core.ensure_database_id(source.database_id)?;
        database_core.ensure_schema_id(source.schema_id)?;
        let source_key = (source.database_id, source.schema_id, source.name.clone());
        database_core.check_relation_name_duplicated(&source_key)?;
        #[cfg(not(test))]
        user_core.ensure_user_id(source.owner)?;
        assert_eq!(source.owner, table.owner);

        let mview_key = (table.database_id, table.schema_id, table.name.clone());
        if database_core.has_in_progress_creation(&source_key)
            || database_core.has_in_progress_creation(&mview_key)
        {
            bail!("table or source is in creating procedure");
        } else {
            database_core.mark_creating(&source_key);
            database_core.mark_creating(&mview_key);
            database_core.mark_creating_streaming_job(table.id, mview_key);
            ensure!(table.dependent_relations.is_empty());
            // source and table
            user_core.increase_ref_count(source.owner, 2);

            // We have validate the status of connection before starting the procedure.
            refcnt_inc_connection(database_core, source.connection_id)?;
            Ok(())
        }
    }

    pub async fn finish_create_table_procedure_with_source(
        &self,
        source: Source,
        mut mview: Table,
        mut internal_tables: Vec<Table>,
    ) -> MetaResult<NotificationVersion> {
        let core = &mut *self.core.lock().await;
        let database_core = &mut core.database;
        let mut tables = BTreeMapTransaction::new(&mut database_core.tables);
        let mut sources = BTreeMapTransaction::new(&mut database_core.sources);

        let source_key = (source.database_id, source.schema_id, source.name.clone());
        let mview_key = (mview.database_id, mview.schema_id, mview.name.clone());
        assert!(
            !sources.contains_key(&source.id)
                && !tables.contains_key(&mview.id)
                && database_core
                    .in_progress_creation_tracker
                    .contains(&source_key)
                && database_core
                    .in_progress_creation_tracker
                    .contains(&mview_key),
            "table and source must be in creating procedure"
        );
        database_core
            .in_progress_creation_tracker
            .remove(&source_key);
        database_core
            .in_progress_creation_tracker
            .remove(&mview_key);
        database_core
            .in_progress_creation_streaming_job
            .remove(&mview.id);

        sources.insert(source.id, source.clone());
        mview.stream_job_status = PbStreamJobStatus::Created.into();
        tables.insert(mview.id, mview.clone());
        for table in &mut internal_tables {
            table.stream_job_status = PbStreamJobStatus::Created.into();
            tables.insert(table.id, table.clone());
        }
        commit_meta!(self, sources, tables)?;

        let version = self
            .notify_frontend(
                Operation::Add,
                Info::RelationGroup(RelationGroup {
                    relations: vec![
                        Relation {
                            relation_info: RelationInfo::Table(mview.to_owned()).into(),
                        },
                        Relation {
                            relation_info: RelationInfo::Source(source.to_owned()).into(),
                        },
                    ]
                    .into_iter()
                    .chain(internal_tables.into_iter().map(|internal_table| Relation {
                        relation_info: RelationInfo::Table(internal_table).into(),
                    }))
                    .collect_vec(),
                }),
            )
            .await;

        Ok(version)
    }

    pub async fn cancel_create_table_procedure_with_source(&self, source: &Source, table: &Table) {
        let core = &mut *self.core.lock().await;
        let database_core = &mut core.database;
        let user_core = &mut core.user;
        let source_key = (source.database_id, source.schema_id, source.name.clone());
        let table_key = (table.database_id, table.schema_id, table.name.clone());
        assert!(
            !database_core.sources.contains_key(&source.id)
                && !database_core.tables.contains_key(&table.id),
            "table and source must be in creating procedure"
        );

        database_core.unmark_creating(&source_key);
        database_core.unmark_creating(&table_key);
        database_core.unmark_creating_streaming_job(table.id);
        user_core.decrease_ref_count(source.owner, 2); // source and table
        refcnt_dec_connection(database_core, source.connection_id);
    }

    pub async fn start_create_index_procedure(
        &self,
        index: &Index,
        index_table: &Table,
    ) -> MetaResult<()> {
        let core = &mut *self.core.lock().await;
        let database_core = &mut core.database;
        let user_core = &mut core.user;
        database_core.ensure_database_id(index.database_id)?;
        database_core.ensure_schema_id(index.schema_id)?;
        database_core.ensure_table_id(index.primary_table_id)?;
        let key = (index.database_id, index.schema_id, index.name.clone());
        database_core.check_relation_name_duplicated(&key)?;
        #[cfg(not(test))]
        user_core.ensure_user_id(index.owner)?;
        assert_eq!(index.owner, index_table.owner);

        // `dependent_relations` should contains 1 and only 1 item that is the `primary_table_id`
        assert_eq!(index_table.dependent_relations.len(), 1);
        assert_eq!(index.primary_table_id, index_table.dependent_relations[0]);

        if database_core.has_in_progress_creation(&key) {
            bail!("index already in creating procedure");
        } else {
            database_core.mark_creating(&key);
            database_core.mark_creating_streaming_job(index_table.id, key);
            for &dependent_relation_id in &index_table.dependent_relations {
                database_core.increase_ref_count(dependent_relation_id);
            }
            // index table and index.
            user_core.increase_ref_count(index.owner, 2);
            Ok(())
        }
    }

    pub async fn cancel_create_index_procedure(&self, index: &Index, index_table: &Table) {
        let core = &mut *self.core.lock().await;
        let database_core = &mut core.database;
        let user_core = &mut core.user;
        let key = (index.database_id, index.schema_id, index.name.clone());
        assert!(
            !database_core.indexes.contains_key(&index.id),
            "index must be in creating procedure"
        );

        database_core.unmark_creating(&key);
        database_core.unmark_creating_streaming_job(index_table.id);
        for &dependent_relation_id in &index_table.dependent_relations {
            database_core.decrease_ref_count(dependent_relation_id);
        }
        // index table and index.
        user_core.decrease_ref_count(index.owner, 2);
    }

    pub async fn finish_create_index_procedure(
        &self,
        mut internal_tables: Vec<Table>,
        mut index: Index,
        mut table: Table,
    ) -> MetaResult<NotificationVersion> {
        let core = &mut *self.core.lock().await;
        let database_core = &mut core.database;
        let key = (table.database_id, table.schema_id, index.name.clone());

        let mut indexes = BTreeMapTransaction::new(&mut database_core.indexes);
        let mut tables = BTreeMapTransaction::new(&mut database_core.tables);
        assert!(
            !indexes.contains_key(&index.id)
                && database_core.in_progress_creation_tracker.contains(&key),
            "index must be in creating procedure"
        );

        database_core.in_progress_creation_tracker.remove(&key);
        database_core
            .in_progress_creation_streaming_job
            .remove(&table.id);

        index.stream_job_status = PbStreamJobStatus::Created.into();
        indexes.insert(index.id, index.clone());

        table.stream_job_status = PbStreamJobStatus::Created.into();
        tables.insert(table.id, table.clone());
        for table in &mut internal_tables {
            table.stream_job_status = PbStreamJobStatus::Created.into();
            tables.insert(table.id, table.clone());
        }
        commit_meta!(self, indexes, tables)?;

        let version = self
            .notify_frontend(
                Operation::Add,
                Info::RelationGroup(RelationGroup {
                    relations: vec![
                        Relation {
                            relation_info: RelationInfo::Table(table.to_owned()).into(),
                        },
                        Relation {
                            relation_info: RelationInfo::Index(index.to_owned()).into(),
                        },
                    ]
                    .into_iter()
                    .chain(internal_tables.into_iter().map(|internal_table| Relation {
                        relation_info: RelationInfo::Table(internal_table).into(),
                    }))
                    .collect_vec(),
                }),
            )
            .await;

        Ok(version)
    }

    pub async fn start_create_sink_procedure(&self, sink: &Sink) -> MetaResult<()> {
        let core = &mut *self.core.lock().await;
        let database_core = &mut core.database;
        let user_core = &mut core.user;
        database_core.ensure_database_id(sink.database_id)?;
        database_core.ensure_schema_id(sink.schema_id)?;
        for dependent_id in &sink.dependent_relations {
            // TODO(zehua): refactor when using SourceId.
            database_core.ensure_table_view_or_source_id(dependent_id)?;
        }
        let key = (sink.database_id, sink.schema_id, sink.name.clone());
        database_core.check_relation_name_duplicated(&key)?;
        #[cfg(not(test))]
        user_core.ensure_user_id(sink.owner)?;

        if database_core.has_in_progress_creation(&key) {
            bail!("sink already in creating procedure");
        } else {
            database_core.mark_creating(&key);
            database_core.mark_creating_streaming_job(sink.id, key);
            for &dependent_relation_id in &sink.dependent_relations {
                database_core.increase_ref_count(dependent_relation_id);
            }
            user_core.increase_ref(sink.owner);
            // We have validate the status of connection before starting the procedure.
            refcnt_inc_connection(database_core, sink.connection_id)?;
            Ok(())
        }
    }

    pub async fn finish_create_sink_procedure(
        &self,
        mut internal_tables: Vec<Table>,
        mut sink: Sink,
    ) -> MetaResult<NotificationVersion> {
        let core = &mut *self.core.lock().await;
        let database_core = &mut core.database;
        let key = (sink.database_id, sink.schema_id, sink.name.clone());
        let mut tables = BTreeMapTransaction::new(&mut database_core.tables);
        let mut sinks = BTreeMapTransaction::new(&mut database_core.sinks);
        assert!(
            !sinks.contains_key(&sink.id)
                && database_core.in_progress_creation_tracker.contains(&key),
            "sink must be in creating procedure"
        );

        database_core.in_progress_creation_tracker.remove(&key);
        database_core
            .in_progress_creation_streaming_job
            .remove(&sink.id);

        sink.stream_job_status = PbStreamJobStatus::Created.into();
        sinks.insert(sink.id, sink.clone());
        for table in &mut internal_tables {
            table.stream_job_status = PbStreamJobStatus::Created.into();
            tables.insert(table.id, table.clone());
        }
        commit_meta!(self, sinks, tables)?;

        let version = self
            .notify_frontend(
                Operation::Add,
                Info::RelationGroup(RelationGroup {
                    relations: vec![Relation {
                        relation_info: RelationInfo::Sink(sink.to_owned()).into(),
                    }]
                    .into_iter()
                    .chain(internal_tables.into_iter().map(|internal_table| Relation {
                        relation_info: RelationInfo::Table(internal_table).into(),
                    }))
                    .collect_vec(),
                }),
            )
            .await;

        Ok(version)
    }

    pub async fn cancel_create_sink_procedure(
        &self,
        sink: &Sink,
        target_table: &Option<(Table, Option<PbSource>)>,
    ) {
        let core = &mut *self.core.lock().await;
        let database_core = &mut core.database;
        let user_core = &mut core.user;
        let key = (sink.database_id, sink.schema_id, sink.name.clone());
        assert!(
            !database_core.sinks.contains_key(&sink.id),
            "sink must be in creating procedure"
        );

        database_core.unmark_creating(&key);
        database_core.unmark_creating_streaming_job(sink.id);
        for &dependent_relation_id in &sink.dependent_relations {
            database_core.decrease_ref_count(dependent_relation_id);
        }
        user_core.decrease_ref(sink.owner);
        refcnt_dec_connection(database_core, sink.connection_id);

        if let Some((table, source)) = target_table {
            Self::cancel_replace_table_procedure_inner(source, table, core);
        }
    }

    pub async fn start_create_subscription_procedure(
        &self,
        subscription: &Subscription,
    ) -> MetaResult<()> {
        let core = &mut *self.core.lock().await;
        let database_core = &mut core.database;
        let user_core = &mut core.user;
        database_core.ensure_database_id(subscription.database_id)?;
        database_core.ensure_schema_id(subscription.schema_id)?;
        for dependent_id in &subscription.dependent_relations {
            database_core.ensure_table_view_or_source_id(dependent_id)?;
        }
        let key = (
            subscription.database_id,
            subscription.schema_id,
            subscription.name.clone(),
        );
        database_core.check_relation_name_duplicated(&key)?;
        #[cfg(not(test))]
        user_core.ensure_user_id(subscription.owner)?;

        if database_core.has_in_progress_creation(&key) {
            bail!("subscription already in creating procedure");
        } else {
            database_core.mark_creating(&key);
            database_core.mark_creating_streaming_job(subscription.id, key);
            for &dependent_relation_id in &subscription.dependent_relations {
                database_core.increase_ref_count(dependent_relation_id);
            }
            user_core.increase_ref(subscription.owner);
            Ok(())
        }
    }

    pub async fn finish_create_subscription_procedure(
        &self,
        mut internal_tables: Vec<Table>,
        mut subscription: Subscription,
    ) -> MetaResult<NotificationVersion> {
        let core = &mut *self.core.lock().await;
        let database_core = &mut core.database;
        let key = (
            subscription.database_id,
            subscription.schema_id,
            subscription.name.clone(),
        );
        let mut tables = BTreeMapTransaction::new(&mut database_core.tables);
        let mut subscriptions = BTreeMapTransaction::new(&mut database_core.subscriptions);
        assert!(
            !subscriptions.contains_key(&subscription.id)
                && database_core.in_progress_creation_tracker.contains(&key),
            "subscription must be in creating procedure"
        );

        database_core.in_progress_creation_tracker.remove(&key);
        database_core
            .in_progress_creation_streaming_job
            .remove(&subscription.id);

        subscription.stream_job_status = PbStreamJobStatus::Created.into();
        subscriptions.insert(subscription.id, subscription.clone());
        for table in &mut internal_tables {
            table.stream_job_status = PbStreamJobStatus::Created.into();
            tables.insert(table.id, table.clone());
        }
        commit_meta!(self, subscriptions, tables)?;

        let version = self
            .notify_frontend(
                Operation::Add,
                Info::RelationGroup(RelationGroup {
                    relations: vec![Relation {
                        relation_info: RelationInfo::Subscription(subscription.to_owned()).into(),
                    }]
                    .into_iter()
                    .chain(internal_tables.into_iter().map(|internal_table| Relation {
                        relation_info: RelationInfo::Table(internal_table).into(),
                    }))
                    .collect_vec(),
                }),
            )
            .await;

        Ok(version)
    }

    pub async fn cancel_create_subscription_procedure(&self, subscription: &Subscription) {
        let core = &mut *self.core.lock().await;
        let database_core = &mut core.database;
        let user_core = &mut core.user;
        let key = (
            subscription.database_id,
            subscription.schema_id,
            subscription.name.clone(),
        );
        assert!(
            !database_core.subscriptions.contains_key(&subscription.id),
            "subscription must be in creating procedure"
        );

        database_core.unmark_creating(&key);
        database_core.unmark_creating_streaming_job(subscription.id);
        for &dependent_relation_id in &subscription.dependent_relations {
            database_core.decrease_ref_count(dependent_relation_id);
        }
        user_core.decrease_ref(subscription.owner);
    }

    /// This is used for `ALTER TABLE ADD/DROP COLUMN`.
    pub async fn start_replace_table_procedure(&self, stream_job: &StreamingJob) -> MetaResult<()> {
        let StreamingJob::Table(source, table, ..) = stream_job else {
            unreachable!("unexpected job: {stream_job:?}")
        };
        let core = &mut *self.core.lock().await;
        let database_core = &mut core.database;
        database_core.ensure_database_id(table.database_id)?;
        database_core.ensure_schema_id(table.schema_id)?;

        assert!(table.dependent_relations.is_empty());

        let key = (table.database_id, table.schema_id, table.name.clone());
        let original_table = database_core
            .get_table(table.id)
            .context("table to alter must exist")?;

        // Check whether the frontend is operating on the latest version of the table.
        if table.get_version()?.version != original_table.get_version()?.version + 1 {
            bail!("table version is stale");
        }

        // TODO: Here we reuse the `creation` tracker for `alter` procedure, as an `alter` must
        // occur after it's created. We may need to add a new tracker for `alter` procedure.
        if database_core.has_in_progress_creation(&key) {
            bail!("table is in altering procedure");
        } else {
            if let Some(source) = source {
                let source_key = (source.database_id, source.schema_id, source.name.clone());
                if database_core.has_in_progress_creation(&source_key) {
                    bail!("source is in altering procedure");
                }
                database_core.mark_creating(&source_key);
            }
            database_core.mark_creating(&key);
            Ok(())
        }
    }

    /// This is used for `ALTER TABLE ADD/DROP COLUMN`.
    pub async fn finish_replace_table_procedure(
        &self,
        source: &Option<Source>,
        table: &Table,
        table_col_index_mapping: Option<ColIndexMapping>,
        creating_sink_id: Option<SinkId>,
        dropping_sink_id: Option<SinkId>,
    ) -> MetaResult<NotificationVersion> {
        let core = &mut *self.core.lock().await;
        let database_core = &mut core.database;
        let mut tables = BTreeMapTransaction::new(&mut database_core.tables);
        let mut sources = BTreeMapTransaction::new(&mut database_core.sources);
        let mut indexes = BTreeMapTransaction::new(&mut database_core.indexes);
        let key = (table.database_id, table.schema_id, table.name.clone());

        assert!(
            tables.contains_key(&table.id)
                && database_core.in_progress_creation_tracker.contains(&key),
            "table must exist and be in altering procedure"
        );

        if let Some(source) = source {
            let source_key = (source.database_id, source.schema_id, source.name.clone());
            assert!(
                sources.contains_key(&source.id)
                    && database_core
                        .in_progress_creation_tracker
                        .contains(&source_key),
                "source must exist and be in altering procedure"
            );
            sources.insert(source.id, source.clone());
            database_core
                .in_progress_creation_tracker
                .remove(&source_key);
        }

        let index_ids: Vec<_> = indexes
            .tree_ref()
            .iter()
            .filter(|(_, index)| index.primary_table_id == table.id)
            .map(|(index_id, _index)| *index_id)
            .collect_vec();

        let mut updated_indexes = vec![];

        if let Some(table_col_index_mapping) = table_col_index_mapping {
            let expr_rewriter = ReplaceTableExprRewriter {
                table_col_index_mapping,
            };

            for index_id in &index_ids {
                let mut index = indexes.get_mut(*index_id).unwrap();
                index
                    .index_item
                    .iter_mut()
                    .for_each(|x| expr_rewriter.rewrite_expr(x));
                updated_indexes.push(indexes.get(index_id).cloned().unwrap());
            }
        }

        // TODO: Here we reuse the `creation` tracker for `alter` procedure, as an `alter` must
        database_core.in_progress_creation_tracker.remove(&key);

        let mut table = table.clone();
        table.stream_job_status = PbStreamJobStatus::Created.into();

        if let Some(incoming_sink_id) = creating_sink_id {
            table.incoming_sinks.push(incoming_sink_id);
        }

        if let Some(dropping_sink_id) = dropping_sink_id {
            table
                .incoming_sinks
                .retain(|sink_id| *sink_id != dropping_sink_id);
        }

        tables.insert(table.id, table.clone());

        commit_meta!(self, tables, indexes, sources)?;

        // Group notification
        let version = self
            .notify_frontend(
                Operation::Update,
                Info::RelationGroup(RelationGroup {
                    relations: vec![Relation {
                        relation_info: RelationInfo::Table(table).into(),
                    }]
                    .into_iter()
                    .chain(source.iter().map(|source| Relation {
                        relation_info: RelationInfo::Source(source.to_owned()).into(),
                    }))
                    .chain(updated_indexes.into_iter().map(|index| Relation {
                        relation_info: RelationInfo::Index(index).into(),
                    }))
                    .collect_vec(),
                }),
            )
            .await;

        Ok(version)
    }

    /// This is used for `ALTER TABLE ADD/DROP COLUMN`.
    pub async fn cancel_replace_table_procedure(
        &self,
        stream_job: &StreamingJob,
    ) -> MetaResult<()> {
        let StreamingJob::Table(source, table, ..) = stream_job else {
            unreachable!("unexpected job: {stream_job:?}")
        };
        let core = &mut *self.core.lock().await;

        Self::cancel_replace_table_procedure_inner(source, table, core);
        Ok(())
    }

    fn cancel_replace_table_procedure_inner(
        source: &Option<PbSource>,
        table: &Table,
        core: &mut CatalogManagerCore,
    ) {
        let database_core = &mut core.database;
        let key = (table.database_id, table.schema_id, table.name.clone());

        assert!(table.dependent_relations.is_empty());

        assert!(
            database_core.tables.contains_key(&table.id)
                && database_core.has_in_progress_creation(&key),
            "table must exist and must be in altering procedure"
        );

        if let Some(source) = source {
            let source_key = (source.database_id, source.schema_id, source.name.clone());
            assert!(
                database_core.sources.contains_key(&source.id)
                    && database_core.has_in_progress_creation(&source_key),
                "source must exist and must be in altering procedure"
            );

            database_core.unmark_creating(&source_key);
        }

        // TODO: Here we reuse the `creation` tracker for `alter` procedure, as an `alter` must
        // occur after it's created. We may need to add a new tracker for `alter` procedure.s
        database_core.unmark_creating(&key);
    }

    pub async fn comment_on(&self, comment: Comment) -> MetaResult<NotificationVersion> {
        let core = &mut *self.core.lock().await;
        let database_core = &mut core.database;

        database_core.ensure_database_id(comment.database_id)?;
        database_core.ensure_schema_id(comment.schema_id)?;
        database_core.ensure_table_id(comment.table_id)?;

        let mut tables = BTreeMapTransaction::new(&mut database_core.tables);

        // unwrap is safe because the table id was ensured before
        let mut table = tables.get_mut(comment.table_id).unwrap();
        if let Some(col_idx) = comment.column_index {
            let column = table
                .columns
                .get_mut(col_idx as usize)
                .ok_or_else(|| MetaError::catalog_id_not_found("column", col_idx))?;
            let column_desc = column.column_desc.as_mut().ok_or_else(|| {
                anyhow!(
                    "column desc at index {} for table id {} not found",
                    col_idx,
                    comment.table_id
                )
            })?;
            column_desc.description = comment.description;
        } else {
            table.description = comment.description;
        }

        let new_table = table.clone();

        commit_meta!(self, tables)?;

        let version = self
            .notify_frontend_relation_info(Operation::Update, RelationInfo::Table(new_table))
            .await;

        Ok(version)
    }

    pub async fn list_connections(&self) -> Vec<Connection> {
        self.core.lock().await.database.list_connections()
    }

    pub async fn list_databases(&self) -> Vec<Database> {
        self.core.lock().await.database.list_databases()
    }

    pub async fn list_tables(&self) -> Vec<Table> {
        self.core.lock().await.database.list_tables()
    }

    pub async fn list_tables_by_type(&self, table_type: TableType) -> Vec<Table> {
        self.core
            .lock()
            .await
            .database
            .tables
            .values()
            .filter(|table| table.table_type == table_type as i32)
            .cloned()
            .collect_vec()
    }

    /// Lists table catalogs for mviews, without their internal tables.
    pub async fn list_creating_background_mvs(&self) -> Vec<Table> {
        self.core
            .lock()
            .await
            .database
            .list_creating_background_mvs()
    }

    /// Lists table catalogs for all tables with `stream_job_status=CREATING`.
    pub async fn list_persisted_creating_tables(&self) -> Vec<Table> {
        self.core
            .lock()
            .await
            .database
            .list_persisted_creating_tables()
    }

    pub async fn get_all_table_options(&self) -> HashMap<TableId, TableOption> {
        self.core.lock().await.database.get_all_table_options()
    }

    pub async fn list_readonly_table_ids(&self, schema_id: SchemaId) -> Vec<TableId> {
        self.core
            .lock()
            .await
            .database
            .list_readonly_table_ids(schema_id)
    }

    pub async fn list_dml_table_ids(&self, schema_id: SchemaId) -> Vec<TableId> {
        self.core
            .lock()
            .await
            .database
            .list_dml_table_ids(schema_id)
    }

    pub async fn list_sources(&self) -> Vec<Source> {
        self.core.lock().await.database.list_sources()
    }

    pub async fn list_sinks(&self) -> Vec<Sink> {
        self.core.lock().await.database.list_sinks()
    }

    pub async fn list_subscriptions(&self) -> Vec<Subscription> {
        self.core.lock().await.database.list_subscriptions()
    }

    pub async fn list_views(&self) -> Vec<View> {
        self.core.lock().await.database.list_views()
    }

    pub async fn list_source_ids(&self, schema_id: SchemaId) -> Vec<SourceId> {
        self.core.lock().await.database.list_source_ids(schema_id)
    }

    pub async fn get_table_name_and_type_mapping(&self) -> HashMap<TableId, (String, String)> {
        self.core
            .lock()
            .await
            .database
            .get_table_name_and_type_mapping()
    }

    /// `list_stream_job_ids` returns all running and creating stream job ids, this is for recovery
    /// clean up progress.
    pub async fn list_stream_job_ids(&self) -> MetaResult<HashSet<TableId>> {
        let guard = self.core.lock().await;
        let mut all_streaming_jobs: HashSet<TableId> =
            guard.database.list_stream_job_ids().collect();

        all_streaming_jobs.extend(guard.database.all_creating_streaming_jobs());
        Ok(all_streaming_jobs)
    }

    pub async fn find_creating_streaming_job_ids(
        &self,
        infos: Vec<CreatingJobInfo>,
    ) -> Vec<TableId> {
        let guard = self.core.lock().await;
        infos
            .into_iter()
            .flat_map(|info| {
                let relation_key = &(info.database_id, info.schema_id, info.name);
                guard
                    .database
                    .find_creating_streaming_job_id(relation_key)
                    .or_else(|| {
                        guard
                            .database
                            .find_persisted_creating_table_id(relation_key)
                    })
            })
            .collect_vec()
    }

    async fn notify_frontend(&self, operation: Operation, info: Info) -> NotificationVersion {
        self.env
            .notification_manager()
            .notify_frontend(operation, info)
            .await
    }

    async fn notify_frontend_relation_info(
        &self,
        operation: Operation,
        relation_info: RelationInfo,
    ) -> NotificationVersion {
        self.env
            .notification_manager()
            .notify_frontend_relation_info(operation, relation_info)
            .await
    }

    pub async fn table_is_created(&self, table_id: TableId) -> bool {
        let guard = self.core.lock().await;
        return if let Some(table) = guard.database.tables.get(&table_id) {
            table.get_stream_job_status() != Ok(StreamJobStatus::Creating)
        } else {
            false
        };
    }

    pub async fn get_tables(&self, table_ids: &[TableId]) -> Vec<Table> {
        let mut tables = vec![];
        let guard = self.core.lock().await;
        for table_id in table_ids {
            if let Some(table) = guard.database.in_progress_creating_tables.get(table_id) {
                tables.push(table.clone());
            } else if let Some(table) = guard.database.tables.get(table_id) {
                tables.push(table.clone());
            }
        }
        tables
    }

    pub async fn get_created_table_ids(&self) -> Vec<u32> {
        let guard = self.core.lock().await;
        guard
            .database
            .tables
            .values()
            .filter(|table| table.get_stream_job_status() != Ok(StreamJobStatus::Creating))
            .map(|table| table.id)
            .collect()
    }

<<<<<<< HEAD
    /// Returns column ids of `table_ids` that is versioned.
    /// Being versioned implies using `ColumnAwareSerde`.
    pub async fn get_versioned_table_schemas(
        &self,
        table_ids: &[TableId],
    ) -> HashMap<TableId, Vec<i32>> {
        let guard = self.core.lock().await;
        table_ids
            .iter()
            .filter_map(|table_id| {
                if let Some(t) = guard.database.tables.get(table_id) && t.version.is_some() {
                    let ret = (
                        t.id,
                        t.columns
                            .iter()
                            .map(|c| c.column_desc.as_ref().unwrap().column_id)
                            .collect_vec(),
                    );
                    return Some(ret);
                }
                None
            })
            .collect()
=======
    // TODO: replace *_count with SQL
    #[cfg_attr(coverage, coverage(off))]
    pub async fn source_count(&self) -> usize {
        self.core.lock().await.database.sources.len()
    }

    #[cfg_attr(coverage, coverage(off))]
    pub async fn table_count(&self) -> usize {
        self.core
            .lock()
            .await
            .database
            .tables
            .values()
            .filter(|t| t.table_type == TableType::Table as i32)
            .count()
    }

    #[cfg_attr(coverage, coverage(off))]
    pub async fn materialized_view_count(&self) -> usize {
        self.core
            .lock()
            .await
            .database
            .tables
            .values()
            .filter(|t| t.table_type == TableType::MaterializedView as i32)
            .count()
    }

    #[cfg_attr(coverage, coverage(off))]
    pub async fn index_count(&self) -> usize {
        self.core.lock().await.database.indexes.len()
    }

    #[cfg_attr(coverage, coverage(off))]
    pub async fn sink_count(&self) -> usize {
        self.core.lock().await.database.sinks.len()
    }

    #[cfg_attr(coverage, coverage(off))]
    pub async fn subscription_count(&self) -> usize {
        self.core.lock().await.database.subscriptions.len()
    }

    #[cfg_attr(coverage, coverage(off))]
    pub async fn function_count(&self) -> usize {
        self.core.lock().await.database.functions.len()
>>>>>>> 5fd1fc34
    }
}

// User related methods
impl CatalogManager {
    async fn init_user(&self) -> MetaResult<()> {
        let core = &mut self.core.lock().await.user;
        for (user, id) in [
            (DEFAULT_SUPER_USER, DEFAULT_SUPER_USER_ID),
            (DEFAULT_SUPER_USER_FOR_PG, DEFAULT_SUPER_USER_FOR_PG_ID),
        ] {
            if !core.has_user_name(user) {
                let default_user = UserInfo {
                    id,
                    name: user.to_string(),
                    is_super: true,
                    can_create_db: true,
                    can_create_user: true,
                    can_login: true,
                    ..Default::default()
                };

                default_user.insert(self.env.meta_store_checked()).await?;
                core.user_info.insert(default_user.id, default_user);
            }
        }

        Ok(())
    }

    #[cfg(test)]
    pub async fn list_users(&self) -> Vec<UserInfo> {
        self.core.lock().await.user.list_users()
    }

    pub async fn create_user(&self, user: &UserInfo) -> MetaResult<NotificationVersion> {
        let core = &mut self.core.lock().await.user;
        if core.has_user_name(&user.name) {
            return Err(MetaError::permission_denied(format!(
                "User {} already exists",
                user.name
            )));
        }
        let mut users = BTreeMapTransaction::new(&mut core.user_info);
        users.insert(user.id, user.clone());
        commit_meta!(self, users)?;

        let version = self
            .notify_frontend(Operation::Add, Info::User(user.to_owned()))
            .await;
        Ok(version)
    }

    pub async fn update_user(
        &self,
        update_user: &UserInfo,
        update_fields: &[UpdateField],
    ) -> MetaResult<NotificationVersion> {
        let core = &mut self.core.lock().await.user;
        let rename_flag = update_fields
            .iter()
            .any(|&field| field == UpdateField::Rename);
        if rename_flag && core.has_user_name(&update_user.name) {
            return Err(MetaError::permission_denied(format!(
                "User {} already exists",
                update_user.name
            )));
        }

        let mut users = BTreeMapTransaction::new(&mut core.user_info);
        let mut user = users.get_mut(update_user.id).unwrap();

        update_fields.iter().for_each(|&field| match field {
            UpdateField::Unspecified => unreachable!(),
            UpdateField::Super => user.is_super = update_user.is_super,
            UpdateField::Login => user.can_login = update_user.can_login,
            UpdateField::CreateDb => user.can_create_db = update_user.can_create_db,
            UpdateField::CreateUser => user.can_create_user = update_user.can_create_user,
            UpdateField::AuthInfo => user.auth_info = update_user.auth_info.clone(),
            UpdateField::Rename => {
                user.name = update_user.name.clone();
            }
        });

        let new_user: UserInfo = user.clone();

        commit_meta!(self, users)?;

        let version = self
            .notify_frontend(Operation::Update, Info::User(new_user))
            .await;
        Ok(version)
    }

    #[cfg(test)]
    pub async fn get_user(&self, id: UserId) -> MetaResult<UserInfo> {
        let core = &self.core.lock().await.user;
        core.user_info
            .get(&id)
            .cloned()
            .ok_or_else(|| anyhow!("User {} not found", id).into())
    }

    pub async fn drop_user(&self, id: UserId) -> MetaResult<NotificationVersion> {
        let core = &mut *self.core.lock().await;
        let user_core = &mut core.user;
        let mut users = BTreeMapTransaction::new(&mut user_core.user_info);
        if !users.contains_key(&id) {
            bail!("User {} not found", id);
        }

        let user = users.remove(id).unwrap();

        if user.name == DEFAULT_SUPER_USER || user.name == DEFAULT_SUPER_USER_FOR_PG {
            return Err(MetaError::permission_denied(format!(
                "Cannot drop default super user {}",
                id
            )));
        }
        if user_core.catalog_create_ref_count.get(&id).is_some() {
            return Err(MetaError::permission_denied(format!(
                "User {} cannot be dropped because some objects depend on it",
                user.name
            )));
        }
        if user_core
            .user_grant_relation
            .get(&id)
            .is_some_and(|set| !set.is_empty())
        {
            return Err(MetaError::permission_denied(format!(
                "Cannot drop user {} with privileges granted to others",
                id
            )));
        }

        commit_meta!(self, users)?;

        let version = self
            .notify_frontend(Operation::Delete, Info::User(user))
            .await;
        Ok(version)
    }

    // Defines privilege grant for a user.

    // Merge new granted privilege.
    #[inline(always)]
    fn merge_privilege(origin_privilege: &mut GrantPrivilege, new_privilege: &GrantPrivilege) {
        assert_eq!(origin_privilege.object, new_privilege.object);

        let mut action_map = HashMap::<i32, (bool, u32)>::from_iter(
            origin_privilege
                .action_with_opts
                .iter()
                .map(|ao| (ao.action, (ao.with_grant_option, ao.granted_by))),
        );
        for nao in &new_privilege.action_with_opts {
            if let Some(o) = action_map.get_mut(&nao.action) {
                o.0 |= nao.with_grant_option;
            } else {
                action_map.insert(nao.action, (nao.with_grant_option, nao.granted_by));
            }
        }
        origin_privilege.action_with_opts = action_map
            .into_iter()
            .map(
                |(action, (with_grant_option, granted_by))| ActionWithGrantOption {
                    action,
                    with_grant_option,
                    granted_by,
                },
            )
            .collect();
    }

    // Check whether new_privilege is a subset of origin_privilege, and check grand_option if
    // `need_grand_option` is set.
    #[inline(always)]
    fn check_privilege(
        origin_privilege: &GrantPrivilege,
        new_privilege: &GrantPrivilege,
        need_grand_option: bool,
    ) -> bool {
        assert_eq!(origin_privilege.object, new_privilege.object);

        let action_map = HashMap::<i32, bool>::from_iter(
            origin_privilege
                .action_with_opts
                .iter()
                .map(|ao| (ao.action, ao.with_grant_option)),
        );
        for nao in &new_privilege.action_with_opts {
            if let Some(with_grant_option) = action_map.get(&nao.action) {
                if !with_grant_option && need_grand_option {
                    return false;
                }
            } else {
                return false;
            }
        }
        true
    }

    /// Check whether the user is the owner of the object.
    #[inline(always)]
    fn check_owner(
        database_manager: &DatabaseManager,
        object: &Object,
        user_id: UserId,
    ) -> MetaResult<bool> {
        database_manager
            .get_object_owner(object)
            .map(|owner_id| owner_id == user_id)
    }

    pub async fn grant_privilege(
        &self,
        user_ids: &[UserId],
        new_grant_privileges: &[GrantPrivilege],
        grantor: UserId,
    ) -> MetaResult<NotificationVersion> {
        let core = &mut *self.core.lock().await;
        let user_core = &mut core.user;
        let catalog_core = &core.database;
        let mut users = BTreeMapTransaction::new(&mut user_core.user_info);
        let mut user_updated = Vec::with_capacity(user_ids.len());
        let grantor_info = users
            .get(&grantor)
            .cloned()
            .ok_or_else(|| anyhow!("User {} does not exist", &grantor))?;
        for user_id in user_ids {
            let mut user = users
                .get_mut(*user_id)
                .ok_or_else(|| anyhow!("User {} does not exist", user_id))?;

            if user.is_super {
                return Err(MetaError::permission_denied(format!(
                    "Cannot grant privilege to super user {}",
                    user_id
                )));
            }
            if !grantor_info.is_super {
                for new_grant_privilege in new_grant_privileges {
                    if Self::check_owner(
                        catalog_core,
                        new_grant_privilege.object.as_ref().unwrap(),
                        grantor,
                    )? {
                        continue;
                    }
                    if let Some(privilege) = grantor_info
                        .grant_privileges
                        .iter()
                        .find(|p| p.object == new_grant_privilege.object)
                    {
                        if !Self::check_privilege(privilege, new_grant_privilege, true) {
                            return Err(MetaError::permission_denied(format!(
                                "Cannot grant privilege without grant permission for user {}",
                                grantor
                            )));
                        }
                    } else {
                        return Err(MetaError::permission_denied(format!(
                            "Grantor {} does not have one of the privileges",
                            grantor
                        )));
                    }
                }
            }
            new_grant_privileges.iter().for_each(|new_grant_privilege| {
                if let Some(privilege) = user
                    .grant_privileges
                    .iter_mut()
                    .find(|p| p.object == new_grant_privilege.object)
                {
                    Self::merge_privilege(privilege, new_grant_privilege);
                } else {
                    user.grant_privileges.push(new_grant_privilege.clone());
                }
            });
            user_updated.push(user.clone());
        }

        commit_meta!(self, users)?;

        let grant_user = user_core
            .user_grant_relation
            .entry(grantor)
            .or_insert_with(HashSet::new);
        grant_user.extend(user_ids);

        let mut version = 0;
        // FIXME: user might not be updated.
        for user in user_updated {
            version = self
                .notify_frontend(Operation::Update, Info::User(user))
                .await;
        }

        Ok(version)
    }

    // Revoke privilege from object.
    #[inline(always)]
    fn revoke_privilege_inner(
        origin_privilege: &mut GrantPrivilege,
        revoke_grant_privilege: &GrantPrivilege,
        revoke_grant_option: bool,
    ) -> bool {
        assert_eq!(origin_privilege.object, revoke_grant_privilege.object);
        let mut has_change = false;
        if revoke_grant_option {
            // Only revoke with grant option.
            origin_privilege.action_with_opts.iter_mut().for_each(|ao| {
                if revoke_grant_privilege
                    .action_with_opts
                    .iter()
                    .any(|ro| ro.action == ao.action)
                {
                    ao.with_grant_option = false;
                    has_change = true;
                }
            })
        } else {
            let sz = origin_privilege.action_with_opts.len();
            // Revoke all privileges matched with revoke_grant_privilege.
            origin_privilege.action_with_opts.retain(|ao| {
                !revoke_grant_privilege
                    .action_with_opts
                    .iter()
                    .any(|rao| rao.action == ao.action)
            });
            has_change = sz != origin_privilege.action_with_opts.len();
        }
        has_change
    }

    pub async fn revoke_privilege(
        &self,
        user_ids: &[UserId],
        revoke_grant_privileges: &[GrantPrivilege],
        granted_by: UserId,
        revoke_by: UserId,
        revoke_grant_option: bool,
        cascade: bool,
    ) -> MetaResult<NotificationVersion> {
        let core = &mut *self.core.lock().await;
        let user_core = &mut core.user;
        let catalog_core = &core.database;
        let mut users = BTreeMapTransaction::new(&mut user_core.user_info);
        let mut user_updated = HashMap::new();
        let mut users_info: VecDeque<UserInfo> = VecDeque::new();
        let mut visited = HashSet::new();
        // check revoke permission
        let revoke_by = users
            .get(&revoke_by)
            .ok_or_else(|| anyhow!("User {} does not exist", &revoke_by))?;
        let same_user = granted_by == revoke_by.id;
        if !revoke_by.is_super {
            for privilege in revoke_grant_privileges {
                if Self::check_owner(
                    catalog_core,
                    privilege.object.as_ref().unwrap(),
                    revoke_by.id,
                )? {
                    continue;
                }
                if let Some(user_privilege) = revoke_by
                    .grant_privileges
                    .iter()
                    .find(|p| p.object == privilege.object)
                {
                    if !Self::check_privilege(user_privilege, privilege, same_user) {
                        return Err(MetaError::permission_denied(format!(
                            "Cannot revoke privilege without permission for user {}",
                            &revoke_by.name
                        )));
                    }
                } else {
                    return Err(MetaError::permission_denied(format!(
                        "User {} does not have one of the privileges",
                        &revoke_by.name
                    )));
                }
            }
        }
        // revoke privileges
        for user_id in user_ids {
            let user = users
                .get(user_id)
                .cloned()
                .ok_or_else(|| anyhow!("User {} does not exist", user_id))?;
            if user.is_super {
                return Err(MetaError::permission_denied(format!(
                    "Cannot revoke privilege from supper user {}",
                    user_id
                )));
            }
            users_info.push_back(user);
        }
        while !users_info.is_empty() {
            let mut cur_user = users_info.pop_front().unwrap();
            let cur_relations = user_core
                .user_grant_relation
                .get(&cur_user.id)
                .cloned()
                .unwrap_or_default();
            let mut recursive_flag = false;
            let mut empty_privilege = false;
            let cur_revoke_grant_option = revoke_grant_option && user_ids.contains(&cur_user.id);
            visited.insert(cur_user.id);
            revoke_grant_privileges
                .iter()
                .for_each(|revoke_grant_privilege| {
                    for privilege in &mut cur_user.grant_privileges {
                        if privilege.object == revoke_grant_privilege.object {
                            recursive_flag |= Self::revoke_privilege_inner(
                                privilege,
                                revoke_grant_privilege,
                                cur_revoke_grant_option,
                            );
                            empty_privilege |= privilege.action_with_opts.is_empty();
                            break;
                        }
                    }
                });
            if recursive_flag {
                // check with cascade/restrict strategy
                if !cascade && !user_ids.contains(&cur_user.id) {
                    return Err(MetaError::permission_denied(format!(
                        "Cannot revoke privilege from user {} for restrict",
                        &cur_user.name
                    )));
                }
                for next_user_id in cur_relations {
                    if users.contains_key(&next_user_id) && !visited.contains(&next_user_id) {
                        users_info.push_back(users.get(&next_user_id).cloned().unwrap());
                    }
                }
                if empty_privilege {
                    cur_user
                        .grant_privileges
                        .retain(|privilege| !privilege.action_with_opts.is_empty());
                }
                if let std::collections::hash_map::Entry::Vacant(e) =
                    user_updated.entry(cur_user.id)
                {
                    users.insert(cur_user.id, cur_user.clone());
                    e.insert(cur_user);
                }
            }
        }

        commit_meta!(self, users)?;

        // Since we might revoke privileges recursively, just simply re-build the grant relation
        // map here.
        user_core.build_grant_relation_map();

        let mut version = 0;
        // FIXME: user might not be updated.
        for (_, user_info) in user_updated {
            version = self
                .notify_frontend(Operation::Update, Info::User(user_info))
                .await;
        }

        Ok(version)
    }

    /// `update_user_privileges` removes the privileges with given object from given users, it will
    /// be called when a database/schema/table/source/sink is dropped.
    #[inline(always)]
    fn update_user_privileges(
        users: &mut BTreeMapTransaction<'_, UserId, UserInfo>,
        objects: &[Object],
    ) -> Vec<UserInfo> {
        let mut users_need_update = vec![];
        let user_keys = users.tree_ref().keys().copied().collect_vec();
        for user_id in user_keys {
            let mut user = users.get_mut(user_id).unwrap();
            let mut new_grant_privileges = user.grant_privileges.clone();
            new_grant_privileges.retain(|p| !objects.contains(p.object.as_ref().unwrap()));
            if new_grant_privileges.len() != user.grant_privileges.len() {
                user.grant_privileges = new_grant_privileges;
                users_need_update.push(user.clone());
            }
        }
        users_need_update
    }
}<|MERGE_RESOLUTION|>--- conflicted
+++ resolved
@@ -3692,7 +3692,6 @@
             .collect()
     }
 
-<<<<<<< HEAD
     /// Returns column ids of `table_ids` that is versioned.
     /// Being versioned implies using `ColumnAwareSerde`.
     pub async fn get_versioned_table_schemas(
@@ -3703,7 +3702,9 @@
         table_ids
             .iter()
             .filter_map(|table_id| {
-                if let Some(t) = guard.database.tables.get(table_id) && t.version.is_some() {
+                if let Some(t) = guard.database.tables.get(table_id)
+                    && t.version.is_some()
+                {
                     let ret = (
                         t.id,
                         t.columns
@@ -3716,7 +3717,8 @@
                 None
             })
             .collect()
-=======
+    }
+
     // TODO: replace *_count with SQL
     #[cfg_attr(coverage, coverage(off))]
     pub async fn source_count(&self) -> usize {
@@ -3765,7 +3767,6 @@
     #[cfg_attr(coverage, coverage(off))]
     pub async fn function_count(&self) -> usize {
         self.core.lock().await.database.functions.len()
->>>>>>> 5fd1fc34
     }
 }
 
