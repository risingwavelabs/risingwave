--- conflicted
+++ resolved
@@ -22,12 +22,8 @@
 use std::option::Option::Some;
 use std::sync::Arc;
 
-<<<<<<< HEAD
-use anyhow::anyhow;
+use anyhow::{anyhow, Context};
 pub use connection::*;
-=======
-use anyhow::{anyhow, Context};
->>>>>>> 76af020b
 pub use database::*;
 pub use fragment::*;
 use itertools::Itertools;
@@ -1476,10 +1472,6 @@
         }
     }
 
-<<<<<<< HEAD
-    pub async fn list_connections(&self) -> Vec<Connection> {
-        self.core.lock().await.connection.list_connections()
-=======
     /// This is used for `ALTER TABLE ADD/DROP COLUMN`.
     pub async fn start_replace_table_procedure(&self, table: &Table) -> MetaResult<()> {
         let core = &mut *self.core.lock().await;
@@ -1555,7 +1547,10 @@
         // occur after it's created. We may need to add a new tracker for `alter` procedure.s
         database_core.unmark_creating(&key);
         Ok(())
->>>>>>> 76af020b
+    }
+
+    pub async fn list_connections(&self) -> Vec<Connection> {
+        self.core.lock().await.connection.list_connections()
     }
 
     pub async fn list_databases(&self) -> Vec<Database> {
