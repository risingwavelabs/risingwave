--- conflicted
+++ resolved
@@ -138,15 +138,10 @@
         }
     }
 
-<<<<<<< HEAD
-    pub fn table_version_id(&self) -> Option<TableVersionId> {
-        self.table().map(|t| t.get_version().unwrap().version)
-=======
     /// Returns the [`TableVersionId`] if this job contains a table.
     pub fn table_version_id(&self) -> Option<TableVersionId> {
         self.table()
             .map(|t| t.get_version().expect("table must be versioned").version)
->>>>>>> b0cf2cd3
     }
 
     /// Returns the optional [`Source`] if this is a `Table` streaming job.
