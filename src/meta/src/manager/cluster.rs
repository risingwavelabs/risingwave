// Copyright 2023 RisingWave Labs
//
// Licensed under the Apache License, Version 2.0 (the "License");
// you may not use this file except in compliance with the License.
// You may obtain a copy of the License at
//
//     http://www.apache.org/licenses/LICENSE-2.0
//
// Unless required by applicable law or agreed to in writing, software
// distributed under the License is distributed on an "AS IS" BASIS,
// WITHOUT WARRANTIES OR CONDITIONS OF ANY KIND, either express or implied.
// See the License for the specific language governing permissions and
// limitations under the License.

use std::cmp::Ordering;
use std::collections::{HashMap, HashSet, VecDeque};
use std::hash::{Hash, Hasher};
use std::sync::Arc;
use std::time::{Duration, SystemTime};

use itertools::Itertools;
use risingwave_common::hash::ParallelUnitId;
use risingwave_pb::common::worker_node::{Property, State};
use risingwave_pb::common::{HostAddress, ParallelUnit, WorkerNode, WorkerType};
use risingwave_pb::meta::add_worker_node_request::Property as AddNodeProperty;
use risingwave_pb::meta::heartbeat_request;
use risingwave_pb::meta::subscribe_response::{Info, Operation};
use risingwave_pb::meta::update_worker_node_schedulability_request::Schedulability;
use tokio::sync::oneshot::Sender;
use tokio::sync::{RwLock, RwLockReadGuard};
use tokio::task::JoinHandle;

use crate::manager::{IdCategory, LocalNotification, MetaSrvEnv};
use crate::model::{MetadataModel, ValTransaction, VarTransaction, Worker, INVALID_EXPIRE_AT};
use crate::storage::{MetaStore, MetaStoreRef, Transaction};
use crate::{MetaError, MetaResult};

pub type WorkerId = u32;
pub type WorkerLocations = HashMap<WorkerId, WorkerNode>;
pub type ClusterManagerRef = Arc<ClusterManager>;

#[derive(Clone, Debug)]
pub struct WorkerKey(pub HostAddress);

impl PartialEq<Self> for WorkerKey {
    fn eq(&self, other: &Self) -> bool {
        self.0.eq(&other.0)
    }
}

impl Eq for WorkerKey {}

impl Hash for WorkerKey {
    fn hash<H: Hasher>(&self, state: &mut H) {
        self.0.host.hash(state);
        self.0.port.hash(state);
    }
}

/// The id preserved for the meta node. Note that there's no such entry in cluster manager.
pub const META_NODE_ID: u32 = 0;

/// [`ClusterManager`] manager cluster/worker meta data in [`MetaStore`].
pub struct ClusterManager {
    env: MetaSrvEnv,

    max_heartbeat_interval: Duration,

    core: RwLock<ClusterManagerCore>,
}

impl ClusterManager {
    pub async fn new(env: MetaSrvEnv, max_heartbeat_interval: Duration) -> MetaResult<Self> {
        let core = ClusterManagerCore::new(env.meta_store_ref()).await?;

        Ok(Self {
            env,
            max_heartbeat_interval,
            core: RwLock::new(core),
        })
    }

    /// Used in `NotificationService::subscribe`.
    /// Need to pay attention to the order of acquiring locks to prevent deadlock problems.
    pub async fn get_cluster_core_guard(&self) -> RwLockReadGuard<'_, ClusterManagerCore> {
        self.core.read().await
    }

    pub async fn count_worker_node(&self) -> HashMap<WorkerType, u64> {
        self.core.read().await.count_worker_node()
    }

    /// A worker node will immediately register itself to meta when it bootstraps.
    /// The meta will assign it with a unique ID and set its state as `Starting`.
    /// When the worker node is fully ready to serve, it will request meta again
    /// (via `activate_worker_node`) to set its state to `Running`.
    pub async fn add_worker_node(
        &self,
        r#type: WorkerType,
        host_address: HostAddress,
        property: AddNodeProperty,
    ) -> MetaResult<WorkerNode> {
        let worker_node_parallelism = property.worker_node_parallelism as usize;
        let mut property = self.parse_property(r#type, property);
        let mut core = self.core.write().await;

        if let Some(worker) = core.get_worker_by_host_mut(host_address.clone()) {
            if let Some(property) = &mut property {
                property.is_unschedulable = worker
                    .worker_node
                    .property
                    .as_ref()
                    .map(|p| p.is_unschedulable)
                    .unwrap_or_default();
            }

            let current_parallelism = worker.worker_node.parallel_units.len();
            if current_parallelism == worker_node_parallelism
                && worker.worker_node.property == property
            {
                worker.update_ttl(self.max_heartbeat_interval);
                return Ok(worker.to_protobuf());
            }

            let mut new_worker = worker.clone();
            match current_parallelism.cmp(&worker_node_parallelism) {
                Ordering::Less => {
                    tracing::info!(
                        "worker {} parallelism updated from {} to {}",
                        new_worker.worker_node.id,
                        current_parallelism,
                        worker_node_parallelism
                    );
                    let parallel_units = self
                        .generate_cn_parallel_units(
                            worker_node_parallelism - current_parallelism,
                            new_worker.worker_id(),
                        )
                        .await?;
                    new_worker.worker_node.parallel_units.extend(parallel_units);
                }
                Ordering::Greater => {
                    // Warn and keep the original parallelism if the worker registered with a
                    // smaller parallelism.
                    tracing::warn!(
                        "worker {} parallelism is less than current, current is {}, but received {}",
                        new_worker.worker_id(),
                        current_parallelism,
                        worker_node_parallelism
                    );
                }
                Ordering::Equal => {}
            }
            if property != new_worker.worker_node.property {
                tracing::info!(
                    "worker {} property updated from {:?} to {:?}",
                    new_worker.worker_node.id,
                    new_worker.worker_node.property,
                    property
                );

                new_worker.worker_node.property = property;
            }

            new_worker.update_ttl(self.max_heartbeat_interval);
            new_worker.insert(self.env.meta_store()).await?;
            *worker = new_worker;
            return Ok(worker.to_protobuf());
        }

        // Generate worker id.
        let worker_id = self
            .env
            .id_gen_manager()
            .generate::<{ IdCategory::Worker }>()
            .await? as WorkerId;

        let transactional_id = match (core.available_transactional_ids.front(), r#type) {
            (None, _) => {
                return Err(MetaError::unavailable(
                    "no available reusable machine id".to_string(),
                ))
            }
            // We only assign transactional id to compute node and frontend.
            (Some(id), WorkerType::ComputeNode | WorkerType::Frontend) => Some(*id),
            _ => None,
        };

        // Generate parallel units.
        let parallel_units = if r#type == WorkerType::ComputeNode {
            self.generate_cn_parallel_units(worker_node_parallelism, worker_id)
                .await?
        } else {
            vec![]
        };
        // Construct worker.
        let worker_node = WorkerNode {
            id: worker_id,
            r#type: r#type as i32,
            host: Some(host_address.clone()),
            state: State::Starting as i32,
            parallel_units,
            property,
            transactional_id,
        };

        let worker = Worker::from_protobuf(worker_node.clone());
        // Persist worker node.
        worker.insert(self.env.meta_store()).await?;
        // Update core.
        core.add_worker_node(worker);
        Ok(worker_node)
    }

    pub async fn activate_worker_node(&self, host_address: HostAddress) -> MetaResult<()> {
        let mut core = self.core.write().await;
        let mut worker = core.get_worker_by_host_checked(host_address.clone())?;
        if worker.worker_node.state != State::Running as i32 {
            worker.worker_node.state = State::Running as i32;
            worker.insert(self.env.meta_store()).await?;
            core.update_worker_node(worker.clone());
        }

        // Notify frontends of new compute node.
        // Always notify because a running worker's property may have been changed.
        if worker.worker_type() == WorkerType::ComputeNode {
            self.env
                .notification_manager()
                .notify_frontend(Operation::Add, Info::Node(worker.worker_node.clone()))
                .await;
        }
        self.env
            .notification_manager()
            .notify_local_subscribers(LocalNotification::WorkerNodeActivated(worker.worker_node))
            .await;

        Ok(())
    }

    pub async fn update_schedulability(
        &self,
        worker_ids: Vec<u32>,
        schedulability: Schedulability,
    ) -> MetaResult<()> {
        let worker_ids: HashSet<_> = worker_ids.into_iter().collect();

        let mut core = self.core.write().await;
        let mut txn = Transaction::default();
        let mut var_txns = vec![];

        for worker in core.workers.values_mut() {
            if worker_ids.contains(&worker.worker_node.id) {
                if let Some(property) = worker.worker_node.property.as_mut() {
                    let target = schedulability == Schedulability::Unschedulable;
                    if property.is_unschedulable != target {
                        let mut var_txn = VarTransaction::new(worker);
                        var_txn
                            .worker_node
                            .property
                            .as_mut()
                            .unwrap()
                            .is_unschedulable = target;

                        var_txn.apply_to_txn(&mut txn)?;
                        var_txns.push(var_txn);
                    }
                }
            }
        }

        self.env.meta_store().txn(txn).await?;

        for var_txn in var_txns {
            var_txn.commit();
        }

        Ok(())
    }

    pub async fn delete_worker_node(&self, host_address: HostAddress) -> MetaResult<WorkerType> {
        let mut core = self.core.write().await;
        let worker = core.get_worker_by_host_checked(host_address.clone())?;
        let worker_type = worker.worker_type();
        let worker_node = worker.to_protobuf();

        // Persist deletion.
        Worker::delete(self.env.meta_store(), &host_address).await?;

        // Update core.
        core.delete_worker_node(worker);

        // Notify frontends to delete compute node.
        if worker_type == WorkerType::ComputeNode {
            self.env
                .notification_manager()
                .notify_frontend(Operation::Delete, Info::Node(worker_node.clone()))
                .await;
        }

        // Notify local subscribers.
        // Note: Any type of workers may pin some hummock resource. So `HummockManager` expect this
        // local notification.
        self.env
            .notification_manager()
            .notify_local_subscribers(LocalNotification::WorkerNodeDeleted(worker_node))
            .await;

        Ok(worker_type)
    }

    /// Invoked when it receives a heartbeat from a worker node.
    pub async fn heartbeat(
        &self,
        worker_id: WorkerId,
        info: Vec<heartbeat_request::extra_info::Info>,
    ) -> MetaResult<()> {
        tracing::trace!(target: "events::meta::server_heartbeat", worker_id = worker_id, "receive heartbeat");
        let mut core = self.core.write().await;
        for worker in core.workers.values_mut() {
            if worker.worker_id() == worker_id {
                worker.update_ttl(self.max_heartbeat_interval);
                worker.update_info(info);
                return Ok(());
            }
        }
        Err(MetaError::invalid_worker(
            worker_id,
            "worker not found".into(),
        ))
    }

<<<<<<< HEAD
    pub fn start_heartbeat_checker(
        cluster_manager: ClusterManagerRef<S>,
=======
    pub async fn start_heartbeat_checker(
        cluster_manager: ClusterManagerRef,
>>>>>>> e493ec67
        check_interval: Duration,
    ) -> (JoinHandle<()>, Sender<()>) {
        let (shutdown_tx, mut shutdown_rx) = tokio::sync::oneshot::channel();
        let join_handle = tokio::spawn(async move {
            let mut min_interval = tokio::time::interval(check_interval);
            min_interval.set_missed_tick_behavior(tokio::time::MissedTickBehavior::Delay);
            loop {
                tokio::select! {
                    // Wait for interval
                    _ = min_interval.tick() => {},
                    // Shutdown
                    _ = &mut shutdown_rx => {
                        tracing::info!("Heartbeat checker is stopped");
                        return;
                    }
                }
                let (workers_to_delete, now) = {
                    let mut core = cluster_manager.core.write().await;
                    let workers = &mut core.workers;
                    // 1. Initialize new workers' TTL.
                    for worker in workers
                        .values_mut()
                        .filter(|worker| worker.expire_at() == INVALID_EXPIRE_AT)
                    {
                        worker.update_ttl(cluster_manager.max_heartbeat_interval);
                    }
                    // 2. Collect expired workers.
                    let now = SystemTime::now()
                        .duration_since(SystemTime::UNIX_EPOCH)
                        .expect("Clock may have gone backwards")
                        .as_secs();
                    (
                        workers
                            .values()
                            .filter(|worker| worker.expire_at() < now)
                            .map(|worker| (worker.worker_id(), worker.key().unwrap()))
                            .collect_vec(),
                        now,
                    )
                };
                // 3. Delete expired workers.
                for (worker_id, key) in workers_to_delete {
                    match cluster_manager.delete_worker_node(key.clone()).await {
                        Ok(worker_type) => {
                            match worker_type {
                                WorkerType::Frontend
                                | WorkerType::ComputeNode
                                | WorkerType::Compactor
                                | WorkerType::RiseCtl => {
                                    cluster_manager
                                        .env
                                        .notification_manager()
                                        .delete_sender(worker_type, WorkerKey(key.clone()))
                                        .await
                                }
                                _ => {}
                            };
                            tracing::warn!(
                                "Deleted expired worker {} {:#?}, current timestamp {}",
                                worker_id,
                                key,
                                now,
                            );
                        }
                        Err(err) => {
                            tracing::warn!(
                                "Failed to delete expired worker {} {:#?}, current timestamp {}. {:?}",
                                worker_id,
                                key,
                                now,
                                err,
                            );
                        }
                    }
                }
            }
        });
        (join_handle, shutdown_tx)
    }

    /// Get live nodes with the specified type and state.
    /// # Arguments
    /// * `worker_type` `WorkerType` of the nodes
    /// * `worker_state` Filter by this state if it is not None.
    pub async fn list_worker_node(
        &self,
        worker_type: WorkerType,
        worker_state: Option<State>,
    ) -> Vec<WorkerNode> {
        let core = self.core.read().await;
        core.list_worker_node(worker_type, worker_state)
    }

    /// A convenient method to get all running compute nodes that may have running actors on them
    /// i.e. CNs which are running
    pub async fn list_active_streaming_compute_nodes(&self) -> Vec<WorkerNode> {
        let core = self.core.read().await;
        core.list_streaming_worker_node(Some(State::Running))
    }

    pub async fn list_active_streaming_parallel_units(&self) -> Vec<ParallelUnit> {
        let core = self.core.read().await;
        core.list_active_streaming_parallel_units()
    }

    /// Get the cluster info used for scheduling a streaming job, containing all nodes that are
    /// running and schedulable
    pub async fn list_active_serving_compute_nodes(&self) -> Vec<WorkerNode> {
        let core = self.core.read().await;
        core.list_serving_worker_node(Some(State::Running))
    }

    /// Get the cluster info used for scheduling a streaming job.
    pub async fn get_streaming_cluster_info(&self) -> StreamingClusterInfo {
        let core = self.core.read().await;
        core.get_streaming_cluster_info()
    }

    fn parse_property(
        &self,
        worker_type: WorkerType,
        worker_property: AddNodeProperty,
    ) -> Option<Property> {
        if worker_type == WorkerType::ComputeNode {
            Some(Property {
                is_streaming: worker_property.is_streaming,
                is_serving: worker_property.is_serving,
                is_unschedulable: worker_property.is_unschedulable,
            })
        } else {
            None
        }
    }

    /// Generate `parallel_degree` parallel units.
    async fn generate_cn_parallel_units(
        &self,
        parallel_degree: usize,
        worker_id: WorkerId,
    ) -> MetaResult<Vec<ParallelUnit>> {
        let start_id = self
            .env
            .id_gen_manager()
            .generate_interval::<{ IdCategory::ParallelUnit }>(parallel_degree as u64)
            .await? as ParallelUnitId;
        let parallel_units = (start_id..start_id + parallel_degree as ParallelUnitId)
            .map(|id| ParallelUnit {
                id,
                worker_node_id: worker_id,
            })
            .collect();
        Ok(parallel_units)
    }

    pub async fn get_worker_by_id(&self, worker_id: WorkerId) -> Option<Worker> {
        self.core.read().await.get_worker_by_id(worker_id)
    }
}

/// The cluster info used for scheduling a streaming job.
#[derive(Debug, Clone)]
pub struct StreamingClusterInfo {
    /// All **active** compute nodes in the cluster.
    pub worker_nodes: HashMap<u32, WorkerNode>,

    /// All parallel units of the **active** compute nodes in the cluster.
    pub parallel_units: HashMap<ParallelUnitId, ParallelUnit>,

    /// All unschedulable parallel units of compute nodes in the cluster.
    pub unschedulable_parallel_units: HashMap<ParallelUnitId, ParallelUnit>,
}

pub struct ClusterManagerCore {
    /// Record for workers in the cluster.
    workers: HashMap<WorkerKey, Worker>,

    /// Record for tracking available machine ids, one is available.
    available_transactional_ids: VecDeque<u32>,
}

impl ClusterManagerCore {
    pub const MAX_WORKER_REUSABLE_ID_BITS: usize = 10;
    pub const MAX_WORKER_REUSABLE_ID_COUNT: usize = 1 << Self::MAX_WORKER_REUSABLE_ID_BITS;

    async fn new(meta_store: MetaStoreRef) -> MetaResult<Self> {
        let mut workers = Worker::list(&meta_store).await?;

        let used_transactional_ids: HashSet<_> = workers
            .iter()
            .flat_map(|w| w.worker_node.transactional_id)
            .collect();

        let mut available_transactional_ids: VecDeque<_> = (0..Self::MAX_WORKER_REUSABLE_ID_COUNT
            as u32)
            .filter(|id| !used_transactional_ids.contains(id))
            .collect();

        let mut txn = Transaction::default();
        let mut var_txns = vec![];

        for worker in &mut workers {
            let worker_type = worker.worker_node.get_type().unwrap();

            if worker.worker_node.transactional_id.is_none()
                && (worker_type == WorkerType::ComputeNode || worker_type == WorkerType::Frontend)
            {
                let worker_id = worker.worker_node.id;

                let transactional_id = match available_transactional_ids.pop_front() {
                    None => {
                        return Err(MetaError::unavailable(
                            "no available transactional id for worker".to_string(),
                        ))
                    }
                    Some(id) => id,
                };

                let mut var_txn = VarTransaction::new(worker);
                var_txn.worker_node.transactional_id = Some(transactional_id);

                tracing::info!(
                    "assigning transactional id {} to worker node {}",
                    transactional_id,
                    worker_id
                );

                var_txn.apply_to_txn(&mut txn)?;
                var_txns.push(var_txn);
            }
        }

        meta_store.txn(txn).await?;

        for var_txn in var_txns {
            var_txn.commit();
        }

        Ok(Self {
            workers: workers
                .into_iter()
                .map(|w| (WorkerKey(w.key().unwrap()), w))
                .collect(),
            available_transactional_ids,
        })
    }

    /// If no worker exists, return an error.
    fn get_worker_by_host_checked(&self, host_address: HostAddress) -> MetaResult<Worker> {
        self.get_worker_by_host(host_address)
            .ok_or_else(|| anyhow::anyhow!("Worker node does not exist!").into())
    }

    pub fn get_worker_by_host(&self, host_address: HostAddress) -> Option<Worker> {
        self.workers.get(&WorkerKey(host_address)).cloned()
    }

    pub fn get_worker_by_host_mut(&mut self, host_address: HostAddress) -> Option<&mut Worker> {
        self.workers.get_mut(&WorkerKey(host_address))
    }

    fn get_worker_by_id(&self, id: WorkerId) -> Option<Worker> {
        self.workers
            .iter()
            .find(|(_, worker)| worker.worker_id() == id)
            .map(|(_, worker)| worker.clone())
    }

    fn add_worker_node(&mut self, worker: Worker) {
        if let Some(transactional_id) = worker.worker_node.transactional_id {
            self.available_transactional_ids
                .retain(|id| *id != transactional_id);
        }

        self.workers
            .insert(WorkerKey(worker.key().unwrap()), worker);
    }

    fn update_worker_node(&mut self, worker: Worker) {
        self.workers
            .insert(WorkerKey(worker.key().unwrap()), worker);
    }

    fn delete_worker_node(&mut self, worker: Worker) {
        self.workers.remove(&WorkerKey(worker.key().unwrap()));

        if let Some(transactional_id) = worker.worker_node.transactional_id {
            self.available_transactional_ids.push_back(transactional_id);
        }
    }

    pub fn list_worker_node(
        &self,
        worker_type: WorkerType,
        worker_state: Option<State>,
    ) -> Vec<WorkerNode> {
        let worker_state = worker_state.map(|worker_state| worker_state as i32);

        self.workers
            .values()
            .map(|worker| worker.to_protobuf())
            .filter(|w| w.r#type == worker_type as i32)
            .filter(|w| match worker_state {
                None => true,
                Some(state) => state == w.state,
            })
            .collect_vec()
    }

    pub fn list_streaming_worker_node(&self, worker_state: Option<State>) -> Vec<WorkerNode> {
        self.list_worker_node(WorkerType::ComputeNode, worker_state)
            .into_iter()
            .filter(|w| w.property.as_ref().map_or(false, |p| p.is_streaming))
            .collect()
    }

    // List all parallel units on running nodes
    pub fn list_serving_worker_node(&self, worker_state: Option<State>) -> Vec<WorkerNode> {
        self.list_worker_node(WorkerType::ComputeNode, worker_state)
            .into_iter()
            .filter(|w| w.property.as_ref().map_or(false, |p| p.is_serving))
            .collect()
    }

    fn list_active_streaming_parallel_units(&self) -> Vec<ParallelUnit> {
        self.list_streaming_worker_node(Some(State::Running))
            .into_iter()
            .flat_map(|w| w.parallel_units)
            .collect()
    }

    // Lists active worker nodes
    fn get_streaming_cluster_info(&self) -> StreamingClusterInfo {
        let mut streaming_worker_node = self.list_streaming_worker_node(Some(State::Running));

        let unschedulable_worker_node = streaming_worker_node
            .extract_if(|worker| {
                worker
                    .property
                    .as_ref()
                    .map_or(false, |p| p.is_unschedulable)
            })
            .collect_vec();

        let active_workers: HashMap<_, _> = streaming_worker_node
            .into_iter()
            .map(|w| (w.id, w))
            .collect();

        let active_parallel_units = active_workers
            .values()
            .flat_map(|worker| worker.parallel_units.iter().map(|p| (p.id, p.clone())))
            .collect();

        let unschedulable_parallel_units = unschedulable_worker_node
            .iter()
            .flat_map(|worker| worker.parallel_units.iter().map(|p| (p.id, p.clone())))
            .collect();

        StreamingClusterInfo {
            worker_nodes: active_workers,
            parallel_units: active_parallel_units,
            unschedulable_parallel_units,
        }
    }

    fn count_worker_node(&self) -> HashMap<WorkerType, u64> {
        const MONITORED_WORKER_TYPES: [WorkerType; 3] = [
            WorkerType::Compactor,
            WorkerType::ComputeNode,
            WorkerType::Frontend,
        ];
        let mut ret = HashMap::new();
        self.workers
            .values()
            .map(|worker| worker.worker_type())
            .filter(|worker_type| MONITORED_WORKER_TYPES.contains(worker_type))
            .for_each(|worker_type| {
                ret.entry(worker_type)
                    .and_modify(|worker_num| *worker_num += 1)
                    .or_insert(1);
            });
        // Make sure all the monitored worker types exist in the map.
        for wt in MONITORED_WORKER_TYPES {
            ret.entry(wt).or_insert(0);
        }
        ret
    }
}

#[cfg(test)]
mod tests {
    use super::*;

    #[tokio::test]
    async fn test_cluster_manager() -> MetaResult<()> {
        let env = MetaSrvEnv::for_test().await;

        let cluster_manager = Arc::new(
            ClusterManager::new(env.clone(), Duration::new(0, 0))
                .await
                .unwrap(),
        );

        let mut worker_nodes = Vec::new();
        let worker_count = 5usize;
        let fake_parallelism: usize = 4;
        for i in 0..worker_count {
            let fake_host_address = HostAddress {
                host: "localhost".to_string(),
                port: 5000 + i as i32,
            };
            let worker_node = cluster_manager
                .add_worker_node(
                    WorkerType::ComputeNode,
                    fake_host_address,
                    AddNodeProperty {
                        worker_node_parallelism: fake_parallelism as _,
                        is_streaming: true,
                        is_serving: true,
                        is_unschedulable: false,
                    },
                )
                .await
                .unwrap();
            worker_nodes.push(worker_node);
        }

        // Since no worker is active, the parallel unit count should be 0.
        assert_cluster_manager(&cluster_manager, 0).await;

        for worker_node in worker_nodes {
            cluster_manager
                .activate_worker_node(worker_node.get_host().unwrap().clone())
                .await
                .unwrap();
        }

        let worker_count_map = cluster_manager.core.read().await.count_worker_node();
        assert_eq!(
            *worker_count_map.get(&WorkerType::ComputeNode).unwrap() as usize,
            worker_count
        );

        let parallel_count = fake_parallelism * worker_count;
        assert_cluster_manager(&cluster_manager, parallel_count).await;

        // re-register existing worker node with larger parallelism.
        let fake_host_address = HostAddress {
            host: "localhost".to_string(),
            port: 5000,
        };
        let worker_node = cluster_manager
            .add_worker_node(
                WorkerType::ComputeNode,
                fake_host_address,
                AddNodeProperty {
                    worker_node_parallelism: (fake_parallelism + 4) as u64,
                    is_streaming: true,
                    is_serving: true,
                    is_unschedulable: false,
                },
            )
            .await
            .unwrap();
        assert_eq!(worker_node.parallel_units.len(), fake_parallelism + 4);
        assert_cluster_manager(&cluster_manager, parallel_count + 4).await;

        // re-register existing worker node with smaller parallelism.
        let fake_host_address = HostAddress {
            host: "localhost".to_string(),
            port: 5000,
        };
        let worker_node = cluster_manager
            .add_worker_node(
                WorkerType::ComputeNode,
                fake_host_address,
                AddNodeProperty {
                    worker_node_parallelism: (fake_parallelism - 2) as u64,
                    is_streaming: true,
                    is_serving: true,
                    is_unschedulable: false,
                },
            )
            .await
            .unwrap();
        assert_eq!(worker_node.parallel_units.len(), fake_parallelism + 4);
        assert_cluster_manager(&cluster_manager, parallel_count + 4).await;

        let worker_to_delete_count = 4usize;
        for i in 0..worker_to_delete_count {
            let fake_host_address = HostAddress {
                host: "localhost".to_string(),
                port: 5000 + i as i32,
            };
            cluster_manager
                .delete_worker_node(fake_host_address)
                .await
                .unwrap();
        }
        assert_cluster_manager(&cluster_manager, fake_parallelism).await;

        Ok(())
    }

    #[tokio::test]
    async fn test_cluster_manager_schedulability() -> MetaResult<()> {
        let env = MetaSrvEnv::for_test().await;

        let cluster_manager = Arc::new(
            ClusterManager::new(env.clone(), Duration::new(0, 0))
                .await
                .unwrap(),
        );
        let worker_node = cluster_manager
            .add_worker_node(
                WorkerType::ComputeNode,
                HostAddress {
                    host: "127.0.0.1".to_string(),
                    port: 1,
                },
                AddNodeProperty {
                    worker_node_parallelism: 1,
                    is_streaming: true,
                    is_serving: true,
                    is_unschedulable: false,
                },
            )
            .await
            .unwrap();

        assert!(!worker_node.property.as_ref().unwrap().is_unschedulable);

        cluster_manager
            .activate_worker_node(worker_node.get_host().unwrap().clone())
            .await
            .unwrap();

        cluster_manager
            .update_schedulability(vec![worker_node.id], Schedulability::Unschedulable)
            .await
            .unwrap();

        let worker_nodes = cluster_manager.list_active_streaming_compute_nodes().await;

        let worker_node = &worker_nodes[0];

        assert!(worker_node.property.as_ref().unwrap().is_unschedulable);

        Ok(())
    }

    async fn assert_cluster_manager(cluster_manager: &ClusterManager, parallel_count: usize) {
        let parallel_units = cluster_manager.list_active_streaming_parallel_units().await;
        assert_eq!(parallel_units.len(), parallel_count);
    }

    // This test takes seconds because the TTL is measured in seconds.
    #[cfg(madsim)]
    #[tokio::test]
    async fn test_heartbeat() {
        use crate::hummock::test_utils::setup_compute_env;
        let (_env, _hummock_manager, cluster_manager, worker_node) = setup_compute_env(1).await;
        let context_id_1 = worker_node.id;
        let fake_host_address_2 = HostAddress {
            host: "127.0.0.1".to_string(),
            port: 2,
        };
        let fake_parallelism = 4;
        let _worker_node_2 = cluster_manager
            .add_worker_node(
                WorkerType::ComputeNode,
                fake_host_address_2,
                AddNodeProperty {
                    worker_node_parallelism: fake_parallelism as _,
                    is_streaming: true,
                    is_serving: true,
                    is_unschedulable: false,
                },
            )
            .await
            .unwrap();
        // Two live nodes
        assert_eq!(
            cluster_manager
                .list_worker_node(WorkerType::ComputeNode, None)
                .await
                .len(),
            2
        );

        let ttl = cluster_manager.max_heartbeat_interval;
        let check_interval = std::cmp::min(Duration::from_millis(100), ttl / 4);

        // Keep worker 1 alive
        let cluster_manager_ref = cluster_manager.clone();
        let keep_alive_join_handle = tokio::spawn(async move {
            loop {
                tokio::time::sleep(cluster_manager_ref.max_heartbeat_interval / 3).await;
                cluster_manager_ref
                    .heartbeat(context_id_1, vec![])
                    .await
                    .unwrap();
            }
        });

        tokio::time::sleep(ttl * 2 + check_interval).await;

        // One node has actually expired but still got two, because heartbeat check is not
        // started.
        assert_eq!(
            cluster_manager
                .list_worker_node(WorkerType::ComputeNode, None)
                .await
                .len(),
            2
        );

        let (join_handle, shutdown_sender) =
            ClusterManager::start_heartbeat_checker(cluster_manager.clone(), check_interval);
        tokio::time::sleep(ttl * 2 + check_interval).await;

        // One live node left.
        assert_eq!(
            cluster_manager
                .list_worker_node(WorkerType::ComputeNode, None)
                .await
                .len(),
            1
        );

        shutdown_sender.send(()).unwrap();
        join_handle.await.unwrap();
        keep_alive_join_handle.abort();
    }
}<|MERGE_RESOLUTION|>--- conflicted
+++ resolved
@@ -329,13 +329,8 @@
         ))
     }
 
-<<<<<<< HEAD
     pub fn start_heartbeat_checker(
-        cluster_manager: ClusterManagerRef<S>,
-=======
-    pub async fn start_heartbeat_checker(
         cluster_manager: ClusterManagerRef,
->>>>>>> e493ec67
         check_interval: Duration,
     ) -> (JoinHandle<()>, Sender<()>) {
         let (shutdown_tx, mut shutdown_rx) = tokio::sync::oneshot::channel();
