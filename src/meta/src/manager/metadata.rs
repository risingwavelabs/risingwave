--- conflicted
+++ resolved
@@ -695,7 +695,6 @@
             .collect())
     }
 
-<<<<<<< HEAD
     pub async fn update_sink_props_by_sink_id(
         &self,
         sink_id: SinkId,
@@ -706,7 +705,8 @@
             .update_sink_props_by_sink_id(sink_id, props)
             .await?;
         Ok(new_props)
-=======
+    }
+
     pub async fn update_fragment_rate_limit_by_fragment_id(
         &self,
         fragment_id: FragmentId,
@@ -720,7 +720,6 @@
             .into_iter()
             .map(|(id, actors)| (id as _, actors.into_iter().map(|id| id as _).collect()))
             .collect())
->>>>>>> 0465e73b
     }
 
     pub async fn update_actor_splits_by_split_assignment(
