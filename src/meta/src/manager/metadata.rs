// Copyright 2024 RisingWave Labs
//
// Licensed under the Apache License, Version 2.0 (the "License");
// you may not use this file except in compliance with the License.
// You may obtain a copy of the License at
//
//     http://www.apache.org/licenses/LICENSE-2.0
//
// Unless required by applicable law or agreed to in writing, software
// distributed under the License is distributed on an "AS IS" BASIS,
// WITHOUT WARRANTIES OR CONDITIONS OF ANY KIND, either express or implied.
// See the License for the specific language governing permissions and
// limitations under the License.

use std::collections::{BTreeMap, HashMap, HashSet};
use std::pin::pin;
use std::time::Duration;

use anyhow::anyhow;
use futures::future::{select, Either};
use risingwave_common::catalog::{TableId, TableOption};
use risingwave_meta_model_v2::{ObjectId, SourceId};
use risingwave_pb::catalog::{PbSink, PbSource, PbTable};
use risingwave_pb::common::worker_node::{PbResource, State};
use risingwave_pb::common::{HostAddress, PbWorkerNode, PbWorkerType, WorkerNode, WorkerType};
use risingwave_pb::meta::add_worker_node_request::Property as AddNodeProperty;
use risingwave_pb::meta::table_fragments::{ActorStatus, Fragment, PbFragment};
use risingwave_pb::stream_plan::{PbDispatchStrategy, StreamActor};
use risingwave_pb::stream_service::BuildActorInfo;
use tokio::sync::mpsc::{unbounded_channel, UnboundedReceiver};
use tokio::sync::oneshot;
use tokio::time::{sleep, Instant};
use tracing::warn;

use crate::barrier::Reschedule;
use crate::controller::catalog::CatalogControllerRef;
use crate::controller::cluster::{ClusterControllerRef, WorkerExtraInfo};
use crate::manager::{
    CatalogManagerRef, ClusterManagerRef, FragmentManagerRef, LocalNotification,
    NotificationVersion, StreamingClusterInfo, StreamingJob, WorkerId,
};
use crate::model::{
    ActorId, ClusterId, FragmentId, MetadataModel, TableFragments, TableParallelism,
};
use crate::stream::{to_build_actor_info, SplitAssignment};
use crate::telemetry::MetaTelemetryJobDesc;
use crate::{MetaError, MetaResult};

#[derive(Clone)]
pub enum MetadataManager {
    V1(MetadataManagerV1),
    V2(MetadataManagerV2),
}

#[derive(Clone)]
pub struct MetadataManagerV1 {
    pub cluster_manager: ClusterManagerRef,
    pub catalog_manager: CatalogManagerRef,
    pub fragment_manager: FragmentManagerRef,
}

#[derive(Clone)]
pub struct MetadataManagerV2 {
    pub cluster_controller: ClusterControllerRef,
    pub catalog_controller: CatalogControllerRef,
}

#[derive(Debug)]
pub(crate) enum ActiveStreamingWorkerChange {
    Add(WorkerNode),
    #[expect(dead_code)]
    Remove(WorkerNode),
    Update(WorkerNode),
}

pub struct ActiveStreamingWorkerNodes {
    worker_nodes: HashMap<WorkerId, WorkerNode>,
    rx: UnboundedReceiver<LocalNotification>,
}

impl ActiveStreamingWorkerNodes {
    pub(crate) fn uninitialized() -> Self {
        Self {
            worker_nodes: Default::default(),
            rx: unbounded_channel().1,
        }
    }

    /// Return an uninitialized one as a place holder for future initialized
    pub(crate) async fn new_snapshot(meta_manager: MetadataManager) -> MetaResult<Self> {
        let (nodes, rx) = meta_manager
            .subscribe_active_streaming_compute_nodes()
            .await?;
        Ok(Self {
            worker_nodes: nodes.into_iter().map(|node| (node.id, node)).collect(),
            rx,
        })
    }

    pub(crate) fn current(&self) -> &HashMap<WorkerId, WorkerNode> {
        &self.worker_nodes
    }

    pub(crate) async fn wait_changed(
        &mut self,
        verbose_internal: Duration,
        verbose_timeout: Duration,
        verbose_fn: impl Fn(&Self),
    ) -> Option<ActiveStreamingWorkerChange> {
        let start = Instant::now();
        loop {
            if let Either::Left((change, _)) =
                select(pin!(self.changed()), pin!(sleep(verbose_internal))).await
            {
                break Some(change);
            }

            if start.elapsed() > verbose_timeout {
                break None;
            }

            verbose_fn(self)
        }
    }

    pub(crate) async fn changed(&mut self) -> ActiveStreamingWorkerChange {
        let ret = loop {
            let notification = self
                .rx
                .recv()
                .await
                .expect("notification stopped or uninitialized");
            match notification {
                LocalNotification::WorkerNodeDeleted(worker) => {
                    let is_streaming_compute_node = worker.r#type == WorkerType::ComputeNode as i32
                        && worker.property.as_ref().unwrap().is_streaming;
                    let Some(prev_worker) = self.worker_nodes.remove(&worker.id) else {
                        if is_streaming_compute_node {
                            warn!(
                                ?worker,
                                "notify to delete an non-existing streaming compute worker"
                            );
                        }
                        continue;
                    };
                    if !is_streaming_compute_node {
                        warn!(
                            ?worker,
                            ?prev_worker,
                            "deleted worker has a different recent type"
                        );
                    }
                    if worker.state == State::Starting as i32 {
                        warn!(
                            id = worker.id,
                            host = ?worker.host,
                            state = worker.state,
                            "a starting streaming worker is deleted"
                        );
                    }
                    break ActiveStreamingWorkerChange::Remove(prev_worker);
                }
                LocalNotification::WorkerNodeActivated(worker) => {
                    if worker.r#type != WorkerType::ComputeNode as i32
                        || !worker.property.as_ref().unwrap().is_streaming
                    {
                        if let Some(prev_worker) = self.worker_nodes.remove(&worker.id) {
                            warn!(
                                ?worker,
                                ?prev_worker,
                                "the type of a streaming worker is changed"
                            );
                            break ActiveStreamingWorkerChange::Remove(prev_worker);
                        } else {
                            continue;
                        }
                    }
                    assert_eq!(
                        worker.state,
                        State::Running as i32,
                        "not started worker added: {:?}",
                        worker
                    );
                    if let Some(prev_worker) = self.worker_nodes.insert(worker.id, worker.clone()) {
                        assert_eq!(prev_worker.host, worker.host);
                        assert_eq!(prev_worker.r#type, worker.r#type);
                        warn!(
                            ?prev_worker,
                            ?worker,
                            eq = prev_worker == worker,
                            "notify to update an existing active worker"
                        );
                        if prev_worker == worker {
                            continue;
                        } else {
                            break ActiveStreamingWorkerChange::Update(worker);
                        }
                    } else {
                        break ActiveStreamingWorkerChange::Add(worker);
                    }
                }
                _ => {
                    continue;
                }
            }
        };

        ret
    }
}

impl MetadataManager {
    pub fn new_v1(
        cluster_manager: ClusterManagerRef,
        catalog_manager: CatalogManagerRef,
        fragment_manager: FragmentManagerRef,
    ) -> Self {
        Self::V1(MetadataManagerV1 {
            cluster_manager,
            catalog_manager,
            fragment_manager,
        })
    }

    pub fn new_v2(
        cluster_controller: ClusterControllerRef,
        catalog_controller: CatalogControllerRef,
    ) -> Self {
        Self::V2(MetadataManagerV2 {
            cluster_controller,
            catalog_controller,
        })
    }

    pub fn as_v1_ref(&self) -> &MetadataManagerV1 {
        match self {
            MetadataManager::V1(mgr) => mgr,
            MetadataManager::V2(_) => panic!("expect v1, found v2"),
        }
    }

    pub fn as_v2_ref(&self) -> &MetadataManagerV2 {
        match self {
            MetadataManager::V1(_) => panic!("expect v2, found v1"),
            MetadataManager::V2(mgr) => mgr,
        }
    }

    pub async fn get_worker_by_id(&self, worker_id: WorkerId) -> MetaResult<Option<PbWorkerNode>> {
        match &self {
            MetadataManager::V1(mgr) => Ok(mgr
                .cluster_manager
                .get_worker_by_id(worker_id)
                .await
                .map(|w| w.worker_node)),
            MetadataManager::V2(mgr) => {
                mgr.cluster_controller
                    .get_worker_by_id(worker_id as _)
                    .await
            }
        }
    }

    pub async fn count_worker_node(&self) -> MetaResult<HashMap<WorkerType, u64>> {
        match &self {
            MetadataManager::V1(mgr) => Ok(mgr.cluster_manager.count_worker_node().await),
            MetadataManager::V2(mgr) => {
                let node_map = mgr.cluster_controller.count_worker_by_type().await?;
                Ok(node_map
                    .into_iter()
                    .map(|(ty, cnt)| (ty.into(), cnt as u64))
                    .collect())
            }
        }
    }

    pub async fn get_worker_info_by_id(&self, worker_id: WorkerId) -> Option<WorkerExtraInfo> {
        match &self {
            MetadataManager::V1(mgr) => mgr
                .cluster_manager
                .get_worker_by_id(worker_id)
                .await
                .map(Into::into),
            MetadataManager::V2(mgr) => {
                mgr.cluster_controller
                    .get_worker_info_by_id(worker_id as _)
                    .await
            }
        }
    }

    pub async fn add_worker_node(
        &self,
        r#type: PbWorkerType,
        host_address: HostAddress,
        property: AddNodeProperty,
        resource: PbResource,
    ) -> MetaResult<WorkerId> {
        match &self {
            MetadataManager::V1(mgr) => mgr
                .cluster_manager
                .add_worker_node(r#type, host_address, property, resource)
                .await
                .map(|w| w.id),
            MetadataManager::V2(mgr) => mgr
                .cluster_controller
                .add_worker(r#type, host_address, property, resource)
                .await
                .map(|id| id as WorkerId),
        }
    }

    pub async fn list_worker_node(
        &self,
        worker_type: Option<WorkerType>,
        worker_state: Option<State>,
    ) -> MetaResult<Vec<PbWorkerNode>> {
        match &self {
            MetadataManager::V1(mgr) => Ok(mgr
                .cluster_manager
                .list_worker_node(worker_type, worker_state)
                .await),
            MetadataManager::V2(mgr) => {
                mgr.cluster_controller
                    .list_workers(worker_type.map(Into::into), worker_state.map(Into::into))
                    .await
            }
        }
    }

    pub async fn subscribe_active_streaming_compute_nodes(
        &self,
    ) -> MetaResult<(Vec<WorkerNode>, UnboundedReceiver<LocalNotification>)> {
        match self {
            MetadataManager::V1(mgr) => Ok(mgr
                .cluster_manager
                .subscribe_active_streaming_compute_nodes()
                .await),
            MetadataManager::V2(mgr) => {
                mgr.cluster_controller
                    .subscribe_active_streaming_compute_nodes()
                    .await
            }
        }
    }

    pub async fn list_active_streaming_compute_nodes(&self) -> MetaResult<Vec<PbWorkerNode>> {
        match self {
            MetadataManager::V1(mgr) => Ok(mgr
                .cluster_manager
                .list_active_streaming_compute_nodes()
                .await),
            MetadataManager::V2(mgr) => {
                mgr.cluster_controller.list_active_streaming_workers().await
            }
        }
    }

    pub async fn list_background_creating_jobs(&self) -> MetaResult<Vec<TableId>> {
        match self {
            MetadataManager::V1(mgr) => {
                let tables = mgr.catalog_manager.list_creating_background_mvs().await;
                Ok(tables
                    .into_iter()
                    .map(|table| TableId::from(table.id))
                    .collect())
            }
            MetadataManager::V2(mgr) => {
                let tables = mgr
                    .catalog_controller
                    .list_background_creating_mviews(false)
                    .await?;

                Ok(tables
                    .into_iter()
                    .map(|table| TableId::from(table.table_id as u32))
                    .collect())
            }
        }
    }

    pub async fn list_sources(&self) -> MetaResult<Vec<PbSource>> {
        match self {
            MetadataManager::V1(mgr) => Ok(mgr.catalog_manager.list_sources().await),
            MetadataManager::V2(mgr) => mgr.catalog_controller.list_sources().await,
        }
    }

    pub async fn pre_apply_reschedules(
        &self,
        created_actors: HashMap<FragmentId, HashMap<ActorId, (StreamActor, ActorStatus)>>,
    ) -> HashMap<FragmentId, HashSet<ActorId>> {
        match self {
            MetadataManager::V1(mgr) => {
                mgr.fragment_manager
                    .pre_apply_reschedules(created_actors)
                    .await
            }

            // V2 doesn't need to pre apply reschedules.
            MetadataManager::V2(_) => HashMap::new(),
        }
    }

    pub async fn post_apply_reschedules(
        &self,
        reschedules: HashMap<FragmentId, Reschedule>,
        table_parallelism_assignment: HashMap<TableId, TableParallelism>,
    ) -> MetaResult<()> {
        match self {
            MetadataManager::V1(mgr) => {
                mgr.fragment_manager
                    .post_apply_reschedules(reschedules, table_parallelism_assignment)
                    .await
            }
            MetadataManager::V2(mgr) => {
                // temp convert u32 to i32
                let reschedules = reschedules.into_iter().map(|(k, v)| (k as _, v)).collect();

                mgr.catalog_controller
                    .post_apply_reschedules(reschedules, table_parallelism_assignment)
                    .await
            }
        }
    }

    pub async fn running_fragment_parallelisms(
        &self,
        id_filter: Option<HashSet<FragmentId>>,
    ) -> MetaResult<HashMap<FragmentId, usize>> {
        match self {
            MetadataManager::V1(mgr) => Ok(mgr
                .fragment_manager
                .running_fragment_parallelisms(id_filter)
                .await
                .into_iter()
                .map(|(k, v)| (k as FragmentId, v))
                .collect()),
            MetadataManager::V2(mgr) => {
                let id_filter = id_filter.map(|ids| ids.into_iter().map(|id| id as _).collect());
                Ok(mgr
                    .catalog_controller
                    .running_fragment_parallelisms(id_filter)
                    .await?
                    .into_iter()
                    .map(|(k, v)| (k as FragmentId, v))
                    .collect())
            }
        }
    }

    /// Get and filter the "**root**" fragments of the specified relations.
    /// The root fragment is the bottom-most fragment of its fragment graph, and can be a `MView` or a `Source`.
    ///
    /// ## What can be the root fragment
    /// - For MV, it should have one `MView` fragment.
    /// - For table, it should have one `MView` fragment and one or two `Source` fragments. `MView` should be the root.
    /// - For source, it should have one `Source` fragment.
    ///
    /// In other words, it's the `MView` fragment if it exists, otherwise it's the `Source` fragment.
    ///
    /// ## What do we expect to get for different creating streaming job
    /// - MV/Sink/Index should have MV upstream fragments for upstream MV/Tables, and Source upstream fragments for upstream shared sources.
    /// - CDC Table has a Source upstream fragment.
    /// - Sources and other Tables shouldn't have an upstream fragment.
    pub async fn get_upstream_root_fragments(
        &self,
        upstream_table_ids: &HashSet<TableId>,
    ) -> MetaResult<(HashMap<TableId, Fragment>, HashMap<ActorId, u32>)> {
        match self {
            MetadataManager::V1(mgr) => {
                mgr.fragment_manager
                    .get_upstream_root_fragments(upstream_table_ids)
                    .await
            }
            MetadataManager::V2(mgr) => {
                let (upstream_root_fragments, actors) = mgr
                    .catalog_controller
                    .get_upstream_root_fragments(
                        upstream_table_ids
                            .iter()
                            .map(|id| id.table_id as _)
                            .collect(),
                    )
                    .await?;

                let actors = actors
                    .into_iter()
                    .map(|(actor, worker)| (actor as u32, worker as u32))
                    .collect();

                Ok((
                    upstream_root_fragments
                        .into_iter()
                        .map(|(id, fragment)| ((id as u32).into(), fragment))
                        .collect(),
                    actors,
                ))
            }
        }
    }

    pub async fn get_streaming_cluster_info(&self) -> MetaResult<StreamingClusterInfo> {
        match self {
            MetadataManager::V1(mgr) => Ok(mgr.cluster_manager.get_streaming_cluster_info().await),
            MetadataManager::V2(mgr) => mgr.cluster_controller.get_streaming_cluster_info().await,
        }
    }

    pub async fn get_all_table_options(&self) -> MetaResult<HashMap<u32, TableOption>> {
        match &self {
            MetadataManager::V1(mgr) => Ok(mgr.catalog_manager.get_all_table_options().await),
            MetadataManager::V2(mgr) => mgr
                .catalog_controller
                .get_all_table_options()
                .await
                .map(|tops| tops.into_iter().map(|(id, opt)| (id as u32, opt)).collect()),
        }
    }

    pub async fn get_table_name_type_mapping(&self) -> MetaResult<HashMap<u32, (String, String)>> {
        match &self {
            MetadataManager::V1(mgr) => {
                Ok(mgr.catalog_manager.get_table_name_and_type_mapping().await)
            }
            MetadataManager::V2(mgr) => {
                let mappings = mgr.catalog_controller.get_table_name_type_mapping().await?;
                Ok(mappings
                    .into_iter()
                    .map(|(id, value)| (id as u32, value))
                    .collect())
            }
        }
    }

    pub async fn get_created_table_ids(&self) -> MetaResult<Vec<u32>> {
        match &self {
            MetadataManager::V1(mgr) => Ok(mgr.catalog_manager.get_created_table_ids().await),
            MetadataManager::V2(mgr) => {
                let table_ids = mgr.catalog_controller.get_created_table_ids().await?;
                Ok(table_ids.into_iter().map(|id| id as u32).collect())
            }
        }
    }

    pub async fn get_table_catalog_by_ids(&self, ids: Vec<u32>) -> MetaResult<Vec<PbTable>> {
        match &self {
            MetadataManager::V1(mgr) => Ok(mgr.catalog_manager.get_tables(&ids).await),
            MetadataManager::V2(mgr) => {
                mgr.catalog_controller
                    .get_table_by_ids(ids.into_iter().map(|id| id as _).collect())
                    .await
            }
        }
    }

    pub async fn get_sink_catalog_by_ids(&self, ids: &[u32]) -> MetaResult<Vec<PbSink>> {
        match &self {
            MetadataManager::V1(mgr) => Ok(mgr.catalog_manager.get_sinks(ids).await),
            MetadataManager::V2(mgr) => {
                mgr.catalog_controller
                    .get_sink_by_ids(ids.iter().map(|id| *id as _).collect())
                    .await
            }
        }
    }

    pub async fn get_table_catalog_by_cdc_table_id(
        &self,
<<<<<<< HEAD
        cdc_table_id: &String,
=======
        cdc_table_id: String,
>>>>>>> eb1cae56
    ) -> MetaResult<Vec<PbTable>> {
        match &self {
            MetadataManager::V1(mgr) => Ok(mgr
                .catalog_manager
                .get_table_by_cdc_table_id(cdc_table_id)
                .await),
            MetadataManager::V2(mgr) => {
                mgr.catalog_controller
                    .get_table_by_cdc_table_id(cdc_table_id)
                    .await
            }
        }
    }

    pub async fn get_downstream_chain_fragments(
        &self,
        job_id: u32,
    ) -> MetaResult<(Vec<(PbDispatchStrategy, PbFragment)>, HashMap<ActorId, u32>)> {
        match &self {
            MetadataManager::V1(mgr) => {
                mgr.fragment_manager
                    .get_downstream_fragments(job_id.into())
                    .await
            }
            MetadataManager::V2(mgr) => {
                let (fragments, actors) = mgr
                    .catalog_controller
                    .get_downstream_chain_fragments(job_id as _)
                    .await?;

                let actors = actors
                    .into_iter()
                    .map(|(actor, worker)| (actor as u32, worker as u32))
                    .collect();

                Ok((fragments, actors))
            }
        }
    }

    pub async fn get_worker_actor_ids(
        &self,
        job_ids: HashSet<TableId>,
    ) -> MetaResult<BTreeMap<WorkerId, Vec<ActorId>>> {
        match &self {
            MetadataManager::V1(mgr) => mgr.fragment_manager.table_node_actors(&job_ids).await,
            MetadataManager::V2(mgr) => {
                let worker_actors = mgr
                    .catalog_controller
                    .get_worker_actor_ids(job_ids.into_iter().map(|id| id.table_id as _).collect())
                    .await?;
                Ok(worker_actors
                    .into_iter()
                    .map(|(id, actors)| {
                        (
                            id as WorkerId,
                            actors.into_iter().map(|id| id as ActorId).collect(),
                        )
                    })
                    .collect())
            }
        }
    }

    pub async fn get_job_id_to_internal_table_ids_mapping(&self) -> Option<Vec<(u32, Vec<u32>)>> {
        match &self {
            MetadataManager::V1(mgr) => mgr
                .fragment_manager
                .get_mv_id_to_internal_table_ids_mapping(),
            MetadataManager::V2(mgr) => {
                let job_internal_table_ids =
                    mgr.catalog_controller.get_job_internal_table_ids().await;
                job_internal_table_ids.map(|ids| {
                    ids.into_iter()
                        .map(|(id, internal_ids)| {
                            (
                                id as u32,
                                internal_ids.into_iter().map(|id| id as u32).collect(),
                            )
                        })
                        .collect()
                })
            }
        }
    }

    pub async fn get_job_fragments_by_id(&self, id: &TableId) -> MetaResult<TableFragments> {
        match self {
            MetadataManager::V1(mgr) => {
                mgr.fragment_manager
                    .select_table_fragments_by_table_id(id)
                    .await
            }
            MetadataManager::V2(mgr) => {
                let pb_table_fragments = mgr
                    .catalog_controller
                    .get_job_fragments_by_id(id.table_id as _)
                    .await?;
                Ok(TableFragments::from_protobuf(pb_table_fragments))
            }
        }
    }

    pub async fn get_running_actors_of_fragment(
        &self,
        id: FragmentId,
    ) -> MetaResult<HashSet<ActorId>> {
        match self {
            MetadataManager::V1(mgr) => {
                mgr.fragment_manager
                    .get_running_actors_of_fragment(id)
                    .await
            }
            MetadataManager::V2(mgr) => {
                let actor_ids = mgr
                    .catalog_controller
                    .get_running_actors_of_fragment(id as _)
                    .await?;
                Ok(actor_ids.into_iter().map(|id| id as ActorId).collect())
            }
        }
    }

    pub async fn get_running_actors_and_upstream_actors_of_fragment(
        &self,
        id: FragmentId,
    ) -> MetaResult<HashSet<(ActorId, Vec<ActorId>)>> {
        match self {
            MetadataManager::V1(mgr) => {
                mgr.fragment_manager
                    .get_running_actors_and_upstream_of_fragment(id)
                    .await
            }
            MetadataManager::V2(mgr) => {
                let actor_ids = mgr
                    .catalog_controller
                    .get_running_actors_and_upstream_of_fragment(id as _)
                    .await?;
                Ok(actor_ids
                    .into_iter()
                    .map(|(id, actors)| {
                        (
                            id as ActorId,
                            actors
                                .into_inner()
                                .into_iter()
                                .flat_map(|(_, ids)| ids.into_iter().map(|id| id as ActorId))
                                .collect(),
                        )
                    })
                    .collect())
            }
        }
    }

    pub async fn get_job_fragments_by_ids(
        &self,
        ids: &[TableId],
    ) -> MetaResult<Vec<TableFragments>> {
        match self {
            MetadataManager::V1(mgr) => {
                mgr.fragment_manager
                    .select_table_fragments_by_ids(ids)
                    .await
            }
            MetadataManager::V2(mgr) => {
                let mut table_fragments = vec![];
                for id in ids {
                    let pb_table_fragments = mgr
                        .catalog_controller
                        .get_job_fragments_by_id(id.table_id as _)
                        .await?;
                    table_fragments.push(TableFragments::from_protobuf(pb_table_fragments));
                }
                Ok(table_fragments)
            }
        }
    }

    pub async fn all_node_actors(
        &self,
        include_inactive: bool,
        subscriptions: &HashMap<TableId, HashMap<u32, u64>>,
    ) -> MetaResult<HashMap<WorkerId, Vec<BuildActorInfo>>> {
        match &self {
            MetadataManager::V1(mgr) => Ok(mgr
                .fragment_manager
                .all_node_actors(include_inactive, subscriptions)
                .await),
            MetadataManager::V2(mgr) => {
                let table_fragments = mgr.catalog_controller.table_fragments().await?;
                let mut actor_maps = HashMap::new();
                for (_, fragments) in table_fragments {
                    let tf = TableFragments::from_protobuf(fragments);
                    let table_id = tf.table_id();
                    for (node_id, actors) in tf.worker_actors(include_inactive) {
                        let node_actors = actor_maps.entry(node_id).or_insert_with(Vec::new);
                        node_actors.extend(
                            actors
                                .into_iter()
                                .map(|actor| to_build_actor_info(actor, subscriptions, table_id)),
                        )
                    }
                }
                Ok(actor_maps)
            }
        }
    }

    pub async fn worker_actor_count(&self) -> MetaResult<HashMap<WorkerId, usize>> {
        match &self {
            MetadataManager::V1(mgr) => Ok(mgr.fragment_manager.node_actor_count().await),
            MetadataManager::V2(mgr) => {
                let actor_cnt = mgr.catalog_controller.worker_actor_count().await?;
                Ok(actor_cnt
                    .into_iter()
                    .map(|(id, cnt)| (id as WorkerId, cnt))
                    .collect())
            }
        }
    }

    pub async fn count_streaming_job(&self) -> MetaResult<usize> {
        match self {
            MetadataManager::V1(mgr) => Ok(mgr.fragment_manager.count_streaming_job().await),
            MetadataManager::V2(mgr) => mgr
                .catalog_controller
                .list_streaming_job_states()
                .await
                .map(|x| x.len()),
        }
    }

    pub async fn list_stream_job_desc(&self) -> MetaResult<Vec<MetaTelemetryJobDesc>> {
        match self {
            MetadataManager::V1(mgr) => mgr.catalog_manager.list_stream_job_for_telemetry().await,
            MetadataManager::V2(mgr) => {
                mgr.catalog_controller
                    .list_stream_job_desc_for_telemetry()
                    .await
            }
        }
    }

    pub async fn update_source_rate_limit_by_source_id(
        &self,
        source_id: SourceId,
        rate_limit: Option<u32>,
    ) -> MetaResult<HashMap<FragmentId, Vec<ActorId>>> {
        match self {
            MetadataManager::V1(mgr) => {
                mgr.catalog_manager
                    .update_source_rate_limit_by_source_id(source_id as u32, rate_limit)
                    .await?;
                mgr.fragment_manager
                    .update_source_rate_limit_by_source_id(source_id, rate_limit)
                    .await
            }
            MetadataManager::V2(mgr) => {
                let fragment_actors = mgr
                    .catalog_controller
                    .update_source_rate_limit_by_source_id(source_id as _, rate_limit)
                    .await?;
                Ok(fragment_actors
                    .into_iter()
                    .map(|(id, actors)| (id as _, actors.into_iter().map(|id| id as _).collect()))
                    .collect())
            }
        }
    }

    pub async fn update_mv_rate_limit_by_table_id(
        &self,
        table_id: TableId,
        rate_limit: Option<u32>,
    ) -> MetaResult<HashMap<FragmentId, Vec<ActorId>>> {
        match self {
            MetadataManager::V1(mgr) => {
                mgr.fragment_manager
                    .update_mv_rate_limit_by_table_id(table_id, rate_limit)
                    .await
            }
            MetadataManager::V2(mgr) => {
                let fragment_actors = mgr
                    .catalog_controller
                    .update_mv_rate_limit_by_job_id(table_id.table_id as _, rate_limit)
                    .await?;
                Ok(fragment_actors
                    .into_iter()
                    .map(|(id, actors)| (id as _, actors.into_iter().map(|id| id as _).collect()))
                    .collect())
            }
        }
    }

    pub async fn update_actor_splits_by_split_assignment(
        &self,
        split_assignment: &SplitAssignment,
    ) -> MetaResult<()> {
        match self {
            MetadataManager::V1(mgr) => {
                mgr.fragment_manager
                    .update_actor_splits_by_split_assignment(split_assignment)
                    .await
            }
            MetadataManager::V2(mgr) => {
                mgr.catalog_controller
                    .update_actor_splits(split_assignment)
                    .await
            }
        }
    }

    pub async fn get_mv_depended_subscriptions(
        &self,
    ) -> MetaResult<HashMap<TableId, HashMap<u32, u64>>> {
        match self {
            MetadataManager::V1(mgr) => mgr.catalog_manager.get_mv_depended_subscriptions().await,
            MetadataManager::V2(mgr) => {
                mgr.catalog_controller.get_mv_depended_subscriptions().await
            }
        }
    }

    pub fn cluster_id(&self) -> &ClusterId {
        match self {
            MetadataManager::V1(mgr) => mgr.cluster_manager.cluster_id(),
            MetadataManager::V2(mgr) => mgr.cluster_controller.cluster_id(),
        }
    }
}

impl MetadataManager {
    pub(crate) async fn wait_streaming_job_finished(
        &self,
        job: &StreamingJob,
    ) -> MetaResult<NotificationVersion> {
        match self {
            MetadataManager::V1(mgr) => mgr.wait_streaming_job_finished(job).await,
            MetadataManager::V2(mgr) => mgr.wait_streaming_job_finished(job.id() as _).await,
        }
    }

    pub(crate) async fn notify_finish_failed(&self, err: &MetaError) {
        match self {
            MetadataManager::V1(mgr) => {
                mgr.notify_finish_failed(err).await;
            }
            MetadataManager::V2(mgr) => {
                mgr.notify_finish_failed(err).await;
            }
        }
    }
}

impl MetadataManagerV2 {
    pub(crate) async fn wait_streaming_job_finished(
        &self,
        id: ObjectId,
    ) -> MetaResult<NotificationVersion> {
        let mut mgr = self.catalog_controller.get_inner_write_guard().await;
        if mgr.streaming_job_is_finished(id).await? {
            return Ok(self.catalog_controller.current_notification_version().await);
        }
        let (tx, rx) = oneshot::channel();

        mgr.register_finish_notifier(id, tx);
        drop(mgr);
        rx.await.map_err(|e| anyhow!(e))?
    }

    pub(crate) async fn notify_finish_failed(&self, err: &MetaError) {
        let mut mgr = self.catalog_controller.get_inner_write_guard().await;
        mgr.notify_finish_failed(err);
    }
}

impl MetadataManagerV1 {
    pub(crate) async fn wait_streaming_job_finished(
        &self,
        job: &StreamingJob,
    ) -> MetaResult<NotificationVersion> {
        let mut mgr = self.catalog_manager.get_catalog_core_guard().await;
        if mgr.streaming_job_is_finished(job)? {
            return Ok(self.catalog_manager.current_notification_version().await);
        }
        let (tx, rx) = oneshot::channel();

        mgr.register_finish_notifier(job.id(), tx);
        drop(mgr);
        rx.await.map_err(|e| anyhow!(e))?
    }

    pub(crate) async fn notify_finish_failed(&self, err: &MetaError) {
        let mut mgr = self.catalog_manager.get_catalog_core_guard().await;
        mgr.notify_finish_failed(err);
    }
}<|MERGE_RESOLUTION|>--- conflicted
+++ resolved
@@ -567,11 +567,7 @@
 
     pub async fn get_table_catalog_by_cdc_table_id(
         &self,
-<<<<<<< HEAD
         cdc_table_id: &String,
-=======
-        cdc_table_id: String,
->>>>>>> eb1cae56
     ) -> MetaResult<Vec<PbTable>> {
         match &self {
             MetadataManager::V1(mgr) => Ok(mgr
