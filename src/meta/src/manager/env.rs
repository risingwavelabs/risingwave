--- conflicted
+++ resolved
@@ -278,13 +278,11 @@
     /// The maximum number of times to probe for `PullTaskEvent`
     pub max_get_task_probe_times: usize,
 
-<<<<<<< HEAD
+    pub compact_task_table_size_partition_threshold_low: u64,
+    pub compact_task_table_size_partition_threshold_high: u64,
+
     // The private key for the secret store, used when the secret is stored in the meta.
     pub secret_store_private_key: Vec<u8>,
-=======
-    pub compact_task_table_size_partition_threshold_low: u64,
-    pub compact_task_table_size_partition_threshold_high: u64,
->>>>>>> e2bdd4fe
 }
 
 impl MetaOpts {
