// Copyright 2024 RisingWave Labs
//
// Licensed under the Apache License, Version 2.0 (the "License");
// you may not use this file except in compliance with the License.
// You may obtain a copy of the License at
//
//     http://www.apache.org/licenses/LICENSE-2.0
//
// Unless required by applicable law or agreed to in writing, software
// distributed under the License is distributed on an "AS IS" BASIS,
// WITHOUT WARRANTIES OR CONDITIONS OF ANY KIND, either express or implied.
// See the License for the specific language governing permissions and
// limitations under the License.

use std::ops::Deref;
use std::sync::Arc;

<<<<<<< HEAD
use risingwave_common::config::{CompactionConfig, DefaultParallelism, ObjectStoreConfig};
use risingwave_common::session_config::SessionConfig;
=======
use risingwave_common::config::{
    CompactionConfig, DefaultParallelism, MetaBackend, ObjectStoreConfig,
};
>>>>>>> ed755028
use risingwave_common::system_param::reader::SystemParamsReader;
use risingwave_meta_model_v2::prelude::Cluster;
use risingwave_pb::meta::SystemParams;
use risingwave_rpc_client::{StreamClientPool, StreamClientPoolRef};
use sea_orm::EntityTrait;

use super::{
    SessionParamsManager, SessionParamsManagerRef, SystemParamsManager, SystemParamsManagerRef,
};
use crate::controller::id::{
    IdGeneratorManager as SqlIdGeneratorManager, IdGeneratorManagerRef as SqlIdGeneratorManagerRef,
};
use crate::controller::session_params::{SessionParamsController, SessionParamsControllerRef};
use crate::controller::system_param::{SystemParamsController, SystemParamsControllerRef};
use crate::controller::SqlMetaStore;
use crate::hummock::sequence::SequenceGenerator;
use crate::manager::event_log::{start_event_log_manager, EventLogMangerRef};
use crate::manager::{
    IdGeneratorManager, IdGeneratorManagerRef, IdleManager, IdleManagerRef, NotificationManager,
    NotificationManagerRef,
};
use crate::model::ClusterId;
use crate::storage::{MemStore, MetaStore, MetaStoreBoxExt, MetaStoreRef};
use crate::MetaResult;

#[derive(Clone)]
pub enum IdGenManagerImpl {
    Kv(IdGeneratorManagerRef),
    Sql(SqlIdGeneratorManagerRef),
}

impl IdGenManagerImpl {
    pub fn as_kv(&self) -> &IdGeneratorManagerRef {
        match self {
            IdGenManagerImpl::Kv(mgr) => mgr,
            _ => panic!("expect kv id generator manager"),
        }
    }
}

#[derive(Clone)]
pub enum MetaStoreImpl {
    Kv(MetaStoreRef),
    Sql(SqlMetaStore),
}

impl MetaStoreImpl {
    pub fn as_kv(&self) -> &MetaStoreRef {
        match self {
            MetaStoreImpl::Kv(mgr) => mgr,
            _ => panic!("expect kv meta store"),
        }
    }

    pub fn as_sql(&self) -> &SqlMetaStore {
        match self {
            MetaStoreImpl::Sql(mgr) => mgr,
            _ => panic!("expect sql meta store"),
        }
    }

    pub fn backend(&self) -> MetaBackend {
        match self {
            MetaStoreImpl::Kv(meta_store) => meta_store.meta_store_type(),
            MetaStoreImpl::Sql(_) => MetaBackend::Sql,
        }
    }
}

#[derive(Clone)]
pub enum SystemParamsManagerImpl {
    Kv(SystemParamsManagerRef),
    Sql(SystemParamsControllerRef),
}

/// [`MetaSrvEnv`] is the global environment in Meta service. The instance will be shared by all
/// kind of managers inside Meta.
#[derive(Clone)]
pub struct MetaSrvEnv {
    /// id generator manager.
    id_gen_manager_impl: IdGenManagerImpl,

    /// system param manager.
    system_param_manager_impl: SystemParamsManagerImpl,

    /// meta store.
    meta_store_impl: MetaStoreImpl,

    /// notification manager.
    notification_manager: NotificationManagerRef,

    /// stream client pool memorization.
    stream_client_pool: StreamClientPoolRef,

    /// idle status manager.
    idle_manager: IdleManagerRef,

    event_log_manager: EventLogMangerRef,

<<<<<<< HEAD
    /// system param manager.
    system_params_manager: Option<SystemParamsManagerRef>,

    /// system param controller.
    system_params_controller: Option<SystemParamsControllerRef>,

    /// Session param manager
    session_params_manager: Option<SessionParamsManagerRef>,

    /// Session param controller
    session_params_controller: Option<SessionParamsControllerRef>,

=======
>>>>>>> ed755028
    /// Unique identifier of the cluster.
    cluster_id: ClusterId,

    pub hummock_seq: Option<Arc<SequenceGenerator>>,

    /// options read by all services
    pub opts: Arc<MetaOpts>,
}

/// Options shared by all meta service instances
#[derive(Clone, serde::Serialize)]
pub struct MetaOpts {
    /// Whether to enable the recovery of the cluster. If disabled, the meta service will exit on
    /// abnormal cases.
    pub enable_recovery: bool,
    /// Whether to disable the auto-scaling feature.
    pub disable_automatic_parallelism_control: bool,
    /// The number of streaming jobs per scaling operation.
    pub parallelism_control_batch_size: usize,
    /// The period of parallelism control trigger.
    pub parallelism_control_trigger_period_sec: u64,
    /// The first delay of parallelism control.
    pub parallelism_control_trigger_first_delay_sec: u64,
    /// The maximum number of barriers in-flight in the compute nodes.
    pub in_flight_barrier_nums: usize,
    /// After specified seconds of idle (no mview or flush), the process will be exited.
    /// 0 for infinite, process will never be exited due to long idle time.
    pub max_idle_ms: u64,
    /// Whether run in compaction detection test mode
    pub compaction_deterministic_test: bool,
    /// Default parallelism of units for all streaming jobs.
    pub default_parallelism: DefaultParallelism,

    /// Interval of invoking a vacuum job, to remove stale metadata from meta store and objects
    /// from object store.
    pub vacuum_interval_sec: u64,
    /// The spin interval inside a vacuum job. It avoids the vacuum job monopolizing resources of
    /// meta node.
    pub vacuum_spin_interval_ms: u64,
    /// Interval of hummock version checkpoint.
    pub hummock_version_checkpoint_interval_sec: u64,
    pub enable_hummock_data_archive: bool,
    /// The minimum delta log number a new checkpoint should compact, otherwise the checkpoint
    /// attempt is rejected. Greater value reduces object store IO, meanwhile it results in
    /// more loss of in memory `HummockVersionCheckpoint::stale_objects` state when meta node is
    /// restarted.
    pub min_delta_log_num_for_hummock_version_checkpoint: u64,
    /// Objects within `min_sst_retention_time_sec` won't be deleted by hummock full GC, even they
    /// are dangling.
    pub min_sst_retention_time_sec: u64,
    /// Interval of automatic hummock full GC.
    pub full_gc_interval_sec: u64,
    /// The spin interval when collecting global GC watermark in hummock
    pub collect_gc_watermark_spin_interval_sec: u64,
    /// Enable sanity check when SSTs are committed
    pub enable_committed_sst_sanity_check: bool,
    /// Schedule compaction for all compaction groups with this interval.
    pub periodic_compaction_interval_sec: u64,
    /// Interval of reporting the number of nodes in the cluster.
    pub node_num_monitor_interval_sec: u64,

    /// The Prometheus endpoint for dashboard service.
    pub prometheus_endpoint: Option<String>,

    /// The additional selector used when querying Prometheus.
    pub prometheus_selector: Option<String>,

    /// The VPC id of the cluster.
    pub vpc_id: Option<String>,

    /// A usable security group id to assign to a vpc endpoint
    pub security_group_id: Option<String>,

    /// Default tag for the endpoint created when creating a privatelink connection.
    /// Will be appended to the tags specified in the `tags` field in with clause in `create
    /// connection`.
    pub privatelink_endpoint_default_tags: Option<Vec<(String, String)>>,

    /// Schedule `space_reclaim_compaction` for all compaction groups with this interval.
    pub periodic_space_reclaim_compaction_interval_sec: u64,

    /// telemetry enabled in config file or not
    pub telemetry_enabled: bool,
    /// Schedule `ttl_reclaim_compaction` for all compaction groups with this interval.
    pub periodic_ttl_reclaim_compaction_interval_sec: u64,

    /// Schedule `tombstone_reclaim_compaction` for all compaction groups with this interval.
    pub periodic_tombstone_reclaim_compaction_interval_sec: u64,

    /// Schedule `split_compaction_group` for all compaction groups with this interval.
    pub periodic_split_compact_group_interval_sec: u64,

    /// The size limit to split a large compaction group.
    pub split_group_size_limit: u64,
    /// The size limit to move a state-table to other group.
    pub min_table_split_size: u64,

    /// Whether config object storage bucket lifecycle to purge stale data.
    pub do_not_config_object_storage_lifecycle: bool,

    pub partition_vnode_count: u32,

    /// threshold of high write throughput of state-table, unit: B/sec
    pub table_write_throughput_threshold: u64,
    /// threshold of low write throughput of state-table, unit: B/sec
    pub min_table_split_write_throughput: u64,

    pub compaction_task_max_heartbeat_interval_secs: u64,
    pub compaction_task_max_progress_interval_secs: u64,
    pub compaction_config: Option<CompactionConfig>,

    /// The size limit to split a state-table to independent sstable.
    pub cut_table_size_limit: u64,

    /// hybird compaction group config
    ///
    /// `hybird_partition_vnode_count` determines the granularity of vnodes in the hybrid compaction group for SST alignment.
    /// When `hybird_partition_vnode_count` > 0, in hybrid compaction group
    /// - Tables with high write throughput will be split at vnode granularity
    /// - Tables with high size tables will be split by table granularity
    /// When `hybird_partition_vnode_count` = 0,no longer be special alignment operations for the hybird compaction group
    pub hybird_partition_vnode_count: u32,

    pub event_log_enabled: bool,
    pub event_log_channel_max_size: u32,
    pub advertise_addr: String,
    /// The number of traces to be cached in-memory by the tracing collector
    /// embedded in the meta node.
    pub cached_traces_num: u32,
    /// The maximum memory usage in bytes for the tracing collector embedded
    /// in the meta node.
    pub cached_traces_memory_limit_bytes: usize,

    /// l0 picker whether to select trivial move task
    pub enable_trivial_move: bool,

    /// l0 multi level picker whether to check the overlap accuracy between sub levels
    pub enable_check_task_level_overlap: bool,
    pub enable_dropped_column_reclaim: bool,
    pub object_store_config: ObjectStoreConfig,
}

impl MetaOpts {
    /// Default opts for testing. Some tests need `enable_recovery=true`
    pub fn test(enable_recovery: bool) -> Self {
        Self {
            enable_recovery,
            disable_automatic_parallelism_control: false,
            parallelism_control_batch_size: 1,
            parallelism_control_trigger_period_sec: 10,
            parallelism_control_trigger_first_delay_sec: 30,
            in_flight_barrier_nums: 40,
            max_idle_ms: 0,
            compaction_deterministic_test: false,
            default_parallelism: DefaultParallelism::Full,
            vacuum_interval_sec: 30,
            vacuum_spin_interval_ms: 0,
            hummock_version_checkpoint_interval_sec: 30,
            enable_hummock_data_archive: false,
            min_delta_log_num_for_hummock_version_checkpoint: 1,
            min_sst_retention_time_sec: 3600 * 24 * 7,
            full_gc_interval_sec: 3600 * 24 * 7,
            collect_gc_watermark_spin_interval_sec: 5,
            enable_committed_sst_sanity_check: false,
            periodic_compaction_interval_sec: 60,
            node_num_monitor_interval_sec: 10,
            prometheus_endpoint: None,
            prometheus_selector: None,
            vpc_id: None,
            security_group_id: None,
            privatelink_endpoint_default_tags: None,
            periodic_space_reclaim_compaction_interval_sec: 60,
            telemetry_enabled: false,
            periodic_ttl_reclaim_compaction_interval_sec: 60,
            periodic_tombstone_reclaim_compaction_interval_sec: 60,
            periodic_split_compact_group_interval_sec: 60,
            split_group_size_limit: 5 * 1024 * 1024 * 1024,
            min_table_split_size: 2 * 1024 * 1024 * 1024,
            table_write_throughput_threshold: 128 * 1024 * 1024,
            min_table_split_write_throughput: 64 * 1024 * 1024,
            do_not_config_object_storage_lifecycle: true,
            partition_vnode_count: 32,
            compaction_task_max_heartbeat_interval_secs: 0,
            compaction_task_max_progress_interval_secs: 1,
            compaction_config: None,
            cut_table_size_limit: 1024 * 1024 * 1024,
            hybird_partition_vnode_count: 4,
            event_log_enabled: false,
            event_log_channel_max_size: 1,
            advertise_addr: "".to_string(),
            cached_traces_num: 1,
            cached_traces_memory_limit_bytes: usize::MAX,
            enable_trivial_move: true,
            enable_check_task_level_overlap: true,
            enable_dropped_column_reclaim: false,
            object_store_config: ObjectStoreConfig::default(),
        }
    }
}

impl MetaSrvEnv {
    pub async fn new(
        opts: MetaOpts,
        init_system_params: SystemParams,
<<<<<<< HEAD
        init_session_config: SessionConfig,
        meta_store: Option<MetaStoreRef>,
        meta_store_sql: Option<SqlMetaStore>,
=======
        meta_store_impl: MetaStoreImpl,
>>>>>>> ed755028
    ) -> MetaResult<Self> {
        let notification_manager =
            Arc::new(NotificationManager::new(meta_store_impl.clone()).await);
        let idle_manager = Arc::new(IdleManager::new(opts.max_idle_ms));
        let stream_client_pool = Arc::new(StreamClientPool::default());
        let event_log_manager = Arc::new(start_event_log_manager(
            opts.event_log_enabled,
            opts.event_log_channel_max_size,
        ));

<<<<<<< HEAD
        let (id_gen_manager, mut cluster_id, system_params_manager, session_params_manager) =
            match meta_store.clone() {
                Some(meta_store) => {
                    // change to sync after refactor `IdGeneratorManager::new` sync.
                    let id_gen_manager =
                        Arc::new(IdGeneratorManager::new(meta_store.clone()).await);
                    let (cluster_id, cluster_first_launch) =
                        if let Some(id) = ClusterId::from_meta_store(&meta_store).await? {
                            (id, false)
                        } else {
                            (ClusterId::new(), true)
                        };
                    let system_params_manager = Arc::new(
                        SystemParamsManager::new(
                            meta_store.clone(),
                            notification_manager.clone(),
                            init_system_params.clone(),
                            cluster_first_launch,
                        )
                        .await?,
                    );
                    let session_params_manager = Arc::new(
                        SessionParamsManager::new(
                            meta_store.clone(),
                            init_session_config.clone(),
                            notification_manager.clone(),
                            cluster_first_launch,
                        )
                        .await?,
                    );
                    (
                        Some(id_gen_manager),
                        Some(cluster_id),
                        Some(system_params_manager),
                        Some(session_params_manager),
                    )
                }
                None => (None, None, None, None),
            };
        let system_params_controller = match &meta_store_sql {
            Some(store) => {
                cluster_id = Some(
                    Cluster::find()
                        .one(&store.conn)
                        .await?
                        .map(|c| c.cluster_id.to_string().into())
                        .unwrap(),
                );
                Some(Arc::new(
=======
        let env = match &meta_store_impl {
            MetaStoreImpl::Kv(meta_store) => {
                let id_gen_manager = Arc::new(IdGeneratorManager::new(meta_store.clone()).await);
                let (cluster_id, cluster_first_launch) =
                    if let Some(id) = ClusterId::from_meta_store(meta_store).await? {
                        (id, false)
                    } else {
                        (ClusterId::new(), true)
                    };
                let system_params_manager = Arc::new(
                    SystemParamsManager::new(
                        meta_store.clone(),
                        notification_manager.clone(),
                        init_system_params.clone(),
                        cluster_first_launch,
                    )
                    .await?,
                );

                // Persist params before starting services so that invalid params that cause meta node
                // to crash will not be persisted.
                system_params_manager.flush_params().await?;
                cluster_id.put_at_meta_store(meta_store).await?;

                Self {
                    id_gen_manager_impl: IdGenManagerImpl::Kv(id_gen_manager),
                    system_param_manager_impl: SystemParamsManagerImpl::Kv(system_params_manager),
                    meta_store_impl: meta_store_impl.clone(),
                    notification_manager,
                    stream_client_pool,
                    idle_manager,
                    event_log_manager,
                    cluster_id,
                    hummock_seq: None,
                    opts: opts.into(),
                }
            }
            MetaStoreImpl::Sql(sql_meta_store) => {
                let cluster_id = Cluster::find()
                    .one(&sql_meta_store.conn)
                    .await?
                    .map(|c| c.cluster_id.to_string().into())
                    .unwrap();
                let system_param_controller = Arc::new(
>>>>>>> ed755028
                    SystemParamsController::new(
                        sql_meta_store.clone(),
                        notification_manager.clone(),
                        init_system_params,
                    )
                    .await?,
<<<<<<< HEAD
                ))
            }
            None => None,
        };
        let session_params_controller = if let Some(store) = &meta_store_sql {
            Some(Arc::new(
                SessionParamsController::new(
                    store.clone(),
                    notification_manager.clone(),
                    init_session_config,
                )
                .await?,
            ))
        } else {
            None
        };
=======
                );
>>>>>>> ed755028

                Self {
                    id_gen_manager_impl: IdGenManagerImpl::Sql(Arc::new(
                        SqlIdGeneratorManager::new(&sql_meta_store.conn).await?,
                    )),
                    system_param_manager_impl: SystemParamsManagerImpl::Sql(
                        system_param_controller,
                    ),
                    meta_store_impl: meta_store_impl.clone(),
                    notification_manager,
                    stream_client_pool,
                    idle_manager,
                    event_log_manager,
                    cluster_id,
                    hummock_seq: Some(Arc::new(SequenceGenerator::new(
                        sql_meta_store.conn.clone(),
                    ))),
                    opts: opts.into(),
                }
            }
        };
<<<<<<< HEAD

        Ok(Self {
            id_gen_manager,
            sql_id_gen_manager,
            meta_store,
            meta_store_sql,
            notification_manager,
            stream_client_pool,
            idle_manager,
            event_log_manager,
            system_params_manager,
            system_params_controller,
            session_params_manager,
            session_params_controller,
            cluster_id: cluster_id.unwrap(),
            opts: opts.into(),
            hummock_seq,
        })
    }

    pub fn meta_store_ref(&self) -> MetaStoreRef {
        self.meta_store.clone().unwrap()
    }

    pub fn meta_store_checked(&self) -> &MetaStoreRef {
        self.meta_store.as_ref().unwrap()
=======
        Ok(env)
>>>>>>> ed755028
    }

    pub fn meta_store_ref(&self) -> MetaStoreImpl {
        self.meta_store_impl.clone()
    }

    pub fn meta_store(&self) -> &MetaStoreImpl {
        &self.meta_store_impl
    }

    pub fn id_gen_manager(&self) -> &IdGenManagerImpl {
        &self.id_gen_manager_impl
    }

    pub fn notification_manager_ref(&self) -> NotificationManagerRef {
        self.notification_manager.clone()
    }

    pub fn notification_manager(&self) -> &NotificationManager {
        self.notification_manager.deref()
    }

    pub fn idle_manager_ref(&self) -> IdleManagerRef {
        self.idle_manager.clone()
    }

    pub fn idle_manager(&self) -> &IdleManager {
        self.idle_manager.deref()
    }

    pub async fn system_params_reader(&self) -> SystemParamsReader {
        match &self.system_param_manager_impl {
            SystemParamsManagerImpl::Kv(mgr) => mgr.get_params().await,
            SystemParamsManagerImpl::Sql(mgr) => mgr.get_params().await,
        }
    }

    pub fn system_params_manager_impl_ref(&self) -> SystemParamsManagerImpl {
        self.system_param_manager_impl.clone()
    }

    pub fn session_params_manager_ref(&self) -> Option<SessionParamsManagerRef> {
        self.session_params_manager.clone()
    }

    pub fn session_params_manager(&self) -> Option<&SessionParamsManagerRef> {
        self.session_params_manager.as_ref()
    }

    pub fn session_params_controller_ref(&self) -> Option<SessionParamsControllerRef> {
        self.session_params_controller.clone()
    }

    pub fn session_params_controller(&self) -> Option<&SessionParamsControllerRef> {
        self.session_params_controller.as_ref()
    }

    pub fn stream_client_pool_ref(&self) -> StreamClientPoolRef {
        self.stream_client_pool.clone()
    }

    pub fn stream_client_pool(&self) -> &StreamClientPool {
        self.stream_client_pool.deref()
    }

    pub fn cluster_id(&self) -> &ClusterId {
        &self.cluster_id
    }

    pub fn event_log_manager_ref(&self) -> EventLogMangerRef {
        self.event_log_manager.clone()
    }
}

#[cfg(any(test, feature = "test"))]
impl MetaSrvEnv {
    // Instance for test.
    pub async fn for_test() -> Self {
        Self::for_test_opts(MetaOpts::test(false)).await
    }

    // Instance for test with sql meta store.
    #[cfg(not(madsim))]
    pub async fn for_test_with_sql_meta_store() -> Self {
        Self::new(
            MetaOpts::test(false),
            risingwave_common::system_param::system_params_for_test(),
            MetaStoreImpl::Sql(SqlMetaStore::for_test().await),
        )
        .await
        .unwrap()
    }

    pub async fn for_test_opts(opts: MetaOpts) -> Self {
        Self::new(
            opts,
<<<<<<< HEAD
            hummock_seq,
            session_params_controller: Default::default(),
            session_params_manager: Default::default(),
        }
=======
            risingwave_common::system_param::system_params_for_test(),
            MetaStoreImpl::Kv(MemStore::default().into_ref()),
        )
        .await
        .unwrap()
>>>>>>> ed755028
    }
}<|MERGE_RESOLUTION|>--- conflicted
+++ resolved
@@ -15,14 +15,10 @@
 use std::ops::Deref;
 use std::sync::Arc;
 
-<<<<<<< HEAD
-use risingwave_common::config::{CompactionConfig, DefaultParallelism, ObjectStoreConfig};
 use risingwave_common::session_config::SessionConfig;
-=======
 use risingwave_common::config::{
     CompactionConfig, DefaultParallelism, MetaBackend, ObjectStoreConfig,
 };
->>>>>>> ed755028
 use risingwave_common::system_param::reader::SystemParamsReader;
 use risingwave_meta_model_v2::prelude::Cluster;
 use risingwave_pb::meta::SystemParams;
@@ -98,6 +94,12 @@
     Sql(SystemParamsControllerRef),
 }
 
+#[derive(Clone)]
+pub enum SessionParamsManagerImpl {
+    Kv(SessionParamsManagerRef),
+    Sql(SessionParamsControllerRef),
+}
+
 /// [`MetaSrvEnv`] is the global environment in Meta service. The instance will be shared by all
 /// kind of managers inside Meta.
 #[derive(Clone)]
@@ -108,6 +110,9 @@
     /// system param manager.
     system_param_manager_impl: SystemParamsManagerImpl,
 
+    /// session param manager.
+    session_param_manager_impl: SessionParamsManagerImpl,
+
     /// meta store.
     meta_store_impl: MetaStoreImpl,
 
@@ -122,21 +127,6 @@
 
     event_log_manager: EventLogMangerRef,
 
-<<<<<<< HEAD
-    /// system param manager.
-    system_params_manager: Option<SystemParamsManagerRef>,
-
-    /// system param controller.
-    system_params_controller: Option<SystemParamsControllerRef>,
-
-    /// Session param manager
-    session_params_manager: Option<SessionParamsManagerRef>,
-
-    /// Session param controller
-    session_params_controller: Option<SessionParamsControllerRef>,
-
-=======
->>>>>>> ed755028
     /// Unique identifier of the cluster.
     cluster_id: ClusterId,
 
@@ -341,13 +331,8 @@
     pub async fn new(
         opts: MetaOpts,
         init_system_params: SystemParams,
-<<<<<<< HEAD
         init_session_config: SessionConfig,
-        meta_store: Option<MetaStoreRef>,
-        meta_store_sql: Option<SqlMetaStore>,
-=======
         meta_store_impl: MetaStoreImpl,
->>>>>>> ed755028
     ) -> MetaResult<Self> {
         let notification_manager =
             Arc::new(NotificationManager::new(meta_store_impl.clone()).await);
@@ -358,57 +343,6 @@
             opts.event_log_channel_max_size,
         ));
 
-<<<<<<< HEAD
-        let (id_gen_manager, mut cluster_id, system_params_manager, session_params_manager) =
-            match meta_store.clone() {
-                Some(meta_store) => {
-                    // change to sync after refactor `IdGeneratorManager::new` sync.
-                    let id_gen_manager =
-                        Arc::new(IdGeneratorManager::new(meta_store.clone()).await);
-                    let (cluster_id, cluster_first_launch) =
-                        if let Some(id) = ClusterId::from_meta_store(&meta_store).await? {
-                            (id, false)
-                        } else {
-                            (ClusterId::new(), true)
-                        };
-                    let system_params_manager = Arc::new(
-                        SystemParamsManager::new(
-                            meta_store.clone(),
-                            notification_manager.clone(),
-                            init_system_params.clone(),
-                            cluster_first_launch,
-                        )
-                        .await?,
-                    );
-                    let session_params_manager = Arc::new(
-                        SessionParamsManager::new(
-                            meta_store.clone(),
-                            init_session_config.clone(),
-                            notification_manager.clone(),
-                            cluster_first_launch,
-                        )
-                        .await?,
-                    );
-                    (
-                        Some(id_gen_manager),
-                        Some(cluster_id),
-                        Some(system_params_manager),
-                        Some(session_params_manager),
-                    )
-                }
-                None => (None, None, None, None),
-            };
-        let system_params_controller = match &meta_store_sql {
-            Some(store) => {
-                cluster_id = Some(
-                    Cluster::find()
-                        .one(&store.conn)
-                        .await?
-                        .map(|c| c.cluster_id.to_string().into())
-                        .unwrap(),
-                );
-                Some(Arc::new(
-=======
         let env = match &meta_store_impl {
             MetaStoreImpl::Kv(meta_store) => {
                 let id_gen_manager = Arc::new(IdGeneratorManager::new(meta_store.clone()).await);
@@ -427,15 +361,26 @@
                     )
                     .await?,
                 );
+                let session_params_manager = Arc::new(
+                    SessionParamsManager::new(
+                        meta_store.clone(),
+                        init_session_config.clone(),
+                        notification_manager.clone(),
+                        cluster_first_launch,
+                    )
+                    .await?,
+                );
 
                 // Persist params before starting services so that invalid params that cause meta node
                 // to crash will not be persisted.
                 system_params_manager.flush_params().await?;
+                session_params_manager.flush_params().await?;
                 cluster_id.put_at_meta_store(meta_store).await?;
 
                 Self {
                     id_gen_manager_impl: IdGenManagerImpl::Kv(id_gen_manager),
                     system_param_manager_impl: SystemParamsManagerImpl::Kv(system_params_manager),
+                    session_param_manager_impl: SessionParamsManagerImpl::Kv(session_params_manager),
                     meta_store_impl: meta_store_impl.clone(),
                     notification_manager,
                     stream_client_pool,
@@ -453,33 +398,13 @@
                     .map(|c| c.cluster_id.to_string().into())
                     .unwrap();
                 let system_param_controller = Arc::new(
->>>>>>> ed755028
                     SystemParamsController::new(
                         sql_meta_store.clone(),
                         notification_manager.clone(),
                         init_system_params,
                     )
                     .await?,
-<<<<<<< HEAD
-                ))
-            }
-            None => None,
-        };
-        let session_params_controller = if let Some(store) = &meta_store_sql {
-            Some(Arc::new(
-                SessionParamsController::new(
-                    store.clone(),
-                    notification_manager.clone(),
-                    init_session_config,
-                )
-                .await?,
-            ))
-        } else {
-            None
-        };
-=======
                 );
->>>>>>> ed755028
 
                 Self {
                     id_gen_manager_impl: IdGenManagerImpl::Sql(Arc::new(
@@ -487,6 +412,9 @@
                     )),
                     system_param_manager_impl: SystemParamsManagerImpl::Sql(
                         system_param_controller,
+                    ),
+                    session_param_manager_impl: SessionParamsManagerImpl::Sql(
+                        session_param_controller,
                     ),
                     meta_store_impl: meta_store_impl.clone(),
                     notification_manager,
@@ -501,36 +429,7 @@
                 }
             }
         };
-<<<<<<< HEAD
-
-        Ok(Self {
-            id_gen_manager,
-            sql_id_gen_manager,
-            meta_store,
-            meta_store_sql,
-            notification_manager,
-            stream_client_pool,
-            idle_manager,
-            event_log_manager,
-            system_params_manager,
-            system_params_controller,
-            session_params_manager,
-            session_params_controller,
-            cluster_id: cluster_id.unwrap(),
-            opts: opts.into(),
-            hummock_seq,
-        })
-    }
-
-    pub fn meta_store_ref(&self) -> MetaStoreRef {
-        self.meta_store.clone().unwrap()
-    }
-
-    pub fn meta_store_checked(&self) -> &MetaStoreRef {
-        self.meta_store.as_ref().unwrap()
-=======
         Ok(env)
->>>>>>> ed755028
     }
 
     pub fn meta_store_ref(&self) -> MetaStoreImpl {
@@ -572,20 +471,8 @@
         self.system_param_manager_impl.clone()
     }
 
-    pub fn session_params_manager_ref(&self) -> Option<SessionParamsManagerRef> {
-        self.session_params_manager.clone()
-    }
-
-    pub fn session_params_manager(&self) -> Option<&SessionParamsManagerRef> {
-        self.session_params_manager.as_ref()
-    }
-
-    pub fn session_params_controller_ref(&self) -> Option<SessionParamsControllerRef> {
-        self.session_params_controller.clone()
-    }
-
-    pub fn session_params_controller(&self) -> Option<&SessionParamsControllerRef> {
-        self.session_params_controller.as_ref()
+    pub fn session_params_manager_impl_ref(&self) -> SessionParamsManagerImpl {
+        self.session_param_manager_impl.clone()
     }
 
     pub fn stream_client_pool_ref(&self) -> StreamClientPoolRef {
@@ -618,6 +505,7 @@
         Self::new(
             MetaOpts::test(false),
             risingwave_common::system_param::system_params_for_test(),
+            Default::default(),
             MetaStoreImpl::Sql(SqlMetaStore::for_test().await),
         )
         .await
@@ -627,17 +515,11 @@
     pub async fn for_test_opts(opts: MetaOpts) -> Self {
         Self::new(
             opts,
-<<<<<<< HEAD
-            hummock_seq,
-            session_params_controller: Default::default(),
-            session_params_manager: Default::default(),
-        }
-=======
             risingwave_common::system_param::system_params_for_test(),
+            Default::default(),
             MetaStoreImpl::Kv(MemStore::default().into_ref()),
         )
         .await
         .unwrap()
->>>>>>> ed755028
     }
 }