--- conflicted
+++ resolved
@@ -208,8 +208,6 @@
             .await
     }
 
-<<<<<<< HEAD
-=======
     pub async fn notify_hummock_object_info(
         &self,
         operation: Operation,
@@ -227,14 +225,11 @@
         .await
     }
 
->>>>>>> f9e420f8
     pub async fn notify_compactor(&self, operation: Operation, info: Info) -> NotificationVersion {
         self.notify_with_version(SubscribeType::Compactor.into(), operation, info)
             .await
     }
 
-<<<<<<< HEAD
-=======
     pub async fn notify_compactor_object_info(
         &self,
         operation: Operation,
@@ -252,7 +247,6 @@
         .await
     }
 
->>>>>>> f9e420f8
     pub async fn notify_compute(&self, operation: Operation, info: Info) -> NotificationVersion {
         self.notify_with_version(SubscribeType::Compute.into(), operation, info)
             .await
