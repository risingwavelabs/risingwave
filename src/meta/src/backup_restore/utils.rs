--- conflicted
+++ resolved
@@ -51,39 +51,10 @@
             config: MetaStoreConfig::default(),
         },
     };
-<<<<<<< HEAD
-    match meta_store_backend {
-        MetaStoreBackend::Mem => {
-            let conn = sea_orm::Database::connect(IN_MEMORY_STORE).await.unwrap();
-            Ok(SqlMetaStore::new(conn, IN_MEMORY_STORE.to_owned()))
-        }
-        MetaStoreBackend::Sql { endpoint, config } => {
-            let max_connection = if DbBackend::Sqlite.is_prefix_of(&endpoint) {
-                // Since Sqlite is prone to the error "(code: 5) database is locked" under concurrent access,
-                // here we forcibly specify the number of connections as 1.
-                1
-            } else {
-                config.max_connections
-            };
-            let mut options = sea_orm::ConnectOptions::new(endpoint.clone());
-            options
-                .max_connections(max_connection)
-                .min_connections(config.min_connections)
-                .connect_timeout(Duration::from_secs(config.connection_timeout_sec))
-                .idle_timeout(Duration::from_secs(config.idle_timeout_sec))
-                .acquire_timeout(Duration::from_secs(config.acquire_timeout_sec));
-            let conn = sea_orm::Database::connect(options)
-                .await
-                .map_err(|e| BackupError::MetaStorage(e.into()))?;
-            Ok(SqlMetaStore::new(conn, endpoint))
-        }
-    }
-=======
 
     SqlMetaStore::connect(meta_store_backend)
         .await
         .map_err(|e| BackupError::MetaStorage(e.into()))
->>>>>>> d2bb1db6
 }
 
 pub async fn get_backup_store(opts: RestoreOpts) -> BackupResult<MetaSnapshotStorageRef> {
