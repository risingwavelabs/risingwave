--- conflicted
+++ resolved
@@ -28,12 +28,8 @@
 use risingwave_pb::common::WorkerNode;
 use risingwave_pb::ddl_service::DdlProgress;
 use risingwave_pb::hummock::HummockVersionStats;
-<<<<<<< HEAD
 use risingwave_pb::stream_plan::barrier_mutation::Mutation;
-use risingwave_pb::stream_service::BarrierCompleteResponse;
-=======
 use risingwave_pb::stream_service::{BarrierCompleteResponse, BuildActorInfo};
->>>>>>> 602c6adc
 use tracing::{debug, info};
 
 use crate::barrier::command::CommandContext;
@@ -114,10 +110,7 @@
                 backfill_epoch,
                 pending_non_checkpoint_barriers: vec![],
                 snapshot_backfill_actors,
-<<<<<<< HEAD
-                initial_mutation: Some(initial_mutation),
-=======
-                actors_to_create: Some(
+                initial_barrier_info: Some((
                     actors_to_create
                         .into_iter()
                         .map(|(worker_id, actors)| {
@@ -133,8 +126,8 @@
                             )
                         })
                         .collect(),
-                ),
->>>>>>> 602c6adc
+                    initial_mutation,
+                )),
             },
             upstream_lag: metrics
                 .snapshot_backfill_lag
@@ -288,17 +281,14 @@
                 .active_graph_info()
                 .expect("must exist when having barriers to inject");
             let table_id = self.info.table_fragments.table_id();
-<<<<<<< HEAD
-            for (curr_epoch, prev_epoch, kind, mutation) in barriers_to_inject {
-=======
             for CreatingJobInjectBarrierInfo {
                 curr_epoch,
                 prev_epoch,
                 kind,
                 new_actors,
+                mutation,
             } in barriers_to_inject
             {
->>>>>>> 602c6adc
                 let node_to_collect = control_stream_manager.inject_barrier(
                     Some(table_id),
                     mutation,
