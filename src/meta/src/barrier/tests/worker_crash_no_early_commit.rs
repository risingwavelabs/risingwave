// Copyright 2025 RisingWave Labs
//
// Licensed under the Apache License, Version 2.0 (the "License");
// you may not use this file except in compliance with the License.
// You may obtain a copy of the License at
//
//     http://www.apache.org/licenses/LICENSE-2.0
//
// Unless required by applicable law or agreed to in writing, software
// distributed under the License is distributed on an "AS IS" BASIS,
// WITHOUT WARRANTIES OR CONDITIONS OF ANY KIND, either express or implied.
// See the License for the specific language governing permissions and
// limitations under the License.

use std::collections::{HashMap, HashSet};
use std::future::pending;
use std::sync::Arc;

use anyhow::anyhow;
use futures::StreamExt;
use risingwave_common::catalog::{DatabaseId, TableId};
use risingwave_common::util::epoch::test_epoch;
use risingwave_meta_model::fragment::DistributionType;
use risingwave_pb::catalog::Database;
use risingwave_pb::common::{HostAddress, PbWorkerType, WorkerNode, worker_node};
use risingwave_pb::hummock::HummockVersionStats;
use risingwave_pb::stream_service::streaming_control_stream_request::{PbInitRequest, Request};
use risingwave_pb::stream_service::streaming_control_stream_response::Response;
use risingwave_pb::stream_service::{
    BarrierCompleteResponse, StreamingControlStreamRequest, StreamingControlStreamResponse,
};
use risingwave_rpc_client::{StreamingControlHandle, UnboundedBidiStreamHandle};
use tokio::sync::mpsc::{UnboundedReceiver, UnboundedSender};
use tokio::sync::{mpsc, oneshot};
use tokio::task::yield_now;
use tokio_stream::wrappers::UnboundedReceiverStream;

use crate::MetaResult;
use crate::barrier::command::CommandContext;
use crate::barrier::context::GlobalBarrierWorkerContext;
use crate::barrier::info::InflightStreamingJobInfo;
use crate::barrier::progress::TrackingJob;
use crate::barrier::schedule::MarkReadyOptions;
use crate::barrier::worker::GlobalBarrierWorker;
use crate::barrier::{
    BarrierWorkerRuntimeInfoSnapshot, DatabaseRuntimeInfoSnapshot, RecoveryReason, Scheduled,
};
use crate::controller::fragment::{InflightActorInfo, InflightFragmentInfo};
use crate::hummock::CommitEpochInfo;
use crate::manager::sink_coordination::SinkCoordinatorManager;
use crate::manager::{ActiveStreamingWorkerNodes, MetaOpts, MetaSrvEnv};
use crate::model::StreamActor;

enum ContextRequest {
    AbortAndMarkBlocked(RecoveryReason),
    MarkReady,
    ReloadRuntimeInfo(oneshot::Sender<BarrierWorkerRuntimeInfoSnapshot>),
    NewControlStream(WorkerNode, oneshot::Sender<StreamingControlHandle>),
}

struct MockBarrierWorkerContext(UnboundedSender<ContextRequest>);
impl GlobalBarrierWorkerContext for MockBarrierWorkerContext {
    async fn commit_epoch(&self, _commit_info: CommitEpochInfo) -> MetaResult<HummockVersionStats> {
        unreachable!()
    }

    async fn next_scheduled(&self) -> Scheduled {
        pending().await
    }

    fn abort_and_mark_blocked(
        &self,
        database_id: Option<DatabaseId>,
        recovery_reason: RecoveryReason,
    ) {
        assert_eq!(database_id, None);
        self.0
            .send(ContextRequest::AbortAndMarkBlocked(recovery_reason))
            .unwrap();
    }

    fn mark_ready(&self, options: MarkReadyOptions) {
        let MarkReadyOptions::Global { blocked_databases } = options else {
            unreachable!()
        };
        assert!(blocked_databases.is_empty());
        self.0.send(ContextRequest::MarkReady).unwrap();
    }

    async fn post_collect_command<'a>(&'a self, _command: &'a CommandContext) -> MetaResult<()> {
        unreachable!()
    }

    async fn notify_creating_job_failed(&self, database_id: Option<DatabaseId>, _err: String) {
        assert_eq!(database_id, None);
    }

    async fn finish_creating_job(&self, _job: TrackingJob) -> MetaResult<()> {
        unreachable!()
    }

    async fn new_control_stream(
        &self,
        node: &WorkerNode,
        _init_request: &PbInitRequest,
    ) -> MetaResult<StreamingControlHandle> {
        let (tx, rx) = oneshot::channel();
        self.0
            .send(ContextRequest::NewControlStream(node.clone(), tx))
            .unwrap();
        Ok(rx.await.unwrap())
    }

    async fn reload_runtime_info(&self) -> MetaResult<BarrierWorkerRuntimeInfoSnapshot> {
        let (tx, rx) = oneshot::channel();
        self.0.send(ContextRequest::ReloadRuntimeInfo(tx)).unwrap();
        Ok(rx.await.map_err(|_| anyhow!("finish"))?)
    }

    async fn reload_database_runtime_info(
        &self,
        _database_id: DatabaseId,
    ) -> MetaResult<Option<DatabaseRuntimeInfoSnapshot>> {
        unreachable!()
    }

    async fn handle_load_finished_source_ids(
        &self,
        _load_finished_source_ids: Vec<u32>,
    ) -> MetaResult<()> {
        unimplemented!()
    }

<<<<<<< HEAD
    async fn handle_refresh_finished_table_ids(
        &self,
        _refresh_finished_table_ids: Vec<u32>,
    ) -> MetaResult<()> {
=======
    async fn finish_cdc_table_backfill(&self, _job_id: TableId) -> MetaResult<()> {
>>>>>>> 0a312b1a
        unimplemented!()
    }
}

#[tokio::test]
async fn test_barrier_manager_worker_crash_no_early_commit() {
    let (tx, mut rx) = mpsc::unbounded_channel();
    let context = Arc::new(MockBarrierWorkerContext(tx));
    let env = MetaSrvEnv::for_test_opts(MetaOpts::test(true), |param| {
        param.per_database_isolation = Some(false);
    })
    .await;
    let (_request_tx, request_rx) = mpsc::unbounded_channel();
    let sink_manager = SinkCoordinatorManager::for_test();
    let mut worker = GlobalBarrierWorker::new_inner(env, sink_manager, request_rx, context).await;
    let (_shutdown_tx, shutdown_rx) = tokio::sync::oneshot::channel();

    let _join_handle = tokio::spawn(async move {
        worker.recovery(false, RecoveryReason::Bootstrap).await;
        worker.run_inner(shutdown_rx).await
    });

    // bootstrap recovery
    let ContextRequest::AbortAndMarkBlocked(RecoveryReason::Bootstrap) = rx.recv().await.unwrap()
    else {
        unreachable!()
    };
    let ContextRequest::ReloadRuntimeInfo(tx) = rx.recv().await.unwrap() else {
        unreachable!()
    };
    let database_id = DatabaseId::new(233);
    let job_id = TableId::new(234);
    let worker_node = |id| WorkerNode {
        id,
        r#type: PbWorkerType::ComputeNode as i32,
        host: Some(HostAddress {
            host: format!("host{}", id),
            port: 0,
        }),
        state: worker_node::State::Running as i32,
        property: None,
        transactional_id: None,
        resource: None,
        started_at: None,
    };
    let worker1 = worker_node(1);
    let worker2 = worker_node(2);
    // two actors on two singleton fragments
    let new_actor = |actor_id| StreamActor {
        actor_id,
        fragment_id: actor_id,
        vnode_bitmap: None,
        mview_definition: "".to_owned(),
        expr_context: None,
    };
    let table1 = TableId::new(1);
    let table2 = TableId::new(2);
    let actor1 = new_actor(1);
    let actor2 = new_actor(2);
    let initial_epoch = test_epoch(100);

    tx.send(BarrierWorkerRuntimeInfoSnapshot {
        active_streaming_nodes: ActiveStreamingWorkerNodes::for_test(HashMap::from_iter([
            (worker1.id as _, worker1.clone()),
            (worker2.id as _, worker2.clone()),
        ])),
        database_job_infos: HashMap::from_iter([(
            database_id,
            HashMap::from_iter([(
                job_id,
                InflightStreamingJobInfo {
                    job_id,
                    fragment_infos: HashMap::from_iter([
                        (
                            actor1.fragment_id,
                            InflightFragmentInfo {
                                fragment_id: actor1.fragment_id,
                                distribution_type: DistributionType::Single,
                                nodes: Default::default(),
                                actors: HashMap::from_iter([(
                                    actor1.actor_id as _,
                                    InflightActorInfo {
                                        worker_id: worker1.id as _,
                                        vnode_bitmap: None,
                                    },
                                )]),
                                state_table_ids: HashSet::from_iter([table1]),
                            },
                        ),
                        (
                            actor2.fragment_id,
                            InflightFragmentInfo {
                                fragment_id: actor2.fragment_id,
                                distribution_type: DistributionType::Single,
                                nodes: Default::default(),
                                actors: HashMap::from_iter([(
                                    actor2.actor_id as _,
                                    InflightActorInfo {
                                        worker_id: worker2.id as _,
                                        vnode_bitmap: None,
                                    },
                                )]),
                                state_table_ids: HashSet::from_iter([table2]),
                            },
                        ),
                    ]),
                },
            )]),
        )]),
        state_table_committed_epochs: HashMap::from_iter([
            (table1, initial_epoch),
            (table2, initial_epoch),
        ]),
        state_table_log_epochs: Default::default(),
        subscription_infos: Default::default(),
        stream_actors: HashMap::from_iter([
            (actor1.actor_id as _, actor1.clone()),
            (actor2.actor_id as _, actor2.clone()),
        ]),
        fragment_relations: Default::default(),
        source_splits: Default::default(),
        background_jobs: Default::default(),
        hummock_version_stats: Default::default(),
        database_infos: vec![Database {
            id: database_id.database_id,
            name: "".to_owned(),
            owner: 0,
            resource_group: "test".to_owned(),
            barrier_interval_ms: None,
            checkpoint_frequency: None,
        }],
        cdc_table_snapshot_split_assignment: Default::default(),
    })
    .unwrap();
    let make_control_stream_handle = || {
        let (request_tx, request_rx) = mpsc::unbounded_channel();
        let (response_tx, response_rx) = mpsc::unbounded_channel();
        let handle = UnboundedBidiStreamHandle {
            request_sender: request_tx,
            response_stream: UnboundedReceiverStream::new(response_rx).boxed(),
        };
        (request_rx, response_tx, Some(handle))
    };
    let (mut request_rx1, response_tx1, mut handle1) = make_control_stream_handle();
    let (mut request_rx2, response_tx2, mut handle2) = make_control_stream_handle();

    for _ in 0..2 {
        let ContextRequest::NewControlStream(worker, tx) = rx.recv().await.unwrap() else {
            unreachable!()
        };
        if worker == worker1 {
            tx.send(handle1.take().unwrap()).unwrap()
        } else if worker == worker2 {
            tx.send(handle2.take().unwrap()).unwrap()
        } else {
            unreachable!()
        }
    }

    let handle_initial_barrier = async |request_rx: &mut UnboundedReceiver<
        StreamingControlStreamRequest,
    >,
                                        response_tx: &UnboundedSender<_>,
                                        worker: &WorkerNode| {
        let Request::CreatePartialGraph(req) = request_rx.recv().await.unwrap().request.unwrap()
        else {
            unreachable!()
        };
        assert_eq!(req.database_id, database_id.database_id);
        let partial_graph_id = req.partial_graph_id;
        let Request::InjectBarrier(init_inject_request) =
            request_rx.recv().await.unwrap().request.unwrap()
        else {
            unreachable!()
        };
        let epoch = init_inject_request.barrier.unwrap().epoch.unwrap();
        assert_eq!(epoch.prev, initial_epoch);
        assert_eq!(partial_graph_id, init_inject_request.partial_graph_id);
        assert_eq!(init_inject_request.database_id, database_id.database_id);
        response_tx
            .send(Ok(StreamingControlStreamResponse {
                response: Some(Response::CompleteBarrier(BarrierCompleteResponse {
                    worker_id: worker.id as _,
                    partial_graph_id,
                    epoch: epoch.prev,
                    database_id: database_id.database_id,
                    ..Default::default()
                })),
            }))
            .unwrap();
        (partial_graph_id, epoch)
    };

    let (partial_graph_id, initial_epoch) =
        handle_initial_barrier(&mut request_rx1, &response_tx1, &worker1).await;
    assert_eq!(
        handle_initial_barrier(&mut request_rx2, &response_tx2, &worker2).await,
        (partial_graph_id, initial_epoch)
    );

    let ContextRequest::MarkReady = rx.recv().await.unwrap() else {
        unreachable!()
    };

    // correctly collect from worker1
    let Request::InjectBarrier(init_inject_request) =
        request_rx1.recv().await.unwrap().request.unwrap()
    else {
        unreachable!()
    };
    let epoch1 = init_inject_request.barrier.unwrap().epoch.unwrap();
    assert_eq!(epoch1.prev, initial_epoch.curr);
    assert_eq!(partial_graph_id, init_inject_request.partial_graph_id);
    assert_eq!(init_inject_request.database_id, database_id.database_id);
    response_tx1
        .send(Ok(StreamingControlStreamResponse {
            response: Some(Response::CompleteBarrier(BarrierCompleteResponse {
                worker_id: worker1.id as _,
                partial_graph_id,
                epoch: epoch1.prev,
                database_id: database_id.database_id,
                ..Default::default()
            })),
        }))
        .unwrap();

    // yield to ensure that the worker has processed the response
    for _ in 0..10 {
        yield_now().await;
    }

    // receive from worker2
    {
        let Request::InjectBarrier(init_inject_request) =
            request_rx2.recv().await.unwrap().request.unwrap()
        else {
            unreachable!()
        };
        let epoch = init_inject_request.barrier.unwrap().epoch.unwrap();
        assert_eq!(epoch.prev, initial_epoch.curr);
        assert_eq!(partial_graph_id, init_inject_request.partial_graph_id);
        assert_eq!(init_inject_request.database_id, database_id.database_id);
    }

    // worker2 crashes before sending the response
    drop(response_tx2);

    // enter recovery
    let ContextRequest::AbortAndMarkBlocked(RecoveryReason::Failover(_)) = rx.recv().await.unwrap()
    else {
        unreachable!()
    };
}<|MERGE_RESOLUTION|>--- conflicted
+++ resolved
@@ -131,14 +131,14 @@
         unimplemented!()
     }
 
-<<<<<<< HEAD
+    async fn finish_cdc_table_backfill(&self, _job_id: TableId) -> MetaResult<()> {
+        unimplemented!()
+    }
+
     async fn handle_refresh_finished_table_ids(
         &self,
         _refresh_finished_table_ids: Vec<u32>,
     ) -> MetaResult<()> {
-=======
-    async fn finish_cdc_table_backfill(&self, _job_id: TableId) -> MetaResult<()> {
->>>>>>> 0a312b1a
         unimplemented!()
     }
 }
