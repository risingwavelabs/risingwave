--- conflicted
+++ resolved
@@ -294,12 +294,7 @@
         command_ctx: Arc<CommandContext>,
         notifiers: Vec<Notifier>,
         node_to_collect: HashSet<WorkerId>,
-<<<<<<< HEAD
         creating_jobs_to_wait: HashSet<TableId>,
-        table_ids_to_commit: HashSet<TableId>,
-=======
-        jobs_to_wait: HashSet<TableId>,
->>>>>>> af34fd8c
     ) {
         let timer = self.context.metrics.barrier_latency.start_timer();
 
@@ -324,10 +319,6 @@
                     resps: vec![],
                     creating_jobs_to_wait,
                     finished_jobs: HashMap::new(),
-<<<<<<< HEAD
-                    table_ids_to_commit,
-=======
->>>>>>> af34fd8c
                 },
                 command_ctx,
                 notifiers,
@@ -485,13 +476,7 @@
 
     creating_jobs_to_wait: HashSet<TableId>,
 
-<<<<<<< HEAD
     finished_jobs: HashMap<TableId, (CreateStreamingJobCommandInfo, Vec<BarrierCompleteResponse>)>,
-
-    table_ids_to_commit: HashSet<TableId>,
-=======
-    finished_jobs: HashMap<TableId, CreateStreamingJobCommandInfo>,
->>>>>>> af34fd8c
 }
 
 impl BarrierEpochState {
@@ -1110,63 +1095,12 @@
         };
     }
 
-<<<<<<< HEAD
-    async fn complete_barrier(
-        self,
-        node: EpochNode,
-        mut finished_jobs: Vec<TrackingJob>,
-        backfill_pinned_log_epoch: HashMap<TableId, (u64, HashSet<TableId>)>,
-    ) -> MetaResult<Option<HummockVersionStats>> {
-        tracing::trace!(
-            prev_epoch = node.command_ctx.prev_epoch.value().0,
-            kind = ?node.command_ctx.kind,
-            "complete barrier"
-        );
-        let EpochNode {
-            command_ctx,
-            notifiers,
-            enqueue_time,
-            mut state,
-            ..
-        } = node;
-        assert!(state.node_to_collect.is_empty());
-        assert!(state.creating_jobs_to_wait.is_empty());
-        let wait_commit_timer = self.metrics.barrier_wait_commit_latency.start_timer();
-        if !state.finished_jobs.is_empty() {
-            assert!(command_ctx.kind.is_checkpoint());
-            finished_jobs.extend(state.finished_jobs.into_values().map(|(info, resps)| {
-                state.resps.extend(resps);
-                TrackingJob::New(TrackingCommand {
-                    info,
-                    replace_table_info: None,
-                })
-            }));
-        }
-
-        let result = self
-            .update_snapshot(
-                &command_ctx,
-                state.table_ids_to_commit,
-                state.resps,
-                backfill_pinned_log_epoch,
-            )
-            .await;
-
-        let version_stats = match result {
-            Ok(version_stats) => version_stats,
-            Err(e) => {
-                for notifier in notifiers {
-                    notifier.notify_collection_failed(e.clone());
-                }
-                return Err(e);
-=======
     async fn complete_barrier(self, task: CompleteBarrierTask) -> MetaResult<HummockVersionStats> {
         let result: MetaResult<()> = try {
             let wait_commit_timer = self.metrics.barrier_wait_commit_latency.start_timer();
             self.hummock_manager.commit_epoch(task.commit_info).await?;
             if let Some((command_ctx, _)) = &task.command_context {
                 command_ctx.post_collect().await?;
->>>>>>> af34fd8c
             }
 
             wait_commit_timer.observe_duration();
@@ -1295,9 +1229,11 @@
 
     fn next_complete_barrier_task(
         &mut self,
-<<<<<<< HEAD
-    ) -> MetaResult<Option<BarrierCompleteOutput>> {
-        if matches!(&self.completing_command, CompletingCommand::None) {
+        mut scheduled_barriers: Option<&mut ScheduledBarriers>,
+    ) -> Option<CompleteBarrierTask> {
+        // `Vec::new` is a const fn, and do not have memory allocation, and therefore is lightweight enough
+        let mut creating_jobs_task = vec![];
+        {
             // `Vec::new` is a const fn, and do not have memory allocation, and therefore is lightweight enough
             let mut finished_jobs = Vec::new();
             let min_upstream_inflight_barrier = self
@@ -1316,25 +1252,7 @@
                             continue;
                         }
                     };
-                    let tables_to_commit = job
-                        .info
-                        .table_fragments
-                        .all_table_ids()
-                        .map(TableId::new)
-                        .collect();
-                    let join_handle =
-                        tokio::spawn(self.context.clone().complete_creating_job_barrier(
-                            epoch,
-                            resps,
-                            tables_to_commit,
-                            is_first_time,
-                        ));
-                    self.completing_command = CompletingCommand::CreatingStreamingJob {
-                        table_id: *table_id,
-                        epoch,
-                        join_handle,
-                    };
-                    break;
+                    creating_jobs_task.push((*table_id, epoch, resps, is_first_time));
                 }
             }
             for (table_id, epoch, resps) in finished_jobs {
@@ -1345,6 +1263,8 @@
                     .state;
                 assert!(epoch_state.creating_jobs_to_wait.remove(&table_id));
                 debug!(epoch, ?table_id, "finish creating job");
+                // It's safe to remove the creating job, because on CompleteJobType::Finished,
+                // all previous barriers have been collected and completed.
                 let creating_streaming_job = self
                     .creating_streaming_job_controls
                     .remove(&table_id)
@@ -1356,29 +1276,15 @@
                     .is_none());
             }
         }
-        if matches!(&self.completing_command, CompletingCommand::None) {
-            // If there is no completing barrier, try to start completing the earliest barrier if
-            // it has been collected.
-            if let Some((_, EpochNode { state, .. })) = self.command_ctx_queue.first_key_value()
-                && !state.is_inflight()
-=======
-        mut scheduled_barriers: Option<&mut ScheduledBarriers>,
-    ) -> Option<CompleteBarrierTask> {
         let mut task = None;
         while let Some((_, EpochNode { state, .. })) = self.command_ctx_queue.first_key_value()
             && !state.is_inflight()
         {
->>>>>>> af34fd8c
             {
                 let (_, mut node) = self.command_ctx_queue.pop_first().expect("non-empty");
                 assert!(node.state.creating_jobs_to_wait.is_empty());
-<<<<<<< HEAD
-                let table_ids_to_finish = node.state.finished_jobs.keys().cloned().collect();
-                let finished_jobs = self
-=======
                 assert!(node.state.node_to_collect.is_empty());
                 let mut finished_jobs = self
->>>>>>> af34fd8c
                     .create_mview_tracker
                     .apply_collected_command(&node, &self.hummock_version_stats);
                 if !node.command_ctx.kind.is_checkpoint() {
@@ -1397,16 +1303,12 @@
                     }
                     continue;
                 }
-                let commit_info = collect_commit_epoch_info(
-                    take(&mut node.state.resps),
-                    &node.command_ctx,
-                    self.collect_backfill_pinned_upstream_log_epoch(),
-                );
                 let table_ids_to_finish = node
                     .state
                     .finished_jobs
                     .drain()
-                    .map(|(table_id, info)| {
+                    .map(|(table_id, (info, resps))| {
+                        node.state.resps.extend(resps);
                         finished_jobs.push(TrackingJob::New(TrackingCommand {
                             info,
                             replace_table_info: None,
@@ -1414,50 +1316,37 @@
                         table_id
                     })
                     .collect();
+                let commit_info = collect_commit_epoch_info(
+                    take(&mut node.state.resps),
+                    &node.command_ctx,
+                    self.collect_backfill_pinned_upstream_log_epoch(),
+                );
                 task = Some(CompleteBarrierTask {
                     commit_info,
                     finished_jobs,
                     notifiers: node.notifiers,
                     command_context: Some((node.command_ctx, node.enqueue_time)),
                     table_ids_to_finish,
-<<<<<<< HEAD
-                };
-=======
                     creating_job_epochs: vec![],
                 });
                 break;
             }
         }
-        {
-            {
-                for (table_id, job) in &mut self.creating_streaming_job_controls {
-                    let (upstream_epochs_to_notify, commit_info) = job.start_completing();
-                    for upstream_epoch in upstream_epochs_to_notify {
-                        let wait_progress_timer = self
-                            .command_ctx_queue
-                            .get_mut(&upstream_epoch)
-                            .expect("should exist")
-                            .state
-                            .creating_jobs_to_wait
-                            .remove(table_id)
-                            .expect("should exist");
-                        if let Some(timer) = wait_progress_timer {
-                            timer.observe_duration();
-                        }
-                    }
-                    if let Some((epoch, resps, is_first_time)) = commit_info {
-                        let task = task.get_or_insert_default();
-                        GlobalBarrierManagerContext::collect_creating_job_commit_epoch_info(
-                            &mut task.commit_info,
-                            epoch,
-                            resps,
-                            job.info.table_fragments.all_table_ids().map(TableId::new),
-                            is_first_time,
-                        );
-                        task.creating_job_epochs.push((*table_id, epoch));
-                    }
-                }
->>>>>>> af34fd8c
+        if !creating_jobs_task.is_empty() {
+            let task = task.get_or_insert_default();
+            for (table_id, epoch, resps, is_first_time) in creating_jobs_task {
+                GlobalBarrierManagerContext::collect_creating_job_commit_epoch_info(
+                    &mut task.commit_info,
+                    epoch,
+                    resps,
+                    self.creating_streaming_job_controls[&table_id]
+                        .info
+                        .table_fragments
+                        .all_table_ids()
+                        .map(TableId::new),
+                    is_first_time,
+                );
+                task.creating_job_epochs.push((table_id, epoch));
             }
         }
         task
@@ -1521,72 +1410,14 @@
                     ..
                 } => (table_ids_to_finish, creating_job_epochs))
             }
-<<<<<<< HEAD
-            CompletingCommand::CreatingStreamingJob {
-                table_id,
-                epoch,
-                join_handle,
-            } => {
-                let table_id = *table_id;
-                let epoch = *epoch;
-                let join_result: MetaResult<_> = try {
-                    join_handle
-                        .await
-                        .context("failed to join completing command")??
-                };
-                // It's important to reset the completing_command after await no matter the result is err
-                // or not, and otherwise the join handle will be polled again after ready.
-                let next_completing_command_status = if let Err(e) = &join_result {
-                    CompletingCommand::Err(e.clone())
-                } else {
-                    CompletingCommand::None
-                };
-                self.completing_command = next_completing_command_status;
+        };
+
+        {
+            for (table_id, epoch) in creating_job_epochs {
                 self.creating_streaming_job_controls
                     .get_mut(&table_id)
                     .expect("should exist")
-                    .ack_completed(epoch);
-                join_result.map(|_| None)
-=======
-        };
-
-        {
-            for (table_id, epoch) in creating_job_epochs {
-                if let Some((upstream_epoch, is_finished)) = self
-                    .creating_streaming_job_controls
-                    .get_mut(&table_id)
-                    .expect("should exist")
                     .ack_completed(epoch)
-                {
-                    let wait_progress_timer = self
-                        .command_ctx_queue
-                        .get_mut(&upstream_epoch)
-                        .expect("should exist")
-                        .state
-                        .creating_jobs_to_wait
-                        .remove(&table_id)
-                        .expect("should exist");
-                    if let Some(timer) = wait_progress_timer {
-                        timer.observe_duration();
-                    }
-                    if is_finished {
-                        debug!(epoch, ?table_id, "finish creating job");
-                        let creating_streaming_job = self
-                            .creating_streaming_job_controls
-                            .remove(&table_id)
-                            .expect("should exist");
-                        assert!(creating_streaming_job.is_finished());
-                        assert!(self
-                            .command_ctx_queue
-                            .get_mut(&upstream_epoch)
-                            .expect("should exist")
-                            .state
-                            .finished_jobs
-                            .insert(table_id, creating_streaming_job.info)
-                            .is_none());
-                    }
-                }
->>>>>>> af34fd8c
             }
 
             Ok(BarrierCompleteOutput {
