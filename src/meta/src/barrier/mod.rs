--- conflicted
+++ resolved
@@ -342,55 +342,11 @@
             .any(|x| x.command_ctx.prev_epoch.value().0 == epoch)
     }
 
-<<<<<<< HEAD
-    /// After some command is committed, the changes will be applied to the meta store so we can
-    /// remove the changes from checkpoint control.
-    pub fn remove_changes(&mut self, changes: CommandChanges) {
-        match changes {
-            CommandChanges::CreateTable(table_id) => {
-                assert!(self.creating_tables.remove(&table_id));
-            }
-            CommandChanges::DropTables(table_ids) => {
-                assert!(self.dropping_tables.is_superset(&table_ids));
-                self.dropping_tables.retain(|a| !table_ids.contains(a));
-            }
-            CommandChanges::Actor { to_add, to_remove } => {
-                assert!(self.adding_actors.is_superset(&to_add));
-                assert!(self.removing_actors.is_superset(&to_remove));
-
-                self.adding_actors.retain(|a| !to_add.contains(a));
-                self.removing_actors.retain(|a| !to_remove.contains(a));
-            }
-            CommandChanges::None => {}
-        }
-    }
-
     /// We need to notify finish commands with the error and make sure there are no changes when doing recovery
-    pub fn clear_changes(&mut self, err: MetaError) {
-        if !self.creating_tables.is_empty() {
-            tracing::warn!("there are some changes in creating_tables");
-            self.creating_tables.clear();
-        }
-        if !self.removing_actors.is_empty() {
-            tracing::warn!("there are some changes in removing_actors");
-            self.removing_actors.clear();
-        }
-        if !self.adding_actors.is_empty() {
-            tracing::warn!("there are some changes in adding_actors");
-            self.adding_actors.clear();
-        }
-        if !self.dropping_tables.is_empty() {
-            tracing::warn!("there are some changes in dropping_tables");
-            self.dropping_tables.clear();
-        }
-        self.finished_commands
-            .drain(..)
-            .for_each(|cmd| cmd.notify_finish_failed(err.clone()));
-=======
-    /// We need to make sure there are no changes when doing recovery
-    pub fn clear_changes(&mut self) {
-        self.finished_jobs.clear();
->>>>>>> e6d8d88b
+    pub fn clear_changes(&mut self, err: &MetaError) {
+        self.finished_jobs.drain(..).for_each(|job| {
+            job.notify_finish_failed(err.clone());
+        });
     }
 }
 
@@ -784,13 +740,9 @@
         err: MetaError,
         fail_nodes: impl IntoIterator<Item = EpochNode>,
     ) {
-<<<<<<< HEAD
-        checkpoint_control.clear_changes(err.clone());
-        self.tracker.lock().await.abort_all(err.clone());
-=======
-        self.checkpoint_control.clear_changes();
+        self.checkpoint_control.clear_changes(&err);
+        self.context.tracker.lock().await.abort_all(&err);
         self.rpc_manager.clear();
->>>>>>> e6d8d88b
 
         for node in fail_nodes {
             if let Some(timer) = node.timer {
