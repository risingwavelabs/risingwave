// Copyright 2024 RisingWave Labs
//
// Licensed under the Apache License, Version 2.0 (the "License");
// you may not use this file except in compliance with the License.
// You may obtain a copy of the License at
//
//     http://www.apache.org/licenses/LICENSE-2.0
//
// Unless required by applicable law or agreed to in writing, software
// distributed under the License is distributed on an "AS IS" BASIS,
// WITHOUT WARRANTIES OR CONDITIONS OF ANY KIND, either express or implied.
// See the License for the specific language governing permissions and
// limitations under the License.

use std::collections::hash_map::Entry;
use std::collections::{BTreeMap, HashMap, HashSet};
use std::future::{pending, Future};
use std::mem::{replace, take};
use std::sync::Arc;
use std::time::Duration;

use anyhow::{anyhow, Context};
use arc_swap::ArcSwap;
use fail::fail_point;
use futures::future::try_join_all;
use itertools::Itertools;
use prometheus::HistogramTimer;
use risingwave_common::catalog::TableId;
use risingwave_common::system_param::reader::SystemParamsRead;
use risingwave_common::system_param::PAUSE_ON_NEXT_BOOTSTRAP_KEY;
use risingwave_common::{bail, must_match};
use risingwave_connector::source::SplitImpl;
use risingwave_hummock_sdk::change_log::build_table_change_log_delta;
use risingwave_hummock_sdk::sstable_info::SstableInfo;
use risingwave_hummock_sdk::table_stats::from_prost_table_stats_map;
use risingwave_hummock_sdk::table_watermark::{
    merge_multiple_new_table_watermarks, TableWatermarks,
};
use risingwave_hummock_sdk::{HummockSstableObjectId, HummockVersionId, LocalSstableInfo};
use risingwave_meta_model::WorkerId;
use risingwave_pb::common::WorkerNode;
use risingwave_pb::ddl_service::DdlProgress;
use risingwave_pb::hummock::HummockVersionStats;
use risingwave_pb::meta::{PausedReason, PbRecoveryStatus};
use risingwave_pb::stream_plan::StreamActor;
use risingwave_pb::stream_service::barrier_complete_response::CreateMviewProgress;
use risingwave_pb::stream_service::BarrierCompleteResponse;
use thiserror_ext::AsReport;
use tokio::sync::mpsc::unbounded_channel;
use tokio::sync::oneshot::{Receiver, Sender};
use tokio::sync::{mpsc, oneshot};
use tokio::task::JoinHandle;
use tracing::{debug, error, info, warn, Instrument};

use self::command::CommandContext;
use self::notifier::Notifier;
use crate::barrier::creating_job::{CompleteJobType, CreatingStreamingJobControl};
use crate::barrier::info::{BarrierInfo, InflightGraphInfo};
use crate::barrier::progress::{CreateMviewProgressTracker, TrackingCommand, TrackingJob};
use crate::barrier::rpc::{merge_node_rpc_errors, ControlStreamManager, ControlStreamNode};
use crate::barrier::schedule::ScheduledBarriers;
use crate::barrier::state::BarrierWorkerState;
use crate::error::MetaErrorInner;
use crate::hummock::{CommitEpochInfo, HummockManagerRef, NewTableFragmentInfo};
use crate::manager::sink_coordination::SinkCoordinatorManager;
use crate::manager::{
    ActiveStreamingWorkerChange, ActiveStreamingWorkerNodes, LocalNotification, MetaSrvEnv,
    MetadataManager,
};
use crate::model::ActorId;
use crate::rpc::metrics::GLOBAL_META_METRICS;
use crate::stream::{ScaleControllerRef, SourceManagerRef};
use crate::{MetaError, MetaResult};

mod command;
mod creating_job;
mod info;
mod notifier;
mod progress;
mod recovery;
mod rpc;
mod schedule;
mod state;
mod trace;

pub use self::command::{
    BarrierKind, Command, CreateStreamingJobCommandInfo, CreateStreamingJobType, ReplaceTablePlan,
    Reschedule, SnapshotBackfillInfo,
};
pub use self::info::InflightSubscriptionInfo;
pub use self::schedule::BarrierScheduler;
pub use self::trace::TracedEpoch;

#[derive(Debug, Default, Clone, PartialEq, Eq)]
pub(crate) struct TableMap<T> {
    inner: HashMap<TableId, T>,
}

impl<T> From<HashMap<TableId, T>> for TableMap<T> {
    fn from(inner: HashMap<TableId, T>) -> Self {
        Self { inner }
    }
}

impl<T> From<TableMap<T>> for HashMap<TableId, T> {
    fn from(table_map: TableMap<T>) -> Self {
        table_map.inner
    }
}

/// The reason why the cluster is recovering.
enum RecoveryReason {
    /// After bootstrap.
    Bootstrap,
    /// After failure.
    Failover(MetaError),
    /// Manually triggered
    Adhoc,
}

/// Status of barrier manager.
enum BarrierManagerStatus {
    /// Barrier manager is starting.
    Starting,
    /// Barrier manager is under recovery.
    Recovering(RecoveryReason),
    /// Barrier manager is running.
    Running,
}

/// Scheduled command with its notifiers.
struct Scheduled {
    command: Command,
    notifiers: Vec<Notifier>,
    send_latency_timer: HistogramTimer,
    span: tracing::Span,
    /// Choose a different barrier(checkpoint == true) according to it
    checkpoint: bool,
}

impl From<&BarrierManagerStatus> for PbRecoveryStatus {
    fn from(status: &BarrierManagerStatus) -> Self {
        match status {
            BarrierManagerStatus::Starting => Self::StatusStarting,
            BarrierManagerStatus::Recovering(reason) => match reason {
                RecoveryReason::Bootstrap => Self::StatusStarting,
                RecoveryReason::Failover(_) | RecoveryReason::Adhoc => Self::StatusRecovering,
            },
            BarrierManagerStatus::Running => Self::StatusRunning,
        }
    }
}

pub(crate) enum BarrierManagerRequest {
    GetDdlProgress(Sender<HashMap<u32, DdlProgress>>),
}

#[derive(Clone)]
struct GlobalBarrierWorkerContext {
    metadata_manager: MetadataManager,

    hummock_manager: HummockManagerRef,

    source_manager: SourceManagerRef,

    scale_controller: ScaleControllerRef,

    sink_manager: SinkCoordinatorManager,

    env: MetaSrvEnv,
}

impl GlobalBarrierManager {
    pub async fn start(
        scheduled_barriers: schedule::ScheduledBarriers,
        env: MetaSrvEnv,
        metadata_manager: MetadataManager,
        hummock_manager: HummockManagerRef,
        source_manager: SourceManagerRef,
        sink_manager: SinkCoordinatorManager,
        scale_controller: ScaleControllerRef,
    ) -> (Arc<Self>, JoinHandle<()>, oneshot::Sender<()>) {
        let (request_tx, request_rx) = unbounded_channel();
        let barrier_manager = GlobalBarrierWorker::new(
            scheduled_barriers,
            env,
            metadata_manager,
            hummock_manager,
            source_manager,
            sink_manager,
            scale_controller,
            request_rx,
        )
        .await;
        let manager = Self {
            status: barrier_manager.status.clone(),
            hummock_manager: barrier_manager.context.hummock_manager.clone(),
            request_tx,
            metadata_manager: barrier_manager.context.metadata_manager.clone(),
        };
        let (join_handle, shutdown_tx) = barrier_manager.start();
        (Arc::new(manager), join_handle, shutdown_tx)
    }
}

trait GlobalBarrierManagerContextTrait: Clone + Send + Sync + 'static {
    fn commit_epoch(
        &self,
        commit_info: CommitEpochInfo,
    ) -> impl Future<Output = MetaResult<HummockVersionStats>> + Send + '_;

    fn post_collect_command<'a>(
        &'a self,
        command: &'a CommandContext,
    ) -> impl Future<Output = MetaResult<()>> + Send + 'a;

    async fn notify_creating_job_failed(&self, err: &MetaError);

    fn finish_creating_job(
        &self,
        job: TrackingJob,
    ) -> impl Future<Output = MetaResult<()>> + Send + '_;

    async fn new_control_stream_node(
        &self,
        node: WorkerNode,
        mv_depended_subscriptions: &HashMap<TableId, HashMap<u32, u64>>,
    ) -> MetaResult<ControlStreamNode>;

    async fn reload_runtime_info(
        &self,
        pre_apply_drop_cancel: impl Fn() -> bool,
    ) -> MetaResult<(
        ActiveStreamingWorkerNodes,
        ControlStreamManager,
        InflightGraphInfo,
        InflightSubscriptionInfo,
        Option<TracedEpoch>,
        HashMap<WorkerId, Vec<StreamActor>>,
        HashMap<ActorId, Vec<SplitImpl>>,
        CreateMviewProgressTracker,
        HummockVersionStats,
    )>;
}

impl GlobalBarrierManagerContextTrait for GlobalBarrierWorkerContext {
    async fn commit_epoch(&self, commit_info: CommitEpochInfo) -> MetaResult<HummockVersionStats> {
        self.hummock_manager.commit_epoch(commit_info).await?;
        Ok(self.hummock_manager.get_version_stats().await)
    }

    async fn post_collect_command<'a>(&'a self, command: &'a CommandContext) -> MetaResult<()> {
        command.post_collect(self).await
    }

    async fn notify_creating_job_failed(&self, err: &MetaError) {
        self.metadata_manager.notify_finish_failed(err).await
    }

    async fn finish_creating_job(&self, job: TrackingJob) -> MetaResult<()> {
        job.finish(&self.metadata_manager).await
    }

    async fn new_control_stream_node(
        &self,
        node: WorkerNode,
        mv_depended_subscriptions: &HashMap<TableId, HashMap<u32, u64>>,
    ) -> MetaResult<ControlStreamNode> {
        self.new_control_stream_node_inner(node, mv_depended_subscriptions)
            .await
    }

    async fn reload_runtime_info(
        &self,
        pre_apply_drop_cancel: impl Fn() -> bool,
    ) -> MetaResult<(
        ActiveStreamingWorkerNodes,
        ControlStreamManager,
        InflightGraphInfo,
        InflightSubscriptionInfo,
        Option<TracedEpoch>,
        HashMap<WorkerId, Vec<StreamActor>>,
        HashMap<ActorId, Vec<SplitImpl>>,
        CreateMviewProgressTracker,
        HummockVersionStats,
    )> {
        self.reload_runtime_info_impl(pre_apply_drop_cancel).await
    }
}

/// [`crate::barrier::GlobalBarrierWorker`] sends barriers to all registered compute nodes and
/// collect them, with monotonic increasing epoch numbers. On compute nodes, `LocalBarrierManager`
/// in `risingwave_stream` crate will serve these requests and dispatch them to source actors.
///
/// Configuration change in our system is achieved by the mutation in the barrier. Thus,
/// [`crate::barrier::GlobalBarrierWorker`] provides a set of interfaces like a state machine,
/// accepting [`Command`] that carries info to build `Mutation`. To keep the consistency between
/// barrier manager and meta store, some actions like "drop materialized view" or "create mv on mv"
/// must be done in barrier manager transactional using [`Command`].
struct GlobalBarrierWorker<C> {
    /// Enable recovery or not when failover.
    enable_recovery: bool,

    /// The queue of scheduled barriers.
    scheduled_barriers: schedule::ScheduledBarriers,

    /// The max barrier nums in flight
    in_flight_barrier_nums: usize,

    context: C,

    status: Arc<ArcSwap<BarrierManagerStatus>>,

    env: MetaSrvEnv,

    checkpoint_control: CheckpointControl,

    /// Command that has been collected but is still completing.
    /// The join handle of the completing future is stored.
    completing_task: CompletingTask,

    request_rx: mpsc::UnboundedReceiver<BarrierManagerRequest>,

    active_streaming_nodes: ActiveStreamingWorkerNodes,

    control_stream_manager: ControlStreamManager,
}

/// Controls the concurrent execution of commands.
struct CheckpointControl {
    state: BarrierWorkerState,

    /// Save the state and message of barrier in order.
    /// Key is the `prev_epoch`.
    command_ctx_queue: BTreeMap<u64, EpochNode>,
    /// The barrier that are completing.
    /// Some((`prev_epoch`, `should_pause_inject_barrier`))
    completing_barrier: Option<(u64, bool)>,

    creating_streaming_job_controls: HashMap<TableId, CreatingStreamingJobControl>,

    hummock_version_stats: HummockVersionStats,

    create_mview_tracker: CreateMviewProgressTracker,

    env: MetaSrvEnv,
}

impl CheckpointControl {
    fn new(
        create_mview_tracker: CreateMviewProgressTracker,
        state: BarrierWorkerState,
        hummock_version_stats: HummockVersionStats,
        env: MetaSrvEnv,
    ) -> Self {
        Self {
            state,
            command_ctx_queue: Default::default(),
            completing_barrier: None,
            creating_streaming_job_controls: Default::default(),
<<<<<<< HEAD
            completing_task: CompletingTask::None,
            hummock_version_stats,
=======
            hummock_version_stats: context.hummock_manager.get_version_stats().await,
>>>>>>> d564eafa
            create_mview_tracker,
            env,
        }
    }

    fn total_command_num(&self) -> usize {
        self.command_ctx_queue.len()
            + match &self.completing_barrier {
                Some(_) => 1,
                None => 0,
            }
    }

    /// Update the metrics of barrier nums.
    fn update_barrier_nums_metrics(&self) {
        GLOBAL_META_METRICS.in_flight_barrier_nums.set(
            self.command_ctx_queue
                .values()
                .filter(|x| x.state.is_inflight())
                .count() as i64,
        );
        GLOBAL_META_METRICS
            .all_barrier_nums
            .set(self.total_command_num() as i64);
    }

    fn jobs_to_merge(&self) -> Option<HashMap<TableId, (SnapshotBackfillInfo, InflightGraphInfo)>> {
        let mut table_ids_to_merge = HashMap::new();

        for (table_id, creating_streaming_job) in &self.creating_streaming_job_controls {
            if let Some(graph_info) = creating_streaming_job.should_merge_to_upstream() {
                table_ids_to_merge.insert(
                    *table_id,
                    (
                        creating_streaming_job.snapshot_backfill_info.clone(),
                        graph_info,
                    ),
                );
            }
        }
        if table_ids_to_merge.is_empty() {
            None
        } else {
            Some(table_ids_to_merge)
        }
    }

    /// Enqueue a barrier command
    fn enqueue_command(
        &mut self,
        command_ctx: CommandContext,
        notifiers: Vec<Notifier>,
        node_to_collect: HashSet<WorkerId>,
        creating_jobs_to_wait: HashSet<TableId>,
    ) {
        let timer = GLOBAL_META_METRICS.barrier_latency.start_timer();

        if let Some((_, node)) = self.command_ctx_queue.last_key_value() {
            assert_eq!(
                command_ctx.barrier_info.prev_epoch.value(),
                node.command_ctx.barrier_info.curr_epoch.value()
            );
        }

        tracing::trace!(
            prev_epoch = command_ctx.barrier_info.prev_epoch.value().0,
            ?creating_jobs_to_wait,
            "enqueue command"
        );
        self.command_ctx_queue.insert(
            command_ctx.barrier_info.prev_epoch.value().0,
            EpochNode {
                enqueue_time: timer,
                state: BarrierEpochState {
                    node_to_collect,
                    resps: vec![],
                    creating_jobs_to_wait,
                    finished_jobs: HashMap::new(),
                },
                command_ctx,
                notifiers,
            },
        );
    }

    /// Change the state of this `prev_epoch` to `Completed`. Return continuous nodes
    /// with `Completed` starting from first node [`Completed`..`InFlight`) and remove them.
    fn barrier_collected(
        &mut self,
        resp: BarrierCompleteResponse,
        control_stream_manager: &mut ControlStreamManager,
    ) -> MetaResult<()> {
        let worker_id = resp.worker_id;
        let prev_epoch = resp.epoch;
        tracing::trace!(
            worker_id,
            prev_epoch,
            partial_graph_id = resp.partial_graph_id,
            "barrier collected"
        );
        if resp.partial_graph_id == u32::MAX {
            if let Some(node) = self.command_ctx_queue.get_mut(&prev_epoch) {
                assert!(node.state.node_to_collect.remove(&(worker_id as _)));
                node.state.resps.push(resp);
            } else {
                panic!(
                    "collect barrier on non-existing barrier: {}, {}",
                    prev_epoch, worker_id
                );
            }
        } else {
            let creating_table_id = TableId::new(resp.partial_graph_id);
            self.creating_streaming_job_controls
                .get_mut(&creating_table_id)
                .expect("should exist")
                .collect(prev_epoch, worker_id as _, resp, control_stream_manager)?;
        }
        Ok(())
    }

    /// Pause inject barrier until True.
    fn can_inject_barrier(&self, in_flight_barrier_nums: usize) -> bool {
        let in_flight_not_full = self
            .command_ctx_queue
            .values()
            .filter(|x| x.state.is_inflight())
            .count()
            < in_flight_barrier_nums;

        // Whether some command requires pausing concurrent barrier. If so, it must be the last one.
        let should_pause = self
            .command_ctx_queue
            .last_key_value()
            .map(|(_, x)| x.command_ctx.command.should_pause_inject_barrier())
            .or(self
                .completing_barrier
                .map(|(_, should_pause)| should_pause))
            .unwrap_or(false);
        debug_assert_eq!(
            self.command_ctx_queue
                .values()
                .map(|node| node.command_ctx.command.should_pause_inject_barrier())
                .chain(
                    self.completing_barrier
                        .map(|(_, should_pause)| should_pause)
                        .into_iter()
                )
                .any(|should_pause| should_pause),
            should_pause
        );

        in_flight_not_full && !should_pause
    }
}

impl GlobalBarrierWorker {
    /// We need to make sure there are no changes when doing recovery
    pub async fn clear_on_err(
        &mut self,
        err: &MetaError,
        context: &impl GlobalBarrierManagerContextTrait,
    ) {
        // join spawned completing command to finish no matter it succeeds or not.
        let is_err = match replace(&mut self.completing_task, CompletingTask::None) {
            CompletingTask::None => false,
            CompletingTask::Completing { join_handle, .. } => {
                info!("waiting for completing command to finish in recovery");
                match join_handle.await {
                    Err(e) => {
                        warn!(err = ?e.as_report(), "failed to join completing task");
                        true
                    }
                    Ok(Err(e)) => {
                        warn!(err = ?e.as_report(), "failed to complete barrier during clear");
                        true
                    }
                    Ok(Ok(_)) => false,
                }
            }
            CompletingTask::Err(_) => true,
        };
        if !is_err {
            // continue to finish the pending collected barrier.
<<<<<<< HEAD
            while let Some(task) = self.next_complete_barrier_task(None) {
                if let Err(e) = Self::complete_barrier(context, task, self.env.clone()).await {
=======
            while let Some(task) = self.checkpoint_control.next_complete_barrier_task(None) {
                if let Err(e) = self.context.clone().complete_barrier(task).await {
>>>>>>> d564eafa
                    error!(
                        err = ?e.as_report(),
                        "failed to complete barrier during recovery"
                    );
                    break;
                } else {
                    info!("succeed to complete barrier during recovery")
                }
            }
        }
        for (_, node) in take(&mut self.checkpoint_control.command_ctx_queue) {
            for notifier in node.notifiers {
                notifier.notify_failed(err.clone());
            }
            node.enqueue_time.observe_duration();
        }
        self.checkpoint_control.create_mview_tracker.abort_all();
    }
}

impl CheckpointControl {
    /// Return the earliest command waiting on the `worker_id`.
    fn barrier_wait_collect_from_worker(&self, worker_id: WorkerId) -> Option<&BarrierInfo> {
        for epoch_node in self.command_ctx_queue.values() {
            if epoch_node.state.node_to_collect.contains(&worker_id) {
                return Some(&epoch_node.command_ctx.barrier_info);
            }
        }
        // TODO: include barrier in creating jobs
        None
    }
}

/// The state and message of this barrier, a node for concurrent checkpoint.
struct EpochNode {
    /// Timer for recording barrier latency, taken after `complete_barriers`.
    enqueue_time: HistogramTimer,

    /// Whether this barrier is in-flight or completed.
    state: BarrierEpochState,

    /// Context of this command to generate barrier and do some post jobs.
    command_ctx: CommandContext,
    /// Notifiers of this barrier.
    notifiers: Vec<Notifier>,
}

#[derive(Debug)]
/// The state of barrier.
struct BarrierEpochState {
    node_to_collect: HashSet<WorkerId>,

    resps: Vec<BarrierCompleteResponse>,

    creating_jobs_to_wait: HashSet<TableId>,

    finished_jobs: HashMap<TableId, (CreateStreamingJobCommandInfo, Vec<BarrierCompleteResponse>)>,
}

impl BarrierEpochState {
    fn is_inflight(&self) -> bool {
        !self.node_to_collect.is_empty() || !self.creating_jobs_to_wait.is_empty()
    }
}

enum CompletingTask {
    None,
    Completing {
        command_prev_epoch: Option<u64>,
        creating_job_epochs: Vec<(TableId, u64)>,

        // The join handle of a spawned task that completes the barrier.
        // The return value indicate whether there is some create streaming job command
        // that has finished but not checkpointed. If there is any, we will force checkpoint on the next barrier
        join_handle: JoinHandle<MetaResult<HummockVersionStats>>,
    },
    #[expect(dead_code)]
    Err(MetaError),
}

impl GlobalBarrierWorker<GlobalBarrierWorkerContext> {
    /// Create a new [`crate::barrier::GlobalBarrierWorker`].
    pub async fn new(
        scheduled_barriers: schedule::ScheduledBarriers,
        env: MetaSrvEnv,
        metadata_manager: MetadataManager,
        hummock_manager: HummockManagerRef,
        source_manager: SourceManagerRef,
        sink_manager: SinkCoordinatorManager,
        scale_controller: ScaleControllerRef,
        request_rx: mpsc::UnboundedReceiver<BarrierManagerRequest>,
    ) -> Self {
        let enable_recovery = env.opts.enable_recovery;
        let in_flight_barrier_nums = env.opts.in_flight_barrier_nums;

        let initial_invalid_state = BarrierWorkerState::new(
            None,
            InflightGraphInfo::default(),
            InflightSubscriptionInfo::default(),
            None,
        );

        let active_streaming_nodes =
            ActiveStreamingWorkerNodes::uninitialized(metadata_manager.clone());

        let tracker = CreateMviewProgressTracker::default();

        let status = Arc::new(ArcSwap::new(Arc::new(BarrierManagerStatus::Starting)));

        let context = GlobalBarrierWorkerContext {
            metadata_manager,
            hummock_manager,
            source_manager,
            scale_controller,
            sink_manager,
            env: env.clone(),
        };

        let control_stream_manager = ControlStreamManager::new(env.clone());
        let checkpoint_control = CheckpointControl::new(
            tracker,
            initial_invalid_state,
            context.hummock_manager.get_version_stats().await,
            context.env.clone(),
        );

        Self {
            enable_recovery,
            scheduled_barriers,
            in_flight_barrier_nums,
            context,
            status,
            env,
            checkpoint_control,
            completing_task: CompletingTask::None,
            request_rx,
            active_streaming_nodes,
            control_stream_manager,
        }
    }

    pub fn start(self) -> (JoinHandle<()>, Sender<()>) {
        let (shutdown_tx, shutdown_rx) = tokio::sync::oneshot::channel();
        let join_handle = tokio::spawn(async move {
            self.run(shutdown_rx).await;
        });

        (join_handle, shutdown_tx)
    }

    /// Check whether we should pause on bootstrap from the system parameter and reset it.
    async fn take_pause_on_bootstrap(&mut self) -> MetaResult<bool> {
        let paused = self
            .env
            .system_params_reader()
            .await
            .pause_on_next_bootstrap();
        if paused {
            warn!(
                "The cluster will bootstrap with all data sources paused as specified by the system parameter `{}`. \
                 It will now be reset to `false`. \
                 To resume the data sources, either restart the cluster again or use `risectl meta resume`.",
                PAUSE_ON_NEXT_BOOTSTRAP_KEY
            );
            self.env
                .system_params_manager_impl_ref()
                .set_param(PAUSE_ON_NEXT_BOOTSTRAP_KEY, Some("false".to_owned()))
                .await?;
        }
        Ok(paused)
    }

    /// Start an infinite loop to take scheduled barriers and send them.
    async fn run(mut self, shutdown_rx: Receiver<()>) {
        // Initialize the barrier manager.
        let interval = Duration::from_millis(
            self.env.system_params_reader().await.barrier_interval_ms() as u64,
        );
        self.scheduled_barriers.set_min_interval(interval);
        tracing::info!(
            "Starting barrier manager with: interval={:?}, enable_recovery={}, in_flight_barrier_nums={}",
            interval,
            self.enable_recovery,
            self.in_flight_barrier_nums,
        );

        if !self.enable_recovery {
            let job_exist = self
                .context
                .metadata_manager
                .catalog_controller
                .has_any_streaming_jobs()
                .await
                .unwrap();
            if job_exist {
                panic!(
                    "Some streaming jobs already exist in meta, please start with recovery enabled \
                or clean up the metadata using `./risedev clean-data`"
                );
            }
        }

        {
            // Bootstrap recovery. Here we simply trigger a recovery process to achieve the
            // consistency.
            // Even if there's no actor to recover, we still go through the recovery process to
            // inject the first `Initial` barrier.
            self.set_status(BarrierManagerStatus::Recovering(RecoveryReason::Bootstrap));
            let span = tracing::info_span!("bootstrap_recovery");
            crate::telemetry::report_event(
                risingwave_pb::telemetry::TelemetryEventStage::Recovery,
                "normal_recovery",
                0,
                None,
                None,
                None,
            );

            let paused = self.take_pause_on_bootstrap().await.unwrap_or(false);
            let paused_reason = paused.then_some(PausedReason::Manual);

            self.recovery(paused_reason, None).instrument(span).await;
        }

        self.set_status(BarrierManagerStatus::Running);

        self.run_inner(shutdown_rx).await
    }
}

impl<C: GlobalBarrierManagerContextTrait> GlobalBarrierWorker<C> {
    async fn run_inner(mut self, mut shutdown_rx: Receiver<()>) {
        let (local_notification_tx, mut local_notification_rx) =
            tokio::sync::mpsc::unbounded_channel();
        self.env
            .notification_manager()
            .insert_local_sender(local_notification_tx)
            .await;

        // Start the event loop.
        loop {
            tokio::select! {
                biased;

                // Shutdown
                _ = &mut shutdown_rx => {
                    tracing::info!("Barrier manager is stopped");
                    break;
                }

                request = self.request_rx.recv() => {
                    if let Some(request) = request {
                        match request {
                            BarrierManagerRequest::GetDdlProgress(result_tx) => {
                                // Progress of normal backfill
                                let mut progress = self.checkpoint_control.create_mview_tracker.gen_ddl_progress();
                                // Progress of snapshot backfill
                                for creating_job in self.checkpoint_control.creating_streaming_job_controls.values() {
                                    progress.extend([(creating_job.info.table_fragments.table_id().table_id, creating_job.gen_ddl_progress())]);
                                }
                                if result_tx.send(progress).is_err() {
                                    error!("failed to send get ddl progress");
                                }
                            }
                        }
                    } else {
                        tracing::info!("end of request stream. meta node may be shutting down. Stop global barrier manager");
                        return;
                    }
                }

                changed_worker = self.active_streaming_nodes.changed() => {
                    info!(?changed_worker, "worker changed");

                    self.checkpoint_control.state.inflight_graph_info
                        .on_new_worker_node_map(self.active_streaming_nodes.current());
                    self.checkpoint_control.creating_streaming_job_controls.values().for_each(|job| job.on_new_worker_node_map(self.active_streaming_nodes.current()));
                    if let ActiveStreamingWorkerChange::Add(node) | ActiveStreamingWorkerChange::Update(node) = changed_worker {
                        self.control_stream_manager.add_worker(node, &self.checkpoint_control.state.inflight_subscription_info, &self.context).await;
                    }
                }

                notification = local_notification_rx.recv() => {
                    let notification = notification.unwrap();
                    match notification {
                        // Handle barrier interval and checkpoint frequency changes.
                        LocalNotification::SystemParamsChange(p) => {
                            self.scheduled_barriers.set_min_interval(Duration::from_millis(p.barrier_interval_ms() as u64));
                            self.scheduled_barriers
                                .set_checkpoint_frequency(p.checkpoint_frequency() as usize)
                        },
                        // Handle adhoc recovery triggered by user.
                        LocalNotification::AdhocRecovery => {
                            self.adhoc_recovery().await;
                        }
                        _ => {}
                    }
                }
                complete_result = self
                    .completing_task
                    .next_completed_barrier(
                        &mut self.scheduled_barriers,
                        &mut self.checkpoint_control,
                        &mut self.control_stream_manager
                ) => {
                    match complete_result {
                        Ok(output) => {
                            self.checkpoint_control.ack_completed(output);
                        }
                        Err(e) => {
                            self.failure_recovery(e).await;
                        }
                    }
                },
                (worker_id, resp_result) = self.control_stream_manager.next_complete_barrier_response() => {
                    if let  Err(e) = resp_result.and_then(|resp| self.checkpoint_control.barrier_collected(resp, &mut self.control_stream_manager)) {
                        {
                            let failed_barrier = self.checkpoint_control.barrier_wait_collect_from_worker(worker_id as _);
                            if failed_barrier.is_some()
                                || self.checkpoint_control.state.inflight_graph_info.contains_worker(worker_id as _)
                                || self.checkpoint_control.creating_streaming_job_controls.values().any(|job| job.is_wait_on_worker(worker_id)) {
                                let errors = self.control_stream_manager.collect_errors(worker_id, e).await;
                                let err = merge_node_rpc_errors("get error from control stream", errors);
                                if let Some(failed_barrier) = failed_barrier {
                                    self.report_collect_failure(failed_barrier, &err);
                                }
                                self.failure_recovery(err).await;
                            } else {
                                warn!(e = %e.as_report(), worker_id, "no barrier to collect from worker, ignore err");
                            }
                        }
                    }
                }
<<<<<<< HEAD
                complete_result = self.checkpoint_control.next_completed_barrier(&mut self.scheduled_barriers, &self.context) => {
                    match complete_result {
                        Ok(output) => {
                            if !output.table_ids_to_finish.is_empty() {
                                self.control_stream_manager.remove_partial_graph(
                                    output.table_ids_to_finish.iter().map(|table_id| table_id.table_id).collect()
                                );
                            }
                        }
                        Err(e) => {
                            self.failure_recovery(e).await;
                        }
                    }
                },
=======
>>>>>>> d564eafa
                scheduled = self.scheduled_barriers.next_barrier(),
                    if self
                        .checkpoint_control
                        .can_inject_barrier(self.in_flight_barrier_nums) => {
                    if let Err(e) = self.checkpoint_control.handle_new_barrier(scheduled, &mut self.control_stream_manager, &self.active_streaming_nodes) {
                        self.failure_recovery(e).await;
                    }
                }
            }
            self.checkpoint_control.update_barrier_nums_metrics();
        }
    }
}

impl CheckpointControl {
    /// Handle the new barrier from the scheduled queue and inject it.
    fn handle_new_barrier(
        &mut self,
        scheduled: Scheduled,
        control_stream_manager: &mut ControlStreamManager,
        active_streaming_nodes: &ActiveStreamingWorkerNodes,
    ) -> MetaResult<()> {
        let Scheduled {
            mut command,
            mut notifiers,
            send_latency_timer,
            checkpoint,
            span,
        } = scheduled;

        if let Some(table_to_cancel) = command.table_to_cancel()
            && self
                .creating_streaming_job_controls
                .contains_key(&table_to_cancel)
        {
            warn!(
                table_id = table_to_cancel.table_id,
                "ignore cancel command on creating streaming job"
            );
            for notifier in notifiers {
                notifier
                    .notify_start_failed(anyhow!("cannot cancel creating streaming job, the job will continue creating until created or recovery").into());
            }
            return Ok(());
        }

        if let Command::RescheduleFragment { .. } = &command {
            if !self.creating_streaming_job_controls.is_empty() {
                warn!("ignore reschedule when creating streaming job with snapshot backfill");
                for notifier in notifiers {
                    notifier.notify_start_failed(
                        anyhow!(
                            "cannot reschedule when creating streaming job with snapshot backfill",
                        )
                        .into(),
                    );
                }
                return Ok(());
            }
        }

        let Some(barrier_info) = self.state.next_barrier_info(&command, checkpoint) else {
            // skip the command when there is nothing to do with the barrier
            for mut notifier in notifiers {
                notifier.notify_started();
                notifier.notify_collected();
            }
            return Ok(());
        };

        // Insert newly added creating job
        if let Command::CreateStreamingJob {
            job_type: CreateStreamingJobType::SnapshotBackfill(snapshot_backfill_info),
            info,
        } = &command
        {
            if self.state.paused_reason().is_some() {
                warn!("cannot create streaming job with snapshot backfill when paused");
                for notifier in notifiers {
                    notifier.notify_start_failed(
                        anyhow!("cannot create streaming job with snapshot backfill when paused",)
                            .into(),
                    );
                }
                return Ok(());
            }
            let mutation = command
                .to_mutation(None)
                .expect("should have some mutation in `CreateStreamingJob` command");
            self.creating_streaming_job_controls.insert(
                info.table_fragments.table_id(),
                CreatingStreamingJobControl::new(
                    info.clone(),
                    snapshot_backfill_info.clone(),
                    barrier_info.prev_epoch.value().0,
                    &self.hummock_version_stats,
                    mutation,
                ),
            );
        }

        // Collect the jobs to finish
        if let (BarrierKind::Checkpoint(_), Command::Plain(None)) = (&barrier_info.kind, &command)
            && let Some(jobs_to_merge) = self.jobs_to_merge()
        {
            command = Command::MergeSnapshotBackfillStreamingJobs(jobs_to_merge);
        }

        let command = command;

        let (
            pre_applied_graph_info,
            pre_applied_subscription_info,
            table_ids_to_commit,
            jobs_to_wait,
            prev_paused_reason,
        ) = self.state.apply_command(&command);

        // Tracing related stuff
        barrier_info.prev_epoch.span().in_scope(|| {
            tracing::info!(target: "rw_tracing", epoch = barrier_info.curr_epoch.value().0, "new barrier enqueued");
        });
        span.record("epoch", barrier_info.curr_epoch.value().0);

        send_latency_timer.observe_duration();

        for creating_job in &mut self.creating_streaming_job_controls.values_mut() {
            creating_job.on_new_command(control_stream_manager, &command, &barrier_info)?;
        }

        let node_to_collect = match control_stream_manager.inject_command_ctx_barrier(
            &command,
            &barrier_info,
            prev_paused_reason,
            &pre_applied_graph_info,
            Some(&self.state.inflight_graph_info),
        ) {
            Ok(node_to_collect) => node_to_collect,
            Err(err) => {
                for notifier in notifiers {
                    notifier.notify_failed(err.clone());
                }
                fail_point!("inject_barrier_err_success");
                return Err(err);
            }
        };

        // Notify about the injection.
        notifiers.iter_mut().for_each(|n| n.notify_started());

        let command_ctx = CommandContext::new(
            active_streaming_nodes.current().clone(),
            barrier_info,
            pre_applied_subscription_info,
            table_ids_to_commit.clone(),
            command,
            span,
        );

        // Record the in-flight barrier.
        self.enqueue_command(command_ctx, notifiers, node_to_collect, jobs_to_wait);

        Ok(())
    }
}

impl<C: GlobalBarrierManagerContextTrait> GlobalBarrierWorker<C> {
    /// Set barrier manager status.
    fn set_status(&self, new_status: BarrierManagerStatus) {
        self.status.store(Arc::new(new_status));
    }

    async fn failure_recovery(&mut self, err: MetaError) {
<<<<<<< HEAD
        self.checkpoint_control
            .clear_on_err(&err, &self.context)
            .await;
=======
        self.clear_on_err(&err).await;
>>>>>>> d564eafa

        if self.enable_recovery {
            self.set_status(BarrierManagerStatus::Recovering(RecoveryReason::Failover(
                err.clone(),
            )));
            let span = tracing::info_span!(
                "failure_recovery",
                error = %err.as_report(),
            );

            crate::telemetry::report_event(
                risingwave_pb::telemetry::TelemetryEventStage::Recovery,
                "failure_recovery",
                0,
                None,
                None,
                None,
            );

            // No need to clean dirty tables for barrier recovery,
            // The foreground stream job should cleanup their own tables.
            self.recovery(None, Some(err)).instrument(span).await;
            self.set_status(BarrierManagerStatus::Running);
        } else {
            panic!("failed to execute barrier: {}", err.as_report());
        }
    }

    async fn adhoc_recovery(&mut self) {
        let err = MetaErrorInner::AdhocRecovery.into();
<<<<<<< HEAD
        self.checkpoint_control
            .clear_on_err(&err, &self.context)
            .await;
=======
        self.clear_on_err(&err).await;
>>>>>>> d564eafa

        self.set_status(BarrierManagerStatus::Recovering(RecoveryReason::Adhoc));
        let span = tracing::info_span!(
            "adhoc_recovery",
            error = %err.as_report(),
        );

        crate::telemetry::report_event(
            risingwave_pb::telemetry::TelemetryEventStage::Recovery,
            "adhoc_recovery",
            0,
            None,
            None,
            None,
        );

        // No need to clean dirty tables for barrier recovery,
        // The foreground stream job should cleanup their own tables.
        self.recovery(None, Some(err)).instrument(span).await;
        self.set_status(BarrierManagerStatus::Running);
    }
}

#[derive(Default)]
pub struct CompleteBarrierTask {
    commit_info: CommitEpochInfo,
    finished_jobs: Vec<TrackingJob>,
    notifiers: Vec<Notifier>,
    /// Some((`command_ctx`, `enqueue_time`))
    command_context: Option<(CommandContext, HistogramTimer)>,
    creating_job_epochs: Vec<(TableId, u64)>,
}

impl GlobalBarrierWorkerContext {
    fn collect_creating_job_commit_epoch_info(
        commit_info: &mut CommitEpochInfo,
        epoch: u64,
        resps: Vec<BarrierCompleteResponse>,
        tables_to_commit: impl Iterator<Item = TableId>,
        is_first_time: bool,
    ) {
        let (sst_to_context, sstables, new_table_watermarks, old_value_sst) =
            collect_resp_info(resps);
        assert!(old_value_sst.is_empty());
        commit_info.sst_to_context.extend(sst_to_context);
        commit_info.sstables.extend(sstables);
        commit_info
            .new_table_watermarks
            .extend(new_table_watermarks);
        let tables_to_commit: HashSet<_> = tables_to_commit.collect();
        tables_to_commit.iter().for_each(|table_id| {
            commit_info
                .tables_to_commit
                .try_insert(*table_id, epoch)
                .expect("non duplicate");
        });
        if is_first_time {
            commit_info
                .new_table_fragment_infos
                .push(NewTableFragmentInfo::NewCompactionGroup {
                    table_ids: tables_to_commit,
                });
        };
    }
}

impl CheckpointControl {
    async fn complete_barrier(
        context: &impl GlobalBarrierManagerContextTrait,
        task: CompleteBarrierTask,
        env: MetaSrvEnv,
    ) -> MetaResult<HummockVersionStats> {
        let result: MetaResult<HummockVersionStats> = try {
            let wait_commit_timer = GLOBAL_META_METRICS
                .barrier_wait_commit_latency
                .start_timer();
            let version_stats = context.commit_epoch(task.commit_info).await?;
            if let Some((command_ctx, _)) = &task.command_context {
                context.post_collect_command(command_ctx).await?;
            }

            wait_commit_timer.observe_duration();
            version_stats
        };

        let version_stats = {
            let version_stats = match result {
                Ok(version_stats) => version_stats,
                Err(e) => {
                    for notifier in task.notifiers {
                        notifier.notify_collection_failed(e.clone());
                    }
                    return Err(e);
                }
            };
            task.notifiers.into_iter().for_each(|notifier| {
                notifier.notify_collected();
            });
            try_join_all(
                task.finished_jobs
                    .into_iter()
                    .map(|finished_job| context.finish_creating_job(finished_job)),
            )
            .await?;
            if let Some((command_ctx, enqueue_time)) = task.command_context {
                let duration_sec = enqueue_time.stop_and_record();
                Self::report_complete_event(env, duration_sec, &command_ctx);
                GLOBAL_META_METRICS
                    .last_committed_barrier_time
                    .set(command_ctx.barrier_info.curr_epoch.value().as_unix_secs() as i64);
            }
            version_stats
        };

        Ok(version_stats)
    }
}

impl CreateMviewProgressTracker {
    fn update_tracking_jobs<'a>(
        &mut self,
        info: Option<(&CreateStreamingJobCommandInfo, Option<&ReplaceTablePlan>)>,
        create_mview_progress: impl IntoIterator<Item = &'a CreateMviewProgress>,
        version_stats: &HummockVersionStats,
    ) {
        {
            {
                // Save `finished_commands` for Create MVs.
                let finished_commands = {
                    let mut commands = vec![];
                    // Add the command to tracker.
                    if let Some((create_job_info, replace_table)) = info
                        && let Some(command) =
                            self.add(create_job_info, replace_table, version_stats)
                    {
                        // Those with no actors to track can be finished immediately.
                        commands.push(command);
                    }
                    // Update the progress of all commands.
                    for progress in create_mview_progress {
                        // Those with actors complete can be finished immediately.
                        if let Some(command) = self.update(progress, version_stats) {
                            tracing::trace!(?progress, "finish progress");
                            commands.push(command);
                        } else {
                            tracing::trace!(?progress, "update progress");
                        }
                    }
                    commands
                };

                for command in finished_commands {
                    self.stash_command_to_finish(command);
                }
            }
        }
    }
}

impl CheckpointControl {
    fn report_complete_event(env: MetaSrvEnv, duration_sec: f64, command_ctx: &CommandContext) {
        // Record barrier latency in event log.
        use risingwave_pb::meta::event_log;
        let event = event_log::EventBarrierComplete {
            prev_epoch: command_ctx.barrier_info.prev_epoch.value().0,
            cur_epoch: command_ctx.barrier_info.curr_epoch.value().0,
            duration_sec,
            command: command_ctx.command.to_string(),
            barrier_kind: command_ctx.barrier_info.kind.as_str_name().to_string(),
        };
        env.event_log_manager_ref()
            .add_event_logs(vec![event_log::Event::BarrierComplete(event)]);
    }
}

struct BarrierCompleteOutput {
    command_prev_epoch: Option<u64>,
    creating_job_epochs: Vec<(TableId, u64)>,
    hummock_version_stats: HummockVersionStats,
}

impl CheckpointControl {
    /// return creating job table fragment id -> (backfill progress epoch , {`upstream_mv_table_id`})
    fn collect_backfill_pinned_upstream_log_epoch(
        &self,
    ) -> HashMap<TableId, (u64, HashSet<TableId>)> {
        self.creating_streaming_job_controls
            .iter()
            .filter_map(|(table_id, creating_job)| {
                creating_job
                    .pinned_upstream_log_epoch()
                    .map(|progress_epoch| {
                        (
                            *table_id,
                            (
                                progress_epoch,
                                creating_job
                                    .snapshot_backfill_info
                                    .upstream_mv_table_ids
                                    .clone(),
                            ),
                        )
                    })
            })
            .collect()
    }

    fn next_complete_barrier_task(
        &mut self,
        mut context: Option<(&mut ScheduledBarriers, &mut ControlStreamManager)>,
    ) -> Option<CompleteBarrierTask> {
        // `Vec::new` is a const fn, and do not have memory allocation, and therefore is lightweight enough
        let mut creating_jobs_task = vec![];
        {
            // `Vec::new` is a const fn, and do not have memory allocation, and therefore is lightweight enough
            let mut finished_jobs = Vec::new();
            let min_upstream_inflight_barrier = self
                .command_ctx_queue
                .first_key_value()
                .map(|(epoch, _)| *epoch);
            for (table_id, job) in &mut self.creating_streaming_job_controls {
                if let Some((epoch, resps, status)) =
                    job.start_completing(min_upstream_inflight_barrier)
                {
                    let is_first_time = match status {
                        CompleteJobType::First => true,
                        CompleteJobType::Normal => false,
                        CompleteJobType::Finished => {
                            finished_jobs.push((*table_id, epoch, resps));
                            continue;
                        }
                    };
                    creating_jobs_task.push((*table_id, epoch, resps, is_first_time));
                }
            }
            if !finished_jobs.is_empty()
                && let Some((_, control_stream_manager)) = &mut context
            {
                control_stream_manager.remove_partial_graph(
                    finished_jobs
                        .iter()
                        .map(|(table_id, _, _)| table_id.table_id)
                        .collect(),
                );
            }
            for (table_id, epoch, resps) in finished_jobs {
                let epoch_state = &mut self
                    .command_ctx_queue
                    .get_mut(&epoch)
                    .expect("should exist")
                    .state;
                assert!(epoch_state.creating_jobs_to_wait.remove(&table_id));
                debug!(epoch, ?table_id, "finish creating job");
                // It's safe to remove the creating job, because on CompleteJobType::Finished,
                // all previous barriers have been collected and completed.
                let creating_streaming_job = self
                    .creating_streaming_job_controls
                    .remove(&table_id)
                    .expect("should exist");
                assert!(creating_streaming_job.is_finished());
                assert!(epoch_state
                    .finished_jobs
                    .insert(table_id, (creating_streaming_job.info, resps))
                    .is_none());
            }
        }
        let mut task = None;
        assert!(self.completing_barrier.is_none());
        while let Some((_, EpochNode { state, .. })) = self.command_ctx_queue.first_key_value()
            && !state.is_inflight()
        {
            {
                let (_, mut node) = self.command_ctx_queue.pop_first().expect("non-empty");
                assert!(node.state.creating_jobs_to_wait.is_empty());
                assert!(node.state.node_to_collect.is_empty());
                let mut finished_jobs = self
                    .create_mview_tracker
                    .apply_collected_command(&node, &self.hummock_version_stats);
                if !node.command_ctx.barrier_info.kind.is_checkpoint() {
                    assert!(finished_jobs.is_empty());
                    node.notifiers.into_iter().for_each(|notifier| {
                        notifier.notify_collected();
                    });
                    if let Some((scheduled_barriers, _)) = &mut context
                        && self.create_mview_tracker.has_pending_finished_jobs()
                        && self
                            .command_ctx_queue
                            .values()
                            .all(|node| !node.command_ctx.barrier_info.kind.is_checkpoint())
                    {
                        scheduled_barriers.force_checkpoint_in_next_barrier();
                    }
                    continue;
                }
                node.state
                    .finished_jobs
                    .drain()
                    .for_each(|(_, (info, resps))| {
                        node.state.resps.extend(resps);
                        finished_jobs.push(TrackingJob::New(TrackingCommand {
                            info,
                            replace_table_info: None,
                        }));
                    });
                let commit_info = collect_commit_epoch_info(
                    take(&mut node.state.resps),
                    &node.command_ctx,
                    self.collect_backfill_pinned_upstream_log_epoch(),
                );
                self.completing_barrier = Some((
                    node.command_ctx.barrier_info.prev_epoch.value().0,
                    node.command_ctx.command.should_pause_inject_barrier(),
                ));
                task = Some(CompleteBarrierTask {
                    commit_info,
                    finished_jobs,
                    notifiers: node.notifiers,
                    command_context: Some((node.command_ctx, node.enqueue_time)),
                    creating_job_epochs: vec![],
                });
                break;
            }
        }
        if !creating_jobs_task.is_empty() {
            let task = task.get_or_insert_default();
            for (table_id, epoch, resps, is_first_time) in creating_jobs_task {
                GlobalBarrierWorkerContext::collect_creating_job_commit_epoch_info(
                    &mut task.commit_info,
                    epoch,
                    resps,
                    self.creating_streaming_job_controls[&table_id]
                        .info
                        .table_fragments
                        .all_table_ids()
                        .map(TableId::new),
                    is_first_time,
                );
                task.creating_job_epochs.push((table_id, epoch));
            }
        }
        task
    }
}

impl CompletingTask {
    pub(super) fn next_completed_barrier<'a>(
        &'a mut self,
        scheduled_barriers: &mut ScheduledBarriers,
<<<<<<< HEAD
        context: &impl GlobalBarrierManagerContextTrait,
=======
        checkpoint_control: &mut CheckpointControl,
        control_stream_manager: &mut ControlStreamManager,
>>>>>>> d564eafa
    ) -> impl Future<Output = MetaResult<BarrierCompleteOutput>> + 'a {
        // If there is no completing barrier, try to start completing the earliest barrier if
        // it has been collected.
        if let CompletingTask::None = self {
            if let Some(task) = checkpoint_control
                .next_complete_barrier_task(Some((scheduled_barriers, control_stream_manager)))
            {
                {
                    let creating_job_epochs = task.creating_job_epochs.clone();
                    let command_prev_epoch = task
                        .command_context
                        .as_ref()
<<<<<<< HEAD
                        .map(|(command, _)| command.command.should_pause_inject_barrier());
                    let table_ids_to_finish = task.table_ids_to_finish.clone();
                    let creating_job_epochs = task.creating_job_epochs.clone();
                    let context = context.clone();
                    let env = self.env.clone();
                    let join_handle =
                        tokio::spawn(
                            async move { Self::complete_barrier(&context, task, env).await },
                        );
                    self.completing_task = CompletingTask::Completing {
                        should_pause_inject_barrier,
=======
                        .map(|(command, _)| command.barrier_info.prev_epoch.value().0);
                    let join_handle =
                        tokio::spawn(checkpoint_control.context.clone().complete_barrier(task));
                    *self = CompletingTask::Completing {
                        command_prev_epoch,
>>>>>>> d564eafa
                        join_handle,
                        creating_job_epochs,
                    };
                }
            }
        }

        self.next_completed_barrier_inner()
    }

    async fn next_completed_barrier_inner(&mut self) -> MetaResult<BarrierCompleteOutput> {
        let CompletingTask::Completing { join_handle, .. } = self else {
            return pending().await;
        };

        {
            {
                let join_result: MetaResult<_> = try {
                    join_handle
                        .await
                        .context("failed to join completing command")??
                };
                // It's important to reset the completing_command after await no matter the result is err
                // or not, and otherwise the join handle will be polled again after ready.
                let next_completing_command_status = if let Err(e) = &join_result {
                    CompletingTask::Err(e.clone())
                } else {
                    CompletingTask::None
                };
                let completed_command = replace(self, next_completing_command_status);
                let hummock_version_stats = join_result?;

                must_match!(completed_command, CompletingTask::Completing {
                    creating_job_epochs,
                    command_prev_epoch,
                    ..
                } => {
                    Ok(BarrierCompleteOutput {
                        command_prev_epoch,
                        creating_job_epochs,
                        hummock_version_stats,
                    })
                })
            }
        }
    }
}

impl CheckpointControl {
    fn ack_completed(&mut self, output: BarrierCompleteOutput) {
        {
            self.hummock_version_stats = output.hummock_version_stats;
            assert_eq!(
                self.completing_barrier
                    .take()
                    .map(|(prev_epoch, _)| prev_epoch),
                output.command_prev_epoch
            );
            for (table_id, epoch) in output.creating_job_epochs {
                self.creating_streaming_job_controls
                    .get_mut(&table_id)
                    .expect("should exist")
                    .ack_completed(epoch)
            }
        }
    }
}

impl GlobalBarrierManager {
    /// Check the status of barrier manager, return error if it is not `Running`.
    pub fn check_status_running(&self) -> MetaResult<()> {
        let status = self.status.load();
        match &**status {
            BarrierManagerStatus::Starting
            | BarrierManagerStatus::Recovering(RecoveryReason::Bootstrap) => {
                bail!("The cluster is bootstrapping")
            }
            BarrierManagerStatus::Recovering(RecoveryReason::Failover(e)) => {
                Err(anyhow::anyhow!(e.clone()).context("The cluster is recovering"))?
            }
            BarrierManagerStatus::Recovering(RecoveryReason::Adhoc) => {
                bail!("The cluster is recovering-adhoc")
            }
            BarrierManagerStatus::Running => Ok(()),
        }
    }

    pub fn get_recovery_status(&self) -> PbRecoveryStatus {
        (&**self.status.load()).into()
    }
}

impl GlobalBarrierWorkerContext {
    /// Resolve actor information from cluster, fragment manager and `ChangedTableId`.
    /// We use `changed_table_id` to modify the actors to be sent or collected. Because these actor
    /// will create or drop before this barrier flow through them.
    async fn resolve_graph_info(&self) -> MetaResult<InflightGraphInfo> {
        let all_actor_infos = self
            .metadata_manager
            .catalog_controller
            .load_all_actors()
            .await?;

        Ok(InflightGraphInfo::new(
            all_actor_infos
                .fragment_infos
                .into_iter()
                .map(|(id, info)| (id as _, info))
                .collect(),
        ))
    }
}

pub struct GlobalBarrierManager {
    status: Arc<ArcSwap<BarrierManagerStatus>>,
    hummock_manager: HummockManagerRef,
    request_tx: mpsc::UnboundedSender<BarrierManagerRequest>,
    metadata_manager: MetadataManager,
}

pub type BarrierManagerRef = Arc<GlobalBarrierManager>;

impl GlobalBarrierManager {
    /// Serving `SHOW JOBS / SELECT * FROM rw_ddl_progress`
    pub async fn get_ddl_progress(&self) -> MetaResult<Vec<DdlProgress>> {
        let mut ddl_progress = {
            let (tx, rx) = oneshot::channel();
            self.request_tx
                .send(BarrierManagerRequest::GetDdlProgress(tx))
                .context("failed to send get ddl progress request")?;
            rx.await.context("failed to receive get ddl progress")?
        };
        // If not in tracker, means the first barrier not collected yet.
        // In that case just return progress 0.
        let mviews = self
            .metadata_manager
            .catalog_controller
            .list_background_creating_mviews(true)
            .await
            .unwrap();
        for mview in mviews {
            if let Entry::Vacant(e) = ddl_progress.entry(mview.table_id as _) {
                e.insert(DdlProgress {
                    id: mview.table_id as u64,
                    statement: mview.definition,
                    progress: "0.0%".into(),
                });
            }
        }

        Ok(ddl_progress.into_values().collect())
    }

    pub async fn get_hummock_version_id(&self) -> HummockVersionId {
        self.hummock_manager.get_version_id().await
    }
}

#[expect(clippy::type_complexity)]
fn collect_resp_info(
    resps: Vec<BarrierCompleteResponse>,
) -> (
    HashMap<HummockSstableObjectId, u32>,
    Vec<LocalSstableInfo>,
    HashMap<TableId, TableWatermarks>,
    Vec<SstableInfo>,
) {
    let mut sst_to_worker: HashMap<HummockSstableObjectId, u32> = HashMap::new();
    let mut synced_ssts: Vec<LocalSstableInfo> = vec![];
    let mut table_watermarks = Vec::with_capacity(resps.len());
    let mut old_value_ssts = Vec::with_capacity(resps.len());

    for resp in resps {
        let ssts_iter = resp.synced_sstables.into_iter().map(|local_sst| {
            let sst_info = local_sst.sst.expect("field not None");
            sst_to_worker.insert(sst_info.object_id, resp.worker_id);
            LocalSstableInfo::new(
                sst_info.into(),
                from_prost_table_stats_map(local_sst.table_stats_map),
                local_sst.created_at,
            )
        });
        synced_ssts.extend(ssts_iter);
        table_watermarks.push(resp.table_watermarks);
        old_value_ssts.extend(resp.old_value_sstables.into_iter().map(|s| s.into()));
    }

    (
        sst_to_worker,
        synced_ssts,
        merge_multiple_new_table_watermarks(
            table_watermarks
                .into_iter()
                .map(|watermarks| {
                    watermarks
                        .into_iter()
                        .map(|(table_id, watermarks)| {
                            (TableId::new(table_id), TableWatermarks::from(&watermarks))
                        })
                        .collect()
                })
                .collect_vec(),
        ),
        old_value_ssts,
    )
}

fn collect_commit_epoch_info(
    resps: Vec<BarrierCompleteResponse>,
    command_ctx: &CommandContext,
    backfill_pinned_log_epoch: HashMap<TableId, (u64, HashSet<TableId>)>,
) -> CommitEpochInfo {
    let (sst_to_context, synced_ssts, new_table_watermarks, old_value_ssts) =
        collect_resp_info(resps);

    let new_table_fragment_infos = if let Command::CreateStreamingJob { info, job_type } =
        &command_ctx.command
        && !matches!(job_type, CreateStreamingJobType::SnapshotBackfill(_))
    {
        let table_fragments = &info.table_fragments;
        vec![NewTableFragmentInfo::Normal {
            mv_table_id: table_fragments.mv_table_id().map(TableId::new),
            internal_table_ids: table_fragments
                .internal_table_ids()
                .into_iter()
                .map(TableId::new)
                .collect(),
        }]
    } else {
        vec![]
    };

    let mut mv_log_store_truncate_epoch = HashMap::new();
    let mut update_truncate_epoch =
        |table_id: TableId, truncate_epoch| match mv_log_store_truncate_epoch
            .entry(table_id.table_id)
        {
            Entry::Occupied(mut entry) => {
                let prev_truncate_epoch = entry.get_mut();
                if truncate_epoch < *prev_truncate_epoch {
                    *prev_truncate_epoch = truncate_epoch;
                }
            }
            Entry::Vacant(entry) => {
                entry.insert(truncate_epoch);
            }
        };
    for (mv_table_id, subscriptions) in &command_ctx.subscription_info.mv_depended_subscriptions {
        if let Some(truncate_epoch) = subscriptions
            .values()
            .max()
            .map(|max_retention| command_ctx.get_truncate_epoch(*max_retention).0)
        {
            update_truncate_epoch(*mv_table_id, truncate_epoch);
        }
    }
    for (_, (backfill_epoch, upstream_mv_table_ids)) in backfill_pinned_log_epoch {
        for mv_table_id in upstream_mv_table_ids {
            update_truncate_epoch(mv_table_id, backfill_epoch);
        }
    }

    let table_new_change_log = build_table_change_log_delta(
        old_value_ssts.into_iter(),
        synced_ssts.iter().map(|sst| &sst.sst_info),
        must_match!(&command_ctx.barrier_info.kind, BarrierKind::Checkpoint(epochs) => epochs),
        mv_log_store_truncate_epoch.into_iter(),
    );

    let epoch = command_ctx.barrier_info.prev_epoch.value().0;
    let tables_to_commit = command_ctx
        .table_ids_to_commit
        .iter()
        .map(|table_id| (*table_id, epoch))
        .collect();

    CommitEpochInfo {
        sstables: synced_ssts,
        new_table_watermarks,
        sst_to_context,
        new_table_fragment_infos,
        change_log_delta: table_new_change_log,
        tables_to_commit,
    }
}<|MERGE_RESOLUTION|>--- conflicted
+++ resolved
@@ -342,8 +342,6 @@
     hummock_version_stats: HummockVersionStats,
 
     create_mview_tracker: CreateMviewProgressTracker,
-
-    env: MetaSrvEnv,
 }
 
 impl CheckpointControl {
@@ -351,21 +349,14 @@
         create_mview_tracker: CreateMviewProgressTracker,
         state: BarrierWorkerState,
         hummock_version_stats: HummockVersionStats,
-        env: MetaSrvEnv,
     ) -> Self {
         Self {
             state,
             command_ctx_queue: Default::default(),
             completing_barrier: None,
             creating_streaming_job_controls: Default::default(),
-<<<<<<< HEAD
-            completing_task: CompletingTask::None,
             hummock_version_stats,
-=======
-            hummock_version_stats: context.hummock_manager.get_version_stats().await,
->>>>>>> d564eafa
             create_mview_tracker,
-            env,
         }
     }
 
@@ -519,13 +510,9 @@
     }
 }
 
-impl GlobalBarrierWorker {
+impl<C: GlobalBarrierManagerContextTrait> GlobalBarrierWorker<C> {
     /// We need to make sure there are no changes when doing recovery
-    pub async fn clear_on_err(
-        &mut self,
-        err: &MetaError,
-        context: &impl GlobalBarrierManagerContextTrait,
-    ) {
+    pub async fn clear_on_err(&mut self, err: &MetaError) {
         // join spawned completing command to finish no matter it succeeds or not.
         let is_err = match replace(&mut self.completing_task, CompletingTask::None) {
             CompletingTask::None => false,
@@ -547,13 +534,8 @@
         };
         if !is_err {
             // continue to finish the pending collected barrier.
-<<<<<<< HEAD
-            while let Some(task) = self.next_complete_barrier_task(None) {
-                if let Err(e) = Self::complete_barrier(context, task, self.env.clone()).await {
-=======
             while let Some(task) = self.checkpoint_control.next_complete_barrier_task(None) {
-                if let Err(e) = self.context.clone().complete_barrier(task).await {
->>>>>>> d564eafa
+                if let Err(e) = task.complete_barrier(&self.context, self.env.clone()).await {
                     error!(
                         err = ?e.as_report(),
                         "failed to complete barrier during recovery"
@@ -677,7 +659,6 @@
             tracker,
             initial_invalid_state,
             context.hummock_manager.get_version_stats().await,
-            context.env.clone(),
         );
 
         Self {
@@ -857,7 +838,9 @@
                     .next_completed_barrier(
                         &mut self.scheduled_barriers,
                         &mut self.checkpoint_control,
-                        &mut self.control_stream_manager
+                        &mut self.control_stream_manager,
+                        &self.context,
+                        &self.env,
                 ) => {
                     match complete_result {
                         Ok(output) => {
@@ -887,23 +870,6 @@
                         }
                     }
                 }
-<<<<<<< HEAD
-                complete_result = self.checkpoint_control.next_completed_barrier(&mut self.scheduled_barriers, &self.context) => {
-                    match complete_result {
-                        Ok(output) => {
-                            if !output.table_ids_to_finish.is_empty() {
-                                self.control_stream_manager.remove_partial_graph(
-                                    output.table_ids_to_finish.iter().map(|table_id| table_id.table_id).collect()
-                                );
-                            }
-                        }
-                        Err(e) => {
-                            self.failure_recovery(e).await;
-                        }
-                    }
-                },
-=======
->>>>>>> d564eafa
                 scheduled = self.scheduled_barriers.next_barrier(),
                     if self
                         .checkpoint_control
@@ -1077,13 +1043,7 @@
     }
 
     async fn failure_recovery(&mut self, err: MetaError) {
-<<<<<<< HEAD
-        self.checkpoint_control
-            .clear_on_err(&err, &self.context)
-            .await;
-=======
         self.clear_on_err(&err).await;
->>>>>>> d564eafa
 
         if self.enable_recovery {
             self.set_status(BarrierManagerStatus::Recovering(RecoveryReason::Failover(
@@ -1114,13 +1074,7 @@
 
     async fn adhoc_recovery(&mut self) {
         let err = MetaErrorInner::AdhocRecovery.into();
-<<<<<<< HEAD
-        self.checkpoint_control
-            .clear_on_err(&err, &self.context)
-            .await;
-=======
         self.clear_on_err(&err).await;
->>>>>>> d564eafa
 
         self.set_status(BarrierManagerStatus::Recovering(RecoveryReason::Adhoc));
         let span = tracing::info_span!(
@@ -1187,18 +1141,18 @@
     }
 }
 
-impl CheckpointControl {
+impl CompleteBarrierTask {
     async fn complete_barrier(
+        self,
         context: &impl GlobalBarrierManagerContextTrait,
-        task: CompleteBarrierTask,
         env: MetaSrvEnv,
     ) -> MetaResult<HummockVersionStats> {
         let result: MetaResult<HummockVersionStats> = try {
             let wait_commit_timer = GLOBAL_META_METRICS
                 .barrier_wait_commit_latency
                 .start_timer();
-            let version_stats = context.commit_epoch(task.commit_info).await?;
-            if let Some((command_ctx, _)) = &task.command_context {
+            let version_stats = context.commit_epoch(self.commit_info).await?;
+            if let Some((command_ctx, _)) = &self.command_context {
                 context.post_collect_command(command_ctx).await?;
             }
 
@@ -1210,22 +1164,22 @@
             let version_stats = match result {
                 Ok(version_stats) => version_stats,
                 Err(e) => {
-                    for notifier in task.notifiers {
+                    for notifier in self.notifiers {
                         notifier.notify_collection_failed(e.clone());
                     }
                     return Err(e);
                 }
             };
-            task.notifiers.into_iter().for_each(|notifier| {
+            self.notifiers.into_iter().for_each(|notifier| {
                 notifier.notify_collected();
             });
             try_join_all(
-                task.finished_jobs
+                self.finished_jobs
                     .into_iter()
                     .map(|finished_job| context.finish_creating_job(finished_job)),
             )
             .await?;
-            if let Some((command_ctx, enqueue_time)) = task.command_context {
+            if let Some((command_ctx, enqueue_time)) = self.command_context {
                 let duration_sec = enqueue_time.stop_and_record();
                 Self::report_complete_event(env, duration_sec, &command_ctx);
                 GLOBAL_META_METRICS
@@ -1280,7 +1234,7 @@
     }
 }
 
-impl CheckpointControl {
+impl CompleteBarrierTask {
     fn report_complete_event(env: MetaSrvEnv, duration_sec: f64, command_ctx: &CommandContext) {
         // Record barrier latency in event log.
         use risingwave_pb::meta::event_log;
@@ -1469,12 +1423,10 @@
     pub(super) fn next_completed_barrier<'a>(
         &'a mut self,
         scheduled_barriers: &mut ScheduledBarriers,
-<<<<<<< HEAD
-        context: &impl GlobalBarrierManagerContextTrait,
-=======
         checkpoint_control: &mut CheckpointControl,
         control_stream_manager: &mut ControlStreamManager,
->>>>>>> d564eafa
+        context: &impl GlobalBarrierManagerContextTrait,
+        env: &MetaSrvEnv,
     ) -> impl Future<Output = MetaResult<BarrierCompleteOutput>> + 'a {
         // If there is no completing barrier, try to start completing the earliest barrier if
         // it has been collected.
@@ -1487,25 +1439,13 @@
                     let command_prev_epoch = task
                         .command_context
                         .as_ref()
-<<<<<<< HEAD
-                        .map(|(command, _)| command.command.should_pause_inject_barrier());
-                    let table_ids_to_finish = task.table_ids_to_finish.clone();
-                    let creating_job_epochs = task.creating_job_epochs.clone();
+                        .map(|(command, _)| command.barrier_info.prev_epoch.value().0);
                     let context = context.clone();
-                    let env = self.env.clone();
+                    let env = env.clone();
                     let join_handle =
-                        tokio::spawn(
-                            async move { Self::complete_barrier(&context, task, env).await },
-                        );
-                    self.completing_task = CompletingTask::Completing {
-                        should_pause_inject_barrier,
-=======
-                        .map(|(command, _)| command.barrier_info.prev_epoch.value().0);
-                    let join_handle =
-                        tokio::spawn(checkpoint_control.context.clone().complete_barrier(task));
+                        tokio::spawn(async move { task.complete_barrier(&context, env).await });
                     *self = CompletingTask::Completing {
                         command_prev_epoch,
->>>>>>> d564eafa
                         join_handle,
                         creating_job_epochs,
                     };
