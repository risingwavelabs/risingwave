--- conflicted
+++ resolved
@@ -35,12 +35,7 @@
 use risingwave_hummock_sdk::table_watermark::{
     merge_multiple_new_table_watermarks, TableWatermarks,
 };
-<<<<<<< HEAD
-use risingwave_hummock_sdk::version::SstableInfo;
-use risingwave_hummock_sdk::{ExtendedSstableInfo, HummockSstableObjectId};
-=======
 use risingwave_hummock_sdk::{HummockSstableObjectId, LocalSstableInfo};
->>>>>>> 2ad3d872
 use risingwave_pb::catalog::table::TableType;
 use risingwave_pb::ddl_service::DdlProgress;
 use risingwave_pb::meta::subscribe_response::{Info, Operation};
@@ -1180,16 +1175,9 @@
         let ssts_iter = resp.synced_sstables.into_iter().map(|grouped| {
             let sst_info = grouped.sst.expect("field not None");
             sst_to_worker.insert(sst_info.get_object_id(), resp.worker_id);
-<<<<<<< HEAD
-            ExtendedSstableInfo::new(
-                grouped.compaction_group_id,
-                SstableInfo::from(sst_info),
-                grouped.table_stats_map,
-=======
             LocalSstableInfo::new(
-                sst_info,
+                sst_info.into(),
                 from_prost_table_stats_map(grouped.table_stats_map),
->>>>>>> 2ad3d872
             )
         });
         synced_ssts.extend(ssts_iter);
