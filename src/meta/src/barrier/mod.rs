--- conflicted
+++ resolved
@@ -129,17 +129,19 @@
     Running,
 }
 
-/// Scheduled command with its notifiers.
-struct Scheduled {
-<<<<<<< HEAD
+struct NewBarrier {
     command: Option<(DatabaseId, Command, Vec<Notifier>)>,
-=======
-    command: Command,
-    notifiers: Vec<Notifier>,
->>>>>>> 258a5104
     span: tracing::Span,
     /// Choose a different barrier(checkpoint == true) according to it
     checkpoint: bool,
+}
+
+/// Scheduled command with its notifiers.
+struct Scheduled {
+    database_id: DatabaseId,
+    command: Command,
+    notifiers: Vec<Notifier>,
+    span: tracing::Span,
 }
 
 impl From<&BarrierManagerStatus> for PbRecoveryStatus {
@@ -938,11 +940,11 @@
                         }
                     }
                 }
-                scheduled = self.periodic_barriers.next_barrier(&*self.context),
+                new_barrier = self.periodic_barriers.next_barrier(&*self.context),
                     if self
                         .checkpoint_control
                         .can_inject_barrier(self.in_flight_barrier_nums) => {
-                    if let Err(e) = self.checkpoint_control.handle_new_barrier(scheduled, &mut self.control_stream_manager, &self.active_streaming_nodes) {
+                    if let Err(e) = self.checkpoint_control.handle_new_barrier(new_barrier, &mut self.control_stream_manager, &self.active_streaming_nodes) {
                         self.failure_recovery(e).await;
                     }
                 }
@@ -956,20 +958,15 @@
     /// Handle the new barrier from the scheduled queue and inject it.
     fn handle_new_barrier(
         &mut self,
-        scheduled: Scheduled,
+        new_barrier: NewBarrier,
         control_stream_manager: &mut ControlStreamManager,
         active_streaming_nodes: &ActiveStreamingWorkerNodes,
     ) -> MetaResult<()> {
-        let Scheduled {
-<<<<<<< HEAD
+        let NewBarrier {
             command,
-=======
-            mut command,
-            mut notifiers,
->>>>>>> 258a5104
             checkpoint,
             span,
-        } = scheduled;
+        } = new_barrier;
 
         let (mut command, mut notifiers) = if let Some((_, command, notifiers)) = command {
             (Some(command), notifiers)
@@ -1467,17 +1464,12 @@
                     self.collect_backfill_pinned_upstream_log_epoch(),
                 );
                 self.completing_barrier = Some((
-<<<<<<< HEAD
-                    node.command_ctx.barrier_info.prev_epoch.value().0,
+                    node.command_ctx.barrier_info.prev_epoch(),
                     node.command_ctx
                         .command
                         .as_ref()
                         .map(|c| c.should_pause_inject_barrier())
                         .unwrap_or(false),
-=======
-                    node.command_ctx.barrier_info.prev_epoch(),
-                    node.command_ctx.command.should_pause_inject_barrier(),
->>>>>>> 258a5104
                 ));
                 task = Some(CompleteBarrierTask {
                     commit_info,
