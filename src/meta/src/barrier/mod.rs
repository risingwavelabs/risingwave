// Copyright 2024 RisingWave Labs
//
// Licensed under the Apache License, Version 2.0 (the "License");
// you may not use this file except in compliance with the License.
// You may obtain a copy of the License at
//
//     http://www.apache.org/licenses/LICENSE-2.0
//
// Unless required by applicable law or agreed to in writing, software
// distributed under the License is distributed on an "AS IS" BASIS,
// WITHOUT WARRANTIES OR CONDITIONS OF ANY KIND, either express or implied.
// See the License for the specific language governing permissions and
// limitations under the License.

use std::assert_matches::assert_matches;
use std::collections::hash_map::Entry;
use std::collections::{BTreeMap, HashMap, HashSet};
use std::future::pending;
use std::mem::{replace, take};
use std::sync::Arc;
use std::time::Duration;

use anyhow::Context;
use arc_swap::ArcSwap;
use fail::fail_point;
use itertools::Itertools;
use prometheus::HistogramTimer;
use risingwave_common::bail;
use risingwave_common::catalog::TableId;
use risingwave_common::system_param::reader::SystemParamsRead;
use risingwave_common::system_param::PAUSE_ON_NEXT_BOOTSTRAP_KEY;
use risingwave_common::util::epoch::{Epoch, INVALID_EPOCH};
use risingwave_hummock_sdk::change_log::build_table_change_log_delta;
use risingwave_hummock_sdk::table_stats::from_prost_table_stats_map;
use risingwave_hummock_sdk::table_watermark::{
    merge_multiple_new_table_watermarks, TableWatermarks,
};
use risingwave_hummock_sdk::{HummockSstableObjectId, LocalSstableInfo};
use risingwave_pb::catalog::table::TableType;
use risingwave_pb::ddl_service::DdlProgress;
use risingwave_pb::meta::subscribe_response::{Info, Operation};
use risingwave_pb::meta::{PausedReason, PbRecoveryStatus};
use risingwave_pb::stream_service::barrier_complete_response::CreateMviewProgress;
use risingwave_pb::stream_service::BarrierCompleteResponse;
use thiserror_ext::AsReport;
use tokio::sync::oneshot::{Receiver, Sender};
use tokio::sync::Mutex;
use tokio::task::JoinHandle;
use tracing::{error, info, warn, Instrument};

use self::command::CommandContext;
use self::notifier::Notifier;
use self::progress::TrackingCommand;
use crate::barrier::info::InflightActorInfo;
use crate::barrier::notifier::BarrierInfo;
use crate::barrier::progress::CreateMviewProgressTracker;
use crate::barrier::rpc::ControlStreamManager;
use crate::barrier::state::BarrierManagerState;
use crate::error::MetaErrorInner;
use crate::hummock::{CommitEpochInfo, HummockManagerRef, NewTableFragmentInfo};
use crate::manager::sink_coordination::SinkCoordinatorManager;
use crate::manager::{
    ActiveStreamingWorkerChange, ActiveStreamingWorkerNodes, LocalNotification, MetaSrvEnv,
    MetadataManager, SystemParamsManagerImpl, WorkerId,
};
use crate::rpc::metrics::MetaMetrics;
use crate::stream::{ScaleControllerRef, SourceManagerRef};
use crate::{MetaError, MetaResult};

mod command;
mod info;
mod notifier;
mod progress;
mod recovery;
mod rpc;
mod schedule;
mod state;
mod trace;

pub use self::command::{BarrierKind, Command, ReplaceTablePlan, Reschedule};
pub use self::rpc::StreamRpcManager;
pub use self::schedule::BarrierScheduler;
pub use self::trace::TracedEpoch;

#[derive(Debug, Default, Clone, PartialEq, Eq)]
pub(crate) struct TableMap<T> {
    inner: HashMap<TableId, T>,
}

impl<T> From<HashMap<TableId, T>> for TableMap<T> {
    fn from(inner: HashMap<TableId, T>) -> Self {
        Self { inner }
    }
}

impl<T> From<TableMap<T>> for HashMap<TableId, T> {
    fn from(table_map: TableMap<T>) -> Self {
        table_map.inner
    }
}

/// The reason why the cluster is recovering.
enum RecoveryReason {
    /// After bootstrap.
    Bootstrap,
    /// After failure.
    Failover(MetaError),
    /// Manually triggered
    Adhoc,
}

/// Status of barrier manager.
enum BarrierManagerStatus {
    /// Barrier manager is starting.
    Starting,
    /// Barrier manager is under recovery.
    Recovering(RecoveryReason),
    /// Barrier manager is running.
    Running,
}

/// Scheduled command with its notifiers.
struct Scheduled {
    command: Command,
    notifiers: Vec<Notifier>,
    send_latency_timer: HistogramTimer,
    span: tracing::Span,
    /// Choose a different barrier(checkpoint == true) according to it
    checkpoint: bool,
}

impl From<&BarrierManagerStatus> for PbRecoveryStatus {
    fn from(status: &BarrierManagerStatus) -> Self {
        match status {
            BarrierManagerStatus::Starting => Self::StatusStarting,
            BarrierManagerStatus::Recovering(reason) => match reason {
                RecoveryReason::Bootstrap => Self::StatusStarting,
                RecoveryReason::Failover(_) | RecoveryReason::Adhoc => Self::StatusRecovering,
            },
            BarrierManagerStatus::Running => Self::StatusRunning,
        }
    }
}

#[derive(Clone)]
pub struct GlobalBarrierManagerContext {
    status: Arc<ArcSwap<BarrierManagerStatus>>,

    tracker: Arc<Mutex<CreateMviewProgressTracker>>,

    metadata_manager: MetadataManager,

    hummock_manager: HummockManagerRef,

    source_manager: SourceManagerRef,

    scale_controller: ScaleControllerRef,

    sink_manager: SinkCoordinatorManager,

    pub(super) metrics: Arc<MetaMetrics>,

    stream_rpc_manager: StreamRpcManager,

    env: MetaSrvEnv,
}

/// [`crate::barrier::GlobalBarrierManager`] sends barriers to all registered compute nodes and
/// collect them, with monotonic increasing epoch numbers. On compute nodes, `LocalBarrierManager`
/// in `risingwave_stream` crate will serve these requests and dispatch them to source actors.
///
/// Configuration change in our system is achieved by the mutation in the barrier. Thus,
/// [`crate::barrier::GlobalBarrierManager`] provides a set of interfaces like a state machine,
/// accepting [`Command`] that carries info to build `Mutation`. To keep the consistency between
/// barrier manager and meta store, some actions like "drop materialized view" or "create mv on mv"
/// must be done in barrier manager transactional using [`Command`].
pub struct GlobalBarrierManager {
    /// Enable recovery or not when failover.
    enable_recovery: bool,

    /// The queue of scheduled barriers.
    scheduled_barriers: schedule::ScheduledBarriers,

    /// The max barrier nums in flight
    in_flight_barrier_nums: usize,

    context: GlobalBarrierManagerContext,

    env: MetaSrvEnv,

    state: BarrierManagerState,

    checkpoint_control: CheckpointControl,

    /// The `prev_epoch` of pending non checkpoint barriers
    pending_non_checkpoint_barriers: Vec<u64>,

    active_streaming_nodes: ActiveStreamingWorkerNodes,

    control_stream_manager: ControlStreamManager,
}

/// Controls the concurrent execution of commands.
struct CheckpointControl {
    /// Save the state and message of barrier in order.
    /// Key is the `prev_epoch`.
    command_ctx_queue: BTreeMap<u64, EpochNode>,

    /// Command that has been collected but is still completing.
    /// The join handle of the completing future is stored.
    completing_command: CompletingCommand,

    context: GlobalBarrierManagerContext,
}

impl CheckpointControl {
    fn new(context: GlobalBarrierManagerContext) -> Self {
        Self {
            command_ctx_queue: Default::default(),
            completing_command: CompletingCommand::None,
            context,
        }
    }

    fn total_command_num(&self) -> usize {
        self.command_ctx_queue.len()
            + match &self.completing_command {
                CompletingCommand::Completing { .. } => 1,
                _ => 0,
            }
    }

    /// Update the metrics of barrier nums.
    fn update_barrier_nums_metrics(&self) {
        self.context.metrics.in_flight_barrier_nums.set(
            self.command_ctx_queue
                .values()
                .filter(|x| x.state.is_inflight())
                .count() as i64,
        );
        self.context
            .metrics
            .all_barrier_nums
            .set(self.total_command_num() as i64);
    }

    /// Enqueue a barrier command, and init its state to `InFlight`.
    fn enqueue_command(
        &mut self,
        command_ctx: Arc<CommandContext>,
        notifiers: Vec<Notifier>,
        node_to_collect: HashSet<WorkerId>,
    ) {
        let timer = self.context.metrics.barrier_latency.start_timer();

        if let Some((_, node)) = self.command_ctx_queue.last_key_value() {
            assert_eq!(
                command_ctx.prev_epoch.value(),
                node.command_ctx.curr_epoch.value()
            );
        }
        self.command_ctx_queue.insert(
            command_ctx.prev_epoch.value().0,
            EpochNode {
                enqueue_time: timer,
                state: BarrierEpochState {
                    node_to_collect,
                    resps: vec![],
                },
                command_ctx,
                notifiers,
            },
        );
    }

    /// Change the state of this `prev_epoch` to `Completed`. Return continuous nodes
    /// with `Completed` starting from first node [`Completed`..`InFlight`) and remove them.
    fn barrier_collected(
        &mut self,
        worker_id: WorkerId,
        prev_epoch: u64,
        resp: BarrierCompleteResponse,
    ) {
        if let Some(node) = self.command_ctx_queue.get_mut(&prev_epoch) {
            assert!(node.state.node_to_collect.remove(&worker_id));
            node.state.resps.push(resp);
        } else {
            panic!(
                "collect barrier on non-existing barrier: {}, {}",
                prev_epoch, worker_id
            );
        }
    }

    /// Pause inject barrier until True.
    fn can_inject_barrier(&self, in_flight_barrier_nums: usize) -> bool {
        let in_flight_not_full = self
            .command_ctx_queue
            .values()
            .filter(|x| x.state.is_inflight())
            .count()
            < in_flight_barrier_nums;

        // Whether some command requires pausing concurrent barrier. If so, it must be the last one.
        let should_pause = self
            .command_ctx_queue
            .last_key_value()
            .map(|(_, x)| &x.command_ctx)
            .or(match &self.completing_command {
                CompletingCommand::None | CompletingCommand::Err(_) => None,
                CompletingCommand::Completing { command_ctx, .. } => Some(command_ctx),
            })
            .map(|command_ctx| command_ctx.command.should_pause_inject_barrier())
            .unwrap_or(false);
        debug_assert_eq!(
            self.command_ctx_queue
                .values()
                .map(|node| &node.command_ctx)
                .chain(
                    match &self.completing_command {
                        CompletingCommand::None | CompletingCommand::Err(_) => None,
                        CompletingCommand::Completing { command_ctx, .. } => Some(command_ctx),
                    }
                    .into_iter()
                )
                .any(|command_ctx| command_ctx.command.should_pause_inject_barrier()),
            should_pause
        );

        in_flight_not_full && !should_pause
    }

    /// We need to make sure there are no changes when doing recovery
    pub async fn clear_on_err(&mut self, err: &MetaError) {
        // join spawned completing command to finish no matter it succeeds or not.
        let is_err = match replace(&mut self.completing_command, CompletingCommand::None) {
            CompletingCommand::None => false,
            CompletingCommand::Completing {
                command_ctx,
                join_handle,
            } => {
                info!(
                    prev_epoch = ?command_ctx.prev_epoch,
                    curr_epoch = ?command_ctx.curr_epoch,
                    "waiting for completing command to finish in recovery"
                );
                match join_handle.await {
                    Err(e) => {
                        warn!(err = ?e.as_report(), "failed to join completing task");
                        true
                    }
                    Ok(Err(e)) => {
                        warn!(err = ?e.as_report(), "failed to complete barrier during clear");
                        true
                    }
                    Ok(Ok(_)) => false,
                }
            }
            CompletingCommand::Err(_) => true,
        };
        if !is_err {
            // continue to finish the pending collected barrier.
            while let Some((_, EpochNode { state, .. })) = self.command_ctx_queue.first_key_value()
                && !state.is_inflight()
            {
                let (_, node) = self.command_ctx_queue.pop_first().expect("non-empty");
                let command_ctx = node.command_ctx.clone();
                if let Err(e) = self.context.clone().complete_barrier(node).await {
                    error!(
                        prev_epoch = ?command_ctx.prev_epoch,
                        curr_epoch = ?command_ctx.curr_epoch,
                        err = ?e.as_report(),
                        "failed to complete barrier during recovery"
                    );
                    break;
                } else {
                    info!(
                        prev_epoch = ?command_ctx.prev_epoch,
                        curr_epoch = ?command_ctx.curr_epoch,
                        "succeed to complete barrier during recovery"
                    )
                }
            }
        }
        for (_, node) in take(&mut self.command_ctx_queue) {
            for notifier in node.notifiers {
                notifier.notify_failed(err.clone());
            }
            node.enqueue_time.observe_duration();
        }
    }
}

/// The state and message of this barrier, a node for concurrent checkpoint.
pub struct EpochNode {
    /// Timer for recording barrier latency, taken after `complete_barriers`.
    enqueue_time: HistogramTimer,

    /// Whether this barrier is in-flight or completed.
    state: BarrierEpochState,
    /// Context of this command to generate barrier and do some post jobs.
    command_ctx: Arc<CommandContext>,
    /// Notifiers of this barrier.
    notifiers: Vec<Notifier>,
}

/// The state of barrier.
struct BarrierEpochState {
    node_to_collect: HashSet<WorkerId>,

    resps: Vec<BarrierCompleteResponse>,
}

impl BarrierEpochState {
    fn is_inflight(&self) -> bool {
        !self.node_to_collect.is_empty()
    }
}

enum CompletingCommand {
    None,
    Completing {
        command_ctx: Arc<CommandContext>,

        // The join handle of a spawned task that completes the barrier.
        // The return value indicate whether there is some create streaming job command
        // that has finished but not checkpointed. If there is any, we will force checkpoint on the next barrier
        join_handle: JoinHandle<MetaResult<BarrierCompleteOutput>>,
    },
    #[expect(dead_code)]
    Err(MetaError),
}

impl GlobalBarrierManager {
    /// Create a new [`crate::barrier::GlobalBarrierManager`].
    #[allow(clippy::too_many_arguments)]
    pub fn new(
        scheduled_barriers: schedule::ScheduledBarriers,
        env: MetaSrvEnv,
        metadata_manager: MetadataManager,
        hummock_manager: HummockManagerRef,
        source_manager: SourceManagerRef,
        sink_manager: SinkCoordinatorManager,
        metrics: Arc<MetaMetrics>,
        stream_rpc_manager: StreamRpcManager,
        scale_controller: ScaleControllerRef,
    ) -> Self {
        let enable_recovery = env.opts.enable_recovery;
        let in_flight_barrier_nums = env.opts.in_flight_barrier_nums;

        let initial_invalid_state = BarrierManagerState::new(
            TracedEpoch::new(Epoch(INVALID_EPOCH)),
            InflightActorInfo::default(),
            None,
        );

        let active_streaming_nodes = ActiveStreamingWorkerNodes::uninitialized();

        let tracker = CreateMviewProgressTracker::new();

        let context = GlobalBarrierManagerContext {
            status: Arc::new(ArcSwap::new(Arc::new(BarrierManagerStatus::Starting))),
            metadata_manager,
            hummock_manager,
            source_manager,
            scale_controller,
            sink_manager,
            metrics,
            tracker: Arc::new(Mutex::new(tracker)),
            stream_rpc_manager,
            env: env.clone(),
        };

        let control_stream_manager = ControlStreamManager::new(context.clone());
        let checkpoint_control = CheckpointControl::new(context.clone());

        Self {
            enable_recovery,
            scheduled_barriers,
            in_flight_barrier_nums,
            context,
            env,
            state: initial_invalid_state,
            checkpoint_control,
            pending_non_checkpoint_barriers: Vec::new(),
            active_streaming_nodes,
            control_stream_manager,
        }
    }

    pub fn context(&self) -> &GlobalBarrierManagerContext {
        &self.context
    }

    pub fn start(barrier_manager: GlobalBarrierManager) -> (JoinHandle<()>, Sender<()>) {
        let (shutdown_tx, shutdown_rx) = tokio::sync::oneshot::channel();
        let join_handle = tokio::spawn(async move {
            barrier_manager.run(shutdown_rx).await;
        });

        (join_handle, shutdown_tx)
    }

    /// Check whether we should pause on bootstrap from the system parameter and reset it.
    async fn take_pause_on_bootstrap(&mut self) -> MetaResult<bool> {
        let paused = self
            .env
            .system_params_reader()
            .await
            .pause_on_next_bootstrap();
        if paused {
            warn!(
                "The cluster will bootstrap with all data sources paused as specified by the system parameter `{}`. \
                 It will now be reset to `false`. \
                 To resume the data sources, either restart the cluster again or use `risectl meta resume`.",
                PAUSE_ON_NEXT_BOOTSTRAP_KEY
            );
            match self.env.system_params_manager_impl_ref() {
                SystemParamsManagerImpl::Kv(mgr) => {
                    mgr.set_param(PAUSE_ON_NEXT_BOOTSTRAP_KEY, Some("false".to_owned()))
                        .await?;
                }
                SystemParamsManagerImpl::Sql(mgr) => {
                    mgr.set_param(PAUSE_ON_NEXT_BOOTSTRAP_KEY, Some("false".to_owned()))
                        .await?;
                }
            };
        }
        Ok(paused)
    }

    /// Start an infinite loop to take scheduled barriers and send them.
    async fn run(mut self, mut shutdown_rx: Receiver<()>) {
        // Initialize the barrier manager.
        let interval = Duration::from_millis(
            self.env.system_params_reader().await.barrier_interval_ms() as u64,
        );
        self.scheduled_barriers.set_min_interval(interval);
        tracing::info!(
            "Starting barrier manager with: interval={:?}, enable_recovery={}, in_flight_barrier_nums={}",
            interval,
            self.enable_recovery,
            self.in_flight_barrier_nums,
        );

        if !self.enable_recovery {
            let job_exist = match &self.context.metadata_manager {
                MetadataManager::V1(mgr) => mgr.fragment_manager.has_any_table_fragments().await,
                MetadataManager::V2(mgr) => mgr
                    .catalog_controller
                    .has_any_streaming_jobs()
                    .await
                    .unwrap(),
            };
            if job_exist {
                panic!(
                    "Some streaming jobs already exist in meta, please start with recovery enabled \
                or clean up the metadata using `./risedev clean-data`"
                );
            }
        }

        {
            let latest_snapshot = self.context.hummock_manager.latest_snapshot();
            assert_eq!(
                latest_snapshot.committed_epoch, latest_snapshot.current_epoch,
                "persisted snapshot must be from a checkpoint barrier"
            );
            let prev_epoch = TracedEpoch::new(latest_snapshot.committed_epoch.into());

            // Bootstrap recovery. Here we simply trigger a recovery process to achieve the
            // consistency.
            // Even if there's no actor to recover, we still go through the recovery process to
            // inject the first `Initial` barrier.
            self.context
                .set_status(BarrierManagerStatus::Recovering(RecoveryReason::Bootstrap));
            let span = tracing::info_span!("bootstrap_recovery", prev_epoch = prev_epoch.value().0);

            let paused = self.take_pause_on_bootstrap().await.unwrap_or(false);
            let paused_reason = paused.then_some(PausedReason::Manual);

            self.recovery(paused_reason, None).instrument(span).await;
        }

        self.context.set_status(BarrierManagerStatus::Running);

        let (local_notification_tx, mut local_notification_rx) =
            tokio::sync::mpsc::unbounded_channel();
        self.env
            .notification_manager()
            .insert_local_sender(local_notification_tx)
            .await;

        // Start the event loop.
        loop {
            tokio::select! {
                biased;

                // Shutdown
                _ = &mut shutdown_rx => {
                    tracing::info!("Barrier manager is stopped");
                    break;
                }

                changed_worker = self.active_streaming_nodes.changed() => {
                    #[cfg(debug_assertions)]
                    {
                        use risingwave_pb::common::WorkerNode;
                        match self
                            .context
                            .metadata_manager
                            .list_active_streaming_compute_nodes()
                            .await
                        {
                            Ok(worker_nodes) => {
                                let ignore_irrelevant_info = |node: &WorkerNode| {
                                    (
                                        node.id,
                                        WorkerNode {
                                            id: node.id,
                                            r#type: node.r#type,
                                            host: node.host.clone(),
                                            parallel_units: node.parallel_units.clone(),
                                            property: node.property.clone(),
                                            resource: node.resource.clone(),
                                            ..Default::default()
                                        },
                                    )
                                };
                                let worker_nodes: HashMap<_, _> =
                                    worker_nodes.iter().map(ignore_irrelevant_info).collect();
                                let curr_worker_nodes: HashMap<_, _> = self
                                    .active_streaming_nodes
                                    .current()
                                    .values()
                                    .map(ignore_irrelevant_info)
                                    .collect();
                                if worker_nodes != curr_worker_nodes {
                                    warn!(
                                        ?worker_nodes,
                                        ?curr_worker_nodes,
                                        "different to global snapshot"
                                    );
                                }
                            }
                            Err(e) => {
                                warn!(e = ?e.as_report(), "fail to list_active_streaming_compute_nodes to compare with local snapshot");
                            }
                        }
                    }

                    info!(?changed_worker, "worker changed");

                    self.state
                        .resolve_worker_nodes(self.active_streaming_nodes.current().values().cloned());
                    if let ActiveStreamingWorkerChange::Add(node) | ActiveStreamingWorkerChange::Update(node) = changed_worker {
                        self.control_stream_manager.add_worker(node).await;
                    }
                }

                notification = local_notification_rx.recv() => {
                    let notification = notification.unwrap();
                    match notification {
                        // Handle barrier interval and checkpoint frequency changes.
                        LocalNotification::SystemParamsChange(p) => {
                            self.scheduled_barriers.set_min_interval(Duration::from_millis(p.barrier_interval_ms() as u64));
                            self.scheduled_barriers
                                .set_checkpoint_frequency(p.checkpoint_frequency() as usize)
                        },
                        // Handle adhoc recovery triggered by user.
                        LocalNotification::AdhocRecovery => {
                            self.adhoc_recovery().await;
                        }
                        _ => {}
                    }
                }
                resp_result = self.control_stream_manager.next_complete_barrier_response() => {
                    match resp_result {
                        Ok((worker_id, prev_epoch, resp)) => {
                            self.checkpoint_control.barrier_collected(worker_id, prev_epoch, resp);

                        }
                        Err(e) => {
                            self.failure_recovery(e).await;
                        }
                    }
                }
                complete_result = self.checkpoint_control.next_completed_barrier() => {
                    match complete_result {
                        Ok(output) => {
                            // If there are remaining commands (that requires checkpoint to finish), we force
                            // the next barrier to be a checkpoint.
                            if output.require_next_checkpoint {
                                assert_matches!(output.command_ctx.kind, BarrierKind::Barrier);
                                self.scheduled_barriers.force_checkpoint_in_next_barrier();
                            }
                        }
                        Err(e) => {
                            self.failure_recovery(e).await;
                        }
                    }
                },
                scheduled = self.scheduled_barriers.next_barrier(),
                    if self
                        .checkpoint_control
                        .can_inject_barrier(self.in_flight_barrier_nums) => {
                    if let Err(e) = self.handle_new_barrier(scheduled) {
                        self.failure_recovery(e).await;
                    }
                }
            }
            self.checkpoint_control.update_barrier_nums_metrics();
        }
    }

    /// Handle the new barrier from the scheduled queue and inject it.
    fn handle_new_barrier(&mut self, scheduled: Scheduled) -> MetaResult<()> {
        let Scheduled {
            command,
            mut notifiers,
            send_latency_timer,
            checkpoint,
            span,
        } = scheduled;

        let info = self.state.apply_command(&command);

        let (prev_epoch, curr_epoch) = self.state.next_epoch_pair();
        self.pending_non_checkpoint_barriers
            .push(prev_epoch.value().0);
        let kind = if checkpoint {
            let epochs = take(&mut self.pending_non_checkpoint_barriers);
            BarrierKind::Checkpoint(epochs)
        } else {
            BarrierKind::Barrier
        };

        // Tracing related stuff
        prev_epoch.span().in_scope(|| {
            tracing::info!(target: "rw_tracing", epoch = curr_epoch.value().0, "new barrier enqueued");
        });
        span.record("epoch", curr_epoch.value().0);

        let command_ctx = Arc::new(CommandContext::new(
            info,
            prev_epoch.clone(),
            curr_epoch.clone(),
            self.state.paused_reason(),
            command,
            kind,
            self.context.clone(),
            span,
        ));

        send_latency_timer.observe_duration();

        let node_to_collect = match self.control_stream_manager.inject_barrier(
            command_ctx.clone(),
            self.state.inflight_actor_infos.existing_table_ids(),
        ) {
            Ok(node_to_collect) => node_to_collect,
            Err(err) => {
                for notifier in notifiers {
                    notifier.notify_failed(err.clone());
                }
                fail_point!("inject_barrier_err_success");
                return Err(err);
            }
        };

        // Notify about the injection.
        let prev_paused_reason = self.state.paused_reason();
        let curr_paused_reason = command_ctx.next_paused_reason();

        let info = BarrierInfo {
            prev_epoch: prev_epoch.value(),
            curr_epoch: curr_epoch.value(),
            prev_paused_reason,
            curr_paused_reason,
        };
        notifiers.iter_mut().for_each(|n| n.notify_started(info));

        // Update the paused state after the barrier is injected.
        self.state.set_paused_reason(curr_paused_reason);
        // Record the in-flight barrier.
        self.checkpoint_control
            .enqueue_command(command_ctx.clone(), notifiers, node_to_collect);
        Ok(())
    }

    async fn failure_recovery(&mut self, err: MetaError) {
        self.checkpoint_control.clear_on_err(&err).await;
        self.pending_non_checkpoint_barriers.clear();

        if self.enable_recovery {
            self.context
                .set_status(BarrierManagerStatus::Recovering(RecoveryReason::Failover(
                    err.clone(),
                )));
            let latest_snapshot = self.context.hummock_manager.latest_snapshot();
            let prev_epoch = TracedEpoch::new(latest_snapshot.committed_epoch.into()); // we can only recover from the committed epoch
            let span = tracing::info_span!(
                "failure_recovery",
                error = %err.as_report(),
                prev_epoch = prev_epoch.value().0
            );

            // No need to clean dirty tables for barrier recovery,
            // The foreground stream job should cleanup their own tables.
            self.recovery(None, Some(err)).instrument(span).await;
            self.context.set_status(BarrierManagerStatus::Running);
        } else {
            panic!("failed to execute barrier: {}", err.as_report());
        }
    }

    async fn adhoc_recovery(&mut self) {
        let err = MetaErrorInner::AdhocRecovery.into();
        self.checkpoint_control.clear_on_err(&err).await;

        self.context
            .set_status(BarrierManagerStatus::Recovering(RecoveryReason::Adhoc));
        let latest_snapshot = self.context.hummock_manager.latest_snapshot();
        let prev_epoch = TracedEpoch::new(latest_snapshot.committed_epoch.into()); // we can only recover from the committed epoch
        let span = tracing::info_span!(
            "adhoc_recovery",
            error = %err.as_report(),
            prev_epoch = prev_epoch.value().0
        );

<<<<<<< HEAD
            // No need to clean dirty tables for barrier recovery,
            // The foreground stream job should cleanup their own tables.
            self.recovery(None, Some(err)).instrument(span).await;
            self.context.set_status(BarrierManagerStatus::Running);
        } else {
            panic!("failed to execute barrier: {}", err.as_report());
        }
=======
        // No need to clean dirty tables for barrier recovery,
        // The foreground stream job should cleanup their own tables.
        self.recovery(None).instrument(span).await;
        self.context.set_status(BarrierManagerStatus::Running);
>>>>>>> 50ca1003
    }
}

impl GlobalBarrierManagerContext {
    /// Try to commit this node. If err, returns
    async fn complete_barrier(self, node: EpochNode) -> MetaResult<BarrierCompleteOutput> {
        let EpochNode {
            command_ctx,
            notifiers,
            enqueue_time,
            state,
            ..
        } = node;
        assert!(state.node_to_collect.is_empty());
        let resps = state.resps;
        let wait_commit_timer = self.metrics.barrier_wait_commit_latency.start_timer();
        let create_mview_progress = resps
            .iter()
            .flat_map(|resp| resp.create_mview_progress.iter().cloned())
            .collect();
        if let Err(e) = self.update_snapshot(&command_ctx, resps).await {
            for notifier in notifiers {
                notifier.notify_collection_failed(e.clone());
            }
            return Err(e);
        };
        notifiers.into_iter().for_each(|notifier| {
            notifier.notify_collected();
        });
        let has_remaining = self
            .update_tracking_jobs(command_ctx.clone(), create_mview_progress)
            .await?;
        let duration_sec = enqueue_time.stop_and_record();
        self.report_complete_event(duration_sec, &command_ctx);
        wait_commit_timer.observe_duration();
        self.metrics
            .last_committed_barrier_time
            .set(command_ctx.curr_epoch.value().as_unix_secs() as i64);
        Ok(BarrierCompleteOutput {
            command_ctx,
            require_next_checkpoint: has_remaining,
        })
    }

    async fn update_snapshot(
        &self,
        command_ctx: &CommandContext,
        resps: Vec<BarrierCompleteResponse>,
    ) -> MetaResult<()> {
        {
            {
                let prev_epoch = command_ctx.prev_epoch.value().0;
                // We must ensure all epochs are committed in ascending order,
                // because the storage engine will query from new to old in the order in which
                // the L0 layer files are generated.
                // See https://github.com/risingwave-labs/risingwave/issues/1251
                // hummock_manager commit epoch.
                let mut new_snapshot = None;

                match &command_ctx.kind {
                    BarrierKind::Initial => {}
                    BarrierKind::Checkpoint(epochs) => {
                        let commit_info = collect_commit_epoch_info(resps, command_ctx, epochs);
                        new_snapshot = self.hummock_manager.commit_epoch(commit_info).await?;
                    }
                    BarrierKind::Barrier => {
                        new_snapshot = Some(self.hummock_manager.update_current_epoch(prev_epoch));
                        // if we collect a barrier(checkpoint = false),
                        // we need to ensure that command is Plain and the notifier's checkpoint is
                        // false
                        assert!(!command_ctx.command.need_checkpoint());
                    }
                }

                command_ctx.post_collect().await?;
                // Notify new snapshot after fragment_mapping changes have been notified in
                // `post_collect`.
                if let Some(snapshot) = new_snapshot {
                    self.env
                        .notification_manager()
                        .notify_frontend_without_version(
                            Operation::Update, // Frontends don't care about operation.
                            Info::HummockSnapshot(snapshot),
                        );
                }
                Ok(())
            }
        }
    }

    async fn update_tracking_jobs(
        &self,
        command_ctx: Arc<CommandContext>,
        create_mview_progress: Vec<CreateMviewProgress>,
    ) -> MetaResult<bool> {
        {
            {
                // Notify about collected.
                let version_stats = self.hummock_manager.get_version_stats().await;
                let mut tracker = self.tracker.lock().await;

                // Save `finished_commands` for Create MVs.
                let finished_commands = {
                    let mut commands = vec![];
                    // Add the command to tracker.
                    if let Some(command) = tracker.add(
                        TrackingCommand {
                            context: command_ctx.clone(),
                        },
                        &version_stats,
                    ) {
                        // Those with no actors to track can be finished immediately.
                        commands.push(command);
                    }
                    // Update the progress of all commands.
                    for progress in create_mview_progress {
                        // Those with actors complete can be finished immediately.
                        if let Some(command) = tracker.update(&progress, &version_stats) {
                            tracing::trace!(?progress, "finish progress");
                            commands.push(command);
                        } else {
                            tracing::trace!(?progress, "update progress");
                        }
                    }
                    commands
                };

                for command in finished_commands {
                    tracker.stash_command_to_finish(command);
                }

                if let Some(table_id) = command_ctx.table_to_cancel() {
                    // the cancelled command is possibly stashed in `finished_commands` and waiting
                    // for checkpoint, we should also clear it.
                    tracker.cancel_command(table_id);
                }

                let has_remaining_job = tracker
                    .finish_jobs(command_ctx.kind.is_checkpoint())
                    .await?;

                Ok(has_remaining_job)
            }
        }
    }

    fn report_complete_event(&self, duration_sec: f64, command_ctx: &CommandContext) {
        {
            {
                {
                    // Record barrier latency in event log.
                    use risingwave_pb::meta::event_log;
                    let event = event_log::EventBarrierComplete {
                        prev_epoch: command_ctx.prev_epoch.value().0,
                        cur_epoch: command_ctx.curr_epoch.value().0,
                        duration_sec,
                        command: command_ctx.command.to_string(),
                        barrier_kind: command_ctx.kind.as_str_name().to_string(),
                    };
                    self.env
                        .event_log_manager_ref()
                        .add_event_logs(vec![event_log::Event::BarrierComplete(event)]);
                }
            }
        }
    }
}

struct BarrierCompleteOutput {
    command_ctx: Arc<CommandContext>,
    require_next_checkpoint: bool,
}

impl CheckpointControl {
    pub(super) async fn next_completed_barrier(&mut self) -> MetaResult<BarrierCompleteOutput> {
        if matches!(&self.completing_command, CompletingCommand::None) {
            // If there is no completing barrier, try to start completing the earliest barrier if
            // it has been collected.
            if let Some((_, EpochNode { state, .. })) = self.command_ctx_queue.first_key_value()
                && !state.is_inflight()
            {
                let (_, node) = self.command_ctx_queue.pop_first().expect("non-empty");
                let command_ctx = node.command_ctx.clone();
                let join_handle = tokio::spawn(self.context.clone().complete_barrier(node));
                self.completing_command = CompletingCommand::Completing {
                    command_ctx,
                    join_handle,
                };
            }
        }

        if let CompletingCommand::Completing { join_handle, .. } = &mut self.completing_command {
            let join_result: MetaResult<_> = try {
                join_handle
                    .await
                    .context("failed to join completing command")??
            };
            // It's important to reset the completing_command after await no matter the result is err
            // or not, and otherwise the join handle will be polled again after ready.
            if let Err(e) = &join_result {
                self.completing_command = CompletingCommand::Err(e.clone());
            } else {
                self.completing_command = CompletingCommand::None;
            }
            join_result
        } else {
            pending().await
        }
    }
}

impl GlobalBarrierManagerContext {
    /// Check the status of barrier manager, return error if it is not `Running`.
    pub fn check_status_running(&self) -> MetaResult<()> {
        let status = self.status.load();
        match &**status {
            BarrierManagerStatus::Starting
            | BarrierManagerStatus::Recovering(RecoveryReason::Bootstrap) => {
                bail!("The cluster is bootstrapping")
            }
            BarrierManagerStatus::Recovering(RecoveryReason::Failover(e)) => {
                Err(anyhow::anyhow!(e.clone()).context("The cluster is recovering"))?
            }
            BarrierManagerStatus::Recovering(RecoveryReason::Adhoc) => {
                bail!("The cluster is recovering-adhoc")
            }
            BarrierManagerStatus::Running => Ok(()),
        }
    }

    pub fn get_recovery_status(&self) -> PbRecoveryStatus {
        (&**self.status.load()).into()
    }

    /// Set barrier manager status.
    fn set_status(&self, new_status: BarrierManagerStatus) {
        self.status.store(Arc::new(new_status));
    }

    /// Resolve actor information from cluster, fragment manager and `ChangedTableId`.
    /// We use `changed_table_id` to modify the actors to be sent or collected. Because these actor
    /// will create or drop before this barrier flow through them.
    async fn resolve_actor_info(
        &self,
        active_nodes: &ActiveStreamingWorkerNodes,
    ) -> MetaResult<InflightActorInfo> {
        let subscriptions = self
            .metadata_manager
            .get_mv_depended_subscriptions()
            .await?;
        let info = match &self.metadata_manager {
            MetadataManager::V1(mgr) => {
                let all_actor_infos = mgr.fragment_manager.load_all_actors().await;

                InflightActorInfo::resolve(active_nodes, all_actor_infos, subscriptions)
            }
            MetadataManager::V2(mgr) => {
                let all_actor_infos = mgr.catalog_controller.load_all_actors().await?;

                InflightActorInfo::resolve(active_nodes, all_actor_infos, subscriptions)
            }
        };

        Ok(info)
    }

    pub async fn get_ddl_progress(&self) -> Vec<DdlProgress> {
        let mut ddl_progress = self.tracker.lock().await.gen_ddl_progress();
        // If not in tracker, means the first barrier not collected yet.
        // In that case just return progress 0.
        match &self.metadata_manager {
            MetadataManager::V1(mgr) => {
                for table in mgr.catalog_manager.list_persisted_creating_tables().await {
                    if table.table_type != TableType::MaterializedView as i32 {
                        continue;
                    }
                    if let Entry::Vacant(e) = ddl_progress.entry(table.id) {
                        e.insert(DdlProgress {
                            id: table.id as u64,
                            statement: table.definition,
                            progress: "0.0%".into(),
                        });
                    }
                }
            }
            MetadataManager::V2(mgr) => {
                let mviews = mgr
                    .catalog_controller
                    .list_background_creating_mviews()
                    .await
                    .unwrap();
                for mview in mviews {
                    if let Entry::Vacant(e) = ddl_progress.entry(mview.table_id as _) {
                        e.insert(DdlProgress {
                            id: mview.table_id as u64,
                            statement: mview.definition,
                            progress: "0.0%".into(),
                        });
                    }
                }
            }
        }

        ddl_progress.into_values().collect()
    }
}

pub type BarrierManagerRef = GlobalBarrierManagerContext;

fn collect_commit_epoch_info(
    resps: Vec<BarrierCompleteResponse>,
    command_ctx: &CommandContext,
    epochs: &Vec<u64>,
) -> CommitEpochInfo {
    let mut sst_to_worker: HashMap<HummockSstableObjectId, WorkerId> = HashMap::new();
    let mut synced_ssts: Vec<LocalSstableInfo> = vec![];
    let mut table_watermarks = Vec::with_capacity(resps.len());
    let mut old_value_ssts = Vec::with_capacity(resps.len());
    for resp in resps {
        let ssts_iter = resp.synced_sstables.into_iter().map(|grouped| {
            let sst_info = grouped.sst.expect("field not None");
            sst_to_worker.insert(sst_info.get_object_id(), resp.worker_id);
            LocalSstableInfo::new(
                sst_info,
                from_prost_table_stats_map(grouped.table_stats_map),
            )
        });
        synced_ssts.extend(ssts_iter);
        table_watermarks.push(resp.table_watermarks);
        old_value_ssts.extend(resp.old_value_sstables);
    }
    let new_table_fragment_info = if let Command::CreateStreamingJob {
        table_fragments, ..
    } = &command_ctx.command
    {
        Some(NewTableFragmentInfo {
            table_id: table_fragments.table_id(),
            mv_table_id: table_fragments.mv_table_id().map(TableId::new),
            internal_table_ids: table_fragments
                .internal_table_ids()
                .into_iter()
                .map(TableId::new)
                .collect(),
        })
    } else {
        None
    };

    let table_new_change_log = build_table_change_log_delta(
        old_value_ssts.into_iter(),
        synced_ssts.iter().map(|sst| &sst.sst_info),
        epochs,
        command_ctx
            .info
            .mv_depended_subscriptions
            .iter()
            .filter_map(|(mv_table_id, subscriptions)| {
                subscriptions.values().max().map(|max_retention| {
                    (
                        mv_table_id.table_id,
                        command_ctx.get_truncate_epoch(*max_retention).0,
                    )
                })
            }),
    );

    let epoch = command_ctx.prev_epoch.value().0;

    CommitEpochInfo::new(
        synced_ssts,
        merge_multiple_new_table_watermarks(
            table_watermarks
                .into_iter()
                .map(|watermarks| {
                    watermarks
                        .into_iter()
                        .map(|(table_id, watermarks)| {
                            (
                                TableId::new(table_id),
                                TableWatermarks::from_protobuf(&watermarks),
                            )
                        })
                        .collect()
                })
                .collect_vec(),
        ),
        sst_to_worker,
        new_table_fragment_info,
        table_new_change_log,
        BTreeMap::from_iter([(epoch, command_ctx.info.existing_table_ids())]),
        epoch,
    )
}<|MERGE_RESOLUTION|>--- conflicted
+++ resolved
@@ -828,20 +828,10 @@
             prev_epoch = prev_epoch.value().0
         );
 
-<<<<<<< HEAD
-            // No need to clean dirty tables for barrier recovery,
-            // The foreground stream job should cleanup their own tables.
-            self.recovery(None, Some(err)).instrument(span).await;
-            self.context.set_status(BarrierManagerStatus::Running);
-        } else {
-            panic!("failed to execute barrier: {}", err.as_report());
-        }
-=======
         // No need to clean dirty tables for barrier recovery,
         // The foreground stream job should cleanup their own tables.
-        self.recovery(None).instrument(span).await;
+        self.recovery(None, Some(err)).instrument(span).await;
         self.context.set_status(BarrierManagerStatus::Running);
->>>>>>> 50ca1003
     }
 }
 
