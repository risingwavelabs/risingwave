--- conflicted
+++ resolved
@@ -496,16 +496,7 @@
             assert!(new_epoch > state.in_flight_prev_epoch);
             state.in_flight_prev_epoch = new_epoch;
 
-<<<<<<< HEAD
-            let (new_epoch, actors_to_track, create_mview_progress) =
-                self.recovery(state.in_flight_prev_epoch).await;
-            tracker.add(new_epoch, actors_to_track, vec![]);
-            for progress in &create_mview_progress {
-                tracker.update(progress);
-            }
-=======
-            let new_epoch = self.recovery(state.in_flight_prev_epoch, true).await;
->>>>>>> 29a31a5b
+            let new_epoch = self.recovery(state.in_flight_prev_epoch).await;
             state.in_flight_prev_epoch = new_epoch;
             state
                 .update_inflight_prev_epoch(self.env.meta_store())
@@ -781,18 +772,8 @@
         }
         if self.enable_recovery {
             // If failed, enter recovery mode.
-<<<<<<< HEAD
-            let (new_epoch, actors_to_track, create_mview_progress) =
-                self.recovery(state.in_flight_prev_epoch).await;
-            *tracker = CreateMviewProgressTracker::default();
-            tracker.add(new_epoch, actors_to_track, vec![]);
-            for progress in &create_mview_progress {
-                tracker.update(progress);
-            }
-=======
             *tracker = CreateMviewProgressTracker::new();
-            let new_epoch = self.recovery(state.in_flight_prev_epoch, false).await;
->>>>>>> 29a31a5b
+            let new_epoch = self.recovery(state.in_flight_prev_epoch).await;
             state.in_flight_prev_epoch = new_epoch;
             state
                 .update_inflight_prev_epoch(self.env.meta_store())
