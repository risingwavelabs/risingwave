// Copyright 2024 RisingWave Labs
//
// Licensed under the Apache License, Version 2.0 (the "License");
// you may not use this file except in compliance with the License.
// You may obtain a copy of the License at
//
//     http://www.apache.org/licenses/LICENSE-2.0
//
// Unless required by applicable law or agreed to in writing, software
// distributed under the License is distributed on an "AS IS" BASIS,
// WITHOUT WARRANTIES OR CONDITIONS OF ANY KIND, either express or implied.
// See the License for the specific language governing permissions and
// limitations under the License.

use std::assert_matches::assert_matches;
use std::collections::hash_map::Entry;
use std::collections::{HashMap, HashSet, VecDeque};
use std::future::{poll_fn, Future};
use std::sync::Arc;
use std::task::{ready, Poll};
use std::time::Duration;

use anyhow::anyhow;
use arc_swap::ArcSwap;
use fail::fail_point;
use futures::FutureExt;
use itertools::Itertools;
use prometheus::HistogramTimer;
use risingwave_common::bail;
use risingwave_common::catalog::TableId;
use risingwave_common::system_param::reader::SystemParamsRead;
use risingwave_common::system_param::PAUSE_ON_NEXT_BOOTSTRAP_KEY;
use risingwave_common::util::epoch::{Epoch, INVALID_EPOCH};
use risingwave_hummock_sdk::table_watermark::{
    merge_multiple_new_table_watermarks, TableWatermarks,
};
use risingwave_hummock_sdk::{ExtendedSstableInfo, HummockSstableObjectId};
use risingwave_pb::catalog::table::TableType;
use risingwave_pb::common::WorkerNode;
use risingwave_pb::ddl_service::DdlProgress;
use risingwave_pb::meta::subscribe_response::{Info, Operation};
use risingwave_pb::meta::PausedReason;
use risingwave_pb::stream_plan::barrier::BarrierKind;
use risingwave_pb::stream_service::barrier_complete_response::CreateMviewProgress;
use risingwave_pb::stream_service::BarrierCompleteResponse;
use thiserror_ext::AsReport;
use tokio::sync::oneshot::{Receiver, Sender};
use tokio::sync::{oneshot, Mutex};
use tokio::task::JoinHandle;
use tracing::{info, warn, Instrument};

use self::command::CommandContext;
use self::notifier::Notifier;
use self::progress::TrackingCommand;
use crate::barrier::info::InflightActorInfo;
use crate::barrier::notifier::BarrierInfo;
<<<<<<< HEAD
use crate::barrier::progress::{CreateMviewProgressTracker, TrackingJob};
use crate::barrier::rpc::BarrierCollectFuture;
=======
use crate::barrier::progress::CreateMviewProgressTracker;
use crate::barrier::rpc::BarrierRpcManager;
>>>>>>> 2f28b425
use crate::barrier::state::BarrierManagerState;
use crate::hummock::{CommitEpochInfo, HummockManagerRef};
use crate::manager::sink_coordination::SinkCoordinatorManager;
use crate::manager::{
    ActiveStreamingWorkerNodes, LocalNotification, MetaSrvEnv, MetadataManager, WorkerId,
};
use crate::model::{ActorId, TableFragments};
use crate::rpc::metrics::MetaMetrics;
use crate::stream::{ScaleControllerRef, SourceManagerRef};
use crate::{MetaError, MetaResult};

mod command;
mod info;
mod notifier;
mod progress;
mod recovery;
mod rpc;
mod schedule;
mod state;
mod trace;

pub use self::command::{Command, ReplaceTablePlan, Reschedule};
pub use self::rpc::StreamRpcManager;
pub use self::schedule::BarrierScheduler;
pub use self::trace::TracedEpoch;

#[derive(Debug, Default, Clone, PartialEq, Eq)]
pub(crate) struct TableMap<T> {
    inner: HashMap<TableId, T>,
}

impl<T> TableMap<T> {
    pub fn remove(&mut self, table_id: &TableId) -> Option<T> {
        self.inner.remove(table_id)
    }
}

impl<T> From<HashMap<TableId, T>> for TableMap<T> {
    fn from(inner: HashMap<TableId, T>) -> Self {
        Self { inner }
    }
}

impl<T> From<TableMap<T>> for HashMap<TableId, T> {
    fn from(table_map: TableMap<T>) -> Self {
        table_map.inner
    }
}

pub(crate) type TableActorMap = TableMap<HashSet<ActorId>>;
pub(crate) type TableUpstreamMvCountMap = TableMap<HashMap<TableId, usize>>;
pub(crate) type TableDefinitionMap = TableMap<String>;
pub(crate) type TableNotifierMap = TableMap<Notifier>;
pub(crate) type TableFragmentMap = TableMap<TableFragments>;

/// The reason why the cluster is recovering.
enum RecoveryReason {
    /// After bootstrap.
    Bootstrap,
    /// After failure.
    Failover(MetaError),
}

/// Status of barrier manager.
enum BarrierManagerStatus {
    /// Barrier manager is starting.
    Starting,
    /// Barrier manager is under recovery.
    Recovering(RecoveryReason),
    /// Barrier manager is running.
    Running,
}

/// Scheduled command with its notifiers.
struct Scheduled {
    command: Command,
    notifiers: Vec<Notifier>,
    send_latency_timer: HistogramTimer,
    span: tracing::Span,
    /// Choose a different barrier(checkpoint == true) according to it
    checkpoint: bool,
}

#[derive(Clone)]
pub struct GlobalBarrierManagerContext {
    status: Arc<ArcSwap<BarrierManagerStatus>>,

    tracker: Arc<Mutex<CreateMviewProgressTracker>>,

    metadata_manager: MetadataManager,

    hummock_manager: HummockManagerRef,

    source_manager: SourceManagerRef,

    scale_controller: ScaleControllerRef,

    sink_manager: SinkCoordinatorManager,

    pub(super) metrics: Arc<MetaMetrics>,

    stream_rpc_manager: StreamRpcManager,

    env: MetaSrvEnv,
}

/// [`crate::barrier::GlobalBarrierManager`] sends barriers to all registered compute nodes and
/// collect them, with monotonic increasing epoch numbers. On compute nodes, `LocalBarrierManager`
/// in `risingwave_stream` crate will serve these requests and dispatch them to source actors.
///
/// Configuration change in our system is achieved by the mutation in the barrier. Thus,
/// [`crate::barrier::GlobalBarrierManager`] provides a set of interfaces like a state machine,
/// accepting [`Command`] that carries info to build `Mutation`. To keep the consistency between
/// barrier manager and meta store, some actions like "drop materialized view" or "create mv on mv"
/// must be done in barrier manager transactional using [`Command`].
pub struct GlobalBarrierManager {
    /// Enable recovery or not when failover.
    enable_recovery: bool,

    /// The queue of scheduled barriers.
    scheduled_barriers: schedule::ScheduledBarriers,

    /// The max barrier nums in flight
    in_flight_barrier_nums: usize,

    context: GlobalBarrierManagerContext,

    env: MetaSrvEnv,

    state: BarrierManagerState,

    checkpoint_control: CheckpointControl,

    active_streaming_nodes: ActiveStreamingWorkerNodes,

    prev_injecting_barrier: Option<Receiver<()>>,
}

/// Controls the concurrent execution of commands.
struct CheckpointControl {
    /// Save the state and message of barrier in order.
    inflight_command_ctx_queue: VecDeque<InflightCommand>,

<<<<<<< HEAD
    /// Command that has been collected but is still completing.
    /// The join handle of the completing future is stored.
    completing_command: Option<CompletingCommand>,

=======
>>>>>>> 2f28b425
    context: GlobalBarrierManagerContext,
}

impl CheckpointControl {
    fn new(context: GlobalBarrierManagerContext) -> Self {
        Self {
<<<<<<< HEAD
            inflight_command_ctx_queue: Default::default(),
            completing_command: None,
            context,
        }
    }
}

impl CreateMviewProgressTracker {
    /// Stash a command to finish later.
    fn stash_command_to_finish(&mut self, finished_job: TrackingJob) {
        self.finished_jobs.push(finished_job);
    }

    /// Finish stashed jobs.
    /// If checkpoint, means all jobs can be finished.
    /// If not checkpoint, jobs which do not require checkpoint can be finished.
    ///
    /// Returns whether there are still remaining stashed jobs to finish.
    async fn finish_jobs(&mut self, checkpoint: bool) -> MetaResult<bool> {
        for job in self
            .finished_jobs
            .extract_if(|job| checkpoint || !job.is_checkpoint_required())
        {
            // The command is ready to finish. We can now call `pre_finish`.
            job.pre_finish().await?;
            job.notify_finished();
        }
        Ok(!self.finished_jobs.is_empty())
    }
}

impl CheckpointControl {
    fn cancel_command(&mut self, cancelled_job: TrackingJob) {
        if let TrackingJob::New(cancelled_command) = cancelled_job {
            if let Some(index) = self.inflight_command_ctx_queue.iter().position(|command| {
                command.command_ctx.prev_epoch.value()
                    == cancelled_command.context.prev_epoch.value()
            }) {
                self.inflight_command_ctx_queue.remove(index);
            }
        } else {
            // Recovered jobs do not need to be cancelled since only `RUNNING` actors will get recovered.
=======
            command_ctx_queue: Default::default(),
            context,
>>>>>>> 2f28b425
        }
    }
}

<<<<<<< HEAD
impl CreateMviewProgressTracker {
    fn cancel_stashed_command(&mut self, id: TableId) {
        self.finished_jobs
            .retain(|x| x.table_to_create() != Some(id));
    }
}

impl CheckpointControl {
    /// Update the metrics of barrier nums.
    fn update_barrier_nums_metrics(&self) {
        self.context
            .metrics
            .in_flight_barrier_nums
            .set(self.inflight_command_ctx_queue.len() as i64);
=======
    /// Update the metrics of barrier nums.
    fn update_barrier_nums_metrics(&self) {
        self.context.metrics.in_flight_barrier_nums.set(
            self.command_ctx_queue
                .iter()
                .filter(|x| matches!(x.state, InFlight))
                .count() as i64,
        );
>>>>>>> 2f28b425
        self.context
            .metrics
            .all_barrier_nums
            .set(self.inflight_command_ctx_queue.len() as i64);
    }

    /// Enqueue a barrier command, and init its state to `InFlight`.
<<<<<<< HEAD
    fn enqueue_inflight_command(
        &mut self,
        command_ctx: Arc<CommandContext>,
        notifiers: Vec<Notifier>,
        barrier_collect_future: BarrierCollectFuture,
    ) {
        let enqueue_time = self.context.metrics.barrier_latency.start_timer();
=======
    fn enqueue_command(&mut self, command_ctx: Arc<CommandContext>, notifiers: Vec<Notifier>) {
        let timer = self.context.metrics.barrier_latency.start_timer();
>>>>>>> 2f28b425

        if let Some(command) = self.inflight_command_ctx_queue.back() {
            assert_eq!(
                command.command_ctx.curr_epoch.value(),
                command_ctx.prev_epoch.value()
            );
        }

        self.inflight_command_ctx_queue.push_back(InflightCommand {
            command_ctx,
            barrier_collect_future,
            enqueue_time,
            notifiers,
        });
    }

<<<<<<< HEAD
=======
    /// Change the state of this `prev_epoch` to `Completed`. Return continuous nodes
    /// with `Completed` starting from first node [`Completed`..`InFlight`) and remove them.
    fn barrier_completed(
        &mut self,
        prev_epoch: u64,
        result: Vec<BarrierCompleteResponse>,
    ) -> Vec<EpochNode> {
        // change state to complete, and wait for nodes with the smaller epoch to commit
        let wait_commit_timer = self
            .context
            .metrics
            .barrier_wait_commit_latency
            .start_timer();
        if let Some(node) = self
            .command_ctx_queue
            .iter_mut()
            .find(|x| x.command_ctx.prev_epoch.value().0 == prev_epoch)
        {
            assert!(matches!(node.state, InFlight));
            node.wait_commit_timer = Some(wait_commit_timer);
            node.state = Completed(result);
        };
        // Find all continuous nodes with 'Complete' starting from first node
        let index = self
            .command_ctx_queue
            .iter()
            .position(|x| !matches!(x.state, Completed(_)))
            .unwrap_or(self.command_ctx_queue.len());
        let complete_nodes = self.command_ctx_queue.drain(..index).collect_vec();
        complete_nodes
    }

    /// Remove all nodes from queue and return them.
    fn barrier_failed(&mut self) -> Vec<EpochNode> {
        self.command_ctx_queue.drain(..).collect_vec()
    }

>>>>>>> 2f28b425
    /// Pause inject barrier until True.
    fn can_inject_barrier(&self, in_flight_barrier_nums: usize) -> bool {
        let in_flight_not_full = self.inflight_command_ctx_queue.len() < in_flight_barrier_nums;

        // Whether some command requires pausing concurrent barrier. If so, it must be the last one.
        let should_pause = self
            .inflight_command_ctx_queue
            .back()
            .map(|command| command.command_ctx.command.should_pause_inject_barrier())
            .unwrap_or(false);
        debug_assert_eq!(
            self.inflight_command_ctx_queue
                .iter()
                .any(|command| command.command_ctx.command.should_pause_inject_barrier()),
            should_pause
        );

        in_flight_not_full && !should_pause
    }

<<<<<<< HEAD
    /// We need to make sure there are no changes when doing recovery
    pub async fn clear_and_fail_all_nodes(&mut self, err: &MetaError) {
        // join spawned completing command to finish no matter it succeeds or not.
        if let Some(command) = self.completing_command.take() {
            info!(
                prev_epoch = ?command.command_ctx.prev_epoch,
                curr_epoch = ?command.command_ctx.curr_epoch,
                "waiting for completing command to finish in recovery"
            );
            match command.join_handle.await {
                Err(e) => {
                    warn!(err = ?e.as_report(), "failed to join completing task");
                }
                Ok(Err(e)) => {
                    warn!(err = ?e.as_report(), "failed to complete barrier during clear");
                }
                Ok(Ok(_)) => {}
            };
        }
        for command in self.inflight_command_ctx_queue.drain(..) {
            for notifier in command.notifiers {
                notifier.notify_collection_failed(err.clone());
            }
            command.enqueue_time.observe_duration();
        }
=======
    /// Check whether the target epoch is managed by `CheckpointControl`.
    pub fn contains_epoch(&self, epoch: u64) -> bool {
        self.command_ctx_queue
            .iter()
            .any(|x| x.command_ctx.prev_epoch.value().0 == epoch)
>>>>>>> 2f28b425
    }
}

struct InflightCommand {
    command_ctx: Arc<CommandContext>,

    barrier_collect_future: BarrierCollectFuture,

    enqueue_time: HistogramTimer,

    notifiers: Vec<Notifier>,
}

struct CompleteBarrierOutput {
    cancelled_job: Option<TrackingJob>,
    has_remaining_job: bool,
}

struct CompletingCommand {
    command_ctx: Arc<CommandContext>,

    join_handle: JoinHandle<MetaResult<CompleteBarrierOutput>>,
}

/// The result of barrier collect.
#[derive(Debug)]
struct BarrierCollectResult {
    prev_epoch: u64,
    result: MetaResult<Vec<BarrierCompleteResponse>>,
}

impl GlobalBarrierManager {
    /// Create a new [`crate::barrier::GlobalBarrierManager`].
    #[allow(clippy::too_many_arguments)]
    pub fn new(
        scheduled_barriers: schedule::ScheduledBarriers,
        env: MetaSrvEnv,
        metadata_manager: MetadataManager,
        hummock_manager: HummockManagerRef,
        source_manager: SourceManagerRef,
        sink_manager: SinkCoordinatorManager,
        metrics: Arc<MetaMetrics>,
        stream_rpc_manager: StreamRpcManager,
        scale_controller: ScaleControllerRef,
    ) -> Self {
        let enable_recovery = env.opts.enable_recovery;
        let in_flight_barrier_nums = env.opts.in_flight_barrier_nums;

        let initial_invalid_state = BarrierManagerState::new(
            TracedEpoch::new(Epoch(INVALID_EPOCH)),
            InflightActorInfo::default(),
            None,
        );

        let active_streaming_nodes = ActiveStreamingWorkerNodes::uninitialized();

        let tracker = CreateMviewProgressTracker::new();

        let context = GlobalBarrierManagerContext {
            status: Arc::new(ArcSwap::new(Arc::new(BarrierManagerStatus::Starting))),
            metadata_manager,
            hummock_manager,
            source_manager,
            scale_controller,
            sink_manager,
            metrics,
            tracker: Arc::new(Mutex::new(tracker)),
            stream_rpc_manager,
            env: env.clone(),
        };

        let checkpoint_control = CheckpointControl::new(context.clone());
<<<<<<< HEAD
=======

        let rpc_manager = BarrierRpcManager::new(context.clone());
>>>>>>> 2f28b425

        Self {
            enable_recovery,
            scheduled_barriers,
            in_flight_barrier_nums,
            context,
            env,
            state: initial_invalid_state,
            checkpoint_control,
            active_streaming_nodes,
            prev_injecting_barrier: None,
        }
    }

    pub fn context(&self) -> &GlobalBarrierManagerContext {
        &self.context
    }

    pub fn start(barrier_manager: GlobalBarrierManager) -> (JoinHandle<()>, Sender<()>) {
        let (shutdown_tx, shutdown_rx) = tokio::sync::oneshot::channel();
        let join_handle = tokio::spawn(async move {
            barrier_manager.run(shutdown_rx).await;
        });

        (join_handle, shutdown_tx)
    }

    /// Check whether we should pause on bootstrap from the system parameter and reset it.
    async fn take_pause_on_bootstrap(&self) -> MetaResult<bool> {
        let paused = self
            .env
            .system_params_reader()
            .await
            .pause_on_next_bootstrap();
        if paused {
            warn!(
                "The cluster will bootstrap with all data sources paused as specified by the system parameter `{}`. \
                 It will now be reset to `false`. \
                 To resume the data sources, either restart the cluster again or use `risectl meta resume`.",
                PAUSE_ON_NEXT_BOOTSTRAP_KEY
            );
            if let Some(system_ctl) = self.env.system_params_controller() {
                system_ctl
                    .set_param(PAUSE_ON_NEXT_BOOTSTRAP_KEY, Some("false".to_owned()))
                    .await?;
            } else {
                self.env
                    .system_params_manager()
                    .unwrap()
                    .set_param(PAUSE_ON_NEXT_BOOTSTRAP_KEY, Some("false".to_owned()))
                    .await?;
            }
        }
        Ok(paused)
    }

    /// Start an infinite loop to take scheduled barriers and send them.
    async fn run(mut self, mut shutdown_rx: Receiver<()>) {
        // Initialize the barrier manager.
        let interval = Duration::from_millis(
            self.env.system_params_reader().await.barrier_interval_ms() as u64,
        );
        self.scheduled_barriers.set_min_interval(interval);
        tracing::info!(
            "Starting barrier manager with: interval={:?}, enable_recovery={}, in_flight_barrier_nums={}",
            interval,
            self.enable_recovery,
            self.in_flight_barrier_nums,
        );

        if !self.enable_recovery {
            let job_exist = match &self.context.metadata_manager {
                MetadataManager::V1(mgr) => mgr.fragment_manager.has_any_table_fragments().await,
                MetadataManager::V2(mgr) => mgr
                    .catalog_controller
                    .has_any_streaming_jobs()
                    .await
                    .unwrap(),
            };
            if job_exist {
                panic!(
                    "Some streaming jobs already exist in meta, please start with recovery enabled \
                or clean up the metadata using `./risedev clean-data`"
                );
            }
        }

        {
            let latest_snapshot = self.context.hummock_manager.latest_snapshot();
            assert_eq!(
                latest_snapshot.committed_epoch, latest_snapshot.current_epoch,
                "persisted snapshot must be from a checkpoint barrier"
            );
            let prev_epoch = TracedEpoch::new(latest_snapshot.committed_epoch.into());

            // Bootstrap recovery. Here we simply trigger a recovery process to achieve the
            // consistency.
            // Even if there's no actor to recover, we still go through the recovery process to
            // inject the first `Initial` barrier.
            self.context
                .set_status(BarrierManagerStatus::Recovering(RecoveryReason::Bootstrap));
            let span = tracing::info_span!("bootstrap_recovery", prev_epoch = prev_epoch.value().0);

            let paused = self.take_pause_on_bootstrap().await.unwrap_or(false);
            let paused_reason = paused.then_some(PausedReason::Manual);

            self.recovery(paused_reason).instrument(span).await;
        }

        self.context.set_status(BarrierManagerStatus::Running);

        let (local_notification_tx, mut local_notification_rx) =
            tokio::sync::mpsc::unbounded_channel();
        self.env
            .notification_manager()
            .insert_local_sender(local_notification_tx)
            .await;

        // Start the event loop.
        loop {
            tokio::select! {
                biased;

                // Shutdown
                _ = &mut shutdown_rx => {
                    tracing::info!("Barrier manager is stopped");
                    break;
                }

                changed_worker = self.active_streaming_nodes.changed() => {
                    #[cfg(debug_assertions)]
                    {
                        match self
                            .context
                            .metadata_manager
                            .list_active_streaming_compute_nodes()
                            .await
                        {
                            Ok(worker_nodes) => {
                                let ignore_irrelevant_info = |node: &WorkerNode| {
                                    (
                                        node.id,
                                        WorkerNode {
                                            id: node.id,
                                            r#type: node.r#type,
                                            host: node.host.clone(),
                                            parallel_units: node.parallel_units.clone(),
                                            property: node.property.clone(),
                                            resource: node.resource.clone(),
                                            ..Default::default()
                                        },
                                    )
                                };
                                let worker_nodes: HashMap<_, _> =
                                    worker_nodes.iter().map(ignore_irrelevant_info).collect();
                                let curr_worker_nodes: HashMap<_, _> = self
                                    .active_streaming_nodes
                                    .current()
                                    .values()
                                    .map(ignore_irrelevant_info)
                                    .collect();
                                if worker_nodes != curr_worker_nodes {
                                    warn!(
                                        ?worker_nodes,
                                        ?curr_worker_nodes,
                                        "different to global snapshot"
                                    );
                                }
                            }
                            Err(e) => {
                                warn!(e = ?e.as_report(), "fail to list_active_streaming_compute_nodes to compare with local snapshot");
                            }
                        }
                    }

                    info!(?changed_worker, "worker changed");

                    self.state
                        .resolve_worker_nodes(self.active_streaming_nodes.current().values().cloned());
                }

                // Checkpoint frequency changes.
                notification = local_notification_rx.recv() => {
                    let notification = notification.unwrap();
                    // Handle barrier interval and checkpoint frequency changes
                    if let LocalNotification::SystemParamsChange(p) = &notification {
                        self.scheduled_barriers.set_min_interval(Duration::from_millis(p.barrier_interval_ms() as u64));
                        self.scheduled_barriers
                            .set_checkpoint_frequency(p.checkpoint_frequency() as usize)
                    }
                }
                complete_result = self.checkpoint_control.next_completed_barrier() => {
                    match complete_result {
                        Ok((command_context, remaining)) => {
                            // If there are remaining commands (that requires checkpoint to finish), we force
                            // the next barrier to be a checkpoint.
                            if remaining {
                                assert_matches!(command_context.kind, BarrierKind::Barrier);
                                self.scheduled_barriers.force_checkpoint_in_next_barrier();
                            }
                        }
                        Err(e) => {
                            self.failure_recovery(e).await;
                        }
                    }
                },
                scheduled = self.scheduled_barriers.next_barrier(),
                    if self
                        .checkpoint_control
                        .can_inject_barrier(self.in_flight_barrier_nums) => {
                    self.handle_new_barrier(scheduled);
                }
            }
            self.checkpoint_control.update_barrier_nums_metrics();
        }
    }

    /// Handle the new barrier from the scheduled queue and inject it.
    fn handle_new_barrier(&mut self, scheduled: Scheduled) {
        let Scheduled {
            command,
            mut notifiers,
            send_latency_timer,
            checkpoint,
            span,
        } = scheduled;

        let info = self.state.apply_command(&command);

        let (prev_epoch, curr_epoch) = self.state.next_epoch_pair();
        let kind = if checkpoint {
            BarrierKind::Checkpoint
        } else {
            BarrierKind::Barrier
        };

        // Tracing related stuff
        tracing::info!(target: "rw_tracing", parent: prev_epoch.span(), epoch = curr_epoch.value().0, "new barrier enqueued");
        span.record("epoch", curr_epoch.value().0);

        let command_ctx = Arc::new(CommandContext::new(
            info,
            prev_epoch.clone(),
            curr_epoch.clone(),
            self.state.paused_reason(),
            command,
            kind,
            self.context.clone(),
            span,
        ));

        send_latency_timer.observe_duration();

        // this is to notify that the barrier has been injected so that the next
        // barrier can be injected to avoid out of order barrier injection.
        // TODO: can be removed when bidi-stream control in implemented.
        let (inject_tx, inject_rx) = oneshot::channel();
        let prev_inject_rx = self.prev_injecting_barrier.replace(inject_rx);
        let await_collect_future =
            self.context
                .inject_barrier(command_ctx.clone(), Some(inject_tx), prev_inject_rx);

        // Notify about the injection.
        let prev_paused_reason = self.state.paused_reason();
        let curr_paused_reason = command_ctx.next_paused_reason();

        let info = BarrierInfo {
            prev_epoch: prev_epoch.value(),
            curr_epoch: curr_epoch.value(),
            prev_paused_reason,
            curr_paused_reason,
        };
        notifiers.iter_mut().for_each(|n| n.notify_started(info));

        // Update the paused state after the barrier is injected.
        self.state.set_paused_reason(curr_paused_reason);
        // Record the in-flight barrier.
        self.checkpoint_control.enqueue_inflight_command(
            command_ctx.clone(),
            notifiers,
            await_collect_future,
        );
    }

<<<<<<< HEAD
    async fn failure_recovery(&mut self, err: MetaError) {
        self.prev_injecting_barrier = None;
        self.checkpoint_control.clear_and_fail_all_nodes(&err).await;
=======
    async fn failure_recovery(
        &mut self,
        err: MetaError,
        fail_nodes: impl IntoIterator<Item = EpochNode>,
    ) {
        self.rpc_manager.clear();

        for node in fail_nodes {
            if let Some(timer) = node.timer {
                timer.observe_duration();
            }
            if let Some(wait_commit_timer) = node.wait_commit_timer {
                wait_commit_timer.observe_duration();
            }
            node.notifiers
                .into_iter()
                .for_each(|notifier| notifier.notify_collection_failed(err.clone()));
        }
>>>>>>> 2f28b425

        if self.enable_recovery {
            self.context
                .set_status(BarrierManagerStatus::Recovering(RecoveryReason::Failover(
                    err.clone(),
                )));
            let latest_snapshot = self.context.hummock_manager.latest_snapshot();
            let prev_epoch = TracedEpoch::new(latest_snapshot.committed_epoch.into()); // we can only recovery from the committed epoch
            let span = tracing::info_span!(
                "failure_recovery",
                error = %err.as_report(),
                prev_epoch = prev_epoch.value().0
            );

            // No need to clean dirty tables for barrier recovery,
            // The foreground stream job should cleanup their own tables.
            self.recovery(None).instrument(span).await;
            self.context.set_status(BarrierManagerStatus::Running);
        } else {
            panic!("failed to execute barrier: {}", err.as_report());
        }
    }
}

impl GlobalBarrierManagerContext {
    /// Try to commit this node. If err, returns
    async fn complete_barrier(
        self,
        command_ctx: Arc<CommandContext>,
        resps: Vec<BarrierCompleteResponse>,
        mut notifiers: Vec<Notifier>,
        enqueue_time: HistogramTimer,
    ) -> MetaResult<CompleteBarrierOutput> {
        let wait_commit_timer = self.metrics.barrier_wait_commit_latency.start_timer();
        let (commit_info, create_mview_progress) = collect_commit_epoch_info(resps);
        if let Err(e) = self.update_snapshot(&command_ctx, commit_info).await {
            for notifier in notifiers {
                notifier.notify_collection_failed(e.clone());
            }
            return Err(e);
        };
        notifiers.iter_mut().for_each(|notifier| {
            notifier.notify_collected();
        });
        let result = self
            .update_tracking_jobs(notifiers, command_ctx.clone(), create_mview_progress)
            .await;
        let duration_sec = enqueue_time.stop_and_record();
        self.report_complete_event(duration_sec, &command_ctx);
        wait_commit_timer.observe_duration();
        result
    }

    async fn update_snapshot(
        &self,
        command_ctx: &CommandContext,
        commit_info: CommitEpochInfo,
    ) -> MetaResult<()> {
        {
            {
                let prev_epoch = command_ctx.prev_epoch.value().0;
                // We must ensure all epochs are committed in ascending order,
                // because the storage engine will query from new to old in the order in which
                // the L0 layer files are generated.
                // See https://github.com/risingwave-labs/risingwave/issues/1251
                let kind = command_ctx.kind;
                // hummock_manager commit epoch.
                let mut new_snapshot = None;

                match kind {
                    BarrierKind::Unspecified => unreachable!(),
                    BarrierKind::Initial => assert!(
                        commit_info.sstables.is_empty(),
                        "no sstables should be produced in the first epoch"
                    ),
                    BarrierKind::Checkpoint => {
                        new_snapshot = self
                            .hummock_manager
                            .commit_epoch(command_ctx.prev_epoch.value().0, commit_info)
                            .await?;
                    }
                    BarrierKind::Barrier => {
                        new_snapshot = Some(self.hummock_manager.update_current_epoch(prev_epoch));
                        // if we collect a barrier(checkpoint = false),
                        // we need to ensure that command is Plain and the notifier's checkpoint is
                        // false
                        assert!(!command_ctx.command.need_checkpoint());
                    }
                }

                command_ctx.post_collect().await?;
                // Notify new snapshot after fragment_mapping changes have been notified in
                // `post_collect`.
                if let Some(snapshot) = new_snapshot {
                    self.env
                        .notification_manager()
                        .notify_frontend_without_version(
                            Operation::Update, // Frontends don't care about operation.
                            Info::HummockSnapshot(snapshot),
                        );
                }
                Ok(())
            }
        }
    }

    async fn update_tracking_jobs(
        &self,
        notifiers: Vec<Notifier>,
        command_ctx: Arc<CommandContext>,
        create_mview_progress: Vec<CreateMviewProgress>,
    ) -> MetaResult<CompleteBarrierOutput> {
        {
            {
                // Notify about collected.
                let version_stats = self.hummock_manager.get_version_stats().await;

                let mut tracker = self.tracker.lock().await;

<<<<<<< HEAD
                // Save `cancelled_command` for Create MVs.
                let actors_to_cancel = command_ctx.actors_to_cancel();
                let cancelled_job = if !actors_to_cancel.is_empty() {
                    tracker.find_cancelled_command(actors_to_cancel)
                } else {
                    None
                };
=======
                // Notify about collected.
                let version_stats = self.context.hummock_manager.get_version_stats().await;
                let mut tracker = self.context.tracker.lock().await;
>>>>>>> 2f28b425

                // Save `finished_commands` for Create MVs.
                let finished_commands = {
                    let mut commands = vec![];
                    // Add the command to tracker.
                    if let Some(command) = tracker.add(
                        TrackingCommand {
                            context: command_ctx.clone(),
                            notifiers,
                        },
                        &version_stats,
                    ) {
                        // Those with no actors to track can be finished immediately.
                        commands.push(command);
                    }
                    // Update the progress of all commands.
                    for progress in create_mview_progress {
                        // Those with actors complete can be finished immediately.
                        if let Some(command) = tracker.update(&progress, &version_stats) {
                            tracing::trace!(?progress, "finish progress");
                            commands.push(command);
                        } else {
                            tracing::trace!(?progress, "update progress");
                        }
                    }
                    commands
                };

                for command in finished_commands {
                    tracker.stash_command_to_finish(command);
                }

<<<<<<< HEAD
                if let Some(table_id) = command_ctx.table_to_cancel() {
                    // the cancelled command is possibly stashed in `finished_commands` and waiting
                    // for checkpoint, we should also clear it.
                    tracker.cancel_stashed_command(table_id);
                }

                let has_remaining_job = tracker
                    .finish_jobs(command_ctx.kind.is_checkpoint())
                    .await?;
=======
                if let Some(table_id) = node.command_ctx.table_to_cancel() {
                    // the cancelled command is possibly stashed in `finished_commands` and waiting
                    // for checkpoint, we should also clear it.
                    tracker.cancel_command(table_id);
                }

                let remaining = tracker.finish_jobs(kind.is_checkpoint()).await?;
                // If there are remaining commands (that requires checkpoint to finish), we force
                // the next barrier to be a checkpoint.
                if remaining {
                    assert_matches!(kind, BarrierKind::Barrier);
                    self.scheduled_barriers.force_checkpoint_in_next_barrier();
                }
>>>>>>> 2f28b425

                Ok(CompleteBarrierOutput {
                    cancelled_job,
                    has_remaining_job,
                })
            }
        }
    }

    fn report_complete_event(&self, duration_sec: f64, command_ctx: &CommandContext) {
        {
            {
                {
                    // Record barrier latency in event log.
                    use risingwave_pb::meta::event_log;
                    let event = event_log::EventBarrierComplete {
                        prev_epoch: command_ctx.prev_epoch.value().0,
                        cur_epoch: command_ctx.curr_epoch.value().0,
                        duration_sec,
                        command: command_ctx.command.to_string(),
                        barrier_kind: command_ctx.kind.as_str_name().to_string(),
                    };
                    self.env
                        .event_log_manager_ref()
                        .add_event_logs(vec![event_log::Event::BarrierComplete(event)]);
                }
            }
        }
    }
}

impl CheckpointControl {
    pub(super) fn next_completed_barrier(
        &mut self,
    ) -> impl Future<Output = MetaResult<(Arc<CommandContext>, bool)>> + '_ {
        poll_fn(|cx| {
            let completing_command = match &mut self.completing_command {
                Some(command) => command,
                None => {
                    // If there is no completing barrier, try to start completing the earliest barrier if
                    // it has been collected.
                    if let Some(inflight_command) = self.inflight_command_ctx_queue.front_mut() {
                        // If the earliest barrier has been collected (i.e. return Poll::Ready), start completing
                        // the barrier is the collection is ok. When it is still pending, the current poll cannot
                        // make any progress and will return Poll::Pending.
                        let BarrierCollectResult { prev_epoch, result } =
                            ready!(inflight_command.barrier_collect_future.poll_unpin(cx));
                        let resps = match result {
                            Ok(resps) => resps,
                            Err(err) => {
                                // FIXME: If it is a connector source error occurred in the init barrier, we should pass
                                // back to frontend
                                fail_point!("inject_barrier_err_success");
                                warn!(%prev_epoch, error = %err.as_report(), "Failed to collect epoch");
                                return Poll::Ready(Err(err));
                            }
                        };
                        // We only pop the command on successful collect. On error, no need to pop the node out,
                        // because the error will trigger an error immediately after return, which clears the failed node.
                        let earliest_inflight_command =
                            self.inflight_command_ctx_queue.pop_front().unwrap();
                        let join_handle = tokio::spawn(self.context.clone().complete_barrier(
                            earliest_inflight_command.command_ctx.clone(),
                            resps,
                            earliest_inflight_command.notifiers,
                            earliest_inflight_command.enqueue_time,
                        ));
                        self.completing_command.insert(CompletingCommand {
                            command_ctx: earliest_inflight_command.command_ctx,
                            join_handle,
                        })
                    } else {
                        return Poll::Pending;
                    }
                }
            };
            let join_result = ready!(completing_command.join_handle.poll_unpin(cx))
                .map_err(|e| {
                    anyhow!("failed to join completing command: {:?}", e.as_report()).into()
                })
                .and_then(|result| result);
            let completed_command = self.completing_command.take().expect("non-empty");
            let result = join_result.map(|output| {
                let command_ctx = completed_command.command_ctx.clone();
                if let Some(job) = output.cancelled_job {
                    self.cancel_command(job);
                }
                (command_ctx, output.has_remaining_job)
            });

            Poll::Ready(result)
        })
    }
}

impl GlobalBarrierManagerContext {
    /// Check the status of barrier manager, return error if it is not `Running`.
    pub fn check_status_running(&self) -> MetaResult<()> {
        let status = self.status.load();
        match &**status {
            BarrierManagerStatus::Starting
            | BarrierManagerStatus::Recovering(RecoveryReason::Bootstrap) => {
                bail!("The cluster is bootstrapping")
            }
            BarrierManagerStatus::Recovering(RecoveryReason::Failover(e)) => {
                Err(anyhow::anyhow!(e.clone()).context("The cluster is recovering"))?
            }
            BarrierManagerStatus::Running => Ok(()),
        }
    }

    /// Set barrier manager status.
    fn set_status(&self, new_status: BarrierManagerStatus) {
        self.status.store(Arc::new(new_status));
    }

    /// Resolve actor information from cluster, fragment manager and `ChangedTableId`.
    /// We use `changed_table_id` to modify the actors to be sent or collected. Because these actor
    /// will create or drop before this barrier flow through them.
    async fn resolve_actor_info(
        &self,
        all_nodes: Vec<WorkerNode>,
    ) -> MetaResult<InflightActorInfo> {
        let info = match &self.metadata_manager {
            MetadataManager::V1(mgr) => {
                let all_actor_infos = mgr.fragment_manager.load_all_actors().await;

                InflightActorInfo::resolve(all_nodes, all_actor_infos)
            }
            MetadataManager::V2(mgr) => {
                let all_actor_infos = mgr.catalog_controller.load_all_actors().await?;

                InflightActorInfo::resolve(all_nodes, all_actor_infos)
            }
        };

        Ok(info)
    }

    pub async fn get_ddl_progress(&self) -> Vec<DdlProgress> {
        let mut ddl_progress = self.tracker.lock().await.gen_ddl_progress();
        // If not in tracker, means the first barrier not collected yet.
        // In that case just return progress 0.
        match &self.metadata_manager {
            MetadataManager::V1(mgr) => {
                for table in mgr.catalog_manager.list_persisted_creating_tables().await {
                    if table.table_type != TableType::MaterializedView as i32 {
                        continue;
                    }
                    if let Entry::Vacant(e) = ddl_progress.entry(table.id) {
                        e.insert(DdlProgress {
                            id: table.id as u64,
                            statement: table.definition,
                            progress: "0.0%".into(),
                        });
                    }
                }
            }
            MetadataManager::V2(mgr) => {
                let mviews = mgr
                    .catalog_controller
                    .list_background_creating_mviews()
                    .await
                    .unwrap();
                for mview in mviews {
                    if let Entry::Vacant(e) = ddl_progress.entry(mview.table_id as _) {
                        e.insert(DdlProgress {
                            id: mview.table_id as u64,
                            statement: mview.definition,
                            progress: "0.0%".into(),
                        });
                    }
                }
            }
        }

        ddl_progress.into_values().collect()
    }
}

pub type BarrierManagerRef = GlobalBarrierManagerContext;

fn collect_commit_epoch_info(
    resps: Vec<BarrierCompleteResponse>,
) -> (CommitEpochInfo, Vec<CreateMviewProgress>) {
    let mut sst_to_worker: HashMap<HummockSstableObjectId, WorkerId> = HashMap::new();
    let mut synced_ssts: Vec<ExtendedSstableInfo> = vec![];
    let mut table_watermarks = Vec::with_capacity(resps.len());
    let mut progresses = Vec::new();
    for resp in resps {
        let ssts_iter = resp.synced_sstables.into_iter().map(|grouped| {
            let sst_info = grouped.sst.expect("field not None");
            sst_to_worker.insert(sst_info.get_object_id(), resp.worker_id);
            ExtendedSstableInfo::new(
                grouped.compaction_group_id,
                sst_info,
                grouped.table_stats_map,
            )
        });
        synced_ssts.extend(ssts_iter);
        table_watermarks.push(resp.table_watermarks);
        progresses.extend(resp.create_mview_progress);
    }
    let info = CommitEpochInfo::new(
        synced_ssts,
        merge_multiple_new_table_watermarks(
            table_watermarks
                .into_iter()
                .map(|watermarks| {
                    watermarks
                        .into_iter()
                        .map(|(table_id, watermarks)| {
                            (
                                TableId::new(table_id),
                                TableWatermarks::from_protobuf(&watermarks),
                            )
                        })
                        .collect()
                })
                .collect_vec(),
        ),
        sst_to_worker,
    );
    (info, progresses)
}<|MERGE_RESOLUTION|>--- conflicted
+++ resolved
@@ -54,13 +54,8 @@
 use self::progress::TrackingCommand;
 use crate::barrier::info::InflightActorInfo;
 use crate::barrier::notifier::BarrierInfo;
-<<<<<<< HEAD
-use crate::barrier::progress::{CreateMviewProgressTracker, TrackingJob};
+use crate::barrier::progress::CreateMviewProgressTracker;
 use crate::barrier::rpc::BarrierCollectFuture;
-=======
-use crate::barrier::progress::CreateMviewProgressTracker;
-use crate::barrier::rpc::BarrierRpcManager;
->>>>>>> 2f28b425
 use crate::barrier::state::BarrierManagerState;
 use crate::hummock::{CommitEpochInfo, HummockManagerRef};
 use crate::manager::sink_coordination::SinkCoordinatorManager;
@@ -204,95 +199,28 @@
     /// Save the state and message of barrier in order.
     inflight_command_ctx_queue: VecDeque<InflightCommand>,
 
-<<<<<<< HEAD
     /// Command that has been collected but is still completing.
     /// The join handle of the completing future is stored.
     completing_command: Option<CompletingCommand>,
 
-=======
->>>>>>> 2f28b425
     context: GlobalBarrierManagerContext,
 }
 
 impl CheckpointControl {
     fn new(context: GlobalBarrierManagerContext) -> Self {
         Self {
-<<<<<<< HEAD
             inflight_command_ctx_queue: Default::default(),
             completing_command: None,
             context,
         }
     }
-}
-
-impl CreateMviewProgressTracker {
-    /// Stash a command to finish later.
-    fn stash_command_to_finish(&mut self, finished_job: TrackingJob) {
-        self.finished_jobs.push(finished_job);
-    }
-
-    /// Finish stashed jobs.
-    /// If checkpoint, means all jobs can be finished.
-    /// If not checkpoint, jobs which do not require checkpoint can be finished.
-    ///
-    /// Returns whether there are still remaining stashed jobs to finish.
-    async fn finish_jobs(&mut self, checkpoint: bool) -> MetaResult<bool> {
-        for job in self
-            .finished_jobs
-            .extract_if(|job| checkpoint || !job.is_checkpoint_required())
-        {
-            // The command is ready to finish. We can now call `pre_finish`.
-            job.pre_finish().await?;
-            job.notify_finished();
-        }
-        Ok(!self.finished_jobs.is_empty())
-    }
-}
-
-impl CheckpointControl {
-    fn cancel_command(&mut self, cancelled_job: TrackingJob) {
-        if let TrackingJob::New(cancelled_command) = cancelled_job {
-            if let Some(index) = self.inflight_command_ctx_queue.iter().position(|command| {
-                command.command_ctx.prev_epoch.value()
-                    == cancelled_command.context.prev_epoch.value()
-            }) {
-                self.inflight_command_ctx_queue.remove(index);
-            }
-        } else {
-            // Recovered jobs do not need to be cancelled since only `RUNNING` actors will get recovered.
-=======
-            command_ctx_queue: Default::default(),
-            context,
->>>>>>> 2f28b425
-        }
-    }
-}
-
-<<<<<<< HEAD
-impl CreateMviewProgressTracker {
-    fn cancel_stashed_command(&mut self, id: TableId) {
-        self.finished_jobs
-            .retain(|x| x.table_to_create() != Some(id));
-    }
-}
-
-impl CheckpointControl {
+
     /// Update the metrics of barrier nums.
     fn update_barrier_nums_metrics(&self) {
         self.context
             .metrics
             .in_flight_barrier_nums
             .set(self.inflight_command_ctx_queue.len() as i64);
-=======
-    /// Update the metrics of barrier nums.
-    fn update_barrier_nums_metrics(&self) {
-        self.context.metrics.in_flight_barrier_nums.set(
-            self.command_ctx_queue
-                .iter()
-                .filter(|x| matches!(x.state, InFlight))
-                .count() as i64,
-        );
->>>>>>> 2f28b425
         self.context
             .metrics
             .all_barrier_nums
@@ -300,7 +228,6 @@
     }
 
     /// Enqueue a barrier command, and init its state to `InFlight`.
-<<<<<<< HEAD
     fn enqueue_inflight_command(
         &mut self,
         command_ctx: Arc<CommandContext>,
@@ -308,10 +235,6 @@
         barrier_collect_future: BarrierCollectFuture,
     ) {
         let enqueue_time = self.context.metrics.barrier_latency.start_timer();
-=======
-    fn enqueue_command(&mut self, command_ctx: Arc<CommandContext>, notifiers: Vec<Notifier>) {
-        let timer = self.context.metrics.barrier_latency.start_timer();
->>>>>>> 2f28b425
 
         if let Some(command) = self.inflight_command_ctx_queue.back() {
             assert_eq!(
@@ -328,46 +251,6 @@
         });
     }
 
-<<<<<<< HEAD
-=======
-    /// Change the state of this `prev_epoch` to `Completed`. Return continuous nodes
-    /// with `Completed` starting from first node [`Completed`..`InFlight`) and remove them.
-    fn barrier_completed(
-        &mut self,
-        prev_epoch: u64,
-        result: Vec<BarrierCompleteResponse>,
-    ) -> Vec<EpochNode> {
-        // change state to complete, and wait for nodes with the smaller epoch to commit
-        let wait_commit_timer = self
-            .context
-            .metrics
-            .barrier_wait_commit_latency
-            .start_timer();
-        if let Some(node) = self
-            .command_ctx_queue
-            .iter_mut()
-            .find(|x| x.command_ctx.prev_epoch.value().0 == prev_epoch)
-        {
-            assert!(matches!(node.state, InFlight));
-            node.wait_commit_timer = Some(wait_commit_timer);
-            node.state = Completed(result);
-        };
-        // Find all continuous nodes with 'Complete' starting from first node
-        let index = self
-            .command_ctx_queue
-            .iter()
-            .position(|x| !matches!(x.state, Completed(_)))
-            .unwrap_or(self.command_ctx_queue.len());
-        let complete_nodes = self.command_ctx_queue.drain(..index).collect_vec();
-        complete_nodes
-    }
-
-    /// Remove all nodes from queue and return them.
-    fn barrier_failed(&mut self) -> Vec<EpochNode> {
-        self.command_ctx_queue.drain(..).collect_vec()
-    }
-
->>>>>>> 2f28b425
     /// Pause inject barrier until True.
     fn can_inject_barrier(&self, in_flight_barrier_nums: usize) -> bool {
         let in_flight_not_full = self.inflight_command_ctx_queue.len() < in_flight_barrier_nums;
@@ -388,7 +271,6 @@
         in_flight_not_full && !should_pause
     }
 
-<<<<<<< HEAD
     /// We need to make sure there are no changes when doing recovery
     pub async fn clear_and_fail_all_nodes(&mut self, err: &MetaError) {
         // join spawned completing command to finish no matter it succeeds or not.
@@ -414,13 +296,6 @@
             }
             command.enqueue_time.observe_duration();
         }
-=======
-    /// Check whether the target epoch is managed by `CheckpointControl`.
-    pub fn contains_epoch(&self, epoch: u64) -> bool {
-        self.command_ctx_queue
-            .iter()
-            .any(|x| x.command_ctx.prev_epoch.value().0 == epoch)
->>>>>>> 2f28b425
     }
 }
 
@@ -434,15 +309,10 @@
     notifiers: Vec<Notifier>,
 }
 
-struct CompleteBarrierOutput {
-    cancelled_job: Option<TrackingJob>,
-    has_remaining_job: bool,
-}
-
 struct CompletingCommand {
     command_ctx: Arc<CommandContext>,
 
-    join_handle: JoinHandle<MetaResult<CompleteBarrierOutput>>,
+    join_handle: JoinHandle<MetaResult<bool>>,
 }
 
 /// The result of barrier collect.
@@ -493,11 +363,6 @@
         };
 
         let checkpoint_control = CheckpointControl::new(context.clone());
-<<<<<<< HEAD
-=======
-
-        let rpc_manager = BarrierRpcManager::new(context.clone());
->>>>>>> 2f28b425
 
         Self {
             enable_recovery,
@@ -782,30 +647,9 @@
         );
     }
 
-<<<<<<< HEAD
     async fn failure_recovery(&mut self, err: MetaError) {
         self.prev_injecting_barrier = None;
         self.checkpoint_control.clear_and_fail_all_nodes(&err).await;
-=======
-    async fn failure_recovery(
-        &mut self,
-        err: MetaError,
-        fail_nodes: impl IntoIterator<Item = EpochNode>,
-    ) {
-        self.rpc_manager.clear();
-
-        for node in fail_nodes {
-            if let Some(timer) = node.timer {
-                timer.observe_duration();
-            }
-            if let Some(wait_commit_timer) = node.wait_commit_timer {
-                wait_commit_timer.observe_duration();
-            }
-            node.notifiers
-                .into_iter()
-                .for_each(|notifier| notifier.notify_collection_failed(err.clone()));
-        }
->>>>>>> 2f28b425
 
         if self.enable_recovery {
             self.context
@@ -838,7 +682,7 @@
         resps: Vec<BarrierCompleteResponse>,
         mut notifiers: Vec<Notifier>,
         enqueue_time: HistogramTimer,
-    ) -> MetaResult<CompleteBarrierOutput> {
+    ) -> MetaResult<bool> {
         let wait_commit_timer = self.metrics.barrier_wait_commit_latency.start_timer();
         let (commit_info, create_mview_progress) = collect_commit_epoch_info(resps);
         if let Err(e) = self.update_snapshot(&command_ctx, commit_info).await {
@@ -917,27 +761,12 @@
         notifiers: Vec<Notifier>,
         command_ctx: Arc<CommandContext>,
         create_mview_progress: Vec<CreateMviewProgress>,
-    ) -> MetaResult<CompleteBarrierOutput> {
+    ) -> MetaResult<bool> {
         {
             {
                 // Notify about collected.
                 let version_stats = self.hummock_manager.get_version_stats().await;
-
                 let mut tracker = self.tracker.lock().await;
-
-<<<<<<< HEAD
-                // Save `cancelled_command` for Create MVs.
-                let actors_to_cancel = command_ctx.actors_to_cancel();
-                let cancelled_job = if !actors_to_cancel.is_empty() {
-                    tracker.find_cancelled_command(actors_to_cancel)
-                } else {
-                    None
-                };
-=======
-                // Notify about collected.
-                let version_stats = self.context.hummock_manager.get_version_stats().await;
-                let mut tracker = self.context.tracker.lock().await;
->>>>>>> 2f28b425
 
                 // Save `finished_commands` for Create MVs.
                 let finished_commands = {
@@ -970,36 +799,17 @@
                     tracker.stash_command_to_finish(command);
                 }
 
-<<<<<<< HEAD
                 if let Some(table_id) = command_ctx.table_to_cancel() {
                     // the cancelled command is possibly stashed in `finished_commands` and waiting
                     // for checkpoint, we should also clear it.
-                    tracker.cancel_stashed_command(table_id);
+                    tracker.cancel_command(table_id);
                 }
 
                 let has_remaining_job = tracker
                     .finish_jobs(command_ctx.kind.is_checkpoint())
                     .await?;
-=======
-                if let Some(table_id) = node.command_ctx.table_to_cancel() {
-                    // the cancelled command is possibly stashed in `finished_commands` and waiting
-                    // for checkpoint, we should also clear it.
-                    tracker.cancel_command(table_id);
-                }
-
-                let remaining = tracker.finish_jobs(kind.is_checkpoint()).await?;
-                // If there are remaining commands (that requires checkpoint to finish), we force
-                // the next barrier to be a checkpoint.
-                if remaining {
-                    assert_matches!(kind, BarrierKind::Barrier);
-                    self.scheduled_barriers.force_checkpoint_in_next_barrier();
-                }
->>>>>>> 2f28b425
-
-                Ok(CompleteBarrierOutput {
-                    cancelled_job,
-                    has_remaining_job,
-                })
+
+                Ok(has_remaining_job)
             }
         }
     }
@@ -1077,12 +887,9 @@
                 })
                 .and_then(|result| result);
             let completed_command = self.completing_command.take().expect("non-empty");
-            let result = join_result.map(|output| {
+            let result = join_result.map(|has_remaining| {
                 let command_ctx = completed_command.command_ctx.clone();
-                if let Some(job) = output.cancelled_job {
-                    self.cancel_command(job);
-                }
-                (command_ctx, output.has_remaining_job)
+                (command_ctx, has_remaining)
             });
 
             Poll::Ready(result)
