// Copyright 2024 RisingWave Labs
//
// Licensed under the Apache License, Version 2.0 (the "License");
// you may not use this file except in compliance with the License.
// You may obtain a copy of the License at
//
//     http://www.apache.org/licenses/LICENSE-2.0
//
// Unless required by applicable law or agreed to in writing, software
// distributed under the License is distributed on an "AS IS" BASIS,
// WITHOUT WARRANTIES OR CONDITIONS OF ANY KIND, either express or implied.
// See the License for the specific language governing permissions and
// limitations under the License.

use std::collections::hash_map::Entry;
use std::collections::{BTreeMap, HashMap, HashSet};
use std::future::{pending, Future};
use std::mem::{replace, take};
use std::sync::Arc;
use std::time::Duration;

use anyhow::{anyhow, Context};
use arc_swap::ArcSwap;
use fail::fail_point;
use futures::future::try_join_all;
use itertools::Itertools;
use prometheus::HistogramTimer;
use risingwave_common::catalog::TableId;
use risingwave_common::system_param::reader::SystemParamsRead;
use risingwave_common::system_param::PAUSE_ON_NEXT_BOOTSTRAP_KEY;
use risingwave_common::{bail, must_match};
use risingwave_connector::source::SplitImpl;
use risingwave_hummock_sdk::change_log::build_table_change_log_delta;
use risingwave_hummock_sdk::sstable_info::SstableInfo;
use risingwave_hummock_sdk::table_stats::from_prost_table_stats_map;
use risingwave_hummock_sdk::table_watermark::{
    merge_multiple_new_table_watermarks, TableWatermarks,
};
use risingwave_hummock_sdk::{HummockSstableObjectId, HummockVersionId, LocalSstableInfo};
use risingwave_meta_model::WorkerId;
use risingwave_pb::common::WorkerNode;
use risingwave_pb::ddl_service::DdlProgress;
use risingwave_pb::hummock::HummockVersionStats;
use risingwave_pb::meta::{PausedReason, PbRecoveryStatus};
use risingwave_pb::stream_plan::StreamActor;
use risingwave_pb::stream_service::barrier_complete_response::CreateMviewProgress;
use risingwave_pb::stream_service::BarrierCompleteResponse;
use thiserror_ext::AsReport;
use tokio::sync::mpsc::unbounded_channel;
use tokio::sync::oneshot::{Receiver, Sender};
use tokio::sync::{mpsc, oneshot};
use tokio::task::JoinHandle;
use tracing::{debug, error, info, warn, Instrument};

use self::command::CommandContext;
use self::notifier::Notifier;
use crate::barrier::creating_job::{CompleteJobType, CreatingStreamingJobControl};
use crate::barrier::info::{BarrierInfo, InflightGraphInfo};
use crate::barrier::progress::{CreateMviewProgressTracker, TrackingCommand, TrackingJob};
use crate::barrier::rpc::{merge_node_rpc_errors, ControlStreamManager, ControlStreamNode};
use crate::barrier::schedule::ScheduledBarriers;
use crate::barrier::state::BarrierWorkerState;
use crate::error::MetaErrorInner;
use crate::hummock::{CommitEpochInfo, HummockManagerRef, NewTableFragmentInfo};
use crate::manager::sink_coordination::SinkCoordinatorManager;
use crate::manager::{
    ActiveStreamingWorkerChange, ActiveStreamingWorkerNodes, LocalNotification, MetaSrvEnv,
    MetadataManager,
};
use crate::model::ActorId;
use crate::rpc::metrics::GLOBAL_META_METRICS;
use crate::stream::{ScaleControllerRef, SourceManagerRef};
use crate::{MetaError, MetaResult};

mod command;
mod creating_job;
mod info;
mod notifier;
mod progress;
mod recovery;
mod rpc;
mod schedule;
mod state;
mod trace;

pub use self::command::{
    BarrierKind, Command, CreateStreamingJobCommandInfo, CreateStreamingJobType, ReplaceTablePlan,
    Reschedule, SnapshotBackfillInfo,
};
pub use self::info::InflightSubscriptionInfo;
pub use self::schedule::BarrierScheduler;
pub use self::trace::TracedEpoch;

#[derive(Debug, Default, Clone, PartialEq, Eq)]
pub(crate) struct TableMap<T> {
    inner: HashMap<TableId, T>,
}

impl<T> From<HashMap<TableId, T>> for TableMap<T> {
    fn from(inner: HashMap<TableId, T>) -> Self {
        Self { inner }
    }
}

impl<T> From<TableMap<T>> for HashMap<TableId, T> {
    fn from(table_map: TableMap<T>) -> Self {
        table_map.inner
    }
}

/// The reason why the cluster is recovering.
enum RecoveryReason {
    /// After bootstrap.
    Bootstrap,
    /// After failure.
    Failover(MetaError),
    /// Manually triggered
    Adhoc,
}

/// Status of barrier manager.
enum BarrierManagerStatus {
    /// Barrier manager is starting.
    Starting,
    /// Barrier manager is under recovery.
    Recovering(RecoveryReason),
    /// Barrier manager is running.
    Running,
}

/// Scheduled command with its notifiers.
struct Scheduled {
    command: Command,
    notifiers: Vec<Notifier>,
    send_latency_timer: HistogramTimer,
    span: tracing::Span,
    /// Choose a different barrier(checkpoint == true) according to it
    checkpoint: bool,
}

impl From<&BarrierManagerStatus> for PbRecoveryStatus {
    fn from(status: &BarrierManagerStatus) -> Self {
        match status {
            BarrierManagerStatus::Starting => Self::StatusStarting,
            BarrierManagerStatus::Recovering(reason) => match reason {
                RecoveryReason::Bootstrap => Self::StatusStarting,
                RecoveryReason::Failover(_) | RecoveryReason::Adhoc => Self::StatusRecovering,
            },
            BarrierManagerStatus::Running => Self::StatusRunning,
        }
    }
}

pub(crate) enum BarrierManagerRequest {
    GetDdlProgress(Sender<HashMap<u32, DdlProgress>>),
}

#[derive(Clone)]
struct GlobalBarrierWorkerContext {
    metadata_manager: MetadataManager,

    hummock_manager: HummockManagerRef,

    source_manager: SourceManagerRef,

    scale_controller: ScaleControllerRef,

    sink_manager: SinkCoordinatorManager,

    env: MetaSrvEnv,
}

impl GlobalBarrierManager {
    pub async fn start(
        scheduled_barriers: schedule::ScheduledBarriers,
        env: MetaSrvEnv,
        metadata_manager: MetadataManager,
        hummock_manager: HummockManagerRef,
        source_manager: SourceManagerRef,
        sink_manager: SinkCoordinatorManager,
<<<<<<< HEAD
=======
        meta_metrics: Arc<MetaMetrics>,
>>>>>>> e4bc464d
        scale_controller: ScaleControllerRef,
    ) -> (Arc<Self>, JoinHandle<()>, oneshot::Sender<()>) {
        let (request_tx, request_rx) = unbounded_channel();
        let barrier_manager = GlobalBarrierWorker::new(
            scheduled_barriers,
            env,
            metadata_manager,
            hummock_manager,
            source_manager,
            sink_manager,
<<<<<<< HEAD
=======
            meta_metrics,
>>>>>>> e4bc464d
            scale_controller,
            request_rx,
        )
        .await;
        let manager = Self {
            status: barrier_manager.status.clone(),
            hummock_manager: barrier_manager.context.hummock_manager.clone(),
            request_tx,
            metadata_manager: barrier_manager.context.metadata_manager.clone(),
        };
        let (join_handle, shutdown_tx) = barrier_manager.start();
        (Arc::new(manager), join_handle, shutdown_tx)
    }
}

<<<<<<< HEAD
trait GlobalBarrierManagerContextTrait: Clone + Send + Sync + 'static {
    fn commit_epoch(
        &self,
        commit_info: CommitEpochInfo,
    ) -> impl Future<Output = MetaResult<HummockVersionStats>> + Send + '_;

    fn post_collect_command<'a>(
        &'a self,
        command: &'a CommandContext,
    ) -> impl Future<Output = MetaResult<()>> + Send + 'a;

    async fn notify_creating_job_failed(&self, err: &MetaError);

    fn finish_creating_job(
        &self,
        job: TrackingJob,
    ) -> impl Future<Output = MetaResult<()>> + Send + '_;

    async fn new_control_stream_node(
        &self,
        node: WorkerNode,
        mv_depended_subscriptions: &HashMap<TableId, HashMap<u32, u64>>,
    ) -> MetaResult<ControlStreamNode>;

    async fn reload_runtime_info(
        &self,
        pre_apply_drop_cancel: impl Fn() -> bool,
    ) -> MetaResult<(
        ActiveStreamingWorkerNodes,
        ControlStreamManager,
        InflightGraphInfo,
        InflightSubscriptionInfo,
        Option<TracedEpoch>,
        HashMap<WorkerId, Vec<StreamActor>>,
        HashMap<ActorId, Vec<SplitImpl>>,
        CreateMviewProgressTracker,
        HummockVersionStats,
    )>;
}

impl GlobalBarrierManagerContextTrait for GlobalBarrierWorkerContext {
    async fn commit_epoch(&self, commit_info: CommitEpochInfo) -> MetaResult<HummockVersionStats> {
        self.hummock_manager.commit_epoch(commit_info).await?;
        Ok(self.hummock_manager.get_version_stats().await)
    }

    async fn post_collect_command<'a>(&'a self, command: &'a CommandContext) -> MetaResult<()> {
        command.post_collect(self).await
    }

    async fn notify_creating_job_failed(&self, err: &MetaError) {
        self.metadata_manager.notify_finish_failed(err).await
    }

    async fn finish_creating_job(&self, job: TrackingJob) -> MetaResult<()> {
        job.finish(&self.metadata_manager).await
    }

    async fn new_control_stream_node(
        &self,
        node: WorkerNode,
        mv_depended_subscriptions: &HashMap<TableId, HashMap<u32, u64>>,
    ) -> MetaResult<ControlStreamNode> {
        self.new_control_stream_node_inner(node, mv_depended_subscriptions)
            .await
    }

    async fn reload_runtime_info(
        &self,
        pre_apply_drop_cancel: impl Fn() -> bool,
    ) -> MetaResult<(
        ActiveStreamingWorkerNodes,
        ControlStreamManager,
        InflightGraphInfo,
        InflightSubscriptionInfo,
        Option<TracedEpoch>,
        HashMap<WorkerId, Vec<StreamActor>>,
        HashMap<ActorId, Vec<SplitImpl>>,
        CreateMviewProgressTracker,
        HummockVersionStats,
    )> {
        self.reload_runtime_info_impl(pre_apply_drop_cancel).await
    }
}

=======
>>>>>>> e4bc464d
/// [`crate::barrier::GlobalBarrierWorker`] sends barriers to all registered compute nodes and
/// collect them, with monotonic increasing epoch numbers. On compute nodes, `LocalBarrierManager`
/// in `risingwave_stream` crate will serve these requests and dispatch them to source actors.
///
/// Configuration change in our system is achieved by the mutation in the barrier. Thus,
/// [`crate::barrier::GlobalBarrierWorker`] provides a set of interfaces like a state machine,
/// accepting [`Command`] that carries info to build `Mutation`. To keep the consistency between
/// barrier manager and meta store, some actions like "drop materialized view" or "create mv on mv"
/// must be done in barrier manager transactional using [`Command`].
<<<<<<< HEAD
struct GlobalBarrierWorker<C> {
=======
struct GlobalBarrierWorker {
>>>>>>> e4bc464d
    /// Enable recovery or not when failover.
    enable_recovery: bool,

    /// The queue of scheduled barriers.
    scheduled_barriers: schedule::ScheduledBarriers,

    /// The max barrier nums in flight
    in_flight_barrier_nums: usize,

<<<<<<< HEAD
    context: C,
=======
    context: GlobalBarrierWorkerContext,
>>>>>>> e4bc464d

    status: Arc<ArcSwap<BarrierManagerStatus>>,

    env: MetaSrvEnv,

    checkpoint_control: CheckpointControl,

    request_rx: mpsc::UnboundedReceiver<BarrierManagerRequest>,

    active_streaming_nodes: ActiveStreamingWorkerNodes,

    control_stream_manager: ControlStreamManager,
}

/// Controls the concurrent execution of commands.
struct CheckpointControl {
    state: BarrierWorkerState,

    /// Save the state and message of barrier in order.
    /// Key is the `prev_epoch`.
    command_ctx_queue: BTreeMap<u64, EpochNode>,

    creating_streaming_job_controls: HashMap<TableId, CreatingStreamingJobControl>,

    /// Command that has been collected but is still completing.
    /// The join handle of the completing future is stored.
    completing_task: CompletingTask,

    hummock_version_stats: HummockVersionStats,

    create_mview_tracker: CreateMviewProgressTracker,

<<<<<<< HEAD
    env: MetaSrvEnv,
}

impl CheckpointControl {
    fn new(
        create_mview_tracker: CreateMviewProgressTracker,
        state: BarrierManagerState,
        hummock_version_stats: HummockVersionStats,
        env: MetaSrvEnv,
=======
    context: GlobalBarrierWorkerContext,
}

impl CheckpointControl {
    async fn new(
        context: GlobalBarrierWorkerContext,
        create_mview_tracker: CreateMviewProgressTracker,
        state: BarrierWorkerState,
>>>>>>> e4bc464d
    ) -> Self {
        Self {
            state,
            command_ctx_queue: Default::default(),
            creating_streaming_job_controls: Default::default(),
            completing_task: CompletingTask::None,
            hummock_version_stats,
            create_mview_tracker,
            env,
        }
    }

    fn total_command_num(&self) -> usize {
        self.command_ctx_queue.len()
            + match &self.completing_task {
                CompletingTask::Completing {
                    should_pause_inject_barrier: Some(_),
                    ..
                } => 1,
                _ => 0,
            }
    }

    /// Update the metrics of barrier nums.
    fn update_barrier_nums_metrics(&self) {
        GLOBAL_META_METRICS.in_flight_barrier_nums.set(
            self.command_ctx_queue
                .values()
                .filter(|x| x.state.is_inflight())
                .count() as i64,
        );
        GLOBAL_META_METRICS
            .all_barrier_nums
            .set(self.total_command_num() as i64);
    }

    fn jobs_to_merge(&self) -> Option<HashMap<TableId, (SnapshotBackfillInfo, InflightGraphInfo)>> {
        let mut table_ids_to_merge = HashMap::new();

        for (table_id, creating_streaming_job) in &self.creating_streaming_job_controls {
            if let Some(graph_info) = creating_streaming_job.should_merge_to_upstream() {
                table_ids_to_merge.insert(
                    *table_id,
                    (
                        creating_streaming_job.snapshot_backfill_info.clone(),
                        graph_info,
                    ),
                );
            }
        }
        if table_ids_to_merge.is_empty() {
            None
        } else {
            Some(table_ids_to_merge)
        }
    }

    /// Enqueue a barrier command
    fn enqueue_command(
        &mut self,
        command_ctx: CommandContext,
        notifiers: Vec<Notifier>,
        node_to_collect: HashSet<WorkerId>,
        creating_jobs_to_wait: HashSet<TableId>,
    ) {
        let timer = GLOBAL_META_METRICS.barrier_latency.start_timer();

        if let Some((_, node)) = self.command_ctx_queue.last_key_value() {
            assert_eq!(
                command_ctx.barrier_info.prev_epoch.value(),
                node.command_ctx.barrier_info.curr_epoch.value()
            );
        }

        tracing::trace!(
            prev_epoch = command_ctx.barrier_info.prev_epoch.value().0,
            ?creating_jobs_to_wait,
            "enqueue command"
        );
        self.command_ctx_queue.insert(
            command_ctx.barrier_info.prev_epoch.value().0,
            EpochNode {
                enqueue_time: timer,
                state: BarrierEpochState {
                    node_to_collect,
                    resps: vec![],
                    creating_jobs_to_wait,
                    finished_jobs: HashMap::new(),
                },
                command_ctx,
                notifiers,
            },
        );
    }

    /// Change the state of this `prev_epoch` to `Completed`. Return continuous nodes
    /// with `Completed` starting from first node [`Completed`..`InFlight`) and remove them.
    fn barrier_collected(
        &mut self,
        resp: BarrierCompleteResponse,
        control_stream_manager: &mut ControlStreamManager,
    ) -> MetaResult<()> {
        let worker_id = resp.worker_id;
        let prev_epoch = resp.epoch;
        tracing::trace!(
            worker_id,
            prev_epoch,
            partial_graph_id = resp.partial_graph_id,
            "barrier collected"
        );
        if resp.partial_graph_id == u32::MAX {
            if let Some(node) = self.command_ctx_queue.get_mut(&prev_epoch) {
                assert!(node.state.node_to_collect.remove(&(worker_id as _)));
                node.state.resps.push(resp);
            } else {
                panic!(
                    "collect barrier on non-existing barrier: {}, {}",
                    prev_epoch, worker_id
                );
            }
        } else {
            let creating_table_id = TableId::new(resp.partial_graph_id);
            self.creating_streaming_job_controls
                .get_mut(&creating_table_id)
                .expect("should exist")
                .collect(prev_epoch, worker_id as _, resp, control_stream_manager)?;
        }
        Ok(())
    }

    /// Pause inject barrier until True.
    fn can_inject_barrier(&self, in_flight_barrier_nums: usize) -> bool {
        let in_flight_not_full = self
            .command_ctx_queue
            .values()
            .filter(|x| x.state.is_inflight())
            .count()
            < in_flight_barrier_nums;

        // Whether some command requires pausing concurrent barrier. If so, it must be the last one.
        let should_pause = self
            .command_ctx_queue
            .last_key_value()
            .map(|(_, x)| x.command_ctx.command.should_pause_inject_barrier())
            .or(match &self.completing_task {
                CompletingTask::None | CompletingTask::Err(_) => None,
                CompletingTask::Completing {
                    should_pause_inject_barrier,
                    ..
                } => *should_pause_inject_barrier,
            })
            .unwrap_or(false);
        debug_assert_eq!(
            self.command_ctx_queue
                .values()
                .map(|node| node.command_ctx.command.should_pause_inject_barrier())
                .chain(
                    match &self.completing_task {
                        CompletingTask::None | CompletingTask::Err(_) => None,
                        CompletingTask::Completing {
                            should_pause_inject_barrier,
                            ..
                        } => *should_pause_inject_barrier,
                    }
                    .into_iter()
                )
                .any(|should_pause| should_pause),
            should_pause
        );

        in_flight_not_full && !should_pause
    }

    /// We need to make sure there are no changes when doing recovery
    pub async fn clear_on_err(
        &mut self,
        err: &MetaError,
        context: &impl GlobalBarrierManagerContextTrait,
    ) {
        // join spawned completing command to finish no matter it succeeds or not.
        let is_err = match replace(&mut self.completing_task, CompletingTask::None) {
            CompletingTask::None => false,
            CompletingTask::Completing { join_handle, .. } => {
                info!("waiting for completing command to finish in recovery");
                match join_handle.await {
                    Err(e) => {
                        warn!(err = ?e.as_report(), "failed to join completing task");
                        true
                    }
                    Ok(Err(e)) => {
                        warn!(err = ?e.as_report(), "failed to complete barrier during clear");
                        true
                    }
                    Ok(Ok(_)) => false,
                }
            }
            CompletingTask::Err(_) => true,
        };
        if !is_err {
            // continue to finish the pending collected barrier.
            while let Some(task) = self.next_complete_barrier_task(None) {
                if let Err(e) = Self::complete_barrier(context, task, self.env.clone()).await {
                    error!(
                        err = ?e.as_report(),
                        "failed to complete barrier during recovery"
                    );
                    break;
                } else {
                    info!("succeed to complete barrier during recovery")
                }
            }
        }
        for (_, node) in take(&mut self.command_ctx_queue) {
            for notifier in node.notifiers {
                notifier.notify_failed(err.clone());
            }
            node.enqueue_time.observe_duration();
        }
        self.create_mview_tracker.abort_all();
    }

    /// Return the earliest command waiting on the `worker_id`.
    fn barrier_wait_collect_from_worker(&self, worker_id: WorkerId) -> Option<&BarrierInfo> {
        for epoch_node in self.command_ctx_queue.values() {
            if epoch_node.state.node_to_collect.contains(&worker_id) {
                return Some(&epoch_node.command_ctx.barrier_info);
            }
        }
        // TODO: include barrier in creating jobs
        None
    }
}

/// The state and message of this barrier, a node for concurrent checkpoint.
struct EpochNode {
    /// Timer for recording barrier latency, taken after `complete_barriers`.
    enqueue_time: HistogramTimer,

    /// Whether this barrier is in-flight or completed.
    state: BarrierEpochState,

    /// Context of this command to generate barrier and do some post jobs.
    command_ctx: CommandContext,
    /// Notifiers of this barrier.
    notifiers: Vec<Notifier>,
}

#[derive(Debug)]
/// The state of barrier.
struct BarrierEpochState {
    node_to_collect: HashSet<WorkerId>,

    resps: Vec<BarrierCompleteResponse>,

    creating_jobs_to_wait: HashSet<TableId>,

    finished_jobs: HashMap<TableId, (CreateStreamingJobCommandInfo, Vec<BarrierCompleteResponse>)>,
}

impl BarrierEpochState {
    fn is_inflight(&self) -> bool {
        !self.node_to_collect.is_empty() || !self.creating_jobs_to_wait.is_empty()
    }
}

enum CompletingTask {
    None,
    Completing {
        should_pause_inject_barrier: Option<bool>,
        table_ids_to_finish: HashSet<TableId>,
        creating_job_epochs: Vec<(TableId, u64)>,

        // The join handle of a spawned task that completes the barrier.
        // The return value indicate whether there is some create streaming job command
        // that has finished but not checkpointed. If there is any, we will force checkpoint on the next barrier
        join_handle: JoinHandle<MetaResult<HummockVersionStats>>,
    },
    #[expect(dead_code)]
    Err(MetaError),
}

<<<<<<< HEAD
impl GlobalBarrierWorker<GlobalBarrierWorkerContext> {
=======
impl GlobalBarrierWorker {
>>>>>>> e4bc464d
    /// Create a new [`crate::barrier::GlobalBarrierWorker`].
    pub async fn new(
        scheduled_barriers: schedule::ScheduledBarriers,
        env: MetaSrvEnv,
        metadata_manager: MetadataManager,
        hummock_manager: HummockManagerRef,
        source_manager: SourceManagerRef,
        sink_manager: SinkCoordinatorManager,
        scale_controller: ScaleControllerRef,
        request_rx: mpsc::UnboundedReceiver<BarrierManagerRequest>,
    ) -> Self {
        let enable_recovery = env.opts.enable_recovery;
        let in_flight_barrier_nums = env.opts.in_flight_barrier_nums;

        let initial_invalid_state = BarrierWorkerState::new(
            None,
            InflightGraphInfo::default(),
            InflightSubscriptionInfo::default(),
            None,
        );

        let active_streaming_nodes =
            ActiveStreamingWorkerNodes::uninitialized(metadata_manager.clone());

        let tracker = CreateMviewProgressTracker::default();

        let status = Arc::new(ArcSwap::new(Arc::new(BarrierManagerStatus::Starting)));

        let context = GlobalBarrierWorkerContext {
            metadata_manager,
            hummock_manager,
            source_manager,
            scale_controller,
            sink_manager,
            env: env.clone(),
        };

        let control_stream_manager = ControlStreamManager::new(env.clone());
        let checkpoint_control = CheckpointControl::new(
            tracker,
            initial_invalid_state,
            context.hummock_manager.get_version_stats().await,
            context.env.clone(),
        );

        Self {
            enable_recovery,
            scheduled_barriers,
            in_flight_barrier_nums,
            context,
            status,
            env,
            checkpoint_control,
            request_rx,
            active_streaming_nodes,
            control_stream_manager,
        }
    }

    pub fn start(self) -> (JoinHandle<()>, Sender<()>) {
        let (shutdown_tx, shutdown_rx) = tokio::sync::oneshot::channel();
        let join_handle = tokio::spawn(async move {
            self.run(shutdown_rx).await;
        });

        (join_handle, shutdown_tx)
    }

    /// Check whether we should pause on bootstrap from the system parameter and reset it.
    async fn take_pause_on_bootstrap(&mut self) -> MetaResult<bool> {
        let paused = self
            .env
            .system_params_reader()
            .await
            .pause_on_next_bootstrap();
        if paused {
            warn!(
                "The cluster will bootstrap with all data sources paused as specified by the system parameter `{}`. \
                 It will now be reset to `false`. \
                 To resume the data sources, either restart the cluster again or use `risectl meta resume`.",
                PAUSE_ON_NEXT_BOOTSTRAP_KEY
            );
            self.env
                .system_params_manager_impl_ref()
                .set_param(PAUSE_ON_NEXT_BOOTSTRAP_KEY, Some("false".to_owned()))
                .await?;
        }
        Ok(paused)
    }

    /// Start an infinite loop to take scheduled barriers and send them.
    async fn run(mut self, shutdown_rx: Receiver<()>) {
        // Initialize the barrier manager.
        let interval = Duration::from_millis(
            self.env.system_params_reader().await.barrier_interval_ms() as u64,
        );
        self.scheduled_barriers.set_min_interval(interval);
        tracing::info!(
            "Starting barrier manager with: interval={:?}, enable_recovery={}, in_flight_barrier_nums={}",
            interval,
            self.enable_recovery,
            self.in_flight_barrier_nums,
        );

        if !self.enable_recovery {
            let job_exist = self
                .context
                .metadata_manager
                .catalog_controller
                .has_any_streaming_jobs()
                .await
                .unwrap();
            if job_exist {
                panic!(
                    "Some streaming jobs already exist in meta, please start with recovery enabled \
                or clean up the metadata using `./risedev clean-data`"
                );
            }
        }

        {
            // Bootstrap recovery. Here we simply trigger a recovery process to achieve the
            // consistency.
            // Even if there's no actor to recover, we still go through the recovery process to
            // inject the first `Initial` barrier.
            self.set_status(BarrierManagerStatus::Recovering(RecoveryReason::Bootstrap));
            let span = tracing::info_span!("bootstrap_recovery");
            crate::telemetry::report_event(
                risingwave_pb::telemetry::TelemetryEventStage::Recovery,
                "normal_recovery",
                0,
                None,
                None,
                None,
            );

            let paused = self.take_pause_on_bootstrap().await.unwrap_or(false);
            let paused_reason = paused.then_some(PausedReason::Manual);

            self.recovery(paused_reason, None).instrument(span).await;
        }

        self.set_status(BarrierManagerStatus::Running);

        self.run_inner(shutdown_rx).await
    }
}

impl<C: GlobalBarrierManagerContextTrait> GlobalBarrierWorker<C> {
    async fn run_inner(mut self, mut shutdown_rx: Receiver<()>) {
        let (local_notification_tx, mut local_notification_rx) =
            tokio::sync::mpsc::unbounded_channel();
        self.env
            .notification_manager()
            .insert_local_sender(local_notification_tx)
            .await;

        // Start the event loop.
        loop {
            tokio::select! {
                biased;

                // Shutdown
                _ = &mut shutdown_rx => {
                    tracing::info!("Barrier manager is stopped");
                    break;
                }

                request = self.request_rx.recv() => {
                    if let Some(request) = request {
                        match request {
                            BarrierManagerRequest::GetDdlProgress(result_tx) => {
                                // Progress of normal backfill
                                let mut progress = self.checkpoint_control.create_mview_tracker.gen_ddl_progress();
                                // Progress of snapshot backfill
                                for creating_job in self.checkpoint_control.creating_streaming_job_controls.values() {
                                    progress.extend([(creating_job.info.table_fragments.table_id().table_id, creating_job.gen_ddl_progress())]);
                                }
                                if result_tx.send(progress).is_err() {
                                    error!("failed to send get ddl progress");
                                }
                            }
                        }
                    } else {
                        tracing::info!("end of request stream. meta node may be shutting down. Stop global barrier manager");
                        return;
                    }
                }

                changed_worker = self.active_streaming_nodes.changed() => {
                    info!(?changed_worker, "worker changed");

                    self.checkpoint_control.state.inflight_graph_info
                        .on_new_worker_node_map(self.active_streaming_nodes.current());
                    self.checkpoint_control.creating_streaming_job_controls.values().for_each(|job| job.on_new_worker_node_map(self.active_streaming_nodes.current()));
                    if let ActiveStreamingWorkerChange::Add(node) | ActiveStreamingWorkerChange::Update(node) = changed_worker {
                        self.control_stream_manager.add_worker(node, &self.checkpoint_control.state.inflight_subscription_info, &self.context).await;
                    }
                }

                notification = local_notification_rx.recv() => {
                    let notification = notification.unwrap();
                    match notification {
                        // Handle barrier interval and checkpoint frequency changes.
                        LocalNotification::SystemParamsChange(p) => {
                            self.scheduled_barriers.set_min_interval(Duration::from_millis(p.barrier_interval_ms() as u64));
                            self.scheduled_barriers
                                .set_checkpoint_frequency(p.checkpoint_frequency() as usize)
                        },
                        // Handle adhoc recovery triggered by user.
                        LocalNotification::AdhocRecovery => {
                            self.adhoc_recovery().await;
                        }
                        _ => {}
                    }
                }
                (worker_id, resp_result) = self.control_stream_manager.next_complete_barrier_response() => {
                    if let  Err(e) = resp_result.and_then(|resp| self.checkpoint_control.barrier_collected(resp, &mut self.control_stream_manager)) {
                        {
                            let failed_barrier = self.checkpoint_control.barrier_wait_collect_from_worker(worker_id as _);
                            if failed_barrier.is_some()
                                || self.checkpoint_control.state.inflight_graph_info.contains_worker(worker_id as _)
                                || self.checkpoint_control.creating_streaming_job_controls.values().any(|job| job.is_wait_on_worker(worker_id)) {
                                let errors = self.control_stream_manager.collect_errors(worker_id, e).await;
                                let err = merge_node_rpc_errors("get error from control stream", errors);
                                if let Some(failed_barrier) = failed_barrier {
                                    self.report_collect_failure(failed_barrier, &err);
                                }
                                self.failure_recovery(err).await;
                            } else {
                                warn!(e = %e.as_report(), worker_id, "no barrier to collect from worker, ignore err");
                            }
                        }
                    }
                }
                complete_result = self.checkpoint_control.next_completed_barrier(&mut self.scheduled_barriers, &self.context) => {
                    match complete_result {
                        Ok(output) => {
                            if !output.table_ids_to_finish.is_empty() {
                                self.control_stream_manager.remove_partial_graph(
                                    output.table_ids_to_finish.iter().map(|table_id| table_id.table_id).collect()
                                );
                            }
                        }
                        Err(e) => {
                            self.failure_recovery(e).await;
                        }
                    }
                },
                scheduled = self.scheduled_barriers.next_barrier(),
                    if self
                        .checkpoint_control
                        .can_inject_barrier(self.in_flight_barrier_nums) => {
                    if let Err(e) = self.checkpoint_control.handle_new_barrier(scheduled, &mut self.control_stream_manager, &self.active_streaming_nodes) {
                        self.failure_recovery(e).await;
                    }
                }
            }
            self.checkpoint_control.update_barrier_nums_metrics();
        }
    }
}

impl CheckpointControl {
    /// Handle the new barrier from the scheduled queue and inject it.
    fn handle_new_barrier(
        &mut self,
        scheduled: Scheduled,
        control_stream_manager: &mut ControlStreamManager,
        active_streaming_nodes: &ActiveStreamingWorkerNodes,
    ) -> MetaResult<()> {
        let Scheduled {
            mut command,
            mut notifiers,
            send_latency_timer,
            checkpoint,
            span,
        } = scheduled;

        if let Some(table_to_cancel) = command.table_to_cancel()
            && self
                .creating_streaming_job_controls
                .contains_key(&table_to_cancel)
        {
            warn!(
                table_id = table_to_cancel.table_id,
                "ignore cancel command on creating streaming job"
            );
            for notifier in notifiers {
                notifier
                    .notify_start_failed(anyhow!("cannot cancel creating streaming job, the job will continue creating until created or recovery").into());
            }
            return Ok(());
        }

        if let Command::RescheduleFragment { .. } = &command {
            if !self.creating_streaming_job_controls.is_empty() {
                warn!("ignore reschedule when creating streaming job with snapshot backfill");
                for notifier in notifiers {
                    notifier.notify_start_failed(
                        anyhow!(
                            "cannot reschedule when creating streaming job with snapshot backfill",
                        )
                        .into(),
                    );
                }
                return Ok(());
            }
        }

        let Some(barrier_info) = self.state.next_barrier_info(&command, checkpoint) else {
            // skip the command when there is nothing to do with the barrier
            for mut notifier in notifiers {
                notifier.notify_started();
                notifier.notify_collected();
            }
            return Ok(());
        };

        // Insert newly added creating job
        if let Command::CreateStreamingJob {
            job_type: CreateStreamingJobType::SnapshotBackfill(snapshot_backfill_info),
            info,
        } = &command
        {
            if self.state.paused_reason().is_some() {
                warn!("cannot create streaming job with snapshot backfill when paused");
                for notifier in notifiers {
                    notifier.notify_start_failed(
                        anyhow!("cannot create streaming job with snapshot backfill when paused",)
                            .into(),
                    );
                }
                return Ok(());
            }
            let mutation = command
                .to_mutation(None)
                .expect("should have some mutation in `CreateStreamingJob` command");
            self.creating_streaming_job_controls.insert(
                info.table_fragments.table_id(),
                CreatingStreamingJobControl::new(
                    info.clone(),
                    snapshot_backfill_info.clone(),
                    barrier_info.prev_epoch.value().0,
                    &self.hummock_version_stats,
                    mutation,
                ),
            );
        }

        // Collect the jobs to finish
        if let (BarrierKind::Checkpoint(_), Command::Plain(None)) = (&barrier_info.kind, &command)
            && let Some(jobs_to_merge) = self.jobs_to_merge()
        {
            command = Command::MergeSnapshotBackfillStreamingJobs(jobs_to_merge);
        }

        let command = command;

        let (
            pre_applied_graph_info,
            pre_applied_subscription_info,
            table_ids_to_commit,
            jobs_to_wait,
            prev_paused_reason,
        ) = self.state.apply_command(&command);

        // Tracing related stuff
        barrier_info.prev_epoch.span().in_scope(|| {
            tracing::info!(target: "rw_tracing", epoch = barrier_info.curr_epoch.value().0, "new barrier enqueued");
        });
        span.record("epoch", barrier_info.curr_epoch.value().0);

        send_latency_timer.observe_duration();

        for creating_job in &mut self.creating_streaming_job_controls.values_mut() {
            creating_job.on_new_command(control_stream_manager, &command, &barrier_info)?;
        }

        let node_to_collect = match control_stream_manager.inject_command_ctx_barrier(
            &command,
            &barrier_info,
            prev_paused_reason,
            &pre_applied_graph_info,
            Some(&self.state.inflight_graph_info),
        ) {
            Ok(node_to_collect) => node_to_collect,
            Err(err) => {
                for notifier in notifiers {
                    notifier.notify_failed(err.clone());
                }
                fail_point!("inject_barrier_err_success");
                return Err(err);
            }
        };

        // Notify about the injection.
        notifiers.iter_mut().for_each(|n| n.notify_started());

        let command_ctx = CommandContext::new(
            active_streaming_nodes.current().clone(),
            barrier_info,
            pre_applied_subscription_info,
            table_ids_to_commit.clone(),
            command,
            span,
        );

        // Record the in-flight barrier.
        self.enqueue_command(command_ctx, notifiers, node_to_collect, jobs_to_wait);

        Ok(())
    }
}

<<<<<<< HEAD
impl<C: GlobalBarrierManagerContextTrait> GlobalBarrierWorker<C> {
=======
impl GlobalBarrierWorker {
>>>>>>> e4bc464d
    /// Set barrier manager status.
    fn set_status(&self, new_status: BarrierManagerStatus) {
        self.status.store(Arc::new(new_status));
    }

    async fn failure_recovery(&mut self, err: MetaError) {
        self.checkpoint_control
            .clear_on_err(&err, &self.context)
            .await;

        if self.enable_recovery {
            self.set_status(BarrierManagerStatus::Recovering(RecoveryReason::Failover(
                err.clone(),
            )));
            let span = tracing::info_span!(
                "failure_recovery",
                error = %err.as_report(),
            );

            crate::telemetry::report_event(
                risingwave_pb::telemetry::TelemetryEventStage::Recovery,
                "failure_recovery",
                0,
                None,
                None,
                None,
            );

            // No need to clean dirty tables for barrier recovery,
            // The foreground stream job should cleanup their own tables.
            self.recovery(None, Some(err)).instrument(span).await;
            self.set_status(BarrierManagerStatus::Running);
        } else {
            panic!("failed to execute barrier: {}", err.as_report());
        }
    }

    async fn adhoc_recovery(&mut self) {
        let err = MetaErrorInner::AdhocRecovery.into();
        self.checkpoint_control
            .clear_on_err(&err, &self.context)
            .await;

        self.set_status(BarrierManagerStatus::Recovering(RecoveryReason::Adhoc));
        let span = tracing::info_span!(
            "adhoc_recovery",
            error = %err.as_report(),
        );

        crate::telemetry::report_event(
            risingwave_pb::telemetry::TelemetryEventStage::Recovery,
            "adhoc_recovery",
            0,
            None,
            None,
            None,
        );

        // No need to clean dirty tables for barrier recovery,
        // The foreground stream job should cleanup their own tables.
        self.recovery(None, Some(err)).instrument(span).await;
        self.set_status(BarrierManagerStatus::Running);
    }
}

#[derive(Default)]
pub struct CompleteBarrierTask {
    commit_info: CommitEpochInfo,
    finished_jobs: Vec<TrackingJob>,
    notifiers: Vec<Notifier>,
    /// Some((`command_ctx`, `enqueue_time`))
    command_context: Option<(CommandContext, HistogramTimer)>,
    table_ids_to_finish: HashSet<TableId>,
    creating_job_epochs: Vec<(TableId, u64)>,
}

impl GlobalBarrierWorkerContext {
    fn collect_creating_job_commit_epoch_info(
        commit_info: &mut CommitEpochInfo,
        epoch: u64,
        resps: Vec<BarrierCompleteResponse>,
        tables_to_commit: impl Iterator<Item = TableId>,
        is_first_time: bool,
    ) {
        let (sst_to_context, sstables, new_table_watermarks, old_value_sst) =
            collect_resp_info(resps);
        assert!(old_value_sst.is_empty());
        commit_info.sst_to_context.extend(sst_to_context);
        commit_info.sstables.extend(sstables);
        commit_info
            .new_table_watermarks
            .extend(new_table_watermarks);
        let tables_to_commit: HashSet<_> = tables_to_commit.collect();
        tables_to_commit.iter().for_each(|table_id| {
            commit_info
                .tables_to_commit
                .try_insert(*table_id, epoch)
                .expect("non duplicate");
        });
        if is_first_time {
            commit_info
                .new_table_fragment_infos
                .push(NewTableFragmentInfo::NewCompactionGroup {
                    table_ids: tables_to_commit,
                });
        };
    }
}

impl CheckpointControl {
    async fn complete_barrier(
        context: &impl GlobalBarrierManagerContextTrait,
        task: CompleteBarrierTask,
        env: MetaSrvEnv,
    ) -> MetaResult<HummockVersionStats> {
        let result: MetaResult<HummockVersionStats> = try {
            let wait_commit_timer = GLOBAL_META_METRICS
                .barrier_wait_commit_latency
                .start_timer();
            let version_stats = context.commit_epoch(task.commit_info).await?;
            if let Some((command_ctx, _)) = &task.command_context {
                context.post_collect_command(command_ctx).await?;
            }

            wait_commit_timer.observe_duration();
            version_stats
        };

        let version_stats = {
            let version_stats = match result {
                Ok(version_stats) => version_stats,
                Err(e) => {
                    for notifier in task.notifiers {
                        notifier.notify_collection_failed(e.clone());
                    }
                    return Err(e);
                }
            };
            task.notifiers.into_iter().for_each(|notifier| {
                notifier.notify_collected();
            });
            try_join_all(
                task.finished_jobs
                    .into_iter()
                    .map(|finished_job| context.finish_creating_job(finished_job)),
            )
            .await?;
            if let Some((command_ctx, enqueue_time)) = task.command_context {
                let duration_sec = enqueue_time.stop_and_record();
                Self::report_complete_event(env, duration_sec, &command_ctx);
                GLOBAL_META_METRICS
                    .last_committed_barrier_time
                    .set(command_ctx.barrier_info.curr_epoch.value().as_unix_secs() as i64);
            }
<<<<<<< HEAD
            version_stats
        };

        Ok(version_stats)
=======
        }

        Ok(self.hummock_manager.get_version_stats().await)
>>>>>>> e4bc464d
    }
}

impl CreateMviewProgressTracker {
    fn update_tracking_jobs<'a>(
        &mut self,
        info: Option<(&CreateStreamingJobCommandInfo, Option<&ReplaceTablePlan>)>,
        create_mview_progress: impl IntoIterator<Item = &'a CreateMviewProgress>,
        version_stats: &HummockVersionStats,
    ) {
        {
            {
                // Save `finished_commands` for Create MVs.
                let finished_commands = {
                    let mut commands = vec![];
                    // Add the command to tracker.
                    if let Some((create_job_info, replace_table)) = info
                        && let Some(command) =
                            self.add(create_job_info, replace_table, version_stats)
                    {
                        // Those with no actors to track can be finished immediately.
                        commands.push(command);
                    }
                    // Update the progress of all commands.
                    for progress in create_mview_progress {
                        // Those with actors complete can be finished immediately.
                        if let Some(command) = self.update(progress, version_stats) {
                            tracing::trace!(?progress, "finish progress");
                            commands.push(command);
                        } else {
                            tracing::trace!(?progress, "update progress");
                        }
                    }
                    commands
                };

                for command in finished_commands {
                    self.stash_command_to_finish(command);
                }
            }
        }
    }
}

<<<<<<< HEAD
impl CheckpointControl {
    fn report_complete_event(env: MetaSrvEnv, duration_sec: f64, command_ctx: &CommandContext) {
=======
impl GlobalBarrierWorkerContext {
    fn report_complete_event(&self, duration_sec: f64, command_ctx: &CommandContext) {
>>>>>>> e4bc464d
        // Record barrier latency in event log.
        use risingwave_pb::meta::event_log;
        let event = event_log::EventBarrierComplete {
            prev_epoch: command_ctx.barrier_info.prev_epoch.value().0,
            cur_epoch: command_ctx.barrier_info.curr_epoch.value().0,
            duration_sec,
            command: command_ctx.command.to_string(),
            barrier_kind: command_ctx.barrier_info.kind.as_str_name().to_string(),
        };
        env.event_log_manager_ref()
            .add_event_logs(vec![event_log::Event::BarrierComplete(event)]);
    }
}

struct BarrierCompleteOutput {
    table_ids_to_finish: HashSet<TableId>,
}

impl CheckpointControl {
    /// return creating job table fragment id -> (backfill progress epoch , {`upstream_mv_table_id`})
    fn collect_backfill_pinned_upstream_log_epoch(
        &self,
    ) -> HashMap<TableId, (u64, HashSet<TableId>)> {
        self.creating_streaming_job_controls
            .iter()
            .filter_map(|(table_id, creating_job)| {
                creating_job
                    .pinned_upstream_log_epoch()
                    .map(|progress_epoch| {
                        (
                            *table_id,
                            (
                                progress_epoch,
                                creating_job
                                    .snapshot_backfill_info
                                    .upstream_mv_table_ids
                                    .clone(),
                            ),
                        )
                    })
            })
            .collect()
    }

    fn next_complete_barrier_task(
        &mut self,
        mut scheduled_barriers: Option<&mut ScheduledBarriers>,
    ) -> Option<CompleteBarrierTask> {
        // `Vec::new` is a const fn, and do not have memory allocation, and therefore is lightweight enough
        let mut creating_jobs_task = vec![];
        {
            // `Vec::new` is a const fn, and do not have memory allocation, and therefore is lightweight enough
            let mut finished_jobs = Vec::new();
            let min_upstream_inflight_barrier = self
                .command_ctx_queue
                .first_key_value()
                .map(|(epoch, _)| *epoch);
            for (table_id, job) in &mut self.creating_streaming_job_controls {
                if let Some((epoch, resps, status)) =
                    job.start_completing(min_upstream_inflight_barrier)
                {
                    let is_first_time = match status {
                        CompleteJobType::First => true,
                        CompleteJobType::Normal => false,
                        CompleteJobType::Finished => {
                            finished_jobs.push((*table_id, epoch, resps));
                            continue;
                        }
                    };
                    creating_jobs_task.push((*table_id, epoch, resps, is_first_time));
                }
            }
            for (table_id, epoch, resps) in finished_jobs {
                let epoch_state = &mut self
                    .command_ctx_queue
                    .get_mut(&epoch)
                    .expect("should exist")
                    .state;
                assert!(epoch_state.creating_jobs_to_wait.remove(&table_id));
                debug!(epoch, ?table_id, "finish creating job");
                // It's safe to remove the creating job, because on CompleteJobType::Finished,
                // all previous barriers have been collected and completed.
                let creating_streaming_job = self
                    .creating_streaming_job_controls
                    .remove(&table_id)
                    .expect("should exist");
                assert!(creating_streaming_job.is_finished());
                assert!(epoch_state
                    .finished_jobs
                    .insert(table_id, (creating_streaming_job.info, resps))
                    .is_none());
            }
        }
        let mut task = None;
        while let Some((_, EpochNode { state, .. })) = self.command_ctx_queue.first_key_value()
            && !state.is_inflight()
        {
            {
                let (_, mut node) = self.command_ctx_queue.pop_first().expect("non-empty");
                assert!(node.state.creating_jobs_to_wait.is_empty());
                assert!(node.state.node_to_collect.is_empty());
                let mut finished_jobs = self
                    .create_mview_tracker
                    .apply_collected_command(&node, &self.hummock_version_stats);
                if !node.command_ctx.barrier_info.kind.is_checkpoint() {
                    assert!(finished_jobs.is_empty());
                    node.notifiers.into_iter().for_each(|notifier| {
                        notifier.notify_collected();
                    });
                    if let Some(scheduled_barriers) = &mut scheduled_barriers
                        && self.create_mview_tracker.has_pending_finished_jobs()
                        && self
                            .command_ctx_queue
                            .values()
                            .all(|node| !node.command_ctx.barrier_info.kind.is_checkpoint())
                    {
                        scheduled_barriers.force_checkpoint_in_next_barrier();
                    }
                    continue;
                }
                let table_ids_to_finish = node
                    .state
                    .finished_jobs
                    .drain()
                    .map(|(table_id, (info, resps))| {
                        node.state.resps.extend(resps);
                        finished_jobs.push(TrackingJob::New(TrackingCommand {
                            info,
                            replace_table_info: None,
                        }));
                        table_id
                    })
                    .collect();
                let commit_info = collect_commit_epoch_info(
                    take(&mut node.state.resps),
                    &node.command_ctx,
                    self.collect_backfill_pinned_upstream_log_epoch(),
                );
                task = Some(CompleteBarrierTask {
                    commit_info,
                    finished_jobs,
                    notifiers: node.notifiers,
                    command_context: Some((node.command_ctx, node.enqueue_time)),
                    table_ids_to_finish,
                    creating_job_epochs: vec![],
                });
                break;
            }
        }
        if !creating_jobs_task.is_empty() {
            let task = task.get_or_insert_default();
            for (table_id, epoch, resps, is_first_time) in creating_jobs_task {
                GlobalBarrierWorkerContext::collect_creating_job_commit_epoch_info(
                    &mut task.commit_info,
                    epoch,
                    resps,
                    self.creating_streaming_job_controls[&table_id]
                        .info
                        .table_fragments
                        .all_table_ids()
                        .map(TableId::new),
                    is_first_time,
                );
                task.creating_job_epochs.push((table_id, epoch));
            }
        }
        task
    }

    pub(super) fn next_completed_barrier<'a>(
        &'a mut self,
        scheduled_barriers: &mut ScheduledBarriers,
        context: &impl GlobalBarrierManagerContextTrait,
    ) -> impl Future<Output = MetaResult<BarrierCompleteOutput>> + 'a {
        // If there is no completing barrier, try to start completing the earliest barrier if
        // it has been collected.
        if let CompletingTask::None = &self.completing_task {
            if let Some(task) = self.next_complete_barrier_task(Some(scheduled_barriers)) {
                {
                    let should_pause_inject_barrier = task
                        .command_context
                        .as_ref()
                        .map(|(command, _)| command.command.should_pause_inject_barrier());
                    let table_ids_to_finish = task.table_ids_to_finish.clone();
                    let creating_job_epochs = task.creating_job_epochs.clone();
                    let context = context.clone();
                    let env = self.env.clone();
                    let join_handle =
                        tokio::spawn(
                            async move { Self::complete_barrier(&context, task, env).await },
                        );
                    self.completing_task = CompletingTask::Completing {
                        should_pause_inject_barrier,
                        join_handle,
                        table_ids_to_finish,
                        creating_job_epochs,
                    };
                }
            }
        }

        self.next_completed_barrier_inner()
    }

    async fn next_completed_barrier_inner(&mut self) -> MetaResult<BarrierCompleteOutput> {
        let CompletingTask::Completing { join_handle, .. } = &mut self.completing_task else {
            return pending().await;
        };

        let (table_ids_to_finish, creating_job_epochs) = {
            {
                let join_result: MetaResult<_> = try {
                    join_handle
                        .await
                        .context("failed to join completing command")??
                };
                // It's important to reset the completing_command after await no matter the result is err
                // or not, and otherwise the join handle will be polled again after ready.
                let next_completing_command_status = if let Err(e) = &join_result {
                    CompletingTask::Err(e.clone())
                } else {
                    CompletingTask::None
                };
                let completed_command =
                    replace(&mut self.completing_task, next_completing_command_status);
                self.hummock_version_stats = join_result?;

                must_match!(completed_command, CompletingTask::Completing {
                    table_ids_to_finish,
                    creating_job_epochs,
                    ..
                } => (table_ids_to_finish, creating_job_epochs))
            }
        };

        {
            for (table_id, epoch) in creating_job_epochs {
                self.creating_streaming_job_controls
                    .get_mut(&table_id)
                    .expect("should exist")
                    .ack_completed(epoch)
            }

            Ok(BarrierCompleteOutput {
                table_ids_to_finish,
            })
        }
    }
}

impl GlobalBarrierManager {
    /// Check the status of barrier manager, return error if it is not `Running`.
    pub fn check_status_running(&self) -> MetaResult<()> {
        let status = self.status.load();
        match &**status {
            BarrierManagerStatus::Starting
            | BarrierManagerStatus::Recovering(RecoveryReason::Bootstrap) => {
                bail!("The cluster is bootstrapping")
            }
            BarrierManagerStatus::Recovering(RecoveryReason::Failover(e)) => {
                Err(anyhow::anyhow!(e.clone()).context("The cluster is recovering"))?
            }
            BarrierManagerStatus::Recovering(RecoveryReason::Adhoc) => {
                bail!("The cluster is recovering-adhoc")
            }
            BarrierManagerStatus::Running => Ok(()),
        }
    }

    pub fn get_recovery_status(&self) -> PbRecoveryStatus {
        (&**self.status.load()).into()
    }
}

impl GlobalBarrierWorkerContext {
    /// Resolve actor information from cluster, fragment manager and `ChangedTableId`.
    /// We use `changed_table_id` to modify the actors to be sent or collected. Because these actor
    /// will create or drop before this barrier flow through them.
    async fn resolve_graph_info(&self) -> MetaResult<InflightGraphInfo> {
        let all_actor_infos = self
            .metadata_manager
            .catalog_controller
            .load_all_actors()
            .await?;

        Ok(InflightGraphInfo::new(
            all_actor_infos
                .fragment_infos
                .into_iter()
                .map(|(id, info)| (id as _, info))
                .collect(),
        ))
    }
}

pub struct GlobalBarrierManager {
    status: Arc<ArcSwap<BarrierManagerStatus>>,
    hummock_manager: HummockManagerRef,
    request_tx: mpsc::UnboundedSender<BarrierManagerRequest>,
    metadata_manager: MetadataManager,
}

pub type BarrierManagerRef = Arc<GlobalBarrierManager>;

impl GlobalBarrierManager {
    /// Serving `SHOW JOBS / SELECT * FROM rw_ddl_progress`
    pub async fn get_ddl_progress(&self) -> MetaResult<Vec<DdlProgress>> {
        let mut ddl_progress = {
            let (tx, rx) = oneshot::channel();
            self.request_tx
                .send(BarrierManagerRequest::GetDdlProgress(tx))
                .context("failed to send get ddl progress request")?;
            rx.await.context("failed to receive get ddl progress")?
        };
        // If not in tracker, means the first barrier not collected yet.
        // In that case just return progress 0.
        let mviews = self
            .metadata_manager
            .catalog_controller
            .list_background_creating_mviews(true)
            .await
            .unwrap();
        for mview in mviews {
            if let Entry::Vacant(e) = ddl_progress.entry(mview.table_id as _) {
                e.insert(DdlProgress {
                    id: mview.table_id as u64,
                    statement: mview.definition,
                    progress: "0.0%".into(),
                });
            }
        }

        Ok(ddl_progress.into_values().collect())
    }

    pub async fn get_hummock_version_id(&self) -> HummockVersionId {
        self.hummock_manager.get_version_id().await
    }
}

#[expect(clippy::type_complexity)]
fn collect_resp_info(
    resps: Vec<BarrierCompleteResponse>,
) -> (
    HashMap<HummockSstableObjectId, u32>,
    Vec<LocalSstableInfo>,
    HashMap<TableId, TableWatermarks>,
    Vec<SstableInfo>,
) {
    let mut sst_to_worker: HashMap<HummockSstableObjectId, u32> = HashMap::new();
    let mut synced_ssts: Vec<LocalSstableInfo> = vec![];
    let mut table_watermarks = Vec::with_capacity(resps.len());
    let mut old_value_ssts = Vec::with_capacity(resps.len());

    for resp in resps {
        let ssts_iter = resp.synced_sstables.into_iter().map(|local_sst| {
            let sst_info = local_sst.sst.expect("field not None");
            sst_to_worker.insert(sst_info.object_id, resp.worker_id);
            LocalSstableInfo::new(
                sst_info.into(),
                from_prost_table_stats_map(local_sst.table_stats_map),
                local_sst.created_at,
            )
        });
        synced_ssts.extend(ssts_iter);
        table_watermarks.push(resp.table_watermarks);
        old_value_ssts.extend(resp.old_value_sstables.into_iter().map(|s| s.into()));
    }

    (
        sst_to_worker,
        synced_ssts,
        merge_multiple_new_table_watermarks(
            table_watermarks
                .into_iter()
                .map(|watermarks| {
                    watermarks
                        .into_iter()
                        .map(|(table_id, watermarks)| {
                            (TableId::new(table_id), TableWatermarks::from(&watermarks))
                        })
                        .collect()
                })
                .collect_vec(),
        ),
        old_value_ssts,
    )
}

fn collect_commit_epoch_info(
    resps: Vec<BarrierCompleteResponse>,
    command_ctx: &CommandContext,
    backfill_pinned_log_epoch: HashMap<TableId, (u64, HashSet<TableId>)>,
) -> CommitEpochInfo {
    let (sst_to_context, synced_ssts, new_table_watermarks, old_value_ssts) =
        collect_resp_info(resps);

    let new_table_fragment_infos = if let Command::CreateStreamingJob { info, job_type } =
        &command_ctx.command
        && !matches!(job_type, CreateStreamingJobType::SnapshotBackfill(_))
    {
        let table_fragments = &info.table_fragments;
        vec![NewTableFragmentInfo::Normal {
            mv_table_id: table_fragments.mv_table_id().map(TableId::new),
            internal_table_ids: table_fragments
                .internal_table_ids()
                .into_iter()
                .map(TableId::new)
                .collect(),
        }]
    } else {
        vec![]
    };

    let mut mv_log_store_truncate_epoch = HashMap::new();
    let mut update_truncate_epoch =
        |table_id: TableId, truncate_epoch| match mv_log_store_truncate_epoch
            .entry(table_id.table_id)
        {
            Entry::Occupied(mut entry) => {
                let prev_truncate_epoch = entry.get_mut();
                if truncate_epoch < *prev_truncate_epoch {
                    *prev_truncate_epoch = truncate_epoch;
                }
            }
            Entry::Vacant(entry) => {
                entry.insert(truncate_epoch);
            }
        };
    for (mv_table_id, subscriptions) in &command_ctx.subscription_info.mv_depended_subscriptions {
        if let Some(truncate_epoch) = subscriptions
            .values()
            .max()
            .map(|max_retention| command_ctx.get_truncate_epoch(*max_retention).0)
        {
            update_truncate_epoch(*mv_table_id, truncate_epoch);
        }
    }
    for (_, (backfill_epoch, upstream_mv_table_ids)) in backfill_pinned_log_epoch {
        for mv_table_id in upstream_mv_table_ids {
            update_truncate_epoch(mv_table_id, backfill_epoch);
        }
    }

    let table_new_change_log = build_table_change_log_delta(
        old_value_ssts.into_iter(),
        synced_ssts.iter().map(|sst| &sst.sst_info),
        must_match!(&command_ctx.barrier_info.kind, BarrierKind::Checkpoint(epochs) => epochs),
        mv_log_store_truncate_epoch.into_iter(),
    );

    let epoch = command_ctx.barrier_info.prev_epoch.value().0;
    let tables_to_commit = command_ctx
        .table_ids_to_commit
        .iter()
        .map(|table_id| (*table_id, epoch))
        .collect();

    CommitEpochInfo {
        sstables: synced_ssts,
        new_table_watermarks,
        sst_to_context,
        new_table_fragment_infos,
        change_log_delta: table_new_change_log,
        tables_to_commit,
    }
}<|MERGE_RESOLUTION|>--- conflicted
+++ resolved
@@ -178,10 +178,6 @@
         hummock_manager: HummockManagerRef,
         source_manager: SourceManagerRef,
         sink_manager: SinkCoordinatorManager,
-<<<<<<< HEAD
-=======
-        meta_metrics: Arc<MetaMetrics>,
->>>>>>> e4bc464d
         scale_controller: ScaleControllerRef,
     ) -> (Arc<Self>, JoinHandle<()>, oneshot::Sender<()>) {
         let (request_tx, request_rx) = unbounded_channel();
@@ -192,10 +188,6 @@
             hummock_manager,
             source_manager,
             sink_manager,
-<<<<<<< HEAD
-=======
-            meta_metrics,
->>>>>>> e4bc464d
             scale_controller,
             request_rx,
         )
@@ -211,7 +203,6 @@
     }
 }
 
-<<<<<<< HEAD
 trait GlobalBarrierManagerContextTrait: Clone + Send + Sync + 'static {
     fn commit_epoch(
         &self,
@@ -297,8 +288,6 @@
     }
 }
 
-=======
->>>>>>> e4bc464d
 /// [`crate::barrier::GlobalBarrierWorker`] sends barriers to all registered compute nodes and
 /// collect them, with monotonic increasing epoch numbers. On compute nodes, `LocalBarrierManager`
 /// in `risingwave_stream` crate will serve these requests and dispatch them to source actors.
@@ -308,11 +297,7 @@
 /// accepting [`Command`] that carries info to build `Mutation`. To keep the consistency between
 /// barrier manager and meta store, some actions like "drop materialized view" or "create mv on mv"
 /// must be done in barrier manager transactional using [`Command`].
-<<<<<<< HEAD
 struct GlobalBarrierWorker<C> {
-=======
-struct GlobalBarrierWorker {
->>>>>>> e4bc464d
     /// Enable recovery or not when failover.
     enable_recovery: bool,
 
@@ -322,11 +307,7 @@
     /// The max barrier nums in flight
     in_flight_barrier_nums: usize,
 
-<<<<<<< HEAD
     context: C,
-=======
-    context: GlobalBarrierWorkerContext,
->>>>>>> e4bc464d
 
     status: Arc<ArcSwap<BarrierManagerStatus>>,
 
@@ -359,26 +340,15 @@
 
     create_mview_tracker: CreateMviewProgressTracker,
 
-<<<<<<< HEAD
     env: MetaSrvEnv,
 }
 
 impl CheckpointControl {
     fn new(
         create_mview_tracker: CreateMviewProgressTracker,
-        state: BarrierManagerState,
+        state: BarrierWorkerState,
         hummock_version_stats: HummockVersionStats,
         env: MetaSrvEnv,
-=======
-    context: GlobalBarrierWorkerContext,
-}
-
-impl CheckpointControl {
-    async fn new(
-        context: GlobalBarrierWorkerContext,
-        create_mview_tracker: CreateMviewProgressTracker,
-        state: BarrierWorkerState,
->>>>>>> e4bc464d
     ) -> Self {
         Self {
             state,
@@ -660,11 +630,7 @@
     Err(MetaError),
 }
 
-<<<<<<< HEAD
 impl GlobalBarrierWorker<GlobalBarrierWorkerContext> {
-=======
-impl GlobalBarrierWorker {
->>>>>>> e4bc464d
     /// Create a new [`crate::barrier::GlobalBarrierWorker`].
     pub async fn new(
         scheduled_barriers: schedule::ScheduledBarriers,
@@ -1080,11 +1046,7 @@
     }
 }
 
-<<<<<<< HEAD
 impl<C: GlobalBarrierManagerContextTrait> GlobalBarrierWorker<C> {
-=======
-impl GlobalBarrierWorker {
->>>>>>> e4bc464d
     /// Set barrier manager status.
     fn set_status(&self, new_status: BarrierManagerStatus) {
         self.status.store(Arc::new(new_status));
@@ -1239,16 +1201,10 @@
                     .last_committed_barrier_time
                     .set(command_ctx.barrier_info.curr_epoch.value().as_unix_secs() as i64);
             }
-<<<<<<< HEAD
             version_stats
         };
 
         Ok(version_stats)
-=======
-        }
-
-        Ok(self.hummock_manager.get_version_stats().await)
->>>>>>> e4bc464d
     }
 }
 
@@ -1293,13 +1249,8 @@
     }
 }
 
-<<<<<<< HEAD
 impl CheckpointControl {
     fn report_complete_event(env: MetaSrvEnv, duration_sec: f64, command_ctx: &CommandContext) {
-=======
-impl GlobalBarrierWorkerContext {
-    fn report_complete_event(&self, duration_sec: f64, command_ctx: &CommandContext) {
->>>>>>> e4bc464d
         // Record barrier latency in event log.
         use risingwave_pb::meta::event_log;
         let event = event_log::EventBarrierComplete {
