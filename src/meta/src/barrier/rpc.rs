--- conflicted
+++ resolved
@@ -474,13 +474,6 @@
         node: &WorkerNode,
         subscriptions: impl Iterator<Item = SubscriptionUpstreamInfo>,
     ) -> MetaResult<StreamingControlHandle> {
-<<<<<<< HEAD
-        let initial_version_id = self
-            .hummock_manager()
-            .on_current_version(|version| version.id)
-            .await;
-=======
->>>>>>> fe655097
         let handle = self
             .env
             .stream_client_pool()
