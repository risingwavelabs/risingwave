// Copyright 2024 RisingWave Labs
//
// Licensed under the Apache License, Version 2.0 (the "License");
// you may not use this file except in compliance with the License.
// You may obtain a copy of the License at
//
//     http://www.apache.org/licenses/LICENSE-2.0
//
// Unless required by applicable law or agreed to in writing, software
// distributed under the License is distributed on an "AS IS" BASIS,
// WITHOUT WARRANTIES OR CONDITIONS OF ANY KIND, either express or implied.
// See the License for the specific language governing permissions and
// limitations under the License.

use std::collections::hash_map::Entry;
use std::collections::{HashMap, HashSet};
use std::sync::Arc;

use risingwave_common::catalog::TableId;
use risingwave_common::util::epoch::Epoch;
use risingwave_pb::ddl_service::DdlProgress;
use risingwave_pb::hummock::HummockVersionStats;
use risingwave_pb::stream_service::barrier_complete_response::CreateMviewProgress;

use super::command::CommandContext;
use super::notifier::Notifier;
use crate::barrier::{
    Command, TableActorMap, TableDefinitionMap, TableFragmentMap, TableNotifierMap,
    TableUpstreamMvCountMap,
};
use crate::manager::{DdlType, MetadataManager};
use crate::model::{ActorId, TableFragments};
use crate::MetaResult;

type ConsumedRows = u64;

#[derive(Clone, Copy, Debug)]
enum BackfillState {
    Init,
    ConsumingUpstream(#[allow(dead_code)] Epoch, ConsumedRows),
    Done(ConsumedRows),
}

/// Progress of all actors containing backfill executors while creating mview.
#[derive(Debug)]
pub(super) struct Progress {
    states: HashMap<ActorId, BackfillState>,

    done_count: usize,

    /// Upstream mv count.
    /// Keep track of how many times each upstream MV
    /// appears in this stream job.
    upstream_mv_count: HashMap<TableId, usize>,

    /// Total key count in the upstream materialized view
    upstream_total_key_count: u64,

    /// Consumed rows
    consumed_rows: u64,

    /// DDL definition
    definition: String,
}

impl Progress {
    /// Create a [`Progress`] for some creating mview, with all `actors` containing the backfill executors.
    fn new(
        actors: impl IntoIterator<Item = ActorId>,
        upstream_mv_count: HashMap<TableId, usize>,
        upstream_total_key_count: u64,
        definition: String,
    ) -> Self {
        let states = actors
            .into_iter()
            .map(|a| (a, BackfillState::Init))
            .collect::<HashMap<_, _>>();
        assert!(!states.is_empty());

        Self {
            states,
            done_count: 0,
            upstream_mv_count,
            upstream_total_key_count,
            consumed_rows: 0,
            definition,
        }
    }

    /// Update the progress of `actor`.
    fn update(&mut self, actor: ActorId, new_state: BackfillState, upstream_total_key_count: u64) {
        self.upstream_total_key_count = upstream_total_key_count;
        let total_actors = self.states.len();
        match self.states.remove(&actor).unwrap() {
            BackfillState::Init => {}
            BackfillState::ConsumingUpstream(_, old_consumed_rows) => {
                self.consumed_rows -= old_consumed_rows;
            }
            BackfillState::Done(_) => panic!("should not report done multiple times"),
        };
        match &new_state {
            BackfillState::Init => {}
            BackfillState::ConsumingUpstream(_, new_consumed_rows) => {
                self.consumed_rows += new_consumed_rows;
            }
            BackfillState::Done(new_consumed_rows) => {
                tracing::debug!("actor {} done", actor);
                self.consumed_rows += new_consumed_rows;
                self.done_count += 1;
                tracing::debug!(
                    "{} actors out of {} complete",
                    self.done_count,
                    total_actors,
                );
            }
        };
        self.states.insert(actor, new_state);
        self.calculate_progress();
    }

    /// Returns whether all backfill executors are done.
    fn is_done(&self) -> bool {
        self.done_count == self.states.len()
    }

    /// Returns the ids of all actors containing the backfill executors for the mview tracked by this
    /// [`Progress`].
    fn actors(&self) -> impl Iterator<Item = ActorId> + '_ {
        self.states.keys().cloned()
    }

    /// `progress` = `consumed_rows` / `upstream_total_key_count`
    fn calculate_progress(&self) -> f64 {
        if self.is_done() || self.states.is_empty() {
            return 1.0;
        }
        let mut upstream_total_key_count = self.upstream_total_key_count as f64;
        if upstream_total_key_count == 0.0 {
            upstream_total_key_count = 1.0
        }
        let mut progress = self.consumed_rows as f64 / upstream_total_key_count;
        if progress >= 1.0 {
            progress = 0.99;
        }
        progress
    }
}

/// There are 2 kinds of `TrackingJobs`:
/// 1. `New`. This refers to the "New" type of tracking job.
///    It is instantiated and managed by the stream manager.
///    On recovery, the stream manager will stop managing the job.
/// 2. `Recovered`. This refers to the "Recovered" type of tracking job.
///    On recovery, the barrier manager will recover and start managing the job.
pub enum TrackingJob {
    New(TrackingCommand),
    Recovered(RecoveredTrackingJob),
}

impl TrackingJob {
    fn metadata_manager(&self) -> &MetadataManager {
        match self {
            TrackingJob::New(command) => command.context.metadata_manager(),
            TrackingJob::Recovered(recovered) => &recovered.metadata_manager,
        }
    }

    /// Returns whether the `TrackingJob` requires a checkpoint to complete.
    pub(crate) fn is_checkpoint_required(&self) -> bool {
        match self {
            // Recovered tracking job is always a streaming job,
            // It requires a checkpoint to complete.
            TrackingJob::Recovered(_) => true,
            TrackingJob::New(command) => {
                command.context.kind.is_initial() || command.context.kind.is_checkpoint()
            }
        }
    }

    pub(crate) async fn pre_finish(&self) -> MetaResult<()> {
        let table_fragments = match &self {
            TrackingJob::New(command) => match &command.context.command {
                Command::CreateStreamingJob {
                    table_fragments, ..
                } => Some(table_fragments),
                _ => None,
            },
            TrackingJob::Recovered(recovered) => Some(&recovered.fragments),
        };
        // Update the state of the table fragments from `Creating` to `Created`, so that the
        // fragments can be scaled.
        if let Some(table_fragments) = table_fragments {
            match self.metadata_manager() {
                MetadataManager::V1(mgr) => {
                    mgr.fragment_manager
                        .mark_table_fragments_created(table_fragments.table_id())
                        .await?;
                }
                MetadataManager::V2(_) => {}
            }
        }
        Ok(())
    }

    pub(crate) fn notify_finished(self) {
        match self {
            TrackingJob::New(command) => {
                command
                    .notifiers
                    .into_iter()
                    .for_each(Notifier::notify_finished);
            }
            TrackingJob::Recovered(recovered) => {
                recovered.finished.notify_finished();
            }
        }
    }

    pub(crate) fn table_to_create(&self) -> Option<TableId> {
        match self {
            TrackingJob::New(command) => command.context.table_to_create(),
            TrackingJob::Recovered(recovered) => Some(recovered.fragments.table_id()),
        }
    }
}

pub struct RecoveredTrackingJob {
    pub fragments: TableFragments,
    pub finished: Notifier,
    pub metadata_manager: MetadataManager,
}

/// The command tracking by the [`CreateMviewProgressTracker`].
pub(super) struct TrackingCommand {
    /// The context of the command.
    pub context: Arc<CommandContext>,

    /// Should be called when the command is finished.
    pub notifiers: Vec<Notifier>,
}

/// Track the progress of all creating mviews. When creation is done, `notify_finished` will be
/// called on registered notifiers.
///
/// Tracking is done as follows:
/// 1. We identify a `StreamJob` by its `TableId` of its `Materialized` table.
/// 2. For each stream job, there are several actors which run its tasks.
/// 3. With `progress_map` we can use the ID of the `StreamJob` to view its progress.
/// 4. With `actor_map` we can use an actor's `ActorId` to find the ID of the `StreamJob`.
pub(super) struct CreateMviewProgressTracker {
    /// Progress of the create-mview DDL indicated by the TableId.
    progress_map: HashMap<TableId, (Progress, TrackingJob)>,

    /// Find the epoch of the create-mview DDL by the actor containing the backfill executors.
    actor_map: HashMap<ActorId, TableId>,

    /// Get notified when we finished Create MV and collect a barrier(checkpoint = true)
<<<<<<< HEAD
    pub(super) finished_jobs: Vec<TrackingJob>,
=======
    finished_jobs: Vec<TrackingJob>,
>>>>>>> 2f28b425
}

impl CreateMviewProgressTracker {
    /// This step recovers state from the meta side:
    /// 1. `Tables`.
    /// 2. `TableFragments`.
    ///
    /// Other state are persisted by the `BackfillExecutor`, such as:
    /// 1. `CreateMviewProgress`.
    /// 2. `Backfill` position.
    pub fn recover(
        table_map: TableActorMap,
        mut upstream_mv_counts: TableUpstreamMvCountMap,
        mut definitions: TableDefinitionMap,
        version_stats: HummockVersionStats,
        mut finished_notifiers: TableNotifierMap,
        mut table_fragment_map: TableFragmentMap,
        metadata_manager: MetadataManager,
    ) -> Self {
        let mut actor_map = HashMap::new();
        let mut progress_map = HashMap::new();
        let table_map: HashMap<_, HashSet<ActorId>> = table_map.into();
        for (creating_table_id, actors) in table_map {
            // 1. Recover `BackfillState` in the tracker.
            let mut states = HashMap::new();
            for actor in actors {
                actor_map.insert(actor, creating_table_id);
                states.insert(actor, BackfillState::ConsumingUpstream(Epoch(0), 0));
            }
            let upstream_mv_count = upstream_mv_counts.remove(&creating_table_id).unwrap();
            let upstream_total_key_count = upstream_mv_count
                .iter()
                .map(|(upstream_mv, count)| {
                    *count as u64
                        * version_stats
                            .table_stats
                            .get(&upstream_mv.table_id)
                            .map_or(0, |stat| stat.total_key_count as u64)
                })
                .sum();
            let definition = definitions.remove(&creating_table_id).unwrap();
            let progress = Progress {
                states,
                done_count: 0, // Fill only after first barrier pass
                upstream_mv_count,
                upstream_total_key_count,
                consumed_rows: 0, // Fill only after first barrier pass
                definition,
            };
            let tracking_job = TrackingJob::Recovered(RecoveredTrackingJob {
                fragments: table_fragment_map.remove(&creating_table_id).unwrap(),
                finished: finished_notifiers.remove(&creating_table_id).unwrap(),
                metadata_manager: metadata_manager.clone(),
            });
            progress_map.insert(creating_table_id, (progress, tracking_job));
        }
        Self {
            progress_map,
            actor_map,
            finished_jobs: Vec::new(),
        }
    }

    pub fn new() -> Self {
        Self {
            progress_map: Default::default(),
            actor_map: Default::default(),
            finished_jobs: Vec::new(),
        }
    }

    pub fn gen_ddl_progress(&self) -> HashMap<u32, DdlProgress> {
        self.progress_map
            .iter()
            .map(|(table_id, (x, _))| {
                let table_id = table_id.table_id;
                let ddl_progress = DdlProgress {
                    id: table_id as u64,
                    statement: x.definition.clone(),
                    progress: format!("{:.2}%", x.calculate_progress() * 100.0),
                };
                (table_id, ddl_progress)
            })
            .collect()
    }

    /// Stash a command to finish later.
    pub(super) fn stash_command_to_finish(&mut self, finished_job: TrackingJob) {
        self.finished_jobs.push(finished_job);
    }

    /// Finish stashed jobs.
    /// If checkpoint, means all jobs can be finished.
    /// If not checkpoint, jobs which do not require checkpoint can be finished.
    ///
    /// Returns whether there are still remaining stashed jobs to finish.
    pub(super) async fn finish_jobs(&mut self, checkpoint: bool) -> MetaResult<bool> {
        for job in self
            .finished_jobs
            .extract_if(|job| checkpoint || !job.is_checkpoint_required())
        {
            // The command is ready to finish. We can now call `pre_finish`.
            job.pre_finish().await?;
            job.notify_finished();
        }
        Ok(!self.finished_jobs.is_empty())
    }

    pub(super) fn cancel_command(&mut self, id: TableId) {
        let _ = self.progress_map.remove(&id);
        self.finished_jobs
            .retain(|x| x.table_to_create() != Some(id));
        self.actor_map.retain(|_, table_id| *table_id != id);
    }

    /// Add a new create-mview DDL command to track.
    ///
    /// If the actors to track is empty, return the given command as it can be finished immediately.
    pub fn add(
        &mut self,
        command: TrackingCommand,
        version_stats: &HummockVersionStats,
    ) -> Option<TrackingJob> {
        let actors = command.context.actors_to_track();
        if actors.is_empty() {
            // The command can be finished immediately.
            return Some(TrackingJob::New(command));
        }

        let (creating_mv_id, upstream_mv_count, upstream_total_key_count, definition, ddl_type) =
            if let Command::CreateStreamingJob {
                table_fragments,
                dispatchers,
                upstream_mview_actors,
                definition,
                ddl_type,
                ..
            } = &command.context.command
            {
                // Keep track of how many times each upstream MV appears.
                let mut upstream_mv_count = HashMap::new();
                for (table_id, actors) in upstream_mview_actors {
                    assert!(!actors.is_empty());
                    let dispatch_count: usize = dispatchers
                        .iter()
                        .filter(|(upstream_actor_id, _)| actors.contains(upstream_actor_id))
                        .map(|(_, v)| v.len())
                        .sum();
                    upstream_mv_count.insert(*table_id, dispatch_count / actors.len());
                }

                let upstream_total_key_count: u64 = upstream_mv_count
                    .iter()
                    .map(|(upstream_mv, count)| {
                        *count as u64
                            * version_stats
                                .table_stats
                                .get(&upstream_mv.table_id)
                                .map_or(0, |stat| stat.total_key_count as u64)
                    })
                    .sum();
                (
                    table_fragments.table_id(),
                    upstream_mv_count,
                    upstream_total_key_count,
                    definition.to_string(),
                    ddl_type,
                )
            } else {
                unreachable!("Must be CreateStreamingJob.");
            };

        for &actor in &actors {
            self.actor_map.insert(actor, creating_mv_id);
        }

        let progress = Progress::new(
            actors,
            upstream_mv_count,
            upstream_total_key_count,
            definition,
        );
        if *ddl_type == DdlType::Sink {
            // We return the original tracking job immediately.
            // This is because sink can be decoupled with backfill progress.
            // We don't need to wait for sink to finish backfill.
            // This still contains the notifiers, so we can tell listeners
            // that the sink job has been created.
            Some(TrackingJob::New(command))
        } else {
            let old = self
                .progress_map
                .insert(creating_mv_id, (progress, TrackingJob::New(command)));
            assert!(old.is_none());
            None
        }
    }

    /// Update the progress of `actor` according to the Pb struct.
    ///
    /// If all actors in this MV have finished, returns the command.
    pub fn update(
        &mut self,
        progress: &CreateMviewProgress,
        version_stats: &HummockVersionStats,
    ) -> Option<TrackingJob> {
        let actor = progress.backfill_actor_id;
        let Some(table_id) = self.actor_map.get(&actor).copied() else {
            // On restart, backfill will ALWAYS notify CreateMviewProgressTracker,
            // even if backfill is finished on recovery.
            // This is because we don't know if only this actor is finished,
            // OR the entire stream job is finished.
            // For the first case, we must notify meta.
            // For the second case, we can still notify meta, but ignore it here.
            tracing::info!(
                "no tracked progress for actor {}, the stream job could already be finished",
                actor
            );
            return None;
        };

        let new_state = if progress.done {
            BackfillState::Done(progress.consumed_rows)
        } else {
            BackfillState::ConsumingUpstream(progress.consumed_epoch.into(), progress.consumed_rows)
        };

        match self.progress_map.entry(table_id) {
            Entry::Occupied(mut o) => {
                let progress = &mut o.get_mut().0;

                let upstream_total_key_count: u64 = progress
                    .upstream_mv_count
                    .iter()
                    .map(|(upstream_mv, count)| {
                        assert_ne!(*count, 0);
                        *count as u64
                            * version_stats
                                .table_stats
                                .get(&upstream_mv.table_id)
                                .map_or(0, |stat| stat.total_key_count as u64)
                    })
                    .sum();

                progress.update(actor, new_state, upstream_total_key_count);

                if progress.is_done() {
                    tracing::debug!(
                        "all actors done for creating mview with table_id {}!",
                        table_id
                    );

                    // Clean-up the mapping from actors to DDL table_id.
                    for actor in o.get().0.actors() {
                        self.actor_map.remove(&actor);
                    }
                    Some(o.remove().1)
                } else {
                    None
                }
            }
            Entry::Vacant(_) => {
                tracing::warn!(
                    "update the progress of an non-existent creating streaming job: {progress:?}, which could be cancelled"
                );
                None
            }
        }
    }
}<|MERGE_RESOLUTION|>--- conflicted
+++ resolved
@@ -255,11 +255,7 @@
     actor_map: HashMap<ActorId, TableId>,
 
     /// Get notified when we finished Create MV and collect a barrier(checkpoint = true)
-<<<<<<< HEAD
-    pub(super) finished_jobs: Vec<TrackingJob>,
-=======
     finished_jobs: Vec<TrackingJob>,
->>>>>>> 2f28b425
 }
 
 impl CreateMviewProgressTracker {
