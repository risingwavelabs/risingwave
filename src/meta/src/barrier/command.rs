--- conflicted
+++ resolved
@@ -738,39 +738,17 @@
     }
 
     /// Clean up actors in CNs if needed, used by drop, cancel and reschedule commands.
-<<<<<<< HEAD
-    async fn clean_up(
-        &self,
-        actors_to_clean: impl IntoIterator<Item = (WorkerId, Vec<ActorId>)>,
-    ) -> MetaResult<()> {
+    async fn clean_up(&self, actors: Vec<ActorId>) -> MetaResult<()> {
         self.barrier_manager_context
             .stream_rpc_manager
-            .drop_actors(&self.info.node_map, actors_to_clean.into_iter())
+            .drop_actors(
+                &self.info.node_map,
+                self.info
+                    .node_map
+                    .keys()
+                    .map(|worker_id| (*worker_id, actors.clone())),
+            )
             .await
-=======
-    async fn clean_up(&self, actors: Vec<ActorId>) -> MetaResult<()> {
-        let futures = self.info.node_map.values().map(|node| {
-            let request_id = Uuid::new_v4().to_string();
-            let actor_ids = actors.clone();
-
-            async move {
-                let client = self
-                    .barrier_manager_context
-                    .env
-                    .stream_client_pool()
-                    .get(node)
-                    .await?;
-                let request = DropActorsRequest {
-                    request_id,
-                    actor_ids,
-                };
-                client.drop_actors(request).await
-            }
-        });
-
-        try_join_all(futures).await?;
-        Ok(())
->>>>>>> 1e260540
     }
 
     pub async fn wait_epoch_commit(&self, epoch: HummockEpoch) -> MetaResult<()> {
