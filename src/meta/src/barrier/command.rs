// Copyright 2025 RisingWave Labs
//
// Licensed under the Apache License, Version 2.0 (the "License");
// you may not use this file except in compliance with the License.
// You may obtain a copy of the License at
//
//     http://www.apache.org/licenses/LICENSE-2.0
//
// Unless required by applicable law or agreed to in writing, software
// distributed under the License is distributed on an "AS IS" BASIS,
// WITHOUT WARRANTIES OR CONDITIONS OF ANY KIND, either express or implied.
// See the License for the specific language governing permissions and
// limitations under the License.

use std::collections::hash_map::Entry;
use std::collections::{HashMap, HashSet};
use std::fmt::Formatter;

use itertools::Itertools;
use risingwave_common::bitmap::Bitmap;
use risingwave_common::catalog::TableId;
use risingwave_common::hash::ActorMapping;
use risingwave_common::must_match;
use risingwave_common::types::Timestamptz;
use risingwave_common::util::epoch::Epoch;
use risingwave_common::util::stream_graph_visitor::visit_stream_node_cont;
use risingwave_connector::source::SplitImpl;
use risingwave_connector::source::cdc::{
    CdcTableSnapshotSplitAssignment, build_pb_actor_cdc_table_snapshot_splits,
};
use risingwave_hummock_sdk::change_log::build_table_change_log_delta;
use risingwave_hummock_sdk::vector_index::VectorIndexDelta;
use risingwave_meta_model::WorkerId;
use risingwave_pb::catalog::CreateType;
<<<<<<< HEAD
=======
use risingwave_pb::catalog::table::PbTableType;
>>>>>>> 60f1561d
use risingwave_pb::common::ActorInfo;
use risingwave_pb::hummock::vector_index_delta::PbVectorIndexInit;
use risingwave_pb::source::{ConnectorSplit, ConnectorSplits};
use risingwave_pb::stream_plan::barrier::BarrierKind as PbBarrierKind;
use risingwave_pb::stream_plan::barrier_mutation::Mutation;
use risingwave_pb::stream_plan::connector_props_change_mutation::ConnectorPropsInfo;
use risingwave_pb::stream_plan::stream_node::NodeBody;
use risingwave_pb::stream_plan::throttle_mutation::RateLimit;
use risingwave_pb::stream_plan::update_mutation::*;
use risingwave_pb::stream_plan::{
    AddMutation, BarrierMutation, CombinedMutation, ConnectorPropsChangeMutation, Dispatcher,
<<<<<<< HEAD
    Dispatchers, DropSubscriptionsMutation, PauseMutation, PbSinkAddColumns, ResumeMutation,
    SourceChangeSplitMutation, StartFragmentBackfillMutation, StopMutation,
=======
    Dispatchers, DropSubscriptionsMutation, LoadFinishMutation, PauseMutation, PbSinkAddColumns,
    ResumeMutation, SourceChangeSplitMutation, StartFragmentBackfillMutation, StopMutation,
>>>>>>> 60f1561d
    SubscriptionUpstreamInfo, ThrottleMutation, UpdateMutation,
};
use risingwave_pb::stream_service::BarrierCompleteResponse;
use tracing::warn;

use super::info::{CommandFragmentChanges, InflightDatabaseInfo, InflightStreamingJobInfo};
use crate::barrier::InflightSubscriptionInfo;
use crate::barrier::backfill_order_control::get_nodes_with_backfill_dependencies;
use crate::barrier::edge_builder::FragmentEdgeBuildResult;
use crate::barrier::info::BarrierInfo;
use crate::barrier::rpc::ControlStreamManager;
use crate::barrier::utils::collect_resp_info;
use crate::controller::fragment::{InflightActorInfo, InflightFragmentInfo};
use crate::hummock::{CommitEpochInfo, NewTableFragmentInfo};
use crate::manager::{StreamingJob, StreamingJobType};
use crate::model::{
    ActorId, ActorUpstreams, DispatcherId, FragmentActorDispatchers, FragmentDownstreamRelation,
    FragmentId, FragmentReplaceUpstream, StreamActorWithDispatchers, StreamJobActorsToCreate,
    StreamJobFragments, StreamJobFragmentsToCreate,
};
use crate::stream::{
    AutoRefreshSchemaSinkContext, ConnectorPropsChange, FragmentBackfillOrder,
    JobReschedulePostUpdates, SplitAssignment, ThrottleConfig, build_actor_connector_splits,
};

/// [`Reschedule`] is for the [`Command::RescheduleFragment`], which is used for rescheduling actors
/// in some fragment, like scaling or migrating.
#[derive(Debug, Clone)]
pub struct Reschedule {
    /// Added actors in this fragment.
    pub added_actors: HashMap<WorkerId, Vec<ActorId>>,

    /// Removed actors in this fragment.
    pub removed_actors: HashSet<ActorId>,

    /// Vnode bitmap updates for some actors in this fragment.
    pub vnode_bitmap_updates: HashMap<ActorId, Bitmap>,

    /// The upstream fragments of this fragment, and the dispatchers that should be updated.
    pub upstream_fragment_dispatcher_ids: Vec<(FragmentId, DispatcherId)>,
    /// New hash mapping of the upstream dispatcher to be updated.
    ///
    /// This field exists only when there's upstream fragment and the current fragment is
    /// hash-sharded.
    pub upstream_dispatcher_mapping: Option<ActorMapping>,

    /// The downstream fragments of this fragment.
    pub downstream_fragment_ids: Vec<FragmentId>,

    /// Reassigned splits for source actors.
    /// It becomes the `actor_splits` in [`UpdateMutation`].
    /// `Source` and `SourceBackfill` are handled together here.
    pub actor_splits: HashMap<ActorId, Vec<SplitImpl>>,

    pub newly_created_actors: HashMap<ActorId, (StreamActorWithDispatchers, WorkerId)>,

    pub cdc_table_snapshot_split_assignment: CdcTableSnapshotSplitAssignment,
}

/// Replacing an old job with a new one. All actors in the job will be rebuilt.
///
/// Current use cases:
/// - `ALTER SOURCE` (via [`Command::ReplaceStreamJob`]) will replace a source job's plan.
/// - `ALTER TABLE` (via [`Command::ReplaceStreamJob`]) and `CREATE SINK INTO table` ([`Command::CreateStreamingJob`])
///   will replace a table job's plan.
#[derive(Debug, Clone)]
pub struct ReplaceStreamJobPlan {
    pub old_fragments: StreamJobFragments,
    pub new_fragments: StreamJobFragmentsToCreate,
    /// Downstream jobs of the replaced job need to update their `Merge` node to
    /// connect to the new fragment.
    pub replace_upstream: FragmentReplaceUpstream,
    pub upstream_fragment_downstreams: FragmentDownstreamRelation,
    /// For a table with connector, the `SourceExecutor` actor will also be rebuilt with new actor ids.
    /// We need to reassign splits for it.
    ///
    /// Note that there's no `SourceBackfillExecutor` involved for table with connector, so we don't need to worry about
    /// `backfill_splits`.
    pub init_split_assignment: SplitAssignment,
    /// The `StreamingJob` info of the table to be replaced. Must be `StreamingJob::Table`
    pub streaming_job: StreamingJob,
    /// The temporary dummy job fragments id of new table fragment
    pub tmp_id: u32,
    /// The state table ids to be dropped.
    pub to_drop_state_table_ids: Vec<TableId>,
    pub auto_refresh_schema_sinks: Option<Vec<AutoRefreshSchemaSinkContext>>,
<<<<<<< HEAD
=======
    pub cdc_table_snapshot_split_assignment: CdcTableSnapshotSplitAssignment,
>>>>>>> 60f1561d
}

impl ReplaceStreamJobPlan {
    fn fragment_changes(&self) -> HashMap<FragmentId, CommandFragmentChanges> {
        let mut fragment_changes = HashMap::new();
        for (fragment_id, new_fragment) in self.new_fragments.new_fragment_info() {
            let fragment_change = CommandFragmentChanges::NewFragment {
                job_id: self.streaming_job.id().into(),
                info: new_fragment,
                is_existing: false,
            };
            fragment_changes
                .try_insert(fragment_id, fragment_change)
                .expect("non-duplicate");
        }
        for fragment in self.old_fragments.fragments.values() {
            fragment_changes
                .try_insert(fragment.fragment_id, CommandFragmentChanges::RemoveFragment)
                .expect("non-duplicate");
        }
        for (fragment_id, replace_map) in &self.replace_upstream {
            fragment_changes
                .try_insert(
                    *fragment_id,
                    CommandFragmentChanges::ReplaceNodeUpstream(replace_map.clone()),
                )
                .expect("non-duplicate");
        }
        if let Some(sinks) = &self.auto_refresh_schema_sinks {
            for sink in sinks {
<<<<<<< HEAD
                let fragment_change = CommandFragmentChanges::NewFragment(
                    TableId::new(sink.original_sink.id as _),
                    sink.new_fragment_info(),
                );
=======
                let fragment_change = CommandFragmentChanges::NewFragment {
                    job_id: TableId::new(sink.original_sink.id as _),
                    info: sink.new_fragment_info(),
                    is_existing: false,
                };
>>>>>>> 60f1561d
                fragment_changes
                    .try_insert(sink.new_fragment.fragment_id, fragment_change)
                    .expect("non-duplicate");
                fragment_changes
                    .try_insert(
                        sink.original_fragment.fragment_id,
                        CommandFragmentChanges::RemoveFragment,
                    )
                    .expect("non-duplicate");
            }
        }
        fragment_changes
    }

    /// `old_fragment_id` -> `new_fragment_id`
    pub fn fragment_replacements(&self) -> HashMap<FragmentId, FragmentId> {
        let mut fragment_replacements = HashMap::new();
        for (upstream_fragment_id, new_upstream_fragment_id) in
            self.replace_upstream.values().flatten()
        {
            {
                let r =
                    fragment_replacements.insert(*upstream_fragment_id, *new_upstream_fragment_id);
                if let Some(r) = r {
                    assert_eq!(
                        *new_upstream_fragment_id, r,
                        "one fragment is replaced by multiple fragments"
                    );
                }
            }
        }
        fragment_replacements
    }
}

#[derive(educe::Educe, Clone)]
#[educe(Debug)]
pub struct CreateStreamingJobCommandInfo {
    #[educe(Debug(ignore))]
    pub stream_job_fragments: StreamJobFragmentsToCreate,
    pub upstream_fragment_downstreams: FragmentDownstreamRelation,
    pub init_split_assignment: SplitAssignment,
    pub definition: String,
    pub job_type: StreamingJobType,
    pub create_type: CreateType,
    pub streaming_job: StreamingJob,
    pub fragment_backfill_ordering: FragmentBackfillOrder,
    pub cdc_table_snapshot_split_assignment: CdcTableSnapshotSplitAssignment,
}

impl StreamJobFragments {
    pub(super) fn new_fragment_info(
        &self,
    ) -> impl Iterator<Item = (FragmentId, InflightFragmentInfo)> + '_ {
        self.fragments.values().map(|fragment| {
            (
                fragment.fragment_id,
                InflightFragmentInfo {
                    fragment_id: fragment.fragment_id,
                    distribution_type: fragment.distribution_type.into(),
                    nodes: fragment.nodes.clone(),
                    actors: fragment
                        .actors
                        .iter()
                        .map(|actor| {
                            (
                                actor.actor_id,
                                InflightActorInfo {
                                    worker_id: self
                                        .actor_status
                                        .get(&actor.actor_id)
                                        .expect("should exist")
                                        .worker_id()
                                        as WorkerId,
                                    vnode_bitmap: actor.vnode_bitmap.clone(),
                                },
                            )
                        })
                        .collect(),
                    state_table_ids: fragment
                        .state_table_ids
                        .iter()
                        .map(|table_id| TableId::new(*table_id))
                        .collect(),
                },
            )
        })
    }
}

#[derive(Debug, Clone)]
pub struct SnapshotBackfillInfo {
    /// `table_id` -> `Some(snapshot_backfill_epoch)`
    /// The `snapshot_backfill_epoch` should be None at the beginning, and be filled
    /// by global barrier worker when handling the command.
    pub upstream_mv_table_id_to_backfill_epoch: HashMap<TableId, Option<u64>>,
}

#[derive(Debug, Clone)]
pub enum CreateStreamingJobType {
    Normal,
    SinkIntoTable(ReplaceStreamJobPlan),
    SnapshotBackfill(SnapshotBackfillInfo),
}

/// [`Command`] is the input of [`crate::barrier::worker::GlobalBarrierWorker`]. For different commands,
/// it will [build different barriers to send](Self::to_mutation),
/// and may [do different stuffs after the barrier is collected](CommandContext::post_collect).
// FIXME: this enum is significantly large on stack, box it
#[derive(Debug)]
pub enum Command {
    /// `Flush` command will generate a checkpoint barrier. After the barrier is collected and committed
    /// all messages before the checkpoint barrier should have been committed.
    Flush,

    /// `Pause` command generates a `Pause` barrier **only if**
    /// the cluster is not already paused. Otherwise, a barrier with no mutation will be generated.
    Pause,

    /// `Resume` command generates a `Resume` barrier **only
    /// if** the cluster is paused with the same reason. Otherwise, a barrier with no mutation
    /// will be generated.
    Resume,

    /// `DropStreamingJobs` command generates a `Stop` barrier to stop the given
    /// [`Vec<ActorId>`]. The catalog has ensured that these streaming jobs are safe to be
    /// dropped by reference counts before.
    ///
    /// Barriers from the actors to be dropped will STILL be collected.
    /// After the barrier is collected, it notifies the local stream manager of compute nodes to
    /// drop actors, and then delete the job fragments info from meta store.
    DropStreamingJobs {
        table_fragments_ids: HashSet<TableId>,
        actors: Vec<ActorId>,
        unregistered_state_table_ids: HashSet<TableId>,
        unregistered_fragment_ids: HashSet<FragmentId>,
    },

    /// `CreateStreamingJob` command generates a `Add` barrier by given info.
    ///
    /// Barriers from the actors to be created, which is marked as `Inactive` at first, will STILL
    /// be collected since the barrier should be passthrough.
    ///
    /// After the barrier is collected, these newly created actors will be marked as `Running`. And
    /// it adds the job fragments info to meta store. However, the creating progress will **last
    /// for a while** until the `finish` channel is signaled, then the state of `TableFragments`
    /// will be set to `Created`.
    CreateStreamingJob {
        info: CreateStreamingJobCommandInfo,
        job_type: CreateStreamingJobType,
        cross_db_snapshot_backfill_info: SnapshotBackfillInfo,
    },
    MergeSnapshotBackfillStreamingJobs(
        HashMap<TableId, (HashSet<TableId>, InflightStreamingJobInfo)>,
    ),

    /// `Reschedule` command generates a `Update` barrier by the [`Reschedule`] of each fragment.
    /// Mainly used for scaling and migration.
    ///
    /// Barriers from which actors should be collected, and the post behavior of this command are
    /// very similar to `Create` and `Drop` commands, for added and removed actors, respectively.
    RescheduleFragment {
        reschedules: HashMap<FragmentId, Reschedule>,
        // Should contain the actor ids in upstream and downstream fragment of `reschedules`
        fragment_actors: HashMap<FragmentId, HashSet<ActorId>>,
        // Used for updating additional metadata after the barrier ends
        post_updates: JobReschedulePostUpdates,
    },

    /// `ReplaceStreamJob` command generates a `Update` barrier with the given `replace_upstream`. This is
    /// essentially switching the downstream of the old job fragments to the new ones, and
    /// dropping the old job fragments. Used for schema change.
    ///
    /// This can be treated as a special case of `RescheduleFragment`, while the upstream fragment
    /// of the Merge executors are changed additionally.
    ReplaceStreamJob(ReplaceStreamJobPlan),

    /// `SourceChangeSplit` generates a `Splits` barrier for pushing initialized splits or
    /// changed splits.
    SourceChangeSplit(SplitAssignment),

    /// `Throttle` command generates a `Throttle` barrier with the given throttle config to change
    /// the `rate_limit` of `FlowControl` Executor after `StreamScan` or Source.
    Throttle(ThrottleConfig),

    /// `CreateSubscription` command generates a `CreateSubscriptionMutation` to notify
    /// materialize executor to start storing old value for subscription.
    CreateSubscription {
        subscription_id: u32,
        upstream_mv_table_id: TableId,
        retention_second: u64,
    },

    /// `DropSubscription` command generates a `DropSubscriptionsMutation` to notify
    /// materialize executor to stop storing old value when there is no
    /// subscription depending on it.
    DropSubscription {
        subscription_id: u32,
        upstream_mv_table_id: TableId,
    },

    ConnectorPropsChange(ConnectorPropsChange),

    /// `StartFragmentBackfill` command will trigger backfilling for specified scans by `fragment_id`.
    StartFragmentBackfill {
        fragment_ids: Vec<FragmentId>,
    },

    /// `Refresh` command generates a barrier to refresh a table by truncating state
    /// and reloading data from source.
    Refresh {
        table_id: TableId,
        associated_source_id: TableId,
    },
    LoadFinish {
        table_id: TableId,
        associated_source_id: TableId,
    },
}

// For debugging and observability purposes. Can add more details later if needed.
impl std::fmt::Display for Command {
    fn fmt(&self, f: &mut Formatter<'_>) -> std::fmt::Result {
        match self {
            Command::Flush => write!(f, "Flush"),
            Command::Pause => write!(f, "Pause"),
            Command::Resume => write!(f, "Resume"),
            Command::DropStreamingJobs {
                table_fragments_ids,
                ..
            } => {
                write!(
                    f,
                    "DropStreamingJobs: {}",
                    table_fragments_ids.iter().sorted().join(", ")
                )
            }
            Command::CreateStreamingJob { info, .. } => {
                write!(f, "CreateStreamingJob: {}", info.streaming_job)
            }
            Command::MergeSnapshotBackfillStreamingJobs(_) => {
                write!(f, "MergeSnapshotBackfillStreamingJobs")
            }
            Command::RescheduleFragment { .. } => write!(f, "RescheduleFragment"),
            Command::ReplaceStreamJob(plan) => {
                write!(f, "ReplaceStreamJob: {}", plan.streaming_job)
            }
            Command::SourceChangeSplit(_) => write!(f, "SourceChangeSplit"),
            Command::Throttle(_) => write!(f, "Throttle"),
            Command::CreateSubscription {
                subscription_id, ..
            } => write!(f, "CreateSubscription: {subscription_id}"),
            Command::DropSubscription {
                subscription_id, ..
            } => write!(f, "DropSubscription: {subscription_id}"),
            Command::ConnectorPropsChange(_) => write!(f, "ConnectorPropsChange"),
            Command::StartFragmentBackfill { .. } => write!(f, "StartFragmentBackfill"),
            Command::Refresh {
                table_id,
                associated_source_id,
            } => write!(
                f,
                "Refresh: {} (source: {})",
                table_id, associated_source_id
            ),
            Command::LoadFinish {
                table_id,
                associated_source_id,
            } => write!(
                f,
                "LoadFinish: {} (source: {})",
                table_id, associated_source_id
            ),
        }
    }
}

impl Command {
    pub fn pause() -> Self {
        Self::Pause
    }

    pub fn resume() -> Self {
        Self::Resume
    }

    pub fn cancel(table_fragments: &StreamJobFragments) -> Self {
        Self::DropStreamingJobs {
            table_fragments_ids: HashSet::from_iter([table_fragments.stream_job_id()]),
            actors: table_fragments.actor_ids(),
            unregistered_state_table_ids: table_fragments
                .all_table_ids()
                .map(TableId::new)
                .collect(),
            unregistered_fragment_ids: table_fragments.fragment_ids().collect(),
        }
    }

    pub(crate) fn fragment_changes(&self) -> Option<HashMap<FragmentId, CommandFragmentChanges>> {
        match self {
            Command::Flush => None,
            Command::Pause => None,
            Command::Resume => None,
            Command::DropStreamingJobs {
                unregistered_fragment_ids,
                ..
            } => Some(
                unregistered_fragment_ids
                    .iter()
                    .map(|fragment_id| (*fragment_id, CommandFragmentChanges::RemoveFragment))
                    .collect(),
            ),
            Command::CreateStreamingJob { info, job_type, .. } => {
                assert!(
                    !matches!(job_type, CreateStreamingJobType::SnapshotBackfill(_)),
                    "should handle fragment changes separately for snapshot backfill"
                );
                let mut changes: HashMap<_, _> = info
                    .stream_job_fragments
                    .new_fragment_info()
                    .map(|(fragment_id, fragment_info)| {
                        (
                            fragment_id,
                            CommandFragmentChanges::NewFragment {
                                job_id: info.streaming_job.id().into(),
                                info: fragment_info,
                                is_existing: false,
                            },
                        )
                    })
                    .collect();

                if let CreateStreamingJobType::SinkIntoTable(plan) = job_type {
                    let extra_change = plan.fragment_changes();
                    changes.extend(extra_change);
                }

                Some(changes)
            }
            Command::RescheduleFragment { reschedules, .. } => Some(
                reschedules
                    .iter()
                    .map(|(fragment_id, reschedule)| {
                        (
                            *fragment_id,
                            CommandFragmentChanges::Reschedule {
                                new_actors: reschedule
                                    .added_actors
                                    .iter()
                                    .flat_map(|(node_id, actors)| {
                                        actors.iter().map(|actor_id| {
                                            (
                                                *actor_id,
                                                InflightActorInfo {
                                                    worker_id: *node_id,
                                                    vnode_bitmap: reschedule
                                                        .newly_created_actors
                                                        .get(actor_id)
                                                        .expect("should exist")
                                                        .0
                                                        .0
                                                        .vnode_bitmap
                                                        .clone(),
                                                },
                                            )
                                        })
                                    })
                                    .collect(),
                                actor_update_vnode_bitmap: reschedule
                                    .vnode_bitmap_updates
                                    .iter()
                                    .filter(|(actor_id, _)| {
                                        // only keep the existing actors
                                        !reschedule.newly_created_actors.contains_key(actor_id)
                                    })
                                    .map(|(actor_id, bitmap)| (*actor_id, bitmap.clone()))
                                    .collect(),
                                to_remove: reschedule.removed_actors.iter().cloned().collect(),
                            },
                        )
                    })
                    .collect(),
            ),
            Command::ReplaceStreamJob(plan) => Some(plan.fragment_changes()),
            Command::MergeSnapshotBackfillStreamingJobs(_) => None,
            Command::SourceChangeSplit(_) => None,
            Command::Throttle(_) => None,
            Command::CreateSubscription { .. } => None,
            Command::DropSubscription { .. } => None,
            Command::ConnectorPropsChange(_) => None,
            Command::StartFragmentBackfill { .. } => None,
            Command::Refresh { .. } => None, // Refresh doesn't change fragment structure
            Command::LoadFinish { .. } => None, // LoadFinish doesn't change fragment structure
        }
    }

    pub fn need_checkpoint(&self) -> bool {
        // todo! Reviewing the flow of different command to reduce the amount of checkpoint
        !matches!(self, Command::Resume)
    }
}

#[derive(Debug, Clone)]
pub enum BarrierKind {
    Initial,
    Barrier,
    /// Hold a list of previous non-checkpoint prev-epoch + current prev-epoch
    Checkpoint(Vec<u64>),
}

impl BarrierKind {
    pub fn to_protobuf(&self) -> PbBarrierKind {
        match self {
            BarrierKind::Initial => PbBarrierKind::Initial,
            BarrierKind::Barrier => PbBarrierKind::Barrier,
            BarrierKind::Checkpoint(_) => PbBarrierKind::Checkpoint,
        }
    }

    pub fn is_checkpoint(&self) -> bool {
        matches!(self, BarrierKind::Checkpoint(_))
    }

    pub fn is_initial(&self) -> bool {
        matches!(self, BarrierKind::Initial)
    }

    pub fn as_str_name(&self) -> &'static str {
        match self {
            BarrierKind::Initial => "Initial",
            BarrierKind::Barrier => "Barrier",
            BarrierKind::Checkpoint(_) => "Checkpoint",
        }
    }
}

/// [`CommandContext`] is used for generating barrier and doing post stuffs according to the given
/// [`Command`].
pub(super) struct CommandContext {
    subscription_info: InflightSubscriptionInfo,

    pub(super) barrier_info: BarrierInfo,

    pub(super) table_ids_to_commit: HashSet<TableId>,

    pub(super) command: Option<Command>,

    /// The tracing span of this command.
    ///
    /// Differs from [`crate::barrier::TracedEpoch`], this span focuses on the lifetime of the corresponding
    /// barrier, including the process of waiting for the barrier to be sent, flowing through the
    /// stream graph on compute nodes, and finishing its `post_collect` stuffs.
    _span: tracing::Span,
}

impl std::fmt::Debug for CommandContext {
    fn fmt(&self, f: &mut Formatter<'_>) -> std::fmt::Result {
        f.debug_struct("CommandContext")
            .field("barrier_info", &self.barrier_info)
            .field("command", &self.command)
            .finish()
    }
}

impl std::fmt::Display for CommandContext {
    fn fmt(&self, f: &mut Formatter<'_>) -> std::fmt::Result {
        write!(
            f,
            "prev_epoch={}, curr_epoch={}, kind={}",
            self.barrier_info.prev_epoch.value().0,
            self.barrier_info.curr_epoch.value().0,
            self.barrier_info.kind.as_str_name()
        )?;
        if let Some(command) = &self.command {
            write!(f, ", command={}", command)?;
        }
        Ok(())
    }
}

impl CommandContext {
    pub(super) fn new(
        barrier_info: BarrierInfo,
        subscription_info: InflightSubscriptionInfo,
        table_ids_to_commit: HashSet<TableId>,
        command: Option<Command>,
        span: tracing::Span,
    ) -> Self {
        Self {
            subscription_info,
            barrier_info,
            table_ids_to_commit,
            command,
            _span: span,
        }
    }

    fn get_truncate_epoch(&self, retention_second: u64) -> Epoch {
        let Some(truncate_timestamptz) = Timestamptz::from_secs(
            self.barrier_info
                .prev_epoch
                .value()
                .as_timestamptz()
                .timestamp()
                - retention_second as i64,
        ) else {
            warn!(retention_second, prev_epoch = ?self.barrier_info.prev_epoch.value(), "invalid retention second value");
            return self.barrier_info.prev_epoch.value();
        };
        Epoch::from_unix_millis(truncate_timestamptz.timestamp_millis() as u64)
    }

    pub(super) fn collect_commit_epoch_info(
        &self,
        info: &mut CommitEpochInfo,
        resps: Vec<BarrierCompleteResponse>,
        backfill_pinned_log_epoch: HashMap<TableId, (u64, HashSet<TableId>)>,
    ) {
        let (sst_to_context, synced_ssts, new_table_watermarks, old_value_ssts, vector_index_adds) =
            collect_resp_info(resps);

        let new_table_fragment_infos =
            if let Some(Command::CreateStreamingJob { info, job_type, .. }) = &self.command
                && !matches!(job_type, CreateStreamingJobType::SnapshotBackfill(_))
            {
                let table_fragments = &info.stream_job_fragments;
                let mut table_ids: HashSet<_> = table_fragments
                    .internal_table_ids()
                    .into_iter()
                    .map(TableId::new)
                    .collect();
                if let Some(mv_table_id) = table_fragments.mv_table_id() {
                    table_ids.insert(TableId::new(mv_table_id));
                }

                vec![NewTableFragmentInfo { table_ids }]
            } else {
                vec![]
            };

        let mut mv_log_store_truncate_epoch = HashMap::new();
        // TODO: may collect cross db snapshot backfill
        let mut update_truncate_epoch =
            |table_id: TableId, truncate_epoch| match mv_log_store_truncate_epoch
                .entry(table_id.table_id)
            {
                Entry::Occupied(mut entry) => {
                    let prev_truncate_epoch = entry.get_mut();
                    if truncate_epoch < *prev_truncate_epoch {
                        *prev_truncate_epoch = truncate_epoch;
                    }
                }
                Entry::Vacant(entry) => {
                    entry.insert(truncate_epoch);
                }
            };
        for (mv_table_id, subscriptions) in &self.subscription_info.mv_depended_subscriptions {
            if let Some(truncate_epoch) = subscriptions
                .values()
                .max()
                .map(|max_retention| self.get_truncate_epoch(*max_retention).0)
            {
                update_truncate_epoch(*mv_table_id, truncate_epoch);
            }
        }
        for (_, (backfill_epoch, upstream_mv_table_ids)) in backfill_pinned_log_epoch {
            for mv_table_id in upstream_mv_table_ids {
                update_truncate_epoch(mv_table_id, backfill_epoch);
            }
        }

        let table_new_change_log = build_table_change_log_delta(
            old_value_ssts.into_iter(),
            synced_ssts.iter().map(|sst| &sst.sst_info),
            must_match!(&self.barrier_info.kind, BarrierKind::Checkpoint(epochs) => epochs),
            mv_log_store_truncate_epoch.into_iter(),
        );

        let epoch = self.barrier_info.prev_epoch();
        for table_id in &self.table_ids_to_commit {
            info.tables_to_commit
                .try_insert(*table_id, epoch)
                .expect("non duplicate");
        }

        info.sstables.extend(synced_ssts);
        info.new_table_watermarks.extend(new_table_watermarks);
        info.sst_to_context.extend(sst_to_context);
        info.new_table_fragment_infos
            .extend(new_table_fragment_infos);
        info.change_log_delta.extend(table_new_change_log);
        for (table_id, vector_index_adds) in vector_index_adds {
            info.vector_index_delta
                .try_insert(table_id, VectorIndexDelta::Adds(vector_index_adds))
                .expect("non-duplicate");
        }
        if let Some(Command::CreateStreamingJob { info: job_info, .. }) = &self.command {
            for fragment in job_info.stream_job_fragments.fragments.values() {
                visit_stream_node_cont(&fragment.nodes, |node| {
                    match node.node_body.as_ref().unwrap() {
                        NodeBody::VectorIndexWrite(vector_index_write) => {
                            let index_table = vector_index_write.table.as_ref().unwrap();
                            assert_eq!(index_table.table_type, PbTableType::VectorIndex as i32);
                            info.vector_index_delta
                                .try_insert(
                                    index_table.id.into(),
                                    VectorIndexDelta::Init(PbVectorIndexInit {
                                        info: Some(index_table.vector_index_info.unwrap()),
                                    }),
                                )
                                .expect("non-duplicate");
                            false
                        }
                        _ => true,
                    }
                })
            }
        }
    }
}

impl Command {
    /// Generate a mutation for the given command.
    ///
    /// `edges` contains the information of `dispatcher`s of `DispatchExecutor` and `actor_upstreams`s of `MergeNode`
    pub(super) fn to_mutation(
        &self,
        is_currently_paused: bool,
        edges: &mut Option<FragmentEdgeBuildResult>,
        control_stream_manager: &ControlStreamManager,
    ) -> Option<Mutation> {
        match self {
            Command::Flush => None,

            Command::Pause => {
                // Only pause when the cluster is not already paused.
                // XXX: what if pause(r1) - pause(r2) - resume(r1) - resume(r2)??
                if !is_currently_paused {
                    Some(Mutation::Pause(PauseMutation {}))
                } else {
                    None
                }
            }

            Command::Resume => {
                // Only resume when the cluster is paused with the same reason.
                if is_currently_paused {
                    Some(Mutation::Resume(ResumeMutation {}))
                } else {
                    None
                }
            }

            Command::SourceChangeSplit(change) => {
                let mut diff = HashMap::new();

                for actor_splits in change.values() {
                    diff.extend(actor_splits.clone());
                }

                Some(Mutation::Splits(SourceChangeSplitMutation {
                    actor_splits: build_actor_connector_splits(&diff),
                }))
            }

            Command::Throttle(config) => {
                let mut actor_to_apply = HashMap::new();
                for per_fragment in config.values() {
                    actor_to_apply.extend(
                        per_fragment
                            .iter()
                            .map(|(actor_id, limit)| (*actor_id, RateLimit { rate_limit: *limit })),
                    );
                }

                Some(Mutation::Throttle(ThrottleMutation {
                    actor_throttle: actor_to_apply,
                }))
            }

            Command::DropStreamingJobs { actors, .. } => Some(Mutation::Stop(StopMutation {
                actors: actors.clone(),
                dropped_sink_fragments: Default::default(),
            })),

            Command::CreateStreamingJob {
                info:
                    CreateStreamingJobCommandInfo {
                        stream_job_fragments: table_fragments,
                        init_split_assignment: split_assignment,
                        upstream_fragment_downstreams,
                        fragment_backfill_ordering,
                        cdc_table_snapshot_split_assignment,
                        ..
                    },
                job_type,
                ..
            } => {
                let edges = edges.as_mut().expect("should exist");
                let added_actors = table_fragments.actor_ids();
                let actor_splits = split_assignment
                    .values()
                    .flat_map(build_actor_connector_splits)
                    .collect();
                let subscriptions_to_add =
                    if let CreateStreamingJobType::SnapshotBackfill(snapshot_backfill_info) =
                        job_type
                    {
                        snapshot_backfill_info
                            .upstream_mv_table_id_to_backfill_epoch
                            .keys()
                            .map(|table_id| SubscriptionUpstreamInfo {
                                subscriber_id: table_fragments.stream_job_id().table_id,
                                upstream_mv_table_id: table_id.table_id,
                            })
                            .collect()
                    } else {
                        Default::default()
                    };
                let backfill_nodes_to_pause: Vec<_> =
                    get_nodes_with_backfill_dependencies(fragment_backfill_ordering)
                        .into_iter()
                        .collect();
                let add = Some(Mutation::Add(AddMutation {
                    actor_dispatchers: edges
                        .dispatchers
                        .extract_if(|fragment_id, _| {
                            upstream_fragment_downstreams.contains_key(fragment_id)
                        })
                        .flat_map(|(_, fragment_dispatchers)| fragment_dispatchers.into_iter())
                        .map(|(actor_id, dispatchers)| (actor_id, Dispatchers { dispatchers }))
                        .collect(),
                    added_actors,
                    actor_splits,
                    // If the cluster is already paused, the new actors should be paused too.
                    pause: is_currently_paused,
                    subscriptions_to_add,
                    backfill_nodes_to_pause,
                    actor_cdc_table_snapshot_splits: build_pb_actor_cdc_table_snapshot_splits(
                        cdc_table_snapshot_split_assignment.clone(),
                    ),
                    new_upstream_sinks: Default::default(),
                }));

                if let CreateStreamingJobType::SinkIntoTable(ReplaceStreamJobPlan {
                    old_fragments,
                    init_split_assignment,
                    replace_upstream,
                    upstream_fragment_downstreams,
                    cdc_table_snapshot_split_assignment,
                    ..
                }) = job_type
                {
                    let merge_updates = edges
                        .merge_updates
                        .extract_if(|fragment_id, _| replace_upstream.contains_key(fragment_id))
                        .collect();
                    let dispatchers = edges
                        .dispatchers
                        .extract_if(|fragment_id, _| {
                            upstream_fragment_downstreams.contains_key(fragment_id)
                        })
                        .collect();
                    let update = Self::generate_update_mutation_for_replace_table(
                        old_fragments.actor_ids(),
                        merge_updates,
                        dispatchers,
                        init_split_assignment,
<<<<<<< HEAD
=======
                        cdc_table_snapshot_split_assignment,
>>>>>>> 60f1561d
                        None,
                    );

                    Some(Mutation::Combined(CombinedMutation {
                        mutations: vec![
                            BarrierMutation { mutation: add },
                            BarrierMutation { mutation: update },
                        ],
                    }))
                } else {
                    add
                }
            }
            Command::MergeSnapshotBackfillStreamingJobs(jobs_to_merge) => {
                Some(Mutation::DropSubscriptions(DropSubscriptionsMutation {
                    info: jobs_to_merge
                        .iter()
                        .flat_map(|(table_id, (backfill_upstream_tables, _))| {
                            backfill_upstream_tables
                                .iter()
                                .map(move |upstream_table_id| SubscriptionUpstreamInfo {
                                    subscriber_id: table_id.table_id,
                                    upstream_mv_table_id: upstream_table_id.table_id,
                                })
                        })
                        .collect(),
                }))
            }

            Command::ReplaceStreamJob(ReplaceStreamJobPlan {
                old_fragments,
                replace_upstream,
                upstream_fragment_downstreams,
                init_split_assignment,
                auto_refresh_schema_sinks,
<<<<<<< HEAD
=======
                cdc_table_snapshot_split_assignment,
>>>>>>> 60f1561d
                ..
            }) => {
                let edges = edges.as_mut().expect("should exist");
                let merge_updates = edges
                    .merge_updates
                    .extract_if(|fragment_id, _| replace_upstream.contains_key(fragment_id))
                    .collect();
                let dispatchers = edges
                    .dispatchers
                    .extract_if(|fragment_id, _| {
                        upstream_fragment_downstreams.contains_key(fragment_id)
                    })
                    .collect();
                Self::generate_update_mutation_for_replace_table(
                    old_fragments.actor_ids().into_iter().chain(
                        auto_refresh_schema_sinks
                            .as_ref()
                            .into_iter()
                            .flat_map(|sinks| {
                                sinks.iter().flat_map(|sink| {
                                    sink.original_fragment
                                        .actors
                                        .iter()
                                        .map(|actor| actor.actor_id)
                                })
                            }),
                    ),
                    merge_updates,
                    dispatchers,
                    init_split_assignment,
<<<<<<< HEAD
=======
                    cdc_table_snapshot_split_assignment,
>>>>>>> 60f1561d
                    auto_refresh_schema_sinks.as_ref(),
                )
            }

            Command::RescheduleFragment {
                reschedules,
                fragment_actors,
                ..
            } => {
                let mut dispatcher_update = HashMap::new();
                for reschedule in reschedules.values() {
                    for &(upstream_fragment_id, dispatcher_id) in
                        &reschedule.upstream_fragment_dispatcher_ids
                    {
                        // Find the actors of the upstream fragment.
                        let upstream_actor_ids = fragment_actors
                            .get(&upstream_fragment_id)
                            .expect("should contain");

                        let upstream_reschedule = reschedules.get(&upstream_fragment_id);

                        // Record updates for all actors.
                        for &actor_id in upstream_actor_ids {
                            let added_downstream_actor_id = if upstream_reschedule
                                .map(|reschedule| !reschedule.removed_actors.contains(&actor_id))
                                .unwrap_or(true)
                            {
                                reschedule
                                    .added_actors
                                    .values()
                                    .flatten()
                                    .cloned()
                                    .collect()
                            } else {
                                Default::default()
                            };
                            // Index with the dispatcher id to check duplicates.
                            dispatcher_update
                                .try_insert(
                                    (actor_id, dispatcher_id),
                                    DispatcherUpdate {
                                        actor_id,
                                        dispatcher_id,
                                        hash_mapping: reschedule
                                            .upstream_dispatcher_mapping
                                            .as_ref()
                                            .map(|m| m.to_protobuf()),
                                        added_downstream_actor_id,
                                        removed_downstream_actor_id: reschedule
                                            .removed_actors
                                            .iter()
                                            .cloned()
                                            .collect(),
                                    },
                                )
                                .unwrap();
                        }
                    }
                }
                let dispatcher_update = dispatcher_update.into_values().collect();

                let mut merge_update = HashMap::new();
                for (&fragment_id, reschedule) in reschedules {
                    for &downstream_fragment_id in &reschedule.downstream_fragment_ids {
                        // Find the actors of the downstream fragment.
                        let downstream_actor_ids = fragment_actors
                            .get(&downstream_fragment_id)
                            .expect("should contain");

                        // Downstream removed actors should be skipped
                        // Newly created actors of the current fragment will not dispatch Update
                        // barriers to them
                        let downstream_removed_actors: HashSet<_> = reschedules
                            .get(&downstream_fragment_id)
                            .map(|downstream_reschedule| {
                                downstream_reschedule
                                    .removed_actors
                                    .iter()
                                    .copied()
                                    .collect()
                            })
                            .unwrap_or_default();

                        // Record updates for all actors.
                        for &actor_id in downstream_actor_ids {
                            if downstream_removed_actors.contains(&actor_id) {
                                continue;
                            }

                            // Index with the fragment id to check duplicates.
                            merge_update
                                .try_insert(
                                    (actor_id, fragment_id),
                                    MergeUpdate {
                                        actor_id,
                                        upstream_fragment_id: fragment_id,
                                        new_upstream_fragment_id: None,
                                        added_upstream_actors: reschedule
                                            .added_actors
                                            .iter()
                                            .flat_map(|(worker_id, actors)| {
                                                let host =
                                                    control_stream_manager.host_addr(*worker_id);
                                                actors.iter().map(move |actor_id| ActorInfo {
                                                    actor_id: *actor_id,
                                                    host: Some(host.clone()),
                                                })
                                            })
                                            .collect(),
                                        removed_upstream_actor_id: reschedule
                                            .removed_actors
                                            .iter()
                                            .cloned()
                                            .collect(),
                                    },
                                )
                                .unwrap();
                        }
                    }
                }
                let merge_update = merge_update.into_values().collect();

                let mut actor_vnode_bitmap_update = HashMap::new();
                for reschedule in reschedules.values() {
                    // Record updates for all actors in this fragment.
                    for (&actor_id, bitmap) in &reschedule.vnode_bitmap_updates {
                        let bitmap = bitmap.to_protobuf();
                        actor_vnode_bitmap_update
                            .try_insert(actor_id, bitmap)
                            .unwrap();
                    }
                }
                let dropped_actors = reschedules
                    .values()
                    .flat_map(|r| r.removed_actors.iter().copied())
                    .collect();
                let mut actor_splits = HashMap::new();
                let mut actor_cdc_table_snapshot_splits = HashMap::new();

                for reschedule in reschedules.values() {
                    for (actor_id, splits) in &reschedule.actor_splits {
                        actor_splits.insert(
                            *actor_id as ActorId,
                            ConnectorSplits {
                                splits: splits.iter().map(ConnectorSplit::from).collect(),
                            },
                        );
                    }
                    actor_cdc_table_snapshot_splits.extend(
                        build_pb_actor_cdc_table_snapshot_splits(
                            reschedule.cdc_table_snapshot_split_assignment.clone(),
                        ),
                    );
                }

                // we don't create dispatchers in reschedule scenario
                let actor_new_dispatchers = HashMap::new();

                let mutation = Mutation::Update(UpdateMutation {
                    dispatcher_update,
                    merge_update,
                    actor_vnode_bitmap_update,
                    dropped_actors,
                    actor_splits,
                    actor_new_dispatchers,
<<<<<<< HEAD
=======
                    actor_cdc_table_snapshot_splits,
>>>>>>> 60f1561d
                    sink_add_columns: Default::default(),
                });
                tracing::debug!("update mutation: {mutation:?}");
                Some(mutation)
            }

            Command::CreateSubscription {
                upstream_mv_table_id,
                subscription_id,
                ..
            } => Some(Mutation::Add(AddMutation {
                actor_dispatchers: Default::default(),
                added_actors: vec![],
                actor_splits: Default::default(),
                pause: false,
                subscriptions_to_add: vec![SubscriptionUpstreamInfo {
                    upstream_mv_table_id: upstream_mv_table_id.table_id,
                    subscriber_id: *subscription_id,
                }],
                backfill_nodes_to_pause: vec![],
                actor_cdc_table_snapshot_splits: Default::default(),
                new_upstream_sinks: Default::default(),
            })),
            Command::DropSubscription {
                upstream_mv_table_id,
                subscription_id,
            } => Some(Mutation::DropSubscriptions(DropSubscriptionsMutation {
                info: vec![SubscriptionUpstreamInfo {
                    subscriber_id: *subscription_id,
                    upstream_mv_table_id: upstream_mv_table_id.table_id,
                }],
            })),
            Command::ConnectorPropsChange(config) => {
                let mut connector_props_infos = HashMap::default();
                for (k, v) in config {
                    connector_props_infos.insert(
                        *k,
                        ConnectorPropsInfo {
                            connector_props_info: v.clone(),
                        },
                    );
                }
                Some(Mutation::ConnectorPropsChange(
                    ConnectorPropsChangeMutation {
                        connector_props_infos,
                    },
                ))
            }
            Command::StartFragmentBackfill { fragment_ids } => Some(
                Mutation::StartFragmentBackfill(StartFragmentBackfillMutation {
                    fragment_ids: fragment_ids.clone(),
                }),
            ),
            Command::Refresh {
                table_id,
                associated_source_id,
            } => Some(Mutation::RefreshStart(
                risingwave_pb::stream_plan::RefreshStartMutation {
                    table_id: table_id.table_id,
                    associated_source_id: associated_source_id.table_id,
                },
            )),
            Command::LoadFinish {
                table_id: _,
                associated_source_id,
            } => Some(Mutation::LoadFinish(LoadFinishMutation {
                associated_source_id: associated_source_id.table_id,
            })),
        }
    }

    pub(super) fn actors_to_create(
        &self,
        graph_info: &InflightDatabaseInfo,
        edges: &mut Option<FragmentEdgeBuildResult>,
        control_stream_manager: &ControlStreamManager,
    ) -> Option<StreamJobActorsToCreate> {
        match self {
            Command::CreateStreamingJob { info, job_type, .. } => {
                let sink_into_table_replace_plan = match job_type {
                    CreateStreamingJobType::Normal => None,
                    CreateStreamingJobType::SinkIntoTable(replace_table) => Some(replace_table),
                    CreateStreamingJobType::SnapshotBackfill(_) => {
                        // for snapshot backfill, the actors to create is measured separately
                        return None;
                    }
                };
                let get_actors_to_create = || {
                    sink_into_table_replace_plan
                        .map(|plan| plan.new_fragments.actors_to_create())
                        .into_iter()
                        .flatten()
                        .chain(info.stream_job_fragments.actors_to_create())
                };
                let edges = edges.as_mut().expect("should exist");
                Some(edges.collect_actors_to_create(get_actors_to_create()))
            }
            Command::RescheduleFragment {
                reschedules,
                fragment_actors,
                ..
            } => {
                let mut actor_upstreams = Self::collect_actor_upstreams(
                    reschedules.iter().map(|(fragment_id, reschedule)| {
                        (
                            *fragment_id,
                            reschedule.newly_created_actors.values().map(
                                |((actor, dispatchers), _)| {
                                    (actor.actor_id, dispatchers.as_slice())
                                },
                            ),
                        )
                    }),
                    Some((reschedules, fragment_actors)),
                    graph_info,
                    control_stream_manager,
                );
                let mut map: HashMap<WorkerId, HashMap<_, (_, Vec<_>)>> = HashMap::new();
                for (fragment_id, (actor, dispatchers), worker_id) in
                    reschedules.iter().flat_map(|(fragment_id, reschedule)| {
                        reschedule
                            .newly_created_actors
                            .values()
                            .map(|(actors, status)| (*fragment_id, actors, status))
                    })
                {
                    let upstreams = actor_upstreams.remove(&actor.actor_id).unwrap_or_default();
                    map.entry(*worker_id)
                        .or_default()
                        .entry(fragment_id)
                        .or_insert_with(|| {
                            let node = graph_info.fragment(fragment_id).nodes.clone();
                            (node, vec![])
                        })
                        .1
                        .push((actor.clone(), upstreams, dispatchers.clone()));
                }
                Some(map)
            }
            Command::ReplaceStreamJob(replace_table) => {
                let edges = edges.as_mut().expect("should exist");
                let mut actors =
                    edges.collect_actors_to_create(replace_table.new_fragments.actors_to_create());
                if let Some(sinks) = &replace_table.auto_refresh_schema_sinks {
                    let sink_actors = edges.collect_actors_to_create(sinks.iter().map(|sink| {
                        (
                            sink.new_fragment.fragment_id,
                            &sink.new_fragment.nodes,
                            sink.new_fragment.actors.iter().map(|actor| {
                                (
                                    actor,
                                    sink.actor_status[&actor.actor_id]
                                        .location
                                        .as_ref()
                                        .unwrap()
                                        .worker_node_id as _,
                                )
                            }),
                        )
                    }));
                    for (worker_id, fragment_actors) in sink_actors {
                        actors.entry(worker_id).or_default().extend(fragment_actors);
                    }
                }
                Some(actors)
            }
            _ => None,
        }
    }

    fn generate_update_mutation_for_replace_table(
        dropped_actors: impl IntoIterator<Item = ActorId>,
        merge_updates: HashMap<FragmentId, Vec<MergeUpdate>>,
        dispatchers: FragmentActorDispatchers,
        init_split_assignment: &SplitAssignment,
<<<<<<< HEAD
=======
        cdc_table_snapshot_split_assignment: &CdcTableSnapshotSplitAssignment,
>>>>>>> 60f1561d
        auto_refresh_schema_sinks: Option<&Vec<AutoRefreshSchemaSinkContext>>,
    ) -> Option<Mutation> {
        let dropped_actors = dropped_actors.into_iter().collect();

        let actor_new_dispatchers = dispatchers
            .into_values()
            .flatten()
            .map(|(actor_id, dispatchers)| (actor_id, Dispatchers { dispatchers }))
            .collect();

        let actor_splits = init_split_assignment
            .values()
            .flat_map(build_actor_connector_splits)
            .collect();

        Some(Mutation::Update(UpdateMutation {
            actor_new_dispatchers,
            merge_update: merge_updates.into_values().flatten().collect(),
            dropped_actors,
            actor_splits,
<<<<<<< HEAD
=======
            actor_cdc_table_snapshot_splits: build_pb_actor_cdc_table_snapshot_splits(
                cdc_table_snapshot_split_assignment.clone(),
            ),
>>>>>>> 60f1561d
            sink_add_columns: auto_refresh_schema_sinks
                .as_ref()
                .into_iter()
                .flat_map(|sinks| {
                    sinks.iter().map(|sink| {
                        (
                            sink.original_sink.id,
                            PbSinkAddColumns {
                                fields: sink
                                    .newly_add_fields
                                    .iter()
                                    .map(|field| field.to_prost())
                                    .collect(),
                            },
                        )
                    })
                })
                .collect(),
            ..Default::default()
        }))
    }

    /// For `CancelStreamingJob`, returns the table id of the target table.
    pub fn tables_to_drop(&self) -> impl Iterator<Item = TableId> + '_ {
        match self {
            Command::DropStreamingJobs {
                table_fragments_ids,
                ..
            } => Some(table_fragments_ids.iter().cloned()),
            _ => None,
        }
        .into_iter()
        .flatten()
    }
}

impl Command {
    #[expect(clippy::type_complexity)]
    pub(super) fn collect_actor_upstreams(
        actor_dispatchers: impl Iterator<
            Item = (FragmentId, impl Iterator<Item = (ActorId, &[Dispatcher])>),
        >,
        reschedule_dispatcher_update: Option<(
            &HashMap<FragmentId, Reschedule>,
            &HashMap<FragmentId, HashSet<ActorId>>,
        )>,
        graph_info: &InflightDatabaseInfo,
        control_stream_manager: &ControlStreamManager,
    ) -> HashMap<ActorId, ActorUpstreams> {
        let mut actor_upstreams: HashMap<ActorId, ActorUpstreams> = HashMap::new();
        for (upstream_fragment_id, upstream_actors) in actor_dispatchers {
            let upstream_fragment = graph_info.fragment(upstream_fragment_id);
            for (upstream_actor_id, dispatchers) in upstream_actors {
                let upstream_actor_location =
                    upstream_fragment.actors[&upstream_actor_id].worker_id;
                let upstream_actor_host = control_stream_manager.host_addr(upstream_actor_location);
                for downstream_actor_id in dispatchers
                    .iter()
                    .flat_map(|dispatcher| dispatcher.downstream_actor_id.iter())
                {
                    actor_upstreams
                        .entry(*downstream_actor_id)
                        .or_default()
                        .entry(upstream_fragment_id)
                        .or_default()
                        .insert(
                            upstream_actor_id,
                            ActorInfo {
                                actor_id: upstream_actor_id,
                                host: Some(upstream_actor_host.clone()),
                            },
                        );
                }
            }
        }
        if let Some((reschedules, fragment_actors)) = reschedule_dispatcher_update {
            for reschedule in reschedules.values() {
                for (upstream_fragment_id, _) in &reschedule.upstream_fragment_dispatcher_ids {
                    let upstream_fragment = graph_info.fragment(*upstream_fragment_id);
                    let upstream_reschedule = reschedules.get(upstream_fragment_id);
                    for upstream_actor_id in fragment_actors
                        .get(upstream_fragment_id)
                        .expect("should exist")
                    {
                        let upstream_actor_location =
                            upstream_fragment.actors[upstream_actor_id].worker_id;
                        let upstream_actor_host =
                            control_stream_manager.host_addr(upstream_actor_location);
                        if let Some(upstream_reschedule) = upstream_reschedule
                            && upstream_reschedule
                                .removed_actors
                                .contains(upstream_actor_id)
                        {
                            continue;
                        }
                        for (_, downstream_actor_id) in
                            reschedule
                                .added_actors
                                .iter()
                                .flat_map(|(worker_id, actors)| {
                                    actors.iter().map(|actor| (*worker_id, *actor))
                                })
                        {
                            actor_upstreams
                                .entry(downstream_actor_id)
                                .or_default()
                                .entry(*upstream_fragment_id)
                                .or_default()
                                .insert(
                                    *upstream_actor_id,
                                    ActorInfo {
                                        actor_id: *upstream_actor_id,
                                        host: Some(upstream_actor_host.clone()),
                                    },
                                );
                        }
                    }
                }
            }
        }
        actor_upstreams
    }
}<|MERGE_RESOLUTION|>--- conflicted
+++ resolved
@@ -32,10 +32,7 @@
 use risingwave_hummock_sdk::vector_index::VectorIndexDelta;
 use risingwave_meta_model::WorkerId;
 use risingwave_pb::catalog::CreateType;
-<<<<<<< HEAD
-=======
 use risingwave_pb::catalog::table::PbTableType;
->>>>>>> 60f1561d
 use risingwave_pb::common::ActorInfo;
 use risingwave_pb::hummock::vector_index_delta::PbVectorIndexInit;
 use risingwave_pb::source::{ConnectorSplit, ConnectorSplits};
@@ -47,13 +44,8 @@
 use risingwave_pb::stream_plan::update_mutation::*;
 use risingwave_pb::stream_plan::{
     AddMutation, BarrierMutation, CombinedMutation, ConnectorPropsChangeMutation, Dispatcher,
-<<<<<<< HEAD
-    Dispatchers, DropSubscriptionsMutation, PauseMutation, PbSinkAddColumns, ResumeMutation,
-    SourceChangeSplitMutation, StartFragmentBackfillMutation, StopMutation,
-=======
     Dispatchers, DropSubscriptionsMutation, LoadFinishMutation, PauseMutation, PbSinkAddColumns,
     ResumeMutation, SourceChangeSplitMutation, StartFragmentBackfillMutation, StopMutation,
->>>>>>> 60f1561d
     SubscriptionUpstreamInfo, ThrottleMutation, UpdateMutation,
 };
 use risingwave_pb::stream_service::BarrierCompleteResponse;
@@ -140,10 +132,7 @@
     /// The state table ids to be dropped.
     pub to_drop_state_table_ids: Vec<TableId>,
     pub auto_refresh_schema_sinks: Option<Vec<AutoRefreshSchemaSinkContext>>,
-<<<<<<< HEAD
-=======
     pub cdc_table_snapshot_split_assignment: CdcTableSnapshotSplitAssignment,
->>>>>>> 60f1561d
 }
 
 impl ReplaceStreamJobPlan {
@@ -174,18 +163,11 @@
         }
         if let Some(sinks) = &self.auto_refresh_schema_sinks {
             for sink in sinks {
-<<<<<<< HEAD
-                let fragment_change = CommandFragmentChanges::NewFragment(
-                    TableId::new(sink.original_sink.id as _),
-                    sink.new_fragment_info(),
-                );
-=======
                 let fragment_change = CommandFragmentChanges::NewFragment {
                     job_id: TableId::new(sink.original_sink.id as _),
                     info: sink.new_fragment_info(),
                     is_existing: false,
                 };
->>>>>>> 60f1561d
                 fragment_changes
                     .try_insert(sink.new_fragment.fragment_id, fragment_change)
                     .expect("non-duplicate");
@@ -954,10 +936,7 @@
                         merge_updates,
                         dispatchers,
                         init_split_assignment,
-<<<<<<< HEAD
-=======
                         cdc_table_snapshot_split_assignment,
->>>>>>> 60f1561d
                         None,
                     );
 
@@ -993,10 +972,7 @@
                 upstream_fragment_downstreams,
                 init_split_assignment,
                 auto_refresh_schema_sinks,
-<<<<<<< HEAD
-=======
                 cdc_table_snapshot_split_assignment,
->>>>>>> 60f1561d
                 ..
             }) => {
                 let edges = edges.as_mut().expect("should exist");
@@ -1027,10 +1003,7 @@
                     merge_updates,
                     dispatchers,
                     init_split_assignment,
-<<<<<<< HEAD
-=======
                     cdc_table_snapshot_split_assignment,
->>>>>>> 60f1561d
                     auto_refresh_schema_sinks.as_ref(),
                 )
             }
@@ -1196,10 +1169,7 @@
                     dropped_actors,
                     actor_splits,
                     actor_new_dispatchers,
-<<<<<<< HEAD
-=======
                     actor_cdc_table_snapshot_splits,
->>>>>>> 60f1561d
                     sink_add_columns: Default::default(),
                 });
                 tracing::debug!("update mutation: {mutation:?}");
@@ -1375,10 +1345,7 @@
         merge_updates: HashMap<FragmentId, Vec<MergeUpdate>>,
         dispatchers: FragmentActorDispatchers,
         init_split_assignment: &SplitAssignment,
-<<<<<<< HEAD
-=======
         cdc_table_snapshot_split_assignment: &CdcTableSnapshotSplitAssignment,
->>>>>>> 60f1561d
         auto_refresh_schema_sinks: Option<&Vec<AutoRefreshSchemaSinkContext>>,
     ) -> Option<Mutation> {
         let dropped_actors = dropped_actors.into_iter().collect();
@@ -1399,12 +1366,9 @@
             merge_update: merge_updates.into_values().flatten().collect(),
             dropped_actors,
             actor_splits,
-<<<<<<< HEAD
-=======
             actor_cdc_table_snapshot_splits: build_pb_actor_cdc_table_snapshot_splits(
                 cdc_table_snapshot_split_assignment.clone(),
             ),
->>>>>>> 60f1561d
             sink_add_columns: auto_refresh_schema_sinks
                 .as_ref()
                 .into_iter()
