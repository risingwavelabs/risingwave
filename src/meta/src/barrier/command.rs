// Copyright 2025 RisingWave Labs
//
// Licensed under the Apache License, Version 2.0 (the "License");
// you may not use this file except in compliance with the License.
// You may obtain a copy of the License at
//
//     http://www.apache.org/licenses/LICENSE-2.0
//
// Unless required by applicable law or agreed to in writing, software
// distributed under the License is distributed on an "AS IS" BASIS,
// WITHOUT WARRANTIES OR CONDITIONS OF ANY KIND, either express or implied.
// See the License for the specific language governing permissions and
// limitations under the License.

use std::collections::hash_map::Entry;
use std::collections::{HashMap, HashSet};
use std::fmt::Formatter;
use std::iter;

use itertools::Itertools;
use risingwave_common::bitmap::Bitmap;
use risingwave_common::catalog::TableId;
use risingwave_common::hash::ActorMapping;
use risingwave_common::must_match;
use risingwave_common::types::Timestamptz;
use risingwave_common::util::epoch::Epoch;
use risingwave_common::util::stream_graph_visitor::visit_stream_node_cont;
use risingwave_connector::source::SplitImpl;
use risingwave_connector::source::cdc::{
    CdcTableSnapshotSplitAssignment, CdcTableSnapshotSplitAssignmentWithGeneration,
    build_pb_actor_cdc_table_snapshot_splits,
    build_pb_actor_cdc_table_snapshot_splits_with_generation,
};
use risingwave_hummock_sdk::change_log::build_table_change_log_delta;
use risingwave_hummock_sdk::vector_index::VectorIndexDelta;
use risingwave_meta_model::WorkerId;
use risingwave_pb::catalog::CreateType;
use risingwave_pb::catalog::table::PbTableType;
use risingwave_pb::common::ActorInfo;
use risingwave_pb::hummock::vector_index_delta::PbVectorIndexInit;
use risingwave_pb::source::{
    ConnectorSplit, ConnectorSplits, PbCdcTableSnapshotSplitsWithGeneration,
};
use risingwave_pb::stream_plan::barrier::BarrierKind as PbBarrierKind;
use risingwave_pb::stream_plan::barrier_mutation::Mutation;
use risingwave_pb::stream_plan::connector_props_change_mutation::ConnectorPropsInfo;
use risingwave_pb::stream_plan::stream_node::NodeBody;
use risingwave_pb::stream_plan::throttle_mutation::RateLimit;
use risingwave_pb::stream_plan::update_mutation::*;
use risingwave_pb::stream_plan::{
    AddMutation, BarrierMutation, CombinedMutation, ConnectorPropsChangeMutation, Dispatcher,
    Dispatchers, DropSubscriptionsMutation, LoadFinishMutation, PauseMutation, PbSinkAddColumns,
    ResumeMutation, SourceChangeSplitMutation, StartFragmentBackfillMutation, StopMutation,
    SubscriptionUpstreamInfo, ThrottleMutation, UpdateMutation,
};
use risingwave_pb::stream_service::BarrierCompleteResponse;
use tracing::warn;

use super::info::{CommandFragmentChanges, InflightDatabaseInfo, InflightStreamingJobInfo};
use crate::barrier::InflightSubscriptionInfo;
use crate::barrier::backfill_order_control::get_nodes_with_backfill_dependencies;
use crate::barrier::edge_builder::FragmentEdgeBuildResult;
use crate::barrier::info::BarrierInfo;
use crate::barrier::rpc::ControlStreamManager;
use crate::barrier::utils::collect_resp_info;
use crate::controller::fragment::{InflightActorInfo, InflightFragmentInfo};
use crate::hummock::{CommitEpochInfo, NewTableFragmentInfo};
use crate::manager::{StreamingJob, StreamingJobType};
use crate::model::{
    ActorId, ActorUpstreams, DispatcherId, FragmentActorDispatchers, FragmentDownstreamRelation,
    FragmentId, FragmentReplaceUpstream, StreamActorWithDispatchers, StreamJobActorsToCreate,
    StreamJobFragments, StreamJobFragmentsToCreate,
};
use crate::stream::{
    AutoRefreshSchemaSinkContext, ConnectorPropsChange, FragmentBackfillOrder,
    JobReschedulePostUpdates, SplitAssignment, ThrottleConfig, build_actor_connector_splits,
};

/// [`Reschedule`] is for the [`Command::RescheduleFragment`], which is used for rescheduling actors
/// in some fragment, like scaling or migrating.
#[derive(Debug, Clone)]
pub struct Reschedule {
    /// Added actors in this fragment.
    pub added_actors: HashMap<WorkerId, Vec<ActorId>>,

    /// Removed actors in this fragment.
    pub removed_actors: HashSet<ActorId>,

    /// Vnode bitmap updates for some actors in this fragment.
    pub vnode_bitmap_updates: HashMap<ActorId, Bitmap>,

    /// The upstream fragments of this fragment, and the dispatchers that should be updated.
    pub upstream_fragment_dispatcher_ids: Vec<(FragmentId, DispatcherId)>,
    /// New hash mapping of the upstream dispatcher to be updated.
    ///
    /// This field exists only when there's upstream fragment and the current fragment is
    /// hash-sharded.
    pub upstream_dispatcher_mapping: Option<ActorMapping>,

    /// The downstream fragments of this fragment.
    pub downstream_fragment_ids: Vec<FragmentId>,

    /// Reassigned splits for source actors.
    /// It becomes the `actor_splits` in [`UpdateMutation`].
    /// `Source` and `SourceBackfill` are handled together here.
    pub actor_splits: HashMap<ActorId, Vec<SplitImpl>>,

    pub newly_created_actors: HashMap<ActorId, (StreamActorWithDispatchers, WorkerId)>,

    pub cdc_table_snapshot_split_assignment: CdcTableSnapshotSplitAssignment,

    pub cdc_table_id: Option<u32>,
}

/// Replacing an old job with a new one. All actors in the job will be rebuilt.
///
/// Current use cases:
/// - `ALTER SOURCE` (via [`Command::ReplaceStreamJob`]) will replace a source job's plan.
/// - `ALTER TABLE` (via [`Command::ReplaceStreamJob`]) and `CREATE SINK INTO table` ([`Command::CreateStreamingJob`])
///   will replace a table job's plan.
#[derive(Debug, Clone)]
pub struct ReplaceStreamJobPlan {
    pub old_fragments: StreamJobFragments,
    pub new_fragments: StreamJobFragmentsToCreate,
    /// Downstream jobs of the replaced job need to update their `Merge` node to
    /// connect to the new fragment.
    pub replace_upstream: FragmentReplaceUpstream,
    pub upstream_fragment_downstreams: FragmentDownstreamRelation,
    /// For a table with connector, the `SourceExecutor` actor will also be rebuilt with new actor ids.
    /// We need to reassign splits for it.
    ///
    /// Note that there's no `SourceBackfillExecutor` involved for table with connector, so we don't need to worry about
    /// `backfill_splits`.
    pub init_split_assignment: SplitAssignment,
    /// The `StreamingJob` info of the table to be replaced. Must be `StreamingJob::Table`
    pub streaming_job: StreamingJob,
    /// The temporary dummy job fragments id of new table fragment
    pub tmp_id: u32,
    /// The state table ids to be dropped.
    pub to_drop_state_table_ids: Vec<TableId>,
    pub auto_refresh_schema_sinks: Option<Vec<AutoRefreshSchemaSinkContext>>,
    pub cdc_table_snapshot_split_assignment: CdcTableSnapshotSplitAssignment,
}

impl ReplaceStreamJobPlan {
    fn fragment_changes(&self) -> HashMap<FragmentId, CommandFragmentChanges> {
        let mut fragment_changes = HashMap::new();
        for (fragment_id, new_fragment) in self.new_fragments.new_fragment_info() {
            let fragment_change = CommandFragmentChanges::NewFragment {
                job_id: self.streaming_job.id().into(),
                info: new_fragment,
                is_existing: false,
            };
            fragment_changes
                .try_insert(fragment_id, fragment_change)
                .expect("non-duplicate");
        }
        for fragment in self.old_fragments.fragments.values() {
            fragment_changes
                .try_insert(fragment.fragment_id, CommandFragmentChanges::RemoveFragment)
                .expect("non-duplicate");
        }
        for (fragment_id, replace_map) in &self.replace_upstream {
            fragment_changes
                .try_insert(
                    *fragment_id,
                    CommandFragmentChanges::ReplaceNodeUpstream(replace_map.clone()),
                )
                .expect("non-duplicate");
        }
        if let Some(sinks) = &self.auto_refresh_schema_sinks {
            for sink in sinks {
                let fragment_change = CommandFragmentChanges::NewFragment {
                    job_id: TableId::new(sink.original_sink.id as _),
                    info: sink.new_fragment_info(),
                    is_existing: false,
                };
                fragment_changes
                    .try_insert(sink.new_fragment.fragment_id, fragment_change)
                    .expect("non-duplicate");
                fragment_changes
                    .try_insert(
                        sink.original_fragment.fragment_id,
                        CommandFragmentChanges::RemoveFragment,
                    )
                    .expect("non-duplicate");
            }
        }
        fragment_changes
    }

    /// `old_fragment_id` -> `new_fragment_id`
    pub fn fragment_replacements(&self) -> HashMap<FragmentId, FragmentId> {
        let mut fragment_replacements = HashMap::new();
        for (upstream_fragment_id, new_upstream_fragment_id) in
            self.replace_upstream.values().flatten()
        {
            {
                let r =
                    fragment_replacements.insert(*upstream_fragment_id, *new_upstream_fragment_id);
                if let Some(r) = r {
                    assert_eq!(
                        *new_upstream_fragment_id, r,
                        "one fragment is replaced by multiple fragments"
                    );
                }
            }
        }
        fragment_replacements
    }
}

#[derive(educe::Educe, Clone)]
#[educe(Debug)]
pub struct CreateStreamingJobCommandInfo {
    #[educe(Debug(ignore))]
    pub stream_job_fragments: StreamJobFragmentsToCreate,
    pub upstream_fragment_downstreams: FragmentDownstreamRelation,
    pub init_split_assignment: SplitAssignment,
    pub definition: String,
    pub job_type: StreamingJobType,
    pub create_type: CreateType,
    pub streaming_job: StreamingJob,
    pub fragment_backfill_ordering: FragmentBackfillOrder,
    pub cdc_table_snapshot_split_assignment: CdcTableSnapshotSplitAssignmentWithGeneration,
}

impl StreamJobFragments {
    pub(super) fn new_fragment_info(
        &self,
    ) -> impl Iterator<Item = (FragmentId, InflightFragmentInfo)> + '_ {
        self.fragments.values().map(|fragment| {
            (
                fragment.fragment_id,
                InflightFragmentInfo {
                    fragment_id: fragment.fragment_id,
                    distribution_type: fragment.distribution_type.into(),
                    nodes: fragment.nodes.clone(),
                    actors: fragment
                        .actors
                        .iter()
                        .map(|actor| {
                            (
                                actor.actor_id,
                                InflightActorInfo {
                                    worker_id: self
                                        .actor_status
                                        .get(&actor.actor_id)
                                        .expect("should exist")
                                        .worker_id()
                                        as WorkerId,
                                    vnode_bitmap: actor.vnode_bitmap.clone(),
                                },
                            )
                        })
                        .collect(),
                    state_table_ids: fragment
                        .state_table_ids
                        .iter()
                        .map(|table_id| TableId::new(*table_id))
                        .collect(),
                },
            )
        })
    }
}

#[derive(Debug, Clone)]
pub struct SnapshotBackfillInfo {
    /// `table_id` -> `Some(snapshot_backfill_epoch)`
    /// The `snapshot_backfill_epoch` should be None at the beginning, and be filled
    /// by global barrier worker when handling the command.
    pub upstream_mv_table_id_to_backfill_epoch: HashMap<TableId, Option<u64>>,
}

#[derive(Debug, Clone)]
pub enum CreateStreamingJobType {
    Normal,
    SinkIntoTable(ReplaceStreamJobPlan),
    SnapshotBackfill(SnapshotBackfillInfo),
}

/// [`Command`] is the input of [`crate::barrier::worker::GlobalBarrierWorker`]. For different commands,
/// it will [build different barriers to send](Self::to_mutation),
/// and may [do different stuffs after the barrier is collected](CommandContext::post_collect).
// FIXME: this enum is significantly large on stack, box it
#[derive(Debug)]
pub enum Command {
    /// `Flush` command will generate a checkpoint barrier. After the barrier is collected and committed
    /// all messages before the checkpoint barrier should have been committed.
    Flush,

    /// `Pause` command generates a `Pause` barrier **only if**
    /// the cluster is not already paused. Otherwise, a barrier with no mutation will be generated.
    Pause,

    /// `Resume` command generates a `Resume` barrier **only
    /// if** the cluster is paused with the same reason. Otherwise, a barrier with no mutation
    /// will be generated.
    Resume,

    /// `DropStreamingJobs` command generates a `Stop` barrier to stop the given
    /// [`Vec<ActorId>`]. The catalog has ensured that these streaming jobs are safe to be
    /// dropped by reference counts before.
    ///
    /// Barriers from the actors to be dropped will STILL be collected.
    /// After the barrier is collected, it notifies the local stream manager of compute nodes to
    /// drop actors, and then delete the job fragments info from meta store.
    DropStreamingJobs {
        table_fragments_ids: HashSet<TableId>,
        actors: Vec<ActorId>,
        unregistered_state_table_ids: HashSet<TableId>,
        unregistered_fragment_ids: HashSet<FragmentId>,
    },

    /// `CreateStreamingJob` command generates a `Add` barrier by given info.
    ///
    /// Barriers from the actors to be created, which is marked as `Inactive` at first, will STILL
    /// be collected since the barrier should be passthrough.
    ///
    /// After the barrier is collected, these newly created actors will be marked as `Running`. And
    /// it adds the job fragments info to meta store. However, the creating progress will **last
    /// for a while** until the `finish` channel is signaled, then the state of `TableFragments`
    /// will be set to `Created`.
    CreateStreamingJob {
        info: CreateStreamingJobCommandInfo,
        job_type: CreateStreamingJobType,
        cross_db_snapshot_backfill_info: SnapshotBackfillInfo,
    },
    MergeSnapshotBackfillStreamingJobs(
        HashMap<TableId, (HashSet<TableId>, InflightStreamingJobInfo)>,
    ),

    /// `Reschedule` command generates a `Update` barrier by the [`Reschedule`] of each fragment.
    /// Mainly used for scaling and migration.
    ///
    /// Barriers from which actors should be collected, and the post behavior of this command are
    /// very similar to `Create` and `Drop` commands, for added and removed actors, respectively.
    RescheduleFragment {
        reschedules: HashMap<FragmentId, Reschedule>,
        // Should contain the actor ids in upstream and downstream fragment of `reschedules`
        fragment_actors: HashMap<FragmentId, HashSet<ActorId>>,
        // Used for updating additional metadata after the barrier ends
        post_updates: JobReschedulePostUpdates,
    },

    /// `ReplaceStreamJob` command generates a `Update` barrier with the given `replace_upstream`. This is
    /// essentially switching the downstream of the old job fragments to the new ones, and
    /// dropping the old job fragments. Used for schema change.
    ///
    /// This can be treated as a special case of `RescheduleFragment`, while the upstream fragment
    /// of the Merge executors are changed additionally.
    ReplaceStreamJob(ReplaceStreamJobPlan),

    /// `SourceChangeSplit` generates a `Splits` barrier for pushing initialized splits or
    /// changed splits.
    SourceChangeSplit(SplitAssignment),

    /// `Throttle` command generates a `Throttle` barrier with the given throttle config to change
    /// the `rate_limit` of `FlowControl` Executor after `StreamScan` or Source.
    Throttle(ThrottleConfig),

    /// `CreateSubscription` command generates a `CreateSubscriptionMutation` to notify
    /// materialize executor to start storing old value for subscription.
    CreateSubscription {
        subscription_id: u32,
        upstream_mv_table_id: TableId,
        retention_second: u64,
    },

    /// `DropSubscription` command generates a `DropSubscriptionsMutation` to notify
    /// materialize executor to stop storing old value when there is no
    /// subscription depending on it.
    DropSubscription {
        subscription_id: u32,
        upstream_mv_table_id: TableId,
    },

    ConnectorPropsChange(ConnectorPropsChange),

    /// `StartFragmentBackfill` command will trigger backfilling for specified scans by `fragment_id`.
    StartFragmentBackfill {
        fragment_ids: Vec<FragmentId>,
    },

    /// `Refresh` command generates a barrier to refresh a table by truncating state
    /// and reloading data from source.
    Refresh {
        table_id: TableId,
        associated_source_id: TableId,
    },
    LoadFinish {
        table_id: TableId,
        associated_source_id: TableId,
    },
}

// For debugging and observability purposes. Can add more details later if needed.
impl std::fmt::Display for Command {
    fn fmt(&self, f: &mut Formatter<'_>) -> std::fmt::Result {
        match self {
            Command::Flush => write!(f, "Flush"),
            Command::Pause => write!(f, "Pause"),
            Command::Resume => write!(f, "Resume"),
            Command::DropStreamingJobs {
                table_fragments_ids,
                ..
            } => {
                write!(
                    f,
                    "DropStreamingJobs: {}",
                    table_fragments_ids.iter().sorted().join(", ")
                )
            }
            Command::CreateStreamingJob { info, .. } => {
                write!(f, "CreateStreamingJob: {}", info.streaming_job)
            }
            Command::MergeSnapshotBackfillStreamingJobs(_) => {
                write!(f, "MergeSnapshotBackfillStreamingJobs")
            }
            Command::RescheduleFragment { .. } => write!(f, "RescheduleFragment"),
            Command::ReplaceStreamJob(plan) => {
                write!(f, "ReplaceStreamJob: {}", plan.streaming_job)
            }
            Command::SourceChangeSplit(_) => write!(f, "SourceChangeSplit"),
            Command::Throttle(_) => write!(f, "Throttle"),
            Command::CreateSubscription {
                subscription_id, ..
            } => write!(f, "CreateSubscription: {subscription_id}"),
            Command::DropSubscription {
                subscription_id, ..
            } => write!(f, "DropSubscription: {subscription_id}"),
            Command::ConnectorPropsChange(_) => write!(f, "ConnectorPropsChange"),
            Command::StartFragmentBackfill { .. } => write!(f, "StartFragmentBackfill"),
            Command::Refresh {
                table_id,
                associated_source_id,
            } => write!(
                f,
                "Refresh: {} (source: {})",
                table_id, associated_source_id
            ),
            Command::LoadFinish {
                table_id,
                associated_source_id,
            } => write!(
                f,
                "LoadFinish: {} (source: {})",
                table_id, associated_source_id
            ),
        }
    }
}

impl Command {
    pub fn pause() -> Self {
        Self::Pause
    }

    pub fn resume() -> Self {
        Self::Resume
    }

    pub fn cancel(table_fragments: &StreamJobFragments) -> Self {
        Self::DropStreamingJobs {
            table_fragments_ids: HashSet::from_iter([table_fragments.stream_job_id()]),
            actors: table_fragments.actor_ids(),
            unregistered_state_table_ids: table_fragments
                .all_table_ids()
                .map(TableId::new)
                .collect(),
            unregistered_fragment_ids: table_fragments.fragment_ids().collect(),
        }
    }

    pub(crate) fn fragment_changes(&self) -> Option<HashMap<FragmentId, CommandFragmentChanges>> {
        match self {
            Command::Flush => None,
            Command::Pause => None,
            Command::Resume => None,
            Command::DropStreamingJobs {
                unregistered_fragment_ids,
                ..
            } => Some(
                unregistered_fragment_ids
                    .iter()
                    .map(|fragment_id| (*fragment_id, CommandFragmentChanges::RemoveFragment))
                    .collect(),
            ),
            Command::CreateStreamingJob { info, job_type, .. } => {
                assert!(
                    !matches!(job_type, CreateStreamingJobType::SnapshotBackfill(_)),
                    "should handle fragment changes separately for snapshot backfill"
                );
                let mut changes: HashMap<_, _> = info
                    .stream_job_fragments
                    .new_fragment_info()
                    .map(|(fragment_id, fragment_info)| {
                        (
                            fragment_id,
                            CommandFragmentChanges::NewFragment {
                                job_id: info.streaming_job.id().into(),
                                info: fragment_info,
                                is_existing: false,
                            },
                        )
                    })
                    .collect();

                if let CreateStreamingJobType::SinkIntoTable(plan) = job_type {
                    let extra_change = plan.fragment_changes();
                    changes.extend(extra_change);
                }

                Some(changes)
            }
            Command::RescheduleFragment { reschedules, .. } => Some(
                reschedules
                    .iter()
                    .map(|(fragment_id, reschedule)| {
                        (
                            *fragment_id,
                            CommandFragmentChanges::Reschedule {
                                new_actors: reschedule
                                    .added_actors
                                    .iter()
                                    .flat_map(|(node_id, actors)| {
                                        actors.iter().map(|actor_id| {
                                            (
                                                *actor_id,
                                                InflightActorInfo {
                                                    worker_id: *node_id,
                                                    vnode_bitmap: reschedule
                                                        .newly_created_actors
                                                        .get(actor_id)
                                                        .expect("should exist")
                                                        .0
                                                        .0
                                                        .vnode_bitmap
                                                        .clone(),
                                                },
                                            )
                                        })
                                    })
                                    .collect(),
                                actor_update_vnode_bitmap: reschedule
                                    .vnode_bitmap_updates
                                    .iter()
                                    .filter(|(actor_id, _)| {
                                        // only keep the existing actors
                                        !reschedule.newly_created_actors.contains_key(actor_id)
                                    })
                                    .map(|(actor_id, bitmap)| (*actor_id, bitmap.clone()))
                                    .collect(),
                                to_remove: reschedule.removed_actors.iter().cloned().collect(),
                            },
                        )
                    })
                    .collect(),
            ),
            Command::ReplaceStreamJob(plan) => Some(plan.fragment_changes()),
            Command::MergeSnapshotBackfillStreamingJobs(_) => None,
            Command::SourceChangeSplit(_) => None,
            Command::Throttle(_) => None,
            Command::CreateSubscription { .. } => None,
            Command::DropSubscription { .. } => None,
            Command::ConnectorPropsChange(_) => None,
            Command::StartFragmentBackfill { .. } => None,
            Command::Refresh { .. } => None, // Refresh doesn't change fragment structure
            Command::LoadFinish { .. } => None, // LoadFinish doesn't change fragment structure
        }
    }

    pub fn need_checkpoint(&self) -> bool {
        // todo! Reviewing the flow of different command to reduce the amount of checkpoint
        !matches!(self, Command::Resume)
    }
}

#[derive(Debug, Clone)]
pub enum BarrierKind {
    Initial,
    Barrier,
    /// Hold a list of previous non-checkpoint prev-epoch + current prev-epoch
    Checkpoint(Vec<u64>),
}

impl BarrierKind {
    pub fn to_protobuf(&self) -> PbBarrierKind {
        match self {
            BarrierKind::Initial => PbBarrierKind::Initial,
            BarrierKind::Barrier => PbBarrierKind::Barrier,
            BarrierKind::Checkpoint(_) => PbBarrierKind::Checkpoint,
        }
    }

    pub fn is_checkpoint(&self) -> bool {
        matches!(self, BarrierKind::Checkpoint(_))
    }

    pub fn is_initial(&self) -> bool {
        matches!(self, BarrierKind::Initial)
    }

    pub fn as_str_name(&self) -> &'static str {
        match self {
            BarrierKind::Initial => "Initial",
            BarrierKind::Barrier => "Barrier",
            BarrierKind::Checkpoint(_) => "Checkpoint",
        }
    }
}

/// [`CommandContext`] is used for generating barrier and doing post stuffs according to the given
/// [`Command`].
pub(super) struct CommandContext {
    subscription_info: InflightSubscriptionInfo,

    pub(super) barrier_info: BarrierInfo,

    pub(super) table_ids_to_commit: HashSet<TableId>,

    pub(super) command: Option<Command>,

    /// The tracing span of this command.
    ///
    /// Differs from [`crate::barrier::TracedEpoch`], this span focuses on the lifetime of the corresponding
    /// barrier, including the process of waiting for the barrier to be sent, flowing through the
    /// stream graph on compute nodes, and finishing its `post_collect` stuffs.
    _span: tracing::Span,
}

impl std::fmt::Debug for CommandContext {
    fn fmt(&self, f: &mut Formatter<'_>) -> std::fmt::Result {
        f.debug_struct("CommandContext")
            .field("barrier_info", &self.barrier_info)
            .field("command", &self.command)
            .finish()
    }
}

impl std::fmt::Display for CommandContext {
    fn fmt(&self, f: &mut Formatter<'_>) -> std::fmt::Result {
        write!(
            f,
            "prev_epoch={}, curr_epoch={}, kind={}",
            self.barrier_info.prev_epoch.value().0,
            self.barrier_info.curr_epoch.value().0,
            self.barrier_info.kind.as_str_name()
        )?;
        if let Some(command) = &self.command {
            write!(f, ", command={}", command)?;
        }
        Ok(())
    }
}

impl CommandContext {
    pub(super) fn new(
        barrier_info: BarrierInfo,
        subscription_info: InflightSubscriptionInfo,
        table_ids_to_commit: HashSet<TableId>,
        command: Option<Command>,
        span: tracing::Span,
    ) -> Self {
        Self {
            subscription_info,
            barrier_info,
            table_ids_to_commit,
            command,
            _span: span,
        }
    }

    fn get_truncate_epoch(&self, retention_second: u64) -> Epoch {
        let Some(truncate_timestamptz) = Timestamptz::from_secs(
            self.barrier_info
                .prev_epoch
                .value()
                .as_timestamptz()
                .timestamp()
                - retention_second as i64,
        ) else {
            warn!(retention_second, prev_epoch = ?self.barrier_info.prev_epoch.value(), "invalid retention second value");
            return self.barrier_info.prev_epoch.value();
        };
        Epoch::from_unix_millis(truncate_timestamptz.timestamp_millis() as u64)
    }

    pub(super) fn collect_commit_epoch_info(
        &self,
        info: &mut CommitEpochInfo,
        resps: Vec<BarrierCompleteResponse>,
        backfill_pinned_log_epoch: HashMap<TableId, (u64, HashSet<TableId>)>,
    ) {
        let (sst_to_context, synced_ssts, new_table_watermarks, old_value_ssts, vector_index_adds) =
            collect_resp_info(resps);

        let new_table_fragment_infos =
            if let Some(Command::CreateStreamingJob { info, job_type, .. }) = &self.command
                && !matches!(job_type, CreateStreamingJobType::SnapshotBackfill(_))
            {
                let table_fragments = &info.stream_job_fragments;
                let mut table_ids: HashSet<_> = table_fragments
                    .internal_table_ids()
                    .into_iter()
                    .map(TableId::new)
                    .collect();
                if let Some(mv_table_id) = table_fragments.mv_table_id() {
                    table_ids.insert(TableId::new(mv_table_id));
                }

                vec![NewTableFragmentInfo { table_ids }]
            } else {
                vec![]
            };

        let mut mv_log_store_truncate_epoch = HashMap::new();
        // TODO: may collect cross db snapshot backfill
        let mut update_truncate_epoch =
            |table_id: TableId, truncate_epoch| match mv_log_store_truncate_epoch
                .entry(table_id.table_id)
            {
                Entry::Occupied(mut entry) => {
                    let prev_truncate_epoch = entry.get_mut();
                    if truncate_epoch < *prev_truncate_epoch {
                        *prev_truncate_epoch = truncate_epoch;
                    }
                }
                Entry::Vacant(entry) => {
                    entry.insert(truncate_epoch);
                }
            };
        for (mv_table_id, subscriptions) in &self.subscription_info.mv_depended_subscriptions {
            if let Some(truncate_epoch) = subscriptions
                .values()
                .max()
                .map(|max_retention| self.get_truncate_epoch(*max_retention).0)
            {
                update_truncate_epoch(*mv_table_id, truncate_epoch);
            }
        }
        for (_, (backfill_epoch, upstream_mv_table_ids)) in backfill_pinned_log_epoch {
            for mv_table_id in upstream_mv_table_ids {
                update_truncate_epoch(mv_table_id, backfill_epoch);
            }
        }

        let table_new_change_log = build_table_change_log_delta(
            old_value_ssts.into_iter(),
            synced_ssts.iter().map(|sst| &sst.sst_info),
            must_match!(&self.barrier_info.kind, BarrierKind::Checkpoint(epochs) => epochs),
            mv_log_store_truncate_epoch.into_iter(),
        );

        let epoch = self.barrier_info.prev_epoch();
        for table_id in &self.table_ids_to_commit {
            info.tables_to_commit
                .try_insert(*table_id, epoch)
                .expect("non duplicate");
        }

        info.sstables.extend(synced_ssts);
        info.new_table_watermarks.extend(new_table_watermarks);
        info.sst_to_context.extend(sst_to_context);
        info.new_table_fragment_infos
            .extend(new_table_fragment_infos);
        info.change_log_delta.extend(table_new_change_log);
        for (table_id, vector_index_adds) in vector_index_adds {
            info.vector_index_delta
                .try_insert(table_id, VectorIndexDelta::Adds(vector_index_adds))
                .expect("non-duplicate");
        }
        if let Some(Command::CreateStreamingJob { info: job_info, .. }) = &self.command {
            for fragment in job_info.stream_job_fragments.fragments.values() {
                visit_stream_node_cont(&fragment.nodes, |node| {
                    match node.node_body.as_ref().unwrap() {
                        NodeBody::VectorIndexWrite(vector_index_write) => {
                            let index_table = vector_index_write.table.as_ref().unwrap();
                            assert_eq!(index_table.table_type, PbTableType::VectorIndex as i32);
                            info.vector_index_delta
                                .try_insert(
                                    index_table.id.into(),
                                    VectorIndexDelta::Init(PbVectorIndexInit {
                                        info: Some(index_table.vector_index_info.unwrap()),
                                    }),
                                )
                                .expect("non-duplicate");
                            false
                        }
                        _ => true,
                    }
                })
            }
        }
    }
}

impl Command {
    /// Generate a mutation for the given command.
    ///
    /// `edges` contains the information of `dispatcher`s of `DispatchExecutor` and `actor_upstreams`s of `MergeNode`
    pub(super) fn to_mutation(
        &self,
        is_currently_paused: bool,
        edges: &mut Option<FragmentEdgeBuildResult>,
        control_stream_manager: &ControlStreamManager,
    ) -> Option<Mutation> {
        match self {
            Command::Flush => None,

            Command::Pause => {
                // Only pause when the cluster is not already paused.
                // XXX: what if pause(r1) - pause(r2) - resume(r1) - resume(r2)??
                if !is_currently_paused {
                    Some(Mutation::Pause(PauseMutation {}))
                } else {
                    None
                }
            }

            Command::Resume => {
                // Only resume when the cluster is paused with the same reason.
                if is_currently_paused {
                    Some(Mutation::Resume(ResumeMutation {}))
                } else {
                    None
                }
            }

            Command::SourceChangeSplit(change) => {
                let mut diff = HashMap::new();

                for actor_splits in change.values() {
                    diff.extend(actor_splits.clone());
                }

                Some(Mutation::Splits(SourceChangeSplitMutation {
                    actor_splits: build_actor_connector_splits(&diff),
                }))
            }

            Command::Throttle(config) => {
                let mut actor_to_apply = HashMap::new();
                for per_fragment in config.values() {
                    actor_to_apply.extend(
                        per_fragment
                            .iter()
                            .map(|(actor_id, limit)| (*actor_id, RateLimit { rate_limit: *limit })),
                    );
                }

                Some(Mutation::Throttle(ThrottleMutation {
                    actor_throttle: actor_to_apply,
                }))
            }

            Command::DropStreamingJobs { actors, .. } => Some(Mutation::Stop(StopMutation {
                actors: actors.clone(),
                dropped_sink_fragments: Default::default(),
            })),

            Command::CreateStreamingJob {
                info:
                    CreateStreamingJobCommandInfo {
                        stream_job_fragments: table_fragments,
                        init_split_assignment: split_assignment,
                        upstream_fragment_downstreams,
                        fragment_backfill_ordering,
                        cdc_table_snapshot_split_assignment,
                        ..
                    },
                job_type,
                ..
            } => {
                let edges = edges.as_mut().expect("should exist");
                let added_actors = table_fragments.actor_ids();
                let actor_splits = split_assignment
                    .values()
                    .flat_map(build_actor_connector_splits)
                    .collect();
                let subscriptions_to_add =
                    if let CreateStreamingJobType::SnapshotBackfill(snapshot_backfill_info) =
                        job_type
                    {
                        snapshot_backfill_info
                            .upstream_mv_table_id_to_backfill_epoch
                            .keys()
                            .map(|table_id| SubscriptionUpstreamInfo {
                                subscriber_id: table_fragments.stream_job_id().table_id,
                                upstream_mv_table_id: table_id.table_id,
                            })
                            .collect()
                    } else {
                        Default::default()
                    };
                let backfill_nodes_to_pause: Vec<_> =
                    get_nodes_with_backfill_dependencies(fragment_backfill_ordering)
                        .into_iter()
                        .collect();
                let add = Some(Mutation::Add(AddMutation {
                    actor_dispatchers: edges
                        .dispatchers
                        .extract_if(|fragment_id, _| {
                            upstream_fragment_downstreams.contains_key(fragment_id)
                        })
                        .flat_map(|(_, fragment_dispatchers)| fragment_dispatchers.into_iter())
                        .map(|(actor_id, dispatchers)| (actor_id, Dispatchers { dispatchers }))
                        .collect(),
                    added_actors,
                    actor_splits,
                    // If the cluster is already paused, the new actors should be paused too.
                    pause: is_currently_paused,
                    subscriptions_to_add,
                    backfill_nodes_to_pause,
                    actor_cdc_table_snapshot_splits:
                        build_pb_actor_cdc_table_snapshot_splits_with_generation(
                            cdc_table_snapshot_split_assignment.clone(),
                        )
                        .into(),
                    new_upstream_sinks: Default::default(),
                }));

                if let CreateStreamingJobType::SinkIntoTable(ReplaceStreamJobPlan {
                    old_fragments,
                    init_split_assignment,
                    replace_upstream,
                    upstream_fragment_downstreams,
                    cdc_table_snapshot_split_assignment,
                    ..
                }) = job_type
                {
                    let merge_updates = edges
                        .merge_updates
                        .extract_if(|fragment_id, _| replace_upstream.contains_key(fragment_id))
                        .collect();
                    let dispatchers = edges
                        .dispatchers
                        .extract_if(|fragment_id, _| {
                            upstream_fragment_downstreams.contains_key(fragment_id)
                        })
                        .collect();
                    let cdc_table_snapshot_split_assignment =
                        CdcTableSnapshotSplitAssignmentWithGeneration::new(
                            cdc_table_snapshot_split_assignment.clone(),
                            control_stream_manager
                                .env
                                .cdc_table_backfill_tracker
                                .next_generation(iter::once(old_fragments.stream_job_id.table_id)),
                        );
                    let update = Self::generate_update_mutation_for_replace_table(
                        old_fragments.actor_ids(),
                        merge_updates,
                        dispatchers,
                        init_split_assignment,
                        cdc_table_snapshot_split_assignment,
                        None,
                    );

                    Some(Mutation::Combined(CombinedMutation {
                        mutations: vec![
                            BarrierMutation { mutation: add },
                            BarrierMutation { mutation: update },
                        ],
                    }))
                } else {
                    add
                }
            }
            Command::MergeSnapshotBackfillStreamingJobs(jobs_to_merge) => {
                Some(Mutation::DropSubscriptions(DropSubscriptionsMutation {
                    info: jobs_to_merge
                        .iter()
                        .flat_map(|(table_id, (backfill_upstream_tables, _))| {
                            backfill_upstream_tables
                                .iter()
                                .map(move |upstream_table_id| SubscriptionUpstreamInfo {
                                    subscriber_id: table_id.table_id,
                                    upstream_mv_table_id: upstream_table_id.table_id,
                                })
                        })
                        .collect(),
                }))
            }

            Command::ReplaceStreamJob(ReplaceStreamJobPlan {
                old_fragments,
                replace_upstream,
                upstream_fragment_downstreams,
                init_split_assignment,
                auto_refresh_schema_sinks,
                cdc_table_snapshot_split_assignment,
                ..
            }) => {
                let edges = edges.as_mut().expect("should exist");
                let merge_updates = edges
                    .merge_updates
                    .extract_if(|fragment_id, _| replace_upstream.contains_key(fragment_id))
                    .collect();
                let dispatchers = edges
                    .dispatchers
                    .extract_if(|fragment_id, _| {
                        upstream_fragment_downstreams.contains_key(fragment_id)
                    })
                    .collect();
                let cdc_table_snapshot_split_assignment =
                    CdcTableSnapshotSplitAssignmentWithGeneration::new(
                        cdc_table_snapshot_split_assignment.clone(),
                        control_stream_manager
                            .env
                            .cdc_table_backfill_tracker
                            .next_generation(iter::once(old_fragments.stream_job_id.table_id)),
                    );
                Self::generate_update_mutation_for_replace_table(
                    old_fragments.actor_ids().into_iter().chain(
                        auto_refresh_schema_sinks
                            .as_ref()
                            .into_iter()
                            .flat_map(|sinks| {
                                sinks.iter().flat_map(|sink| {
                                    sink.original_fragment
                                        .actors
                                        .iter()
                                        .map(|actor| actor.actor_id)
                                })
                            }),
                    ),
                    merge_updates,
                    dispatchers,
                    init_split_assignment,
                    cdc_table_snapshot_split_assignment,
                    auto_refresh_schema_sinks.as_ref(),
                )
            }

            Command::RescheduleFragment {
                reschedules,
                fragment_actors,
                ..
            } => {
                let mut dispatcher_update = HashMap::new();
                for reschedule in reschedules.values() {
                    for &(upstream_fragment_id, dispatcher_id) in
                        &reschedule.upstream_fragment_dispatcher_ids
                    {
                        // Find the actors of the upstream fragment.
                        let upstream_actor_ids = fragment_actors
                            .get(&upstream_fragment_id)
                            .expect("should contain");

                        let upstream_reschedule = reschedules.get(&upstream_fragment_id);

                        // Record updates for all actors.
                        for &actor_id in upstream_actor_ids {
                            let added_downstream_actor_id = if upstream_reschedule
                                .map(|reschedule| !reschedule.removed_actors.contains(&actor_id))
                                .unwrap_or(true)
                            {
                                reschedule
                                    .added_actors
                                    .values()
                                    .flatten()
                                    .cloned()
                                    .collect()
                            } else {
                                Default::default()
                            };
                            // Index with the dispatcher id to check duplicates.
                            dispatcher_update
                                .try_insert(
                                    (actor_id, dispatcher_id),
                                    DispatcherUpdate {
                                        actor_id,
                                        dispatcher_id,
                                        hash_mapping: reschedule
                                            .upstream_dispatcher_mapping
                                            .as_ref()
                                            .map(|m| m.to_protobuf()),
                                        added_downstream_actor_id,
                                        removed_downstream_actor_id: reschedule
                                            .removed_actors
                                            .iter()
                                            .cloned()
                                            .collect(),
                                    },
                                )
                                .unwrap();
                        }
                    }
                }
                let dispatcher_update = dispatcher_update.into_values().collect();

                let mut merge_update = HashMap::new();
                for (&fragment_id, reschedule) in reschedules {
                    for &downstream_fragment_id in &reschedule.downstream_fragment_ids {
                        // Find the actors of the downstream fragment.
                        let downstream_actor_ids = fragment_actors
                            .get(&downstream_fragment_id)
                            .expect("should contain");

                        // Downstream removed actors should be skipped
                        // Newly created actors of the current fragment will not dispatch Update
                        // barriers to them
                        let downstream_removed_actors: HashSet<_> = reschedules
                            .get(&downstream_fragment_id)
                            .map(|downstream_reschedule| {
                                downstream_reschedule
                                    .removed_actors
                                    .iter()
                                    .copied()
                                    .collect()
                            })
                            .unwrap_or_default();

                        // Record updates for all actors.
                        for &actor_id in downstream_actor_ids {
                            if downstream_removed_actors.contains(&actor_id) {
                                continue;
                            }

                            // Index with the fragment id to check duplicates.
                            merge_update
                                .try_insert(
                                    (actor_id, fragment_id),
                                    MergeUpdate {
                                        actor_id,
                                        upstream_fragment_id: fragment_id,
                                        new_upstream_fragment_id: None,
                                        added_upstream_actors: reschedule
                                            .added_actors
                                            .iter()
                                            .flat_map(|(worker_id, actors)| {
                                                let host =
                                                    control_stream_manager.host_addr(*worker_id);
                                                actors.iter().map(move |actor_id| ActorInfo {
                                                    actor_id: *actor_id,
                                                    host: Some(host.clone()),
                                                })
                                            })
                                            .collect(),
                                        removed_upstream_actor_id: reschedule
                                            .removed_actors
                                            .iter()
                                            .cloned()
                                            .collect(),
                                    },
                                )
                                .unwrap();
                        }
                    }
                }
                let merge_update = merge_update.into_values().collect();

                let mut actor_vnode_bitmap_update = HashMap::new();
                for reschedule in reschedules.values() {
                    // Record updates for all actors in this fragment.
                    for (&actor_id, bitmap) in &reschedule.vnode_bitmap_updates {
                        let bitmap = bitmap.to_protobuf();
                        actor_vnode_bitmap_update
                            .try_insert(actor_id, bitmap)
                            .unwrap();
                    }
                }
                let dropped_actors = reschedules
                    .values()
                    .flat_map(|r| r.removed_actors.iter().copied())
                    .collect();
                let mut actor_splits = HashMap::new();
                let mut actor_cdc_table_snapshot_splits = HashMap::new();
                let mut cdc_table_ids: HashSet<_> = HashSet::default();
                for reschedule in reschedules.values() {
                    for (actor_id, splits) in &reschedule.actor_splits {
                        actor_splits.insert(
                            *actor_id as ActorId,
                            ConnectorSplits {
                                splits: splits.iter().map(ConnectorSplit::from).collect(),
                            },
                        );
                    }
                    actor_cdc_table_snapshot_splits.extend(
                        build_pb_actor_cdc_table_snapshot_splits(
                            reschedule.cdc_table_snapshot_split_assignment.clone(),
                        ),
                    );
                    if let Some(cdc_table_id) = reschedule.cdc_table_id {
                        cdc_table_ids.insert(cdc_table_id);
                    }
                }

                // we don't create dispatchers in reschedule scenario
                let actor_new_dispatchers = HashMap::new();
                let cdc_table_split_assignment_generation = control_stream_manager
                    .env
                    .cdc_table_backfill_tracker
                    .next_generation(cdc_table_ids.into_iter());
                let actor_cdc_table_snapshot_splits = PbCdcTableSnapshotSplitsWithGeneration {
                    splits: actor_cdc_table_snapshot_splits,
                    generation: cdc_table_split_assignment_generation,
                }
                .into();
                let mutation = Mutation::Update(UpdateMutation {
                    dispatcher_update,
                    merge_update,
                    actor_vnode_bitmap_update,
                    dropped_actors,
                    actor_splits,
                    actor_new_dispatchers,
                    actor_cdc_table_snapshot_splits,
                    sink_add_columns: Default::default(),
                });
                tracing::debug!("update mutation: {mutation:?}");
                Some(mutation)
            }

            Command::CreateSubscription {
                upstream_mv_table_id,
                subscription_id,
                ..
            } => Some(Mutation::Add(AddMutation {
                actor_dispatchers: Default::default(),
                added_actors: vec![],
                actor_splits: Default::default(),
                pause: false,
                subscriptions_to_add: vec![SubscriptionUpstreamInfo {
                    upstream_mv_table_id: upstream_mv_table_id.table_id,
                    subscriber_id: *subscription_id,
                }],
                backfill_nodes_to_pause: vec![],
                actor_cdc_table_snapshot_splits: Default::default(),
                new_upstream_sinks: Default::default(),
            })),
            Command::DropSubscription {
                upstream_mv_table_id,
                subscription_id,
            } => Some(Mutation::DropSubscriptions(DropSubscriptionsMutation {
                info: vec![SubscriptionUpstreamInfo {
                    subscriber_id: *subscription_id,
                    upstream_mv_table_id: upstream_mv_table_id.table_id,
                }],
            })),
            Command::ConnectorPropsChange(config) => {
                let mut connector_props_infos = HashMap::default();
                for (k, v) in config {
                    connector_props_infos.insert(
                        *k,
                        ConnectorPropsInfo {
                            connector_props_info: v.clone(),
                        },
                    );
                }
                Some(Mutation::ConnectorPropsChange(
                    ConnectorPropsChangeMutation {
                        connector_props_infos,
                    },
                ))
            }
            Command::StartFragmentBackfill { fragment_ids } => Some(
                Mutation::StartFragmentBackfill(StartFragmentBackfillMutation {
                    fragment_ids: fragment_ids.clone(),
                }),
            ),
            Command::Refresh {
                table_id,
                associated_source_id,
            } => Some(Mutation::RefreshStart(
                risingwave_pb::stream_plan::RefreshStartMutation {
                    table_id: table_id.table_id,
                    associated_source_id: associated_source_id.table_id,
                },
            )),
            Command::LoadFinish {
                table_id: _,
                associated_source_id,
            } => Some(Mutation::LoadFinish(LoadFinishMutation {
                associated_source_id: associated_source_id.table_id,
            })),
        }
    }

    pub(super) fn actors_to_create(
        &self,
        graph_info: &InflightDatabaseInfo,
        edges: &mut Option<FragmentEdgeBuildResult>,
        control_stream_manager: &ControlStreamManager,
    ) -> Option<StreamJobActorsToCreate> {
        match self {
            Command::CreateStreamingJob { info, job_type, .. } => {
                let sink_into_table_replace_plan = match job_type {
                    CreateStreamingJobType::Normal => None,
                    CreateStreamingJobType::SinkIntoTable(replace_table) => Some(replace_table),
                    CreateStreamingJobType::SnapshotBackfill(_) => {
                        // for snapshot backfill, the actors to create is measured separately
                        return None;
                    }
                };
                let get_actors_to_create = || {
                    sink_into_table_replace_plan
                        .map(|plan| plan.new_fragments.actors_to_create())
                        .into_iter()
                        .flatten()
                        .chain(info.stream_job_fragments.actors_to_create())
                };
                let edges = edges.as_mut().expect("should exist");
                Some(edges.collect_actors_to_create(get_actors_to_create()))
            }
            Command::RescheduleFragment {
                reschedules,
                fragment_actors,
                ..
            } => {
                let mut actor_upstreams = Self::collect_actor_upstreams(
                    reschedules.iter().map(|(fragment_id, reschedule)| {
                        (
                            *fragment_id,
                            reschedule.newly_created_actors.values().map(
                                |((actor, dispatchers), _)| {
                                    (actor.actor_id, dispatchers.as_slice())
                                },
                            ),
                        )
                    }),
                    Some((reschedules, fragment_actors)),
                    graph_info,
                    control_stream_manager,
                );
                let mut map: HashMap<WorkerId, HashMap<_, (_, Vec<_>)>> = HashMap::new();
                for (fragment_id, (actor, dispatchers), worker_id) in
                    reschedules.iter().flat_map(|(fragment_id, reschedule)| {
                        reschedule
                            .newly_created_actors
                            .values()
                            .map(|(actors, status)| (*fragment_id, actors, status))
                    })
                {
                    let upstreams = actor_upstreams.remove(&actor.actor_id).unwrap_or_default();
                    map.entry(*worker_id)
                        .or_default()
                        .entry(fragment_id)
                        .or_insert_with(|| {
                            let node = graph_info.fragment(fragment_id).nodes.clone();
                            (node, vec![])
                        })
                        .1
                        .push((actor.clone(), upstreams, dispatchers.clone()));
                }
                Some(map)
            }
            Command::ReplaceStreamJob(replace_table) => {
                let edges = edges.as_mut().expect("should exist");
                let mut actors =
                    edges.collect_actors_to_create(replace_table.new_fragments.actors_to_create());
                if let Some(sinks) = &replace_table.auto_refresh_schema_sinks {
                    let sink_actors = edges.collect_actors_to_create(sinks.iter().map(|sink| {
                        (
                            sink.new_fragment.fragment_id,
                            &sink.new_fragment.nodes,
                            sink.new_fragment.actors.iter().map(|actor| {
                                (
                                    actor,
                                    sink.actor_status[&actor.actor_id]
                                        .location
                                        .as_ref()
                                        .unwrap()
                                        .worker_node_id as _,
                                )
                            }),
                        )
                    }));
                    for (worker_id, fragment_actors) in sink_actors {
                        actors.entry(worker_id).or_default().extend(fragment_actors);
                    }
                }
                Some(actors)
            }
            _ => None,
        }
    }

    fn generate_update_mutation_for_replace_table(
        dropped_actors: impl IntoIterator<Item = ActorId>,
        merge_updates: HashMap<FragmentId, Vec<MergeUpdate>>,
        dispatchers: FragmentActorDispatchers,
        init_split_assignment: &SplitAssignment,
<<<<<<< HEAD
        cdc_table_snapshot_split_assignment: CdcTableSnapshotSplitAssignmentWithGeneration,
=======
        cdc_table_snapshot_split_assignment: &CdcTableSnapshotSplitAssignment,
        auto_refresh_schema_sinks: Option<&Vec<AutoRefreshSchemaSinkContext>>,
>>>>>>> 60f1561d
    ) -> Option<Mutation> {
        let dropped_actors = dropped_actors.into_iter().collect();

        let actor_new_dispatchers = dispatchers
            .into_values()
            .flatten()
            .map(|(actor_id, dispatchers)| (actor_id, Dispatchers { dispatchers }))
            .collect();

        let actor_splits = init_split_assignment
            .values()
            .flat_map(build_actor_connector_splits)
            .collect();
        Some(Mutation::Update(UpdateMutation {
            actor_new_dispatchers,
            merge_update: merge_updates.into_values().flatten().collect(),
            dropped_actors,
            actor_splits,
<<<<<<< HEAD
            actor_cdc_table_snapshot_splits:
                build_pb_actor_cdc_table_snapshot_splits_with_generation(
                    cdc_table_snapshot_split_assignment,
                )
                .into(),
=======
            actor_cdc_table_snapshot_splits: build_pb_actor_cdc_table_snapshot_splits(
                cdc_table_snapshot_split_assignment.clone(),
            ),
            sink_add_columns: auto_refresh_schema_sinks
                .as_ref()
                .into_iter()
                .flat_map(|sinks| {
                    sinks.iter().map(|sink| {
                        (
                            sink.original_sink.id,
                            PbSinkAddColumns {
                                fields: sink
                                    .newly_add_fields
                                    .iter()
                                    .map(|field| field.to_prost())
                                    .collect(),
                            },
                        )
                    })
                })
                .collect(),
>>>>>>> 60f1561d
            ..Default::default()
        }))
    }

    /// For `CancelStreamingJob`, returns the table id of the target table.
    pub fn tables_to_drop(&self) -> impl Iterator<Item = TableId> + '_ {
        match self {
            Command::DropStreamingJobs {
                table_fragments_ids,
                ..
            } => Some(table_fragments_ids.iter().cloned()),
            _ => None,
        }
        .into_iter()
        .flatten()
    }
}

impl Command {
    #[expect(clippy::type_complexity)]
    pub(super) fn collect_actor_upstreams(
        actor_dispatchers: impl Iterator<
            Item = (FragmentId, impl Iterator<Item = (ActorId, &[Dispatcher])>),
        >,
        reschedule_dispatcher_update: Option<(
            &HashMap<FragmentId, Reschedule>,
            &HashMap<FragmentId, HashSet<ActorId>>,
        )>,
        graph_info: &InflightDatabaseInfo,
        control_stream_manager: &ControlStreamManager,
    ) -> HashMap<ActorId, ActorUpstreams> {
        let mut actor_upstreams: HashMap<ActorId, ActorUpstreams> = HashMap::new();
        for (upstream_fragment_id, upstream_actors) in actor_dispatchers {
            let upstream_fragment = graph_info.fragment(upstream_fragment_id);
            for (upstream_actor_id, dispatchers) in upstream_actors {
                let upstream_actor_location =
                    upstream_fragment.actors[&upstream_actor_id].worker_id;
                let upstream_actor_host = control_stream_manager.host_addr(upstream_actor_location);
                for downstream_actor_id in dispatchers
                    .iter()
                    .flat_map(|dispatcher| dispatcher.downstream_actor_id.iter())
                {
                    actor_upstreams
                        .entry(*downstream_actor_id)
                        .or_default()
                        .entry(upstream_fragment_id)
                        .or_default()
                        .insert(
                            upstream_actor_id,
                            ActorInfo {
                                actor_id: upstream_actor_id,
                                host: Some(upstream_actor_host.clone()),
                            },
                        );
                }
            }
        }
        if let Some((reschedules, fragment_actors)) = reschedule_dispatcher_update {
            for reschedule in reschedules.values() {
                for (upstream_fragment_id, _) in &reschedule.upstream_fragment_dispatcher_ids {
                    let upstream_fragment = graph_info.fragment(*upstream_fragment_id);
                    let upstream_reschedule = reschedules.get(upstream_fragment_id);
                    for upstream_actor_id in fragment_actors
                        .get(upstream_fragment_id)
                        .expect("should exist")
                    {
                        let upstream_actor_location =
                            upstream_fragment.actors[upstream_actor_id].worker_id;
                        let upstream_actor_host =
                            control_stream_manager.host_addr(upstream_actor_location);
                        if let Some(upstream_reschedule) = upstream_reschedule
                            && upstream_reschedule
                                .removed_actors
                                .contains(upstream_actor_id)
                        {
                            continue;
                        }
                        for (_, downstream_actor_id) in
                            reschedule
                                .added_actors
                                .iter()
                                .flat_map(|(worker_id, actors)| {
                                    actors.iter().map(|actor| (*worker_id, *actor))
                                })
                        {
                            actor_upstreams
                                .entry(downstream_actor_id)
                                .or_default()
                                .entry(*upstream_fragment_id)
                                .or_default()
                                .insert(
                                    *upstream_actor_id,
                                    ActorInfo {
                                        actor_id: *upstream_actor_id,
                                        host: Some(upstream_actor_host.clone()),
                                    },
                                );
                        }
                    }
                }
            }
        }
        actor_upstreams
    }
}<|MERGE_RESOLUTION|>--- conflicted
+++ resolved
@@ -1381,12 +1381,8 @@
         merge_updates: HashMap<FragmentId, Vec<MergeUpdate>>,
         dispatchers: FragmentActorDispatchers,
         init_split_assignment: &SplitAssignment,
-<<<<<<< HEAD
         cdc_table_snapshot_split_assignment: CdcTableSnapshotSplitAssignmentWithGeneration,
-=======
-        cdc_table_snapshot_split_assignment: &CdcTableSnapshotSplitAssignment,
         auto_refresh_schema_sinks: Option<&Vec<AutoRefreshSchemaSinkContext>>,
->>>>>>> 60f1561d
     ) -> Option<Mutation> {
         let dropped_actors = dropped_actors.into_iter().collect();
 
@@ -1405,16 +1401,11 @@
             merge_update: merge_updates.into_values().flatten().collect(),
             dropped_actors,
             actor_splits,
-<<<<<<< HEAD
             actor_cdc_table_snapshot_splits:
                 build_pb_actor_cdc_table_snapshot_splits_with_generation(
                     cdc_table_snapshot_split_assignment,
                 )
                 .into(),
-=======
-            actor_cdc_table_snapshot_splits: build_pb_actor_cdc_table_snapshot_splits(
-                cdc_table_snapshot_split_assignment.clone(),
-            ),
             sink_add_columns: auto_refresh_schema_sinks
                 .as_ref()
                 .into_iter()
@@ -1433,7 +1424,6 @@
                     })
                 })
                 .collect(),
->>>>>>> 60f1561d
             ..Default::default()
         }))
     }
