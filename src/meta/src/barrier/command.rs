--- conflicted
+++ resolved
@@ -913,18 +913,12 @@
                     pause: is_currently_paused,
                     subscriptions_to_add,
                     backfill_nodes_to_pause,
-<<<<<<< HEAD
                     actor_cdc_table_snapshot_splits:
                         build_pb_actor_cdc_table_snapshot_splits_with_generation(
                             cdc_table_snapshot_split_assignment.clone(),
                         )
                         .into(),
-=======
-                    actor_cdc_table_snapshot_splits: build_pb_actor_cdc_table_snapshot_splits(
-                        cdc_table_snapshot_split_assignment.clone(),
-                    ),
                     new_upstream_sinks: Default::default(),
->>>>>>> 5e7047d4
                 }));
 
                 if let CreateStreamingJobType::SinkIntoTable(ReplaceStreamJobPlan {
