// Copyright 2024 RisingWave Labs
//
// Licensed under the Apache License, Version 2.0 (the "License");
// you may not use this file except in compliance with the License.
// You may obtain a copy of the License at
//
//     http://www.apache.org/licenses/LICENSE-2.0
//
// Unless required by applicable law or agreed to in writing, software
// distributed under the License is distributed on an "AS IS" BASIS,
// WITHOUT WARRANTIES OR CONDITIONS OF ANY KIND, either express or implied.
// See the License for the specific language governing permissions and
// limitations under the License.

use std::collections::{HashMap, HashSet};
use std::default::Default;
use std::sync::Arc;

use futures::future::try_join_all;
use itertools::Itertools;
use risingwave_common::buffer::Bitmap;
use risingwave_common::catalog::TableId;
use risingwave_common::hash::ActorMapping;
use risingwave_common::types::Timestamptz;
use risingwave_common::util::epoch::Epoch;
use risingwave_connector::source::SplitImpl;
use risingwave_hummock_sdk::HummockEpoch;
use risingwave_pb::catalog::CreateType;
use risingwave_pb::meta::table_fragments::PbActorStatus;
use risingwave_pb::meta::PausedReason;
use risingwave_pb::source::{ConnectorSplit, ConnectorSplits};
use risingwave_pb::stream_plan::barrier::BarrierKind as PbBarrierKind;
use risingwave_pb::stream_plan::barrier_mutation::Mutation;
use risingwave_pb::stream_plan::throttle_mutation::RateLimit;
use risingwave_pb::stream_plan::update_mutation::*;
use risingwave_pb::stream_plan::{
    AddMutation, BarrierMutation, CombinedMutation, CreateSubscriptionMutation, Dispatcher,
    Dispatchers, DropSubscriptionMutation, PauseMutation, ResumeMutation,
    SourceChangeSplitMutation, StopMutation, StreamActor, ThrottleMutation, UpdateMutation,
};
use risingwave_pb::stream_service::WaitEpochCommitRequest;
use thiserror_ext::AsReport;
use tracing::warn;

use super::info::{ActorDesc, CommandActorChanges, InflightActorInfo};
use super::trace::TracedEpoch;
use crate::barrier::GlobalBarrierManagerContext;
use crate::manager::{DdlType, MetadataManager, WorkerId};
use crate::model::{ActorId, DispatcherId, FragmentId, TableFragments, TableParallelism};
use crate::stream::{build_actor_connector_splits, SplitAssignment, ThrottleConfig};
use crate::MetaResult;

/// [`Reschedule`] is for the [`Command::RescheduleFragment`], which is used for rescheduling actors
/// in some fragment, like scaling or migrating.
#[derive(Debug, Clone)]
pub struct Reschedule {
    /// Added actors in this fragment.
    pub added_actors: HashMap<WorkerId, Vec<ActorId>>,

    /// Removed actors in this fragment.
    pub removed_actors: Vec<ActorId>,

    /// Vnode bitmap updates for some actors in this fragment.
    pub vnode_bitmap_updates: HashMap<ActorId, Bitmap>,

    /// The upstream fragments of this fragment, and the dispatchers that should be updated.
    pub upstream_fragment_dispatcher_ids: Vec<(FragmentId, DispatcherId)>,
    /// New hash mapping of the upstream dispatcher to be updated.
    ///
    /// This field exists only when there's upstream fragment and the current fragment is
    /// hash-sharded.
    pub upstream_dispatcher_mapping: Option<ActorMapping>,

    /// The downstream fragments of this fragment.
    pub downstream_fragment_ids: Vec<FragmentId>,

    /// Reassigned splits for source actors
    pub actor_splits: HashMap<ActorId, Vec<SplitImpl>>,

    /// Whether this fragment is injectable. The injectable means whether the fragment contains
    /// any executors that are able to receive barrier.
    pub injectable: bool,

    pub newly_created_actors: Vec<(StreamActor, PbActorStatus)>,
}

/// Replacing an old table with a new one. All actors in the table job will be rebuilt.
/// Used for `ALTER TABLE` ([`Command::ReplaceTable`]) and sink into table ([`Command::CreateStreamingJob`]).
#[derive(Debug, Clone)]
pub struct ReplaceTablePlan {
    pub old_table_fragments: TableFragments,
    pub new_table_fragments: TableFragments,
    pub merge_updates: Vec<MergeUpdate>,
    pub dispatchers: HashMap<ActorId, Vec<Dispatcher>>,
    /// For a table with connector, the `SourceExecutor` actor will also be rebuilt with new actor ids.
    /// We need to reassign splits for it.
    ///
    /// Note that there's no `SourceBackfillExecutor` involved for table with connector, so we don't need to worry about
    /// backfill_splits.
    pub init_split_assignment: SplitAssignment,
}

impl ReplaceTablePlan {
    fn actor_changes(&self) -> CommandActorChanges {
        let worker_actors = self.new_table_fragments.worker_actor_ids();
        let barrier_inject_actors: &HashSet<_> = &self
            .new_table_fragments
            .barrier_inject_actor_ids()
            .into_iter()
            .collect();
        let to_add = worker_actors
            .into_iter()
            .flat_map(|(node_id, actors)| {
                actors.into_iter().map(move |actor_id| ActorDesc {
                    id: actor_id,
                    node_id,
                    is_injectable: barrier_inject_actors.contains(&actor_id),
                })
            })
            .collect_vec();
        CommandActorChanges {
            to_add,
            to_remove: self.old_table_fragments.actor_ids().into_iter().collect(),
        }
    }
}

/// [`Command`] is the input of [`crate::barrier::GlobalBarrierManager`]. For different commands,
/// it will build different barriers to send, and may do different stuffs after the barrier is
/// collected.
#[derive(Debug, Clone, strum::Display)]
pub enum Command {
    /// `Plain` command generates a barrier with the mutation it carries.
    ///
    /// Barriers from all actors marked as `Created` state will be collected.
    /// After the barrier is collected, it does nothing.
    Plain(Option<Mutation>),

    /// `Pause` command generates a `Pause` barrier with the provided [`PausedReason`] **only if**
    /// the cluster is not already paused. Otherwise, a barrier with no mutation will be generated.
    Pause(PausedReason),

    /// `Resume` command generates a `Resume` barrier with the provided [`PausedReason`] **only
    /// if** the cluster is paused with the same reason. Otherwise, a barrier with no mutation
    /// will be generated.
    Resume(PausedReason),

    /// `DropStreamingJobs` command generates a `Stop` barrier to stop the given
    /// [`Vec<ActorId>`]. The catalog has ensured that these streaming jobs are safe to be
    /// dropped by reference counts before.
    ///
    /// Barriers from the actors to be dropped will STILL be collected.
    /// After the barrier is collected, it notifies the local stream manager of compute nodes to
    /// drop actors, and then delete the table fragments info from meta store.
    DropStreamingJobs {
        actors: Vec<ActorId>,
        unregistered_table_fragment_ids: HashSet<TableId>,
        unregistered_state_table_ids: HashSet<TableId>,
    },

    /// `CreateStreamingJob` command generates a `Add` barrier by given info.
    ///
    /// Barriers from the actors to be created, which is marked as `Inactive` at first, will STILL
    /// be collected since the barrier should be passthrough.
    ///
    /// After the barrier is collected, these newly created actors will be marked as `Running`. And
    /// it adds the table fragments info to meta store. However, the creating progress will **last
    /// for a while** until the `finish` channel is signaled, then the state of `TableFragments`
    /// will be set to `Created`.
    CreateStreamingJob {
        table_fragments: TableFragments,
        /// Refer to the doc on [`MetadataManager::get_upstream_root_fragments`] for the meaning of "root".
        upstream_root_actors: HashMap<TableId, Vec<ActorId>>,
        dispatchers: HashMap<ActorId, Vec<Dispatcher>>,
        init_split_assignment: SplitAssignment,
        definition: String,
        ddl_type: DdlType,
        create_type: CreateType,
        /// This is for create SINK into table.
        replace_table: Option<ReplaceTablePlan>,
    },
    /// `CancelStreamingJob` command generates a `Stop` barrier including the actors of the given
    /// table fragment.
    ///
    /// The collecting and cleaning part works exactly the same as `DropStreamingJobs` command.
    CancelStreamingJob(TableFragments),

    /// `Reschedule` command generates a `Update` barrier by the [`Reschedule`] of each fragment.
    /// Mainly used for scaling and migration.
    ///
    /// Barriers from which actors should be collected, and the post behavior of this command are
    /// very similar to `Create` and `Drop` commands, for added and removed actors, respectively.
    RescheduleFragment {
        reschedules: HashMap<FragmentId, Reschedule>,
        table_parallelism: HashMap<TableId, TableParallelism>,
        // should contain the actor ids in upstream and downstream fragment of `reschedules`
        fragment_actors: HashMap<FragmentId, HashSet<ActorId>>,
    },

    /// `ReplaceTable` command generates a `Update` barrier with the given `merge_updates`. This is
    /// essentially switching the downstream of the old table fragments to the new ones, and
    /// dropping the old table fragments. Used for table schema change.
    ///
    /// This can be treated as a special case of `RescheduleFragment`, while the upstream fragment
    /// of the Merge executors are changed additionally.
    ReplaceTable(ReplaceTablePlan),

    /// `SourceSplitAssignment` generates a `Splits` barrier for pushing initialized splits or
    /// changed splits.
    SourceSplitAssignment(SplitAssignment),

    /// `Throttle` command generates a `Throttle` barrier with the given throttle config to change
    /// the `rate_limit` of `FlowControl` Executor after `StreamScan` or Source.
    Throttle(ThrottleConfig),

<<<<<<< HEAD
=======
    /// `CreateSubscription` command generates a `CreateSubscriptionMutation` to notify
    /// materialize executor to start storing old value for subscription.
>>>>>>> 222b2914
    CreateSubscription {
        subscription_id: u32,
        upstream_mv_table_id: TableId,
        retention_second: u64,
    },

<<<<<<< HEAD
=======
    /// `DropSubscription` command generates a `DropSubscriptionMutation` to notify
    /// materialize executor to stop storing old value when there is no
    /// subscription depending on it.
>>>>>>> 222b2914
    DropSubscription {
        subscription_id: u32,
        upstream_mv_table_id: TableId,
    },
}

impl Command {
    pub fn barrier() -> Self {
        Self::Plain(None)
    }

    pub fn pause(reason: PausedReason) -> Self {
        Self::Pause(reason)
    }

    pub fn resume(reason: PausedReason) -> Self {
        Self::Resume(reason)
    }

    pub fn actor_changes(&self) -> Option<CommandActorChanges> {
        match self {
            Command::Plain(_) => None,
            Command::Pause(_) => None,
            Command::Resume(_) => None,
            Command::DropStreamingJobs { actors, .. } => Some(CommandActorChanges {
                to_add: Default::default(),
                to_remove: actors.iter().cloned().collect(),
            }),
            Command::CreateStreamingJob {
                table_fragments,
                replace_table,
                ..
            } => {
                let worker_actors = table_fragments.worker_actor_ids();
                let barrier_inject_actors: &HashSet<_> = &table_fragments
                    .barrier_inject_actor_ids()
                    .into_iter()
                    .collect();
                let mut to_add = worker_actors
                    .into_iter()
                    .flat_map(|(node_id, actors)| {
                        actors.into_iter().map(move |actor_id| ActorDesc {
                            id: actor_id,
                            node_id,
                            is_injectable: barrier_inject_actors.contains(&actor_id),
                        })
                    })
                    .collect_vec();

                if let Some(plan) = replace_table {
                    let CommandActorChanges {
                        to_add: to_add_plan,
                        to_remove,
                    } = plan.actor_changes();
                    to_add.extend(to_add_plan);
                    Some(CommandActorChanges { to_add, to_remove })
                } else {
                    Some(CommandActorChanges {
                        to_add,
                        to_remove: Default::default(),
                    })
                }
            }
            Command::CancelStreamingJob(table_fragments) => Some(CommandActorChanges {
                to_add: Default::default(),
                to_remove: table_fragments.actor_ids().into_iter().collect(),
            }),
            Command::RescheduleFragment { reschedules, .. } => {
                let mut to_add = vec![];
                let mut to_remove = HashSet::new();
                for reschedule in reschedules.values() {
                    for (node_id, added_actors) in &reschedule.added_actors {
                        for actor_id in added_actors {
                            to_add.push(ActorDesc {
                                id: *actor_id,
                                node_id: *node_id,
                                is_injectable: reschedule.injectable,
                            });
                        }
                    }
                    to_remove.extend(reschedule.removed_actors.iter().copied());
                }

                Some(CommandActorChanges { to_add, to_remove })
            }
            Command::ReplaceTable(plan) => Some(plan.actor_changes()),
            Command::SourceSplitAssignment(_) => None,
            Command::Throttle(_) => None,
            Command::CreateSubscription { .. } => None,
            Command::DropSubscription { .. } => None,
        }
    }

    /// If we need to send a barrier to modify actor configuration, we will pause the barrier
    /// injection. return true.
    pub fn should_pause_inject_barrier(&self) -> bool {
        // Note: the meaning for `Pause` is not pausing the periodic barrier injection, but for
        // pausing the sources on compute nodes. However, when `Pause` is used for configuration
        // change like scaling and migration, it must pause the concurrent checkpoint to ensure the
        // previous checkpoint has been done.
        matches!(self, Self::Pause(PausedReason::ConfigChange))
    }

    pub fn need_checkpoint(&self) -> bool {
        // todo! Reviewing the flow of different command to reduce the amount of checkpoint
        !matches!(self, Command::Plain(None) | Command::Resume(_))
    }
}

#[derive(Debug)]
pub enum BarrierKind {
    Initial,
    Barrier,
    /// Hold a list of previous non-checkpoint prev-epoch + current prev-epoch
    Checkpoint(Vec<u64>),
}

impl BarrierKind {
    pub fn to_protobuf(&self) -> PbBarrierKind {
        match self {
            BarrierKind::Initial => PbBarrierKind::Initial,
            BarrierKind::Barrier => PbBarrierKind::Barrier,
            BarrierKind::Checkpoint(_) => PbBarrierKind::Checkpoint,
        }
    }

    pub fn is_checkpoint(&self) -> bool {
        matches!(self, BarrierKind::Checkpoint(_))
    }

    pub fn is_initial(&self) -> bool {
        matches!(self, BarrierKind::Initial)
    }

    pub fn as_str_name(&self) -> &'static str {
        match self {
            BarrierKind::Initial => "Initial",
            BarrierKind::Barrier => "Barrier",
            BarrierKind::Checkpoint(_) => "Checkpoint",
        }
    }
}

/// [`CommandContext`] is used for generating barrier and doing post stuffs according to the given
/// [`Command`].
pub struct CommandContext {
    /// Resolved info in this barrier loop.
    pub info: Arc<InflightActorInfo>,

    pub prev_epoch: TracedEpoch,
    pub curr_epoch: TracedEpoch,

    pub current_paused_reason: Option<PausedReason>,

    pub command: Command,

    pub kind: BarrierKind,

    barrier_manager_context: GlobalBarrierManagerContext,

    /// The tracing span of this command.
    ///
    /// Differs from [`TracedEpoch`], this span focuses on the lifetime of the corresponding
    /// barrier, including the process of waiting for the barrier to be sent, flowing through the
    /// stream graph on compute nodes, and finishing its `post_collect` stuffs.
    pub span: tracing::Span,
}

impl CommandContext {
    #[allow(clippy::too_many_arguments)]
    pub(super) fn new(
        info: InflightActorInfo,
        prev_epoch: TracedEpoch,
        curr_epoch: TracedEpoch,
        current_paused_reason: Option<PausedReason>,
        command: Command,
        kind: BarrierKind,
        barrier_manager_context: GlobalBarrierManagerContext,
        span: tracing::Span,
    ) -> Self {
        Self {
            info: Arc::new(info),
            prev_epoch,
            curr_epoch,
            current_paused_reason,
            command,
            kind,
            barrier_manager_context,
            span,
        }
    }

    pub fn metadata_manager(&self) -> &MetadataManager {
        &self.barrier_manager_context.metadata_manager
    }
}

impl CommandContext {
    /// Generate a mutation for the given command.
    pub fn to_mutation(&self) -> Option<Mutation> {
        let mutation =
            match &self.command {
                Command::Plain(mutation) => mutation.clone(),

                Command::Pause(_) => {
                    // Only pause when the cluster is not already paused.
                    if self.current_paused_reason.is_none() {
                        Some(Mutation::Pause(PauseMutation {}))
                    } else {
                        None
                    }
                }

                Command::Resume(reason) => {
                    // Only resume when the cluster is paused with the same reason.
                    if self.current_paused_reason == Some(*reason) {
                        Some(Mutation::Resume(ResumeMutation {}))
                    } else {
                        None
                    }
                }

                Command::SourceSplitAssignment(change) => {
                    let mut diff = HashMap::new();

                    for actor_splits in change.values() {
                        diff.extend(actor_splits.clone());
                    }

                    Some(Mutation::Splits(SourceChangeSplitMutation {
                        actor_splits: build_actor_connector_splits(&diff),
                    }))
                }

                Command::Throttle(config) => {
                    let mut actor_to_apply = HashMap::new();
                    for per_fragment in config.values() {
                        actor_to_apply.extend(per_fragment.iter().map(|(actor_id, limit)| {
                            (*actor_id, RateLimit { rate_limit: *limit })
                        }));
                    }

                    Some(Mutation::Throttle(ThrottleMutation {
                        actor_throttle: actor_to_apply,
                    }))
                }

                Command::DropStreamingJobs { actors, .. } => Some(Mutation::Stop(StopMutation {
                    actors: actors.clone(),
                })),

                Command::CreateStreamingJob {
                    table_fragments,
                    dispatchers,
                    init_split_assignment: split_assignment,
                    replace_table,
                    ..
                } => {
                    let actor_dispatchers = dispatchers
                        .iter()
                        .map(|(&actor_id, dispatchers)| {
                            (
                                actor_id,
                                Dispatchers {
                                    dispatchers: dispatchers.clone(),
                                },
                            )
                        })
                        .collect();
                    let added_actors = table_fragments.actor_ids();
                    let actor_splits = split_assignment
                        .values()
                        .flat_map(build_actor_connector_splits)
                        .collect();
                    let add = Some(Mutation::Add(AddMutation {
                        actor_dispatchers,
                        added_actors,
                        actor_splits,
                        // If the cluster is already paused, the new actors should be paused too.
                        pause: self.current_paused_reason.is_some(),
                    }));

                    if let Some(ReplaceTablePlan {
                        old_table_fragments,
                        new_table_fragments: _,
                        merge_updates,
                        dispatchers,
                        init_split_assignment,
                    }) = replace_table
                    {
                        // TODO: support in v2.
                        let update = Self::generate_update_mutation_for_replace_table(
                            old_table_fragments,
                            merge_updates,
                            dispatchers,
                            init_split_assignment,
                        );

                        Some(Mutation::Combined(CombinedMutation {
                            mutations: vec![
                                BarrierMutation { mutation: add },
                                BarrierMutation { mutation: update },
                            ],
                        }))
                    } else {
                        add
                    }
                }

                Command::CancelStreamingJob(table_fragments) => {
                    let actors = table_fragments.actor_ids();
                    Some(Mutation::Stop(StopMutation { actors }))
                }

                Command::ReplaceTable(ReplaceTablePlan {
                    old_table_fragments,
                    merge_updates,
                    dispatchers,
                    init_split_assignment,
                    ..
                }) => Self::generate_update_mutation_for_replace_table(
                    old_table_fragments,
                    merge_updates,
                    dispatchers,
                    init_split_assignment,
                ),

                Command::RescheduleFragment {
                    reschedules,
                    fragment_actors,
                    ..
                } => {
                    let mut dispatcher_update = HashMap::new();
                    for reschedule in reschedules.values() {
                        for &(upstream_fragment_id, dispatcher_id) in
                            &reschedule.upstream_fragment_dispatcher_ids
                        {
                            // Find the actors of the upstream fragment.
                            let upstream_actor_ids = fragment_actors
                                .get(&upstream_fragment_id)
                                .expect("should contain");

                            // Record updates for all actors.
                            for &actor_id in upstream_actor_ids {
                                // Index with the dispatcher id to check duplicates.
                                dispatcher_update
                                    .try_insert(
                                        (actor_id, dispatcher_id),
                                        DispatcherUpdate {
                                            actor_id,
                                            dispatcher_id,
                                            hash_mapping: reschedule
                                                .upstream_dispatcher_mapping
                                                .as_ref()
                                                .map(|m| m.to_protobuf()),
                                            added_downstream_actor_id: reschedule
                                                .added_actors
                                                .values()
                                                .flatten()
                                                .cloned()
                                                .collect(),
                                            removed_downstream_actor_id: reschedule
                                                .removed_actors
                                                .clone(),
                                        },
                                    )
                                    .unwrap();
                            }
                        }
                    }
                    let dispatcher_update = dispatcher_update.into_values().collect();

                    let mut merge_update = HashMap::new();
                    for (&fragment_id, reschedule) in reschedules {
                        for &downstream_fragment_id in &reschedule.downstream_fragment_ids {
                            // Find the actors of the downstream fragment.
                            let downstream_actor_ids = fragment_actors
                                .get(&downstream_fragment_id)
                                .expect("should contain");

                            // Downstream removed actors should be skipped
                            // Newly created actors of the current fragment will not dispatch Update
                            // barriers to them
                            let downstream_removed_actors: HashSet<_> = reschedules
                                .get(&downstream_fragment_id)
                                .map(|downstream_reschedule| {
                                    downstream_reschedule
                                        .removed_actors
                                        .iter()
                                        .copied()
                                        .collect()
                                })
                                .unwrap_or_default();

                            // Record updates for all actors.
                            for &actor_id in downstream_actor_ids {
                                if downstream_removed_actors.contains(&actor_id) {
                                    continue;
                                }

                                // Index with the fragment id to check duplicates.
                                merge_update
                                    .try_insert(
                                        (actor_id, fragment_id),
                                        MergeUpdate {
                                            actor_id,
                                            upstream_fragment_id: fragment_id,
                                            new_upstream_fragment_id: None,
                                            added_upstream_actor_id: reschedule
                                                .added_actors
                                                .values()
                                                .flatten()
                                                .cloned()
                                                .collect(),
                                            removed_upstream_actor_id: reschedule
                                                .removed_actors
                                                .clone(),
                                        },
                                    )
                                    .unwrap();
                            }
                        }
                    }
                    let merge_update = merge_update.into_values().collect();

                    let mut actor_vnode_bitmap_update = HashMap::new();
                    for reschedule in reschedules.values() {
                        // Record updates for all actors in this fragment.
                        for (&actor_id, bitmap) in &reschedule.vnode_bitmap_updates {
                            let bitmap = bitmap.to_protobuf();
                            actor_vnode_bitmap_update
                                .try_insert(actor_id, bitmap)
                                .unwrap();
                        }
                    }

                    let dropped_actors = reschedules
                        .values()
                        .flat_map(|r| r.removed_actors.iter().copied())
                        .collect();

                    let mut actor_splits = HashMap::new();

                    for reschedule in reschedules.values() {
                        for (actor_id, splits) in &reschedule.actor_splits {
                            actor_splits.insert(
                                *actor_id as ActorId,
                                ConnectorSplits {
                                    splits: splits.iter().map(ConnectorSplit::from).collect(),
                                },
                            );
                        }
                    }

                    // we don't create dispatchers in reschedule scenario
                    let actor_new_dispatchers = HashMap::new();

                    let mutation = Mutation::Update(UpdateMutation {
                        dispatcher_update,
                        merge_update,
                        actor_vnode_bitmap_update,
                        dropped_actors,
                        actor_splits,
                        actor_new_dispatchers,
                    });
                    tracing::debug!("update mutation: {mutation:?}");
                    Some(mutation)
                }

                Command::CreateSubscription {
                    upstream_mv_table_id,
                    subscription_id,
                    ..
                } => Some(Mutation::CreateSubscription(CreateSubscriptionMutation {
                    upstream_mv_table_id: upstream_mv_table_id.table_id,
                    subscription_id: *subscription_id,
                })),
                Command::DropSubscription {
                    upstream_mv_table_id,
                    subscription_id,
                } => Some(Mutation::DropSubscription(DropSubscriptionMutation {
                    upstream_mv_table_id: upstream_mv_table_id.table_id,
                    subscription_id: *subscription_id,
                })),
            };

        mutation
    }

    fn generate_update_mutation_for_replace_table(
        old_table_fragments: &TableFragments,
        merge_updates: &[MergeUpdate],
        dispatchers: &HashMap<ActorId, Vec<Dispatcher>>,
        init_split_assignment: &SplitAssignment,
    ) -> Option<Mutation> {
        let dropped_actors = old_table_fragments.actor_ids();

        let actor_new_dispatchers = dispatchers
            .iter()
            .map(|(&actor_id, dispatchers)| {
                (
                    actor_id,
                    Dispatchers {
                        dispatchers: dispatchers.clone(),
                    },
                )
            })
            .collect();

        let actor_splits = init_split_assignment
            .values()
            .flat_map(build_actor_connector_splits)
            .collect();

        Some(Mutation::Update(UpdateMutation {
            actor_new_dispatchers,
            merge_update: merge_updates.to_owned(),
            dropped_actors,
            actor_splits,
            ..Default::default()
        }))
    }

    /// Returns the paused reason after executing the current command.
    pub fn next_paused_reason(&self) -> Option<PausedReason> {
        match &self.command {
            Command::Pause(reason) => {
                // Only pause when the cluster is not already paused.
                if self.current_paused_reason.is_none() {
                    Some(*reason)
                } else {
                    self.current_paused_reason
                }
            }

            Command::Resume(reason) => {
                // Only resume when the cluster is paused with the same reason.
                if self.current_paused_reason == Some(*reason) {
                    None
                } else {
                    self.current_paused_reason
                }
            }

            _ => self.current_paused_reason,
        }
    }

    /// For `CreateStreamingJob`, returns the actors of the `StreamScan`, and `StreamValue` nodes. For other commands,
    /// returns an empty set.
    pub fn actors_to_track(&self) -> HashSet<ActorId> {
        match &self.command {
            Command::CreateStreamingJob {
                table_fragments, ..
            } => table_fragments
                .tracking_progress_actor_ids()
                .into_iter()
                .collect(),
            _ => Default::default(),
        }
    }

    /// For `CancelStreamingJob`, returns the table id of the target table.
    pub fn table_to_cancel(&self) -> Option<TableId> {
        match &self.command {
            Command::CancelStreamingJob(table_fragments) => Some(table_fragments.table_id()),
            _ => None,
        }
    }

    /// For `CreateStreamingJob`, returns the table id of the target table.
    pub fn table_to_create(&self) -> Option<TableId> {
        match &self.command {
            Command::CreateStreamingJob {
                table_fragments, ..
            } => Some(table_fragments.table_id()),
            _ => None,
        }
    }

    /// Clean up actors in CNs if needed, used by drop, cancel and reschedule commands.
    async fn clean_up(&self, actors: Vec<ActorId>) -> MetaResult<()> {
        self.barrier_manager_context
            .stream_rpc_manager
            .drop_actors(
                &self.info.node_map,
                self.info
                    .node_map
                    .keys()
                    .map(|worker_id| (*worker_id, actors.clone())),
            )
            .await
    }

    pub async fn wait_epoch_commit(&self, epoch: HummockEpoch) -> MetaResult<()> {
        let futures = self.info.node_map.values().map(|worker_node| async {
            let client = self
                .barrier_manager_context
                .env
                .stream_client_pool()
                .get(worker_node)
                .await?;
            let request = WaitEpochCommitRequest { epoch };
            client.wait_epoch_commit(request).await
        });

        try_join_all(futures).await?;

        Ok(())
    }

    /// Do some stuffs after barriers are collected and the new storage version is committed, for
    /// the given command.
    pub async fn post_collect(&self) -> MetaResult<()> {
        match &self.command {
            Command::Plain(_) => {}

            Command::Throttle(_) => {}

            Command::Pause(reason) => {
                if let PausedReason::ConfigChange = reason {
                    // After the `Pause` barrier is collected and committed, we must ensure that the
                    // storage version with this epoch is synced to all compute nodes before the
                    // execution of the next command of `Update`, as some newly created operators
                    // may immediately initialize their states on that barrier.
                    self.wait_epoch_commit(self.prev_epoch.value().0).await?;
                }
            }

            Command::Resume(_) => {}

            Command::SourceSplitAssignment(split_assignment) => {
                self.barrier_manager_context
                    .metadata_manager
                    .update_actor_splits_by_split_assignment(split_assignment)
                    .await?;
                self.barrier_manager_context
                    .source_manager
                    .apply_source_change(None, None, Some(split_assignment.clone()), None)
                    .await;
            }

            Command::DropStreamingJobs {
                actors,
                unregistered_state_table_ids,
                ..
            } => {
                // Tell compute nodes to drop actors.
                self.clean_up(actors.clone()).await?;

                let unregistered_state_table_ids = unregistered_state_table_ids
                    .iter()
                    .map(|table_id| table_id.table_id)
                    .collect_vec();
                self.barrier_manager_context
                    .hummock_manager
                    .unregister_table_ids(&unregistered_state_table_ids)
                    .await?;
            }

            Command::CancelStreamingJob(table_fragments) => {
                tracing::debug!(id = ?table_fragments.table_id(), "cancelling stream job");
                self.clean_up(table_fragments.actor_ids()).await?;

                // NOTE(kwannoel): At this point, meta has already registered the table ids.
                // We should unregister them.
                // This is required for background ddl, for foreground ddl this is a no-op.
                // Foreground ddl is handled entirely by stream manager, so it will unregister
                // the table ids on failure.
                // On the other hand background ddl could be handled by barrier manager.
                // It won't clean the tables on failure,
                // since the failure could be recoverable.
                // As such it needs to be handled here.
                let table_id = table_fragments.table_id().table_id;
                let mut table_ids = table_fragments.internal_table_ids();
                table_ids.push(table_id);
                self.barrier_manager_context
                    .hummock_manager
                    .unregister_table_ids(&table_ids)
                    .await?;

                match &self.barrier_manager_context.metadata_manager {
                    MetadataManager::V1(mgr) => {
                        // NOTE(kwannoel): At this point, catalog manager has persisted the tables already.
                        // We need to cleanup the table state. So we can do it here.
                        // The logic is the same as above, for hummock_manager.unregister_table_ids.
                        if let Err(e) = mgr
                            .catalog_manager
                            .cancel_create_table_procedure(
                                table_fragments.table_id().table_id,
                                table_fragments.internal_table_ids(),
                            )
                            .await
                        {
                            let table_id = table_fragments.table_id().table_id;
                            tracing::warn!(
                                table_id,
                                error = %e.as_report(),
                                "cancel_create_table_procedure failed for CancelStreamingJob",
                            );
                            // If failed, check that table is not in meta store.
                            // If any table is, just panic, let meta do bootstrap recovery.
                            // Otherwise our persisted state is dirty.
                            let mut table_ids = table_fragments.internal_table_ids();
                            table_ids.push(table_id);
                            mgr.catalog_manager.assert_tables_deleted(table_ids).await;
                        }

                        // We need to drop table fragments here,
                        // since this is not done in stream manager (foreground ddl)
                        // OR barrier manager (background ddl)
                        mgr.fragment_manager
                            .drop_table_fragments_vec(&HashSet::from_iter(std::iter::once(
                                table_fragments.table_id(),
                            )))
                            .await?;
                    }
                    MetadataManager::V2(mgr) => {
                        mgr.catalog_controller
                            .try_abort_creating_streaming_job(table_id as _, true)
                            .await?;
                    }
                }
            }

            Command::CreateStreamingJob {
                table_fragments,
                dispatchers,
                upstream_root_actors,
                init_split_assignment,
                definition: _,
                replace_table,
                ..
            } => {
                match &self.barrier_manager_context.metadata_manager {
                    MetadataManager::V1(mgr) => {
                        let mut dependent_table_actors =
                            Vec::with_capacity(upstream_root_actors.len());
                        for (table_id, actors) in upstream_root_actors {
                            let downstream_actors = dispatchers
                                .iter()
                                .filter(|(upstream_actor_id, _)| actors.contains(upstream_actor_id))
                                .map(|(&k, v)| (k, v.clone()))
                                .collect();
                            dependent_table_actors.push((*table_id, downstream_actors));
                        }
                        mgr.fragment_manager
                            .post_create_table_fragments(
                                &table_fragments.table_id(),
                                dependent_table_actors,
                                init_split_assignment.clone(),
                            )
                            .await?;

                        if let Some(ReplaceTablePlan {
                            old_table_fragments,
                            new_table_fragments,
                            merge_updates,
                            dispatchers,
                            init_split_assignment,
                        }) = replace_table
                        {
                            self.clean_up(old_table_fragments.actor_ids()).await?;

                            // Drop fragment info in meta store.
                            mgr.fragment_manager
                                .post_replace_table(
                                    old_table_fragments,
                                    new_table_fragments,
                                    merge_updates,
                                    dispatchers,
                                    init_split_assignment.clone(),
                                )
                                .await?;
                        }
                    }
                    MetadataManager::V2(mgr) => {
                        mgr.catalog_controller
                            .post_collect_table_fragments(
                                table_fragments.table_id().table_id as _,
                                table_fragments.actor_ids(),
                                dispatchers.clone(),
                                init_split_assignment,
                            )
                            .await?;

                        if let Some(ReplaceTablePlan {
                            new_table_fragments,
                            dispatchers,
                            init_split_assignment,
                            old_table_fragments,
                            ..
                        }) = replace_table
                        {
                            // Tell compute nodes to drop actors.
                            self.clean_up(old_table_fragments.actor_ids()).await?;

                            mgr.catalog_controller
                                .post_collect_table_fragments(
                                    new_table_fragments.table_id().table_id as _,
                                    new_table_fragments.actor_ids(),
                                    dispatchers.clone(),
                                    init_split_assignment,
                                )
                                .await?;
                        }
                    }
                }

                // Extract the fragments that include source operators.
                let source_fragments = table_fragments.stream_source_fragments();
                let backfill_fragments = table_fragments.source_backfill_fragments()?;
                self.barrier_manager_context
                    .source_manager
                    .apply_source_change(
                        Some(source_fragments),
                        Some(backfill_fragments),
                        Some(init_split_assignment.clone()),
                        None,
                    )
                    .await;
            }

            Command::RescheduleFragment {
                reschedules,
                table_parallelism,
                ..
            } => {
                let removed_actors = reschedules
                    .values()
                    .flat_map(|reschedule| reschedule.removed_actors.clone().into_iter())
                    .collect_vec();
                self.clean_up(removed_actors).await?;
                self.barrier_manager_context
                    .scale_controller
                    .post_apply_reschedule(reschedules, table_parallelism)
                    .await?;
            }

            Command::ReplaceTable(ReplaceTablePlan {
                old_table_fragments,
                new_table_fragments,
                merge_updates,
                dispatchers,
                init_split_assignment,
            }) => {
                self.clean_up(old_table_fragments.actor_ids()).await?;

                match &self.barrier_manager_context.metadata_manager {
                    MetadataManager::V1(mgr) => {
                        // Drop fragment info in meta store.
                        mgr.fragment_manager
                            .post_replace_table(
                                old_table_fragments,
                                new_table_fragments,
                                merge_updates,
                                dispatchers,
                                init_split_assignment.clone(),
                            )
                            .await?;
                    }
                    MetadataManager::V2(mgr) => {
                        // Update actors and actor_dispatchers for new table fragments.
                        mgr.catalog_controller
                            .post_collect_table_fragments(
                                new_table_fragments.table_id().table_id as _,
                                new_table_fragments.actor_ids(),
                                dispatchers.clone(),
                                init_split_assignment,
                            )
                            .await?;
                    }
                }

                // Apply the split changes in source manager.
                self.barrier_manager_context
                    .source_manager
                    .drop_source_fragments(std::slice::from_ref(old_table_fragments))
                    .await;
                let source_fragments = new_table_fragments.stream_source_fragments();
                // XXX: is it possible to have backfill fragments here?
                let backfill_fragments = new_table_fragments.source_backfill_fragments()?;
                self.barrier_manager_context
                    .source_manager
                    .apply_source_change(
                        Some(source_fragments),
                        Some(backfill_fragments),
                        Some(init_split_assignment.clone()),
                        None,
                    )
                    .await;
            }

<<<<<<< HEAD
            Command::CreateSubscription {
                subscription_id, ..
            } => match &self.barrier_manager_context.metadata_manager {
                MetadataManager::V1(mgr) => {
                    mgr.catalog_manager
                        .finish_create_subscription_procedure(*subscription_id)
                        .await?;
                }
                MetadataManager::V2(mgr) => {
                    mgr.catalog_controller
                        .finish_create_subscription_catalog(*subscription_id)
                        .await?;
                }
            },
=======
            Command::CreateSubscription { .. } => {}
>>>>>>> 222b2914
            Command::DropSubscription { .. } => {}
        }

        Ok(())
    }

    pub fn get_truncate_epoch(&self, retention_second: u64) -> Epoch {
        let Some(truncate_timestamptz) = Timestamptz::from_secs(
            self.prev_epoch.value().as_timestamptz().timestamp() - retention_second as i64,
        ) else {
            warn!(retention_second, prev_epoch = ?self.prev_epoch.value(), "invalid retention second value");
            return self.prev_epoch.value();
        };
        Epoch::from_unix_millis(truncate_timestamptz.timestamp_millis() as u64)
    }
}<|MERGE_RESOLUTION|>--- conflicted
+++ resolved
@@ -213,23 +213,17 @@
     /// the `rate_limit` of `FlowControl` Executor after `StreamScan` or Source.
     Throttle(ThrottleConfig),
 
-<<<<<<< HEAD
-=======
     /// `CreateSubscription` command generates a `CreateSubscriptionMutation` to notify
     /// materialize executor to start storing old value for subscription.
->>>>>>> 222b2914
     CreateSubscription {
         subscription_id: u32,
         upstream_mv_table_id: TableId,
         retention_second: u64,
     },
 
-<<<<<<< HEAD
-=======
     /// `DropSubscription` command generates a `DropSubscriptionMutation` to notify
     /// materialize executor to stop storing old value when there is no
     /// subscription depending on it.
->>>>>>> 222b2914
     DropSubscription {
         subscription_id: u32,
         upstream_mv_table_id: TableId,
@@ -1123,7 +1117,6 @@
                     .await;
             }
 
-<<<<<<< HEAD
             Command::CreateSubscription {
                 subscription_id, ..
             } => match &self.barrier_manager_context.metadata_manager {
@@ -1138,9 +1131,6 @@
                         .await?;
                 }
             },
-=======
-            Command::CreateSubscription { .. } => {}
->>>>>>> 222b2914
             Command::DropSubscription { .. } => {}
         }
 
