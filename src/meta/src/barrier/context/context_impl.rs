// Copyright 2025 RisingWave Labs
//
// Licensed under the Apache License, Version 2.0 (the "License");
// you may not use this file except in compliance with the License.
// You may obtain a copy of the License at
//
//     http://www.apache.org/licenses/LICENSE-2.0
//
// Unless required by applicable law or agreed to in writing, software
// distributed under the License is distributed on an "AS IS" BASIS,
// WITHOUT WARRANTIES OR CONDITIONS OF ANY KIND, either express or implied.
// See the License for the specific language governing permissions and
// limitations under the License.

use std::sync::Arc;

use anyhow::Context;
use risingwave_common::catalog::{DatabaseId, FragmentTypeFlag};
use risingwave_pb::common::WorkerNode;
use risingwave_pb::hummock::HummockVersionStats;
use risingwave_pb::stream_service::streaming_control_stream_request::PbInitRequest;
use risingwave_rpc_client::StreamingControlHandle;
use thiserror_ext::AsReport;

use crate::MetaResult;
use crate::barrier::command::CommandContext;
use crate::barrier::context::{GlobalBarrierWorkerContext, GlobalBarrierWorkerContextImpl};
use crate::barrier::progress::TrackingJob;
use crate::barrier::schedule::MarkReadyOptions;
use crate::barrier::{
    BarrierManagerStatus, BarrierWorkerRuntimeInfoSnapshot, Command, CreateStreamingJobCommandInfo,
    CreateStreamingJobType, DatabaseRuntimeInfoSnapshot, RecoveryReason, ReplaceStreamJobPlan,
    Scheduled,
};
use crate::hummock::CommitEpochInfo;
use crate::model::FragmentDownstreamRelation;
use crate::stream::SourceChange;

impl GlobalBarrierWorkerContext for GlobalBarrierWorkerContextImpl {
    #[await_tree::instrument]
    async fn commit_epoch(&self, commit_info: CommitEpochInfo) -> MetaResult<HummockVersionStats> {
        self.hummock_manager.commit_epoch(commit_info).await?;
        Ok(self.hummock_manager.get_version_stats().await)
    }

    #[await_tree::instrument("next_scheduled_barrier")]
    async fn next_scheduled(&self) -> Scheduled {
        self.scheduled_barriers.next_scheduled().await
    }

    fn abort_and_mark_blocked(
        &self,
        database_id: Option<DatabaseId>,
        recovery_reason: RecoveryReason,
    ) {
        if database_id.is_none() {
            self.set_status(BarrierManagerStatus::Recovering(recovery_reason));
        }

        // Mark blocked and abort buffered schedules, they might be dirty already.
        self.scheduled_barriers
            .abort_and_mark_blocked(database_id, "cluster is under recovering");
    }

    fn mark_ready(&self, options: MarkReadyOptions) {
        let is_global = matches!(&options, MarkReadyOptions::Global { .. });
        self.scheduled_barriers.mark_ready(options);
        if is_global {
            self.set_status(BarrierManagerStatus::Running);
        }
    }

    #[await_tree::instrument("post_collect_command({command})")]
    async fn post_collect_command<'a>(&'a self, command: &'a CommandContext) -> MetaResult<()> {
        command.post_collect(self).await
    }

    async fn notify_creating_job_failed(&self, database_id: Option<DatabaseId>, err: String) {
        self.metadata_manager
            .notify_finish_failed(database_id, err)
            .await
    }

    #[await_tree::instrument("finish_creating_job({job})")]
    async fn finish_creating_job(&self, job: TrackingJob) -> MetaResult<()> {
        job.finish(&self.metadata_manager).await
    }

    #[await_tree::instrument("new_control_stream({})", node.id)]
    async fn new_control_stream(
        &self,
        node: &WorkerNode,
        init_request: &PbInitRequest,
    ) -> MetaResult<StreamingControlHandle> {
        self.new_control_stream_impl(node, init_request).await
    }

    async fn reload_runtime_info(&self) -> MetaResult<BarrierWorkerRuntimeInfoSnapshot> {
        self.reload_runtime_info_impl().await
    }

    async fn reload_database_runtime_info(
        &self,
        database_id: DatabaseId,
    ) -> MetaResult<Option<DatabaseRuntimeInfoSnapshot>> {
        self.reload_database_runtime_info_impl(database_id).await
    }

    async fn handle_load_finished_source_ids(
        &self,
        load_finished_source_ids: Vec<u32>,
    ) -> MetaResult<()> {
        use risingwave_common::catalog::TableId;

        tracing::info!(
            "Handling load finished source IDs: {:?}",
            load_finished_source_ids
        );

        use crate::barrier::Command;
        for associated_source_id in load_finished_source_ids {
            let res: MetaResult<()> = try {
                tracing::info!(%associated_source_id, "Scheduling LoadFinish command for refreshable batch source");

                // For refreshable batch sources, associated_source_id is the table_id
                let table_id = TableId::new(associated_source_id);
                let associated_source_id = table_id;

                // Find the database ID for this table
                let database_id = self
                    .metadata_manager
                    .catalog_controller
                    .get_object_database_id(table_id.table_id() as _)
                    .await
                    .context("Failed to get database id for table")?;

                // Create LoadFinish command
                let load_finish_command = Command::LoadFinish {
                    table_id,
                    associated_source_id,
                };

                // Schedule the command through the barrier system without waiting
                self.barrier_scheduler
                    .run_command_no_wait(
                        risingwave_common::catalog::DatabaseId::new(database_id as u32),
                        load_finish_command,
                    )
                    .context("Failed to schedule LoadFinish command")?;

                tracing::info!(%table_id, %associated_source_id, "LoadFinish command scheduled successfully");
            };
            if let Err(e) = res {
                tracing::error!(error = %e.as_report(),%associated_source_id, "Failed to handle source load finished");
            }
        }

        Ok(())
    }
}

impl GlobalBarrierWorkerContextImpl {
    fn set_status(&self, new_status: BarrierManagerStatus) {
        self.status.store(Arc::new(new_status));
    }
}

impl CommandContext {
    /// Do some stuffs after barriers are collected and the new storage version is committed, for
    /// the given command.
    pub async fn post_collect(
        &self,
        barrier_manager_context: &GlobalBarrierWorkerContextImpl,
    ) -> MetaResult<()> {
        let Some(command) = &self.command else {
            return Ok(());
        };
        match command {
            Command::Flush => {}

            Command::Throttle(_) => {}

            Command::Pause => {}

            Command::Resume => {}

            Command::SourceChangeSplit(split_assignment) => {
                barrier_manager_context
                    .metadata_manager
                    .update_actor_splits_by_split_assignment(split_assignment)
                    .await?;
                barrier_manager_context
                    .source_manager
                    .apply_source_change(SourceChange::SplitChange(split_assignment.clone()))
                    .await;
            }

            Command::DropStreamingJobs {
                unregistered_state_table_ids,
                ..
            } => {
                barrier_manager_context
                    .hummock_manager
                    .unregister_table_ids(unregistered_state_table_ids.iter().cloned())
                    .await?;
            }
            Command::ConnectorPropsChange(obj_id_map_props) => {
                // todo: we dont know the type of the object id, it can be a source or a sink. Should carry more info in the barrier command.
                barrier_manager_context
                    .source_manager
                    .apply_source_change(SourceChange::UpdateSourceProps {
                        source_id_map_new_props: obj_id_map_props.clone(),
                    })
                    .await;
            }
            Command::CreateStreamingJob {
                info,
                job_type,
                cross_db_snapshot_backfill_info,
            } => {
                let mut replace_plan = None;
                match job_type {
<<<<<<< HEAD
                    CreateStreamingJobType::SinkIntoTable(_) => {}
=======
                    CreateStreamingJobType::SinkIntoTable(plan) => {
                        replace_plan = Some(plan);
                    }
>>>>>>> fdd6276c
                    CreateStreamingJobType::Normal => {
                        barrier_manager_context
                            .metadata_manager
                            .catalog_controller
                            .fill_snapshot_backfill_epoch(
                                info.stream_job_fragments.fragments.iter().filter_map(
                                    |(fragment_id, fragment)| {
                                        if fragment.fragment_type_mask.contains(
                                            FragmentTypeFlag::CrossDbSnapshotBackfillStreamScan,
                                        ) {
                                            Some(*fragment_id as _)
                                        } else {
                                            None
                                        }
                                    },
                                ),
                                None,
                                cross_db_snapshot_backfill_info,
                            )
                            .await?
                    }
                    CreateStreamingJobType::SnapshotBackfill(snapshot_backfill_info) => {
                        barrier_manager_context
                            .metadata_manager
                            .catalog_controller
                            .fill_snapshot_backfill_epoch(
                                info.stream_job_fragments.fragments.iter().filter_map(
                                    |(fragment_id, fragment)| {
                                        if fragment.fragment_type_mask.contains_any([
                                            FragmentTypeFlag::SnapshotBackfillStreamScan,
                                            FragmentTypeFlag::CrossDbSnapshotBackfillStreamScan,
                                        ]) {
                                            Some(*fragment_id as _)
                                        } else {
                                            None
                                        }
                                    },
                                ),
                                Some(snapshot_backfill_info),
                                cross_db_snapshot_backfill_info,
                            )
                            .await?
                    }
                }

                // Do `post_collect_job_fragments` of the original streaming job in the end, so that in any previous failure,
                // we won't mark the job as `Creating`, and then the job will be later clean by the recovery triggered by the returned error.
                let CreateStreamingJobCommandInfo {
                    stream_job_fragments,
                    upstream_fragment_downstreams,
                    init_split_assignment,
                    ..
                } = info;
                let sink_update_ctx = if let CreateStreamingJobType::SinkIntoTable(ctx) = job_type {
                    let target_table_id = info
                        .streaming_job
                        .try_as_sink_ref()
                        .unwrap()
                        .get_target_table()
                        .unwrap();
                    let new_downstreams = ctx.new_sink_downstream.clone();
                    let new_downstreams = FragmentDownstreamRelation::from([(
                        ctx.sink_fragment_id,
                        vec![new_downstreams],
                    )]);
                    Some((*target_table_id as i32, new_downstreams))
                } else {
                    None
                };
                barrier_manager_context
                    .metadata_manager
                    .catalog_controller
                    .post_collect_job_fragments(
                        stream_job_fragments.stream_job_id().table_id as _,
                        stream_job_fragments.actor_ids(),
                        upstream_fragment_downstreams,
                        init_split_assignment,
<<<<<<< HEAD
                        sink_update_ctx,
=======
                        replace_plan,
>>>>>>> fdd6276c
                    )
                    .await?;

                if let Some(plan) = replace_plan {
                    barrier_manager_context
                        .source_manager
                        .handle_replace_job(
                            &plan.old_fragments,
                            plan.new_fragments.stream_source_fragments(),
                            init_split_assignment.clone(),
                            plan,
                        )
                        .await;
                }

                let source_change = SourceChange::CreateJob {
                    added_source_fragments: stream_job_fragments.stream_source_fragments(),
                    added_backfill_fragments: stream_job_fragments.source_backfill_fragments(),
                    split_assignment: init_split_assignment.clone(),
                };

                barrier_manager_context
                    .source_manager
                    .apply_source_change(source_change)
                    .await;
            }
            Command::RescheduleFragment {
                reschedules,
                post_updates,
                ..
            } => {
                barrier_manager_context
                    .scale_controller
                    .post_apply_reschedule(reschedules, post_updates)
                    .await?;
            }

            Command::ReplaceStreamJob(
                replace_plan @ ReplaceStreamJobPlan {
                    old_fragments,
                    new_fragments,
                    upstream_fragment_downstreams,
                    init_split_assignment,
                    to_drop_state_table_ids,
                    auto_refresh_schema_sinks,
                    ..
                },
            ) => {
                // Update actors and actor_dispatchers for new table fragments.
                barrier_manager_context
                    .metadata_manager
                    .catalog_controller
                    .post_collect_job_fragments(
                        new_fragments.stream_job_id.table_id as _,
                        new_fragments.actor_ids(),
                        upstream_fragment_downstreams,
                        init_split_assignment,
                        None,
                    )
                    .await?;

                if let Some(sinks) = auto_refresh_schema_sinks {
                    for sink in sinks {
                        barrier_manager_context
                            .metadata_manager
                            .catalog_controller
                            .post_collect_job_fragments(
                                sink.tmp_sink_id,
                                sink.actor_status.keys().cloned().collect(),
                                &Default::default(), // upstream_fragment_downstreams is already inserted in the job of upstream table
                                &Default::default(), // no split assignment
                                None, // no replace plan
                            )
                            .await?;
                    }
                }

                // Apply the split changes in source manager.
                barrier_manager_context
                    .source_manager
                    .handle_replace_job(
                        old_fragments,
                        new_fragments.stream_source_fragments(),
                        init_split_assignment.clone(),
                        replace_plan,
                    )
                    .await;
                barrier_manager_context
                    .hummock_manager
                    .unregister_table_ids(to_drop_state_table_ids.iter().cloned())
                    .await?;
            }

            Command::CreateSubscription {
                subscription_id, ..
            } => {
                barrier_manager_context
                    .metadata_manager
                    .catalog_controller
                    .finish_create_subscription_catalog(*subscription_id)
                    .await?
            }
            Command::DropSubscription { .. } => {}
            Command::MergeSnapshotBackfillStreamingJobs(_) => {}
            Command::StartFragmentBackfill { .. } => {}
            Command::Refresh { .. } => {}
            Command::LoadFinish { .. } => {}
        }

        Ok(())
    }
}<|MERGE_RESOLUTION|>--- conflicted
+++ resolved
@@ -218,15 +218,8 @@
                 job_type,
                 cross_db_snapshot_backfill_info,
             } => {
-                let mut replace_plan = None;
                 match job_type {
-<<<<<<< HEAD
                     CreateStreamingJobType::SinkIntoTable(_) => {}
-=======
-                    CreateStreamingJobType::SinkIntoTable(plan) => {
-                        replace_plan = Some(plan);
-                    }
->>>>>>> fdd6276c
                     CreateStreamingJobType::Normal => {
                         barrier_manager_context
                             .metadata_manager
@@ -296,6 +289,7 @@
                 } else {
                     None
                 };
+
                 barrier_manager_context
                     .metadata_manager
                     .catalog_controller
@@ -304,25 +298,9 @@
                         stream_job_fragments.actor_ids(),
                         upstream_fragment_downstreams,
                         init_split_assignment,
-<<<<<<< HEAD
                         sink_update_ctx,
-=======
-                        replace_plan,
->>>>>>> fdd6276c
                     )
                     .await?;
-
-                if let Some(plan) = replace_plan {
-                    barrier_manager_context
-                        .source_manager
-                        .handle_replace_job(
-                            &plan.old_fragments,
-                            plan.new_fragments.stream_source_fragments(),
-                            init_split_assignment.clone(),
-                            plan,
-                        )
-                        .await;
-                }
 
                 let source_change = SourceChange::CreateJob {
                     added_source_fragments: stream_job_fragments.stream_source_fragments(),
