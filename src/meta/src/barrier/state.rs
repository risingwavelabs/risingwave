--- conflicted
+++ resolved
@@ -14,14 +14,8 @@
 
 use risingwave_pb::meta::PausedReason;
 
-<<<<<<< HEAD
-use crate::barrier::info::{InflightActorInfo, InflightSubscriptionInfo};
+use crate::barrier::info::{InflightGraphInfo, InflightSubscriptionInfo};
 use crate::barrier::{Command, CreateStreamingJobType, TracedEpoch};
-use crate::manager::InflightGraphInfo;
-=======
-use crate::barrier::info::{InflightGraphInfo, InflightSubscriptionInfo};
-use crate::barrier::{Command, TracedEpoch};
->>>>>>> 5c5dcca6
 
 /// `BarrierManagerState` defines the necessary state of `GlobalBarrierManager`.
 pub struct BarrierManagerState {
@@ -85,61 +79,30 @@
         command: &Command,
     ) -> (InflightGraphInfo, InflightSubscriptionInfo) {
         // update the fragment_infos outside pre_apply
-<<<<<<< HEAD
-        let (actors_to_add, fragment_changes) = if let Command::CreateStreamingJob {
+        let fragment_changes = if let Command::CreateStreamingJob {
             job_type: CreateStreamingJobType::SnapshotBackfill(_),
-            info,
+            ..
         } = command
         {
-            (
-                Some(
-                    info.new_fragment_info()
-                        .flat_map(|(_, fragment_info)| fragment_info.actors.into_iter())
-                        .collect(),
-                ),
-                None,
-            )
+            None
         } else if let Some(fragment_changes) = command.fragment_changes() {
-            let actors_to_add = self.inflight_graph_info.pre_apply(&fragment_changes);
-            (Some(actors_to_add), Some(fragment_changes))
-        } else {
-            (None, None)
-        };
-        self.inflight_actor_infos.pre_apply(actors_to_add);
-=======
-        let fragment_changes = if let Some(fragment_changes) = command.fragment_changes() {
             self.inflight_graph_info.pre_apply(&fragment_changes);
             Some(fragment_changes)
         } else {
             None
         };
->>>>>>> 5c5dcca6
         self.inflight_subscription_info.pre_apply(command);
 
         let info = self.inflight_graph_info.clone();
         let subscription_info = self.inflight_subscription_info.clone();
 
-<<<<<<< HEAD
-        let actors_to_remove = if let Some(fragment_changes) = fragment_changes {
-            Some(self.inflight_graph_info.post_apply(&fragment_changes))
-        } else {
-            None
-        };
-        self.inflight_actor_infos.post_apply(actors_to_remove);
+        if let Some(fragment_changes) = fragment_changes {
+            self.inflight_graph_info.post_apply(&fragment_changes);
+        }
         if let Command::FinishCreateSnapshotBackfillStreamingJobs(jobs_to_finish) = command {
             for (_, graph_info) in jobs_to_finish.values() {
-                for (fragment_id, fragment_info) in &graph_info.fragment_infos {
-                    assert!(self
-                        .inflight_graph_info
-                        .fragment_infos
-                        .insert(*fragment_id, fragment_info.clone())
-                        .is_none());
-                }
+                self.inflight_graph_info.extend(graph_info);
             }
-=======
-        if let Some(fragment_changes) = fragment_changes {
-            self.inflight_graph_info.post_apply(&fragment_changes);
->>>>>>> 5c5dcca6
         }
         self.inflight_subscription_info.post_apply(command);
 
