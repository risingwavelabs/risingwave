// Copyright 2024 RisingWave Labs
//
// Licensed under the Apache License, Version 2.0 (the "License");
// you may not use this file except in compliance with the License.
// You may obtain a copy of the License at
//
//     http://www.apache.org/licenses/LICENSE-2.0
//
// Unless required by applicable law or agreed to in writing, software
// distributed under the License is distributed on an "AS IS" BASIS,
// WITHOUT WARRANTIES OR CONDITIONS OF ANY KIND, either express or implied.
// See the License for the specific language governing permissions and
// limitations under the License.

use std::collections::{BTreeSet, HashMap, HashSet};
use std::time::Duration;

use anyhow::{anyhow, Context};
use itertools::Itertools;
use risingwave_common::catalog::TableId;
use risingwave_common::config::DefaultParallelism;
use risingwave_common::hash::WorkerSlotId;
use risingwave_common::util::epoch::Epoch;
use risingwave_connector::source::SplitImpl;
use risingwave_meta_model::{StreamingParallelism, WorkerId};
use risingwave_pb::hummock::HummockVersionStats;
use risingwave_pb::meta::subscribe_response::{Info, Operation};
use risingwave_pb::meta::{PausedReason, Recovery};
use risingwave_pb::stream_plan::barrier_mutation::Mutation;
use risingwave_pb::stream_plan::{AddMutation, StreamActor};
use thiserror_ext::AsReport;
use tokio::time::Instant;
use tokio_retry::strategy::{jitter, ExponentialBackoff};
use tracing::{debug, error, info, warn, Instrument};

<<<<<<< HEAD
use super::{CheckpointControl, GlobalBarrierManagerContextTrait, TracedEpoch};
use crate::barrier::info::{InflightGraphInfo, InflightSubscriptionInfo};
use crate::barrier::progress::CreateMviewProgressTracker;
use crate::barrier::rpc::ControlStreamManager;
use crate::barrier::schedule::ScheduledBarriers;
use crate::barrier::state::{BarrierInfo, BarrierManagerState};
use crate::barrier::{BarrierKind, GlobalBarrierWorker, GlobalBarrierWorkerContext};
=======
use super::{CheckpointControl, GlobalBarrierWorker, GlobalBarrierWorkerContext, TracedEpoch};
use crate::barrier::info::{BarrierInfo, InflightGraphInfo, InflightSubscriptionInfo};
use crate::barrier::progress::CreateMviewProgressTracker;
use crate::barrier::rpc::ControlStreamManager;
use crate::barrier::schedule::ScheduledBarriers;
use crate::barrier::state::BarrierWorkerState;
use crate::barrier::BarrierKind;
>>>>>>> e4bc464d
use crate::manager::ActiveStreamingWorkerNodes;
use crate::model::{ActorId, TableFragments, TableParallelism};
use crate::rpc::metrics::GLOBAL_META_METRICS;
use crate::stream::{build_actor_connector_splits, RescheduleOptions, TableResizePolicy};
use crate::{model, MetaError, MetaResult};

<<<<<<< HEAD
impl<C> GlobalBarrierWorker<C> {
=======
impl GlobalBarrierWorker {
    // Migration timeout.
    const RECOVERY_FORCE_MIGRATION_TIMEOUT: Duration = Duration::from_secs(300);
>>>>>>> e4bc464d
    // Retry base interval in milliseconds.
    const RECOVERY_RETRY_BASE_INTERVAL: u64 = 20;
    // Retry max interval.
    const RECOVERY_RETRY_MAX_INTERVAL: Duration = Duration::from_secs(5);

    #[inline(always)]
    /// Initialize a retry strategy for operation in recovery.
    fn get_retry_strategy() -> impl Iterator<Item = Duration> {
        ExponentialBackoff::from_millis(Self::RECOVERY_RETRY_BASE_INTERVAL)
            .max_delay(Self::RECOVERY_RETRY_MAX_INTERVAL)
            .map(jitter)
    }
}

impl GlobalBarrierWorkerContext {
    /// Clean catalogs for creating streaming jobs that are in foreground mode or table fragments not persisted.
    async fn clean_dirty_streaming_jobs(&self) -> MetaResult<()> {
        self.metadata_manager
            .catalog_controller
            .clean_dirty_subscription()
            .await?;
        let source_ids = self
            .metadata_manager
            .catalog_controller
            .clean_dirty_creating_jobs()
            .await?;

        // unregister cleaned sources.
        self.source_manager.unregister_sources(source_ids).await;

        Ok(())
    }

    async fn purge_state_table_from_hummock(
        &self,
        all_state_table_ids: &HashSet<TableId>,
    ) -> MetaResult<()> {
        self.hummock_manager.purge(all_state_table_ids).await?;
        Ok(())
    }

    async fn recover_background_mv_progress(&self) -> MetaResult<CreateMviewProgressTracker> {
        let mgr = &self.metadata_manager;
        let mviews = mgr
            .catalog_controller
            .list_background_creating_mviews(false)
            .await?;

        let mut mview_map = HashMap::new();
        for mview in &mviews {
            let table_id = TableId::new(mview.table_id as _);
            let table_fragments = mgr
                .catalog_controller
                .get_job_fragments_by_id(mview.table_id)
                .await?;
            let table_fragments = TableFragments::from_protobuf(table_fragments);
            mview_map.insert(table_id, (mview.definition.clone(), table_fragments));
        }

        let version_stats = self.hummock_manager.get_version_stats().await;
        // If failed, enter recovery mode.

        Ok(CreateMviewProgressTracker::recover(
            mview_map,
            version_stats,
            mgr.clone(),
        ))
    }
}

impl ScheduledBarriers {
    /// Pre buffered drop and cancel command, return true if any.
    fn pre_apply_drop_cancel(&self) -> bool {
        let (dropped_actors, cancelled) = self.pre_apply_drop_cancel_scheduled();

        !dropped_actors.is_empty() || !cancelled.is_empty()
    }
}

<<<<<<< HEAD
impl<C: GlobalBarrierManagerContextTrait> GlobalBarrierWorker<C> {
=======
impl GlobalBarrierWorker {
>>>>>>> e4bc464d
    /// Recovery the whole cluster from the latest epoch.
    ///
    /// If `paused_reason` is `Some`, all data sources (including connectors and DMLs) will be
    /// immediately paused after recovery, until the user manually resume them either by restarting
    /// the cluster or `risectl` command. Used for debugging purpose.
    ///
    /// Returns the new state of the barrier manager after recovery.
    pub async fn recovery(&mut self, paused_reason: Option<PausedReason>, err: Option<MetaError>) {
        // Mark blocked and abort buffered schedules, they might be dirty already.
        self.scheduled_barriers
            .abort_and_mark_blocked("cluster is under recovering");
        // Clear all control streams to release resources (connections to compute nodes) first.
        self.control_stream_manager.clear();

        self.recovery_inner(paused_reason, err).await
    }
}

impl GlobalBarrierWorkerContext {
    pub(super) async fn reload_runtime_info_impl(
        &self,
        pre_apply_drop_cancel: impl Fn() -> bool,
    ) -> MetaResult<(
        ActiveStreamingWorkerNodes,
        ControlStreamManager,
        InflightGraphInfo,
        InflightSubscriptionInfo,
        Option<TracedEpoch>,
        HashMap<WorkerId, Vec<StreamActor>>,
        HashMap<ActorId, Vec<SplitImpl>>,
        CreateMviewProgressTracker,
        HummockVersionStats,
    )> {
        {
            {
                {
                    self.clean_dirty_streaming_jobs()
                        .await
                        .context("clean dirty streaming jobs")?;

                    // Mview progress needs to be recovered.
                    tracing::info!("recovering mview progress");
                    let tracker = self
                        .recover_background_mv_progress()
                        .await
                        .context("recover mview progress should not fail")?;
                    tracing::info!("recovered mview progress");

                    // This is a quick path to accelerate the process of dropping and canceling streaming jobs.
                    let _ = pre_apply_drop_cancel();

                    let mut active_streaming_nodes =
                        ActiveStreamingWorkerNodes::new_snapshot(self.metadata_manager.clone())
                            .await?;

                    let background_streaming_jobs = self
                        .metadata_manager
                        .list_background_creating_jobs()
                        .await?;

                    // Resolve actor info for recovery. If there's no actor to recover, most of the
                    // following steps will be no-op, while the compute nodes will still be reset.
                    // FIXME: Transactions should be used.
                    // TODO(error-handling): attach context to the errors and log them together, instead of inspecting everywhere.
                    let mut info = if !self.env.opts.disable_automatic_parallelism_control
                        && background_streaming_jobs.is_empty()
                    {
                        self.scale_actors(&active_streaming_nodes)
                            .await
                            .inspect_err(|err| {
                                warn!(error = %err.as_report(), "scale actors failed");
                            })?;

                        self.resolve_graph_info().await.inspect_err(|err| {
                            warn!(error = %err.as_report(), "resolve actor info failed");
                        })?
                    } else {
                        // Migrate actors in expired CN to newly joined one.
                        self.migrate_actors(&mut active_streaming_nodes)
                            .await
                            .inspect_err(|err| {
                                warn!(error = %err.as_report(), "migrate actors failed");
                            })?
                    };

                    if pre_apply_drop_cancel() {
                        info = self.resolve_graph_info().await.inspect_err(|err| {
                            warn!(error = %err.as_report(), "resolve actor info failed");
                        })?
                    }

                    let info = info;

                    self.purge_state_table_from_hummock(&info.existing_table_ids().collect())
                        .await
                        .context("purge state table from hummock")?;

                    let prev_epoch = self
                        .hummock_manager
                        .on_current_version(|version| {
                            let state_table_info = version.state_table_info.info();
                            let committed_epoch = state_table_info
                                .values()
                                .map(|info| info.committed_epoch)
                                .next();
                            let existing_table_ids = info.existing_table_ids();
                            for table_id in existing_table_ids {
                                assert!(
                                    state_table_info.contains_key(&table_id),
                                    "table id {table_id} not registered to hummock but in recovered job {:?}. hummock table info{:?}",
                                    info.existing_table_ids().collect_vec(),
                                    state_table_info
                                );
                            }
                            if let Some(committed_epoch) = committed_epoch {
                                for (table_id, info) in version.state_table_info.info() {
                                    assert_eq!(
                                        info.committed_epoch, committed_epoch,
                                        "table {} with invisible epoch is not purged",
                                        table_id
                                    );
                                }
                            }
                            committed_epoch.map(|committed_epoch| {
                                TracedEpoch::new(Epoch::from(committed_epoch))
                            })
                        })
                        .await;

                    let mut control_stream_manager = ControlStreamManager::new(self.env.clone());

                    let subscription_info = InflightSubscriptionInfo {
                        mv_depended_subscriptions: self
                            .metadata_manager
                            .get_mv_depended_subscriptions()
                            .await?,
                    };

                    let reset_start_time = Instant::now();
                    control_stream_manager
                        .reset(&subscription_info, active_streaming_nodes.current(), self)
                        .await
                        .inspect_err(|err| {
                            warn!(error = %err.as_report(), "reset compute nodes failed");
                        })?;
                    info!(elapsed=?reset_start_time.elapsed(), "control stream reset");

                    self.sink_manager.reset().await;

                    // update and build all actors.
                    let node_actors = self
                        .load_all_actors(&info, &active_streaming_nodes)
                        .await
                        .inspect_err(|err| {
                            warn!(error = %err.as_report(), "update actors failed");
                        })?;

                    // get split assignments for all actors
                    let source_split_assignments = self.source_manager.list_assignments().await;
                    Ok((
                        active_streaming_nodes,
                        control_stream_manager,
                        info,
                        subscription_info,
                        prev_epoch,
                        node_actors,
                        source_split_assignments,
                        tracker,
                        self.hummock_manager.get_version_stats().await,
                    ))
                }
            }
        }
    }
}

impl<C: GlobalBarrierManagerContextTrait> GlobalBarrierWorker<C> {
    async fn recovery_inner(
        &mut self,
        paused_reason: Option<PausedReason>,
        err: Option<MetaError>,
    ) {
        tracing::info!("recovery start!");
        let retry_strategy = Self::get_retry_strategy();

        // We take retry into consideration because this is the latency user sees for a cluster to
        // get recovered.
        let recovery_timer = GLOBAL_META_METRICS.recovery_latency.start_timer();

        let new_state = tokio_retry::Retry::spawn(retry_strategy, || async {
            if let Some(err) = &err {
                self.context.notify_creating_job_failed(err).await;
            };
            let (
                active_streaming_nodes,
                mut control_stream_manager,
                info,
                subscription_info,
                prev_epoch,
                node_actors,
                source_split_assignments,
                tracker,
                version_stats,
            ) = self
                .context
                .reload_runtime_info(|| self.scheduled_barriers.pre_apply_drop_cancel())
                .await?;

            let recovery_result: MetaResult<_> = try {
                {
                    let mutation = Mutation::Add(AddMutation {
                        // Actors built during recovery is not treated as newly added actors.
                        actor_dispatchers: Default::default(),
                        added_actors: Default::default(),
                        actor_splits: build_actor_connector_splits(&source_split_assignments),
                        pause: paused_reason.is_some(),
                        subscriptions_to_add: Default::default(),
                    });

                    let new_epoch = if let Some(prev_epoch) = prev_epoch {
                        // Use a different `curr_epoch` for each recovery attempt.
                        let curr_epoch = prev_epoch.next();
                        let barrier_info = BarrierInfo {
                            prev_epoch,
                            curr_epoch,
                            kind: BarrierKind::Initial,
                        };

                        let mut node_to_collect = control_stream_manager.inject_barrier(
                            None,
                            Some(mutation),
                            &barrier_info,
                            &info,
                            Some(&info),
                            Some(node_actors),
                            vec![],
                            vec![],
                        )?;
                        debug!(?node_to_collect, "inject initial barrier");
                        while !node_to_collect.is_empty() {
                            let (worker_id, result) = control_stream_manager
                                .next_complete_barrier_response()
                                .await;
                            let resp = result?;
                            assert_eq!(resp.epoch, barrier_info.prev_epoch.value().0);
                            assert!(node_to_collect.remove(&worker_id));
                        }
                        debug!("collected initial barrier");
                        Some(barrier_info.curr_epoch)
                    } else {
                        assert!(info.is_empty());
                        None
                    };

                    (
                        BarrierWorkerState::new(new_epoch, info, subscription_info, paused_reason),
                        active_streaming_nodes,
                        control_stream_manager,
                        tracker,
                        version_stats,
                    )
                }
            };
            if recovery_result.is_err() {
                GLOBAL_META_METRICS.recovery_failure_cnt.inc();
            }
            recovery_result
        })
        .instrument(tracing::info_span!("recovery_attempt"))
        .await
        .expect("Retry until recovery success.");

        recovery_timer.observe_duration();
        self.scheduled_barriers.mark_ready();

        let create_mview_tracker: CreateMviewProgressTracker;
<<<<<<< HEAD
        let state: BarrierManagerState;
        let version_stats: HummockVersionStats;
=======

        let state: BarrierWorkerState;
>>>>>>> e4bc464d
        (
            state,
            self.active_streaming_nodes,
            self.control_stream_manager,
            create_mview_tracker,
            version_stats,
        ) = new_state;

        tracing::info!(
            epoch = state.in_flight_prev_epoch().map(|epoch| epoch.value().0),
            paused = ?state.paused_reason(),
            "recovery success"
        );

        self.checkpoint_control =
            CheckpointControl::new(create_mview_tracker, state, version_stats, self.env.clone());

        self.env
            .notification_manager()
            .notify_frontend_without_version(Operation::Update, Info::Recovery(Recovery {}));
    }
}

impl GlobalBarrierWorkerContext {
<<<<<<< HEAD
    // Migration timeout.
    const RECOVERY_FORCE_MIGRATION_TIMEOUT: Duration = Duration::from_secs(300);

=======
>>>>>>> e4bc464d
    /// Migrate actors in expired CNs to newly joined ones, return true if any actor is migrated.
    async fn migrate_actors(
        &self,
        active_nodes: &mut ActiveStreamingWorkerNodes,
    ) -> MetaResult<InflightGraphInfo> {
        let mgr = &self.metadata_manager;

        // all worker slots used by actors
        let all_inuse_worker_slots: HashSet<_> = mgr
            .catalog_controller
            .all_inuse_worker_slots()
            .await?
            .into_iter()
            .collect();

        let active_worker_slots: HashSet<_> = active_nodes
            .current()
            .values()
            .flat_map(|node| {
                (0..node.parallelism).map(|idx| WorkerSlotId::new(node.id, idx as usize))
            })
            .collect();

        let expired_worker_slots: BTreeSet<_> = all_inuse_worker_slots
            .difference(&active_worker_slots)
            .cloned()
            .collect();

        if expired_worker_slots.is_empty() {
            debug!("no expired worker slots, skipping.");
            return self.resolve_graph_info().await;
        }

        debug!("start migrate actors.");
        let mut to_migrate_worker_slots = expired_worker_slots.into_iter().rev().collect_vec();
        debug!("got to migrate worker slots {:#?}", to_migrate_worker_slots);

        let mut inuse_worker_slots: HashSet<_> = all_inuse_worker_slots
            .intersection(&active_worker_slots)
            .cloned()
            .collect();

        let start = Instant::now();
        let mut plan = HashMap::new();
        'discovery: while !to_migrate_worker_slots.is_empty() {
            let mut new_worker_slots = active_nodes
                .current()
                .values()
                .flat_map(|worker| {
                    (0..worker.parallelism).map(move |i| WorkerSlotId::new(worker.id, i as _))
                })
                .collect_vec();

            new_worker_slots.retain(|worker_slot| !inuse_worker_slots.contains(worker_slot));
            let to_migration_size = to_migrate_worker_slots.len();
            let mut available_size = new_worker_slots.len();

            if available_size < to_migration_size
<<<<<<< HEAD
                && start.elapsed() > Self::RECOVERY_FORCE_MIGRATION_TIMEOUT
=======
                && start.elapsed() > GlobalBarrierWorker::RECOVERY_FORCE_MIGRATION_TIMEOUT
>>>>>>> e4bc464d
            {
                let mut factor = 2;

                while available_size < to_migration_size {
                    let mut extended_worker_slots = active_nodes
                        .current()
                        .values()
                        .flat_map(|worker| {
                            (0..worker.parallelism * factor)
                                .map(move |i| WorkerSlotId::new(worker.id, i as _))
                        })
                        .collect_vec();

                    extended_worker_slots
                        .retain(|worker_slot| !inuse_worker_slots.contains(worker_slot));

                    extended_worker_slots.sort_by(|a, b| {
                        a.slot_idx()
                            .cmp(&b.slot_idx())
                            .then(a.worker_id().cmp(&b.worker_id()))
                    });

                    available_size = extended_worker_slots.len();
                    new_worker_slots = extended_worker_slots;

                    factor *= 2;
                }

                tracing::info!(
                    "migration timed out, extending worker slots to {:?} by factor {}",
                    new_worker_slots,
                    factor,
                );
            }

            if !new_worker_slots.is_empty() {
                debug!("new worker slots found: {:#?}", new_worker_slots);
                for target_worker_slot in new_worker_slots {
                    if let Some(from) = to_migrate_worker_slots.pop() {
                        debug!(
                            "plan to migrate from worker slot {} to {}",
                            from, target_worker_slot
                        );
                        inuse_worker_slots.insert(target_worker_slot);
                        plan.insert(from, target_worker_slot);
                    } else {
                        break 'discovery;
                    }
                }
            }

            if to_migrate_worker_slots.is_empty() {
                break;
            }

            // wait to get newly joined CN
            let changed = active_nodes
                .wait_changed(
                    Duration::from_millis(5000),
<<<<<<< HEAD
                    Self::RECOVERY_FORCE_MIGRATION_TIMEOUT,
=======
                    GlobalBarrierWorker::RECOVERY_FORCE_MIGRATION_TIMEOUT,
>>>>>>> e4bc464d
                    |active_nodes| {
                        let current_nodes = active_nodes
                            .current()
                            .values()
                            .map(|node| (node.id, &node.host, node.parallelism))
                            .collect_vec();
                        warn!(
                            current_nodes = ?current_nodes,
                            "waiting for new workers to join, elapsed: {}s",
                            start.elapsed().as_secs()
                        );
                    },
                )
                .await;
            warn!(?changed, "get worker changed or timed out. Retry migrate");
        }

        mgr.catalog_controller.migrate_actors(plan).await?;

        debug!("migrate actors succeed.");

        self.resolve_graph_info().await
    }

    async fn scale_actors(&self, active_nodes: &ActiveStreamingWorkerNodes) -> MetaResult<()> {
        let Ok(_guard) = self.scale_controller.reschedule_lock.try_write() else {
            return Err(anyhow!("scale_actors failed to acquire reschedule_lock").into());
        };

        match self.scale_controller.integrity_check().await {
            Ok(_) => {
                info!("integrity check passed");
            }
            Err(_) => {
                error!("integrity check failed");
            }
        }

        let mgr = &self.metadata_manager;

        debug!("start resetting actors distribution");

        let available_parallelism = active_nodes
            .current()
            .values()
            .map(|worker_node| worker_node.parallelism as usize)
            .sum();

        let table_parallelisms: HashMap<_, _> = {
            let streaming_parallelisms = mgr
                .catalog_controller
                .get_all_created_streaming_parallelisms()
                .await?;

            let mut result = HashMap::new();

            for (object_id, streaming_parallelism) in streaming_parallelisms {
                let actual_fragment_parallelism = mgr
                    .catalog_controller
                    .get_actual_job_fragment_parallelism(object_id)
                    .await?;

                let table_parallelism = match streaming_parallelism {
                    StreamingParallelism::Adaptive => model::TableParallelism::Adaptive,
                    StreamingParallelism::Custom => model::TableParallelism::Custom,
                    StreamingParallelism::Fixed(n) => model::TableParallelism::Fixed(n as _),
                };

                let target_parallelism = Self::derive_target_parallelism(
                    available_parallelism,
                    table_parallelism,
                    actual_fragment_parallelism,
                    self.env.opts.default_parallelism,
                );

                if target_parallelism != table_parallelism {
                    tracing::info!(
                        "resetting table {} parallelism from {:?} to {:?}",
                        object_id,
                        table_parallelism,
                        target_parallelism
                    );
                }

                result.insert(object_id as u32, target_parallelism);
            }

            result
        };

        let schedulable_worker_ids = active_nodes
            .current()
            .values()
            .filter(|worker| {
                !worker
                    .property
                    .as_ref()
                    .map(|p| p.is_unschedulable)
                    .unwrap_or(false)
            })
            .map(|worker| worker.id as WorkerId)
            .collect();

        let plan = self
            .scale_controller
            .generate_table_resize_plan(TableResizePolicy {
                worker_ids: schedulable_worker_ids,
                table_parallelisms: table_parallelisms.clone(),
            })
            .await?;

        let table_parallelisms: HashMap<_, _> = table_parallelisms
            .into_iter()
            .map(|(table_id, parallelism)| {
                debug_assert_ne!(parallelism, TableParallelism::Custom);
                (TableId::new(table_id), parallelism)
            })
            .collect();

        let mut compared_table_parallelisms = table_parallelisms.clone();

        // skip reschedule if no reschedule is generated.
        let reschedule_fragment = if plan.is_empty() {
            HashMap::new()
        } else {
            self.scale_controller
                .analyze_reschedule_plan(
                    plan,
                    RescheduleOptions {
                        resolve_no_shuffle_upstream: true,
                        skip_create_new_actors: true,
                    },
                    Some(&mut compared_table_parallelisms),
                )
                .await?
        };

        // Because custom parallelism doesn't exist, this function won't result in a no-shuffle rewrite for table parallelisms.
        debug_assert_eq!(compared_table_parallelisms, table_parallelisms);

        if let Err(e) = self
            .scale_controller
            .post_apply_reschedule(&reschedule_fragment, &table_parallelisms)
            .await
        {
            tracing::error!(
                error = %e.as_report(),
                "failed to apply reschedule for offline scaling in recovery",
            );

            return Err(e);
        }

        debug!("scaling actors succeed.");
        Ok(())
    }

    // We infer the new parallelism strategy based on the prior level of parallelism of the table.
    // If the parallelism strategy is Fixed or Auto, we won't make any modifications.
    // For Custom, we'll assess the parallelism of the core fragment;
    // if the parallelism is higher than the currently available parallelism, we'll set it to Adaptive.
    // If it's lower, we'll set it to Fixed.
    // If it was previously set to Adaptive, but the default_parallelism in the configuration isn’t Full,
    // and it matches the actual fragment parallelism, in this case, it will be handled by downgrading to Fixed.
    fn derive_target_parallelism(
        available_parallelism: usize,
        assigned_parallelism: TableParallelism,
        actual_fragment_parallelism: Option<usize>,
        default_parallelism: DefaultParallelism,
    ) -> TableParallelism {
        match assigned_parallelism {
            TableParallelism::Custom => {
                if let Some(fragment_parallelism) = actual_fragment_parallelism {
                    if fragment_parallelism >= available_parallelism {
                        TableParallelism::Adaptive
                    } else {
                        TableParallelism::Fixed(fragment_parallelism)
                    }
                } else {
                    TableParallelism::Adaptive
                }
            }
            TableParallelism::Adaptive => {
                match (default_parallelism, actual_fragment_parallelism) {
                    (DefaultParallelism::Default(n), Some(fragment_parallelism))
                        if fragment_parallelism == n.get() =>
                    {
                        TableParallelism::Fixed(fragment_parallelism)
                    }
                    _ => TableParallelism::Adaptive,
                }
            }
            _ => assigned_parallelism,
        }
    }

    /// Update all actors in compute nodes.
    async fn load_all_actors(
        &self,
        info: &InflightGraphInfo,
        active_nodes: &ActiveStreamingWorkerNodes,
    ) -> MetaResult<HashMap<WorkerId, Vec<StreamActor>>> {
        if info.actor_map.is_empty() {
            tracing::debug!("no actor to update, skipping.");
            return Ok(HashMap::new());
        }

        let all_node_actors = self.metadata_manager.all_node_actors(false).await?;

        // Check if any actors were dropped after info resolved.
        if all_node_actors.iter().any(|(node_id, node_actors)| {
            !active_nodes.current().contains_key(node_id)
                || info
                    .actor_map
                    .get(node_id)
                    .map(|actors| actors.len() != node_actors.len())
                    .unwrap_or(true)
        }) {
            return Err(anyhow!("actors dropped during update").into());
        }

        {
            for (node_id, actors) in &info.actor_map {
                if !actors.is_empty() && !all_node_actors.contains_key(node_id) {
                    return Err(anyhow!("streaming job dropped during update").into());
                }
            }
        }

        Ok(all_node_actors)
    }
}

#[cfg(test)]
mod tests {
    use std::num::NonZeroUsize;

    use super::*;
    #[test]
    fn test_derive_target_parallelism() {
        // total 10, assigned custom, actual 5, default full -> fixed(5)
        assert_eq!(
            TableParallelism::Fixed(5),
            GlobalBarrierWorkerContext::derive_target_parallelism(
                10,
                TableParallelism::Custom,
                Some(5),
                DefaultParallelism::Full,
            )
        );

        // total 10, assigned custom, actual 10, default full -> adaptive
        assert_eq!(
            TableParallelism::Adaptive,
            GlobalBarrierWorkerContext::derive_target_parallelism(
                10,
                TableParallelism::Custom,
                Some(10),
                DefaultParallelism::Full,
            )
        );

        // total 10, assigned custom, actual 11, default full -> adaptive
        assert_eq!(
            TableParallelism::Adaptive,
            GlobalBarrierWorkerContext::derive_target_parallelism(
                10,
                TableParallelism::Custom,
                Some(11),
                DefaultParallelism::Full,
            )
        );

        // total 10, assigned fixed(5), actual _, default full -> fixed(5)
        assert_eq!(
            TableParallelism::Adaptive,
            GlobalBarrierWorkerContext::derive_target_parallelism(
                10,
                TableParallelism::Custom,
                None,
                DefaultParallelism::Full,
            )
        );

        // total 10, assigned adaptive, actual _, default full -> adaptive
        assert_eq!(
            TableParallelism::Adaptive,
            GlobalBarrierWorkerContext::derive_target_parallelism(
                10,
                TableParallelism::Adaptive,
                None,
                DefaultParallelism::Full,
            )
        );

        // total 10, assigned adaptive, actual 5, default 5 -> fixed(5)
        assert_eq!(
            TableParallelism::Fixed(5),
            GlobalBarrierWorkerContext::derive_target_parallelism(
                10,
                TableParallelism::Adaptive,
                Some(5),
                DefaultParallelism::Default(NonZeroUsize::new(5).unwrap()),
            )
        );

        // total 10, assigned adaptive, actual 6, default 5 -> adaptive
        assert_eq!(
            TableParallelism::Adaptive,
            GlobalBarrierWorkerContext::derive_target_parallelism(
                10,
                TableParallelism::Adaptive,
                Some(6),
                DefaultParallelism::Default(NonZeroUsize::new(5).unwrap()),
            )
        );
    }
}<|MERGE_RESOLUTION|>--- conflicted
+++ resolved
@@ -33,36 +33,22 @@
 use tokio_retry::strategy::{jitter, ExponentialBackoff};
 use tracing::{debug, error, info, warn, Instrument};
 
-<<<<<<< HEAD
-use super::{CheckpointControl, GlobalBarrierManagerContextTrait, TracedEpoch};
-use crate::barrier::info::{InflightGraphInfo, InflightSubscriptionInfo};
-use crate::barrier::progress::CreateMviewProgressTracker;
-use crate::barrier::rpc::ControlStreamManager;
-use crate::barrier::schedule::ScheduledBarriers;
-use crate::barrier::state::{BarrierInfo, BarrierManagerState};
-use crate::barrier::{BarrierKind, GlobalBarrierWorker, GlobalBarrierWorkerContext};
-=======
-use super::{CheckpointControl, GlobalBarrierWorker, GlobalBarrierWorkerContext, TracedEpoch};
+use super::{
+    CheckpointControl, GlobalBarrierManagerContextTrait, GlobalBarrierWorker, TracedEpoch,
+};
 use crate::barrier::info::{BarrierInfo, InflightGraphInfo, InflightSubscriptionInfo};
 use crate::barrier::progress::CreateMviewProgressTracker;
 use crate::barrier::rpc::ControlStreamManager;
 use crate::barrier::schedule::ScheduledBarriers;
 use crate::barrier::state::BarrierWorkerState;
-use crate::barrier::BarrierKind;
->>>>>>> e4bc464d
+use crate::barrier::{BarrierKind, GlobalBarrierWorkerContext};
 use crate::manager::ActiveStreamingWorkerNodes;
 use crate::model::{ActorId, TableFragments, TableParallelism};
 use crate::rpc::metrics::GLOBAL_META_METRICS;
 use crate::stream::{build_actor_connector_splits, RescheduleOptions, TableResizePolicy};
 use crate::{model, MetaError, MetaResult};
 
-<<<<<<< HEAD
 impl<C> GlobalBarrierWorker<C> {
-=======
-impl GlobalBarrierWorker {
-    // Migration timeout.
-    const RECOVERY_FORCE_MIGRATION_TIMEOUT: Duration = Duration::from_secs(300);
->>>>>>> e4bc464d
     // Retry base interval in milliseconds.
     const RECOVERY_RETRY_BASE_INTERVAL: u64 = 20;
     // Retry max interval.
@@ -142,11 +128,7 @@
     }
 }
 
-<<<<<<< HEAD
 impl<C: GlobalBarrierManagerContextTrait> GlobalBarrierWorker<C> {
-=======
-impl GlobalBarrierWorker {
->>>>>>> e4bc464d
     /// Recovery the whole cluster from the latest epoch.
     ///
     /// If `paused_reason` is `Some`, all data sources (including connectors and DMLs) will be
@@ -423,13 +405,8 @@
         self.scheduled_barriers.mark_ready();
 
         let create_mview_tracker: CreateMviewProgressTracker;
-<<<<<<< HEAD
-        let state: BarrierManagerState;
+        let state: BarrierWorkerState;
         let version_stats: HummockVersionStats;
-=======
-
-        let state: BarrierWorkerState;
->>>>>>> e4bc464d
         (
             state,
             self.active_streaming_nodes,
@@ -454,12 +431,9 @@
 }
 
 impl GlobalBarrierWorkerContext {
-<<<<<<< HEAD
     // Migration timeout.
     const RECOVERY_FORCE_MIGRATION_TIMEOUT: Duration = Duration::from_secs(300);
 
-=======
->>>>>>> e4bc464d
     /// Migrate actors in expired CNs to newly joined ones, return true if any actor is migrated.
     async fn migrate_actors(
         &self,
@@ -518,11 +492,7 @@
             let mut available_size = new_worker_slots.len();
 
             if available_size < to_migration_size
-<<<<<<< HEAD
                 && start.elapsed() > Self::RECOVERY_FORCE_MIGRATION_TIMEOUT
-=======
-                && start.elapsed() > GlobalBarrierWorker::RECOVERY_FORCE_MIGRATION_TIMEOUT
->>>>>>> e4bc464d
             {
                 let mut factor = 2;
 
@@ -582,11 +552,7 @@
             let changed = active_nodes
                 .wait_changed(
                     Duration::from_millis(5000),
-<<<<<<< HEAD
                     Self::RECOVERY_FORCE_MIGRATION_TIMEOUT,
-=======
-                    GlobalBarrierWorker::RECOVERY_FORCE_MIGRATION_TIMEOUT,
->>>>>>> e4bc464d
                     |active_nodes| {
                         let current_nodes = active_nodes
                             .current()
