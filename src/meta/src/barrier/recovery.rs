--- conflicted
+++ resolved
@@ -616,44 +616,6 @@
     }
 
     async fn scale_actors_v1(&self, info: &InflightActorInfo) -> MetaResult<bool> {
-<<<<<<< HEAD
-        let MetadataManager::V1(mgr) = &self.metadata_manager else {
-            unreachable!()
-        };
-        debug!("start scaling-in offline actors.");
-
-        let prev_worker_parallel_units = mgr.fragment_manager.all_worker_parallel_units().await;
-
-        let curr_worker_parallel_units: HashMap<WorkerId, HashSet<ParallelUnitId>> = info
-            .node_map
-            .iter()
-            .map(|(worker_id, worker_node)| {
-                (
-                    *worker_id,
-                    worker_node
-                        .parallel_units
-                        .iter()
-                        .map(|parallel_unit| parallel_unit.id)
-                        .collect(),
-                )
-            })
-            .collect();
-
-        // todo: maybe we can only check the reduced workers
-        if curr_worker_parallel_units == prev_worker_parallel_units {
-            debug!("no changed workers, skipping.");
-            return Ok(false);
-        }
-
-        info!("parallel unit has changed, triggering a forced reschedule.");
-
-        debug!(
-            "previous worker parallel units {:?}, current worker parallel units {:?}",
-            prev_worker_parallel_units, curr_worker_parallel_units
-        );
-
-        let table_parallelisms = {
-=======
         let mgr = self.metadata_manager.as_v1_ref();
         debug!("start resetting actors distribution");
 
@@ -691,7 +653,6 @@
         }
 
         let table_parallelisms: HashMap<_, _> = {
->>>>>>> 1083266b
             let guard = mgr.fragment_manager.get_fragment_read_guard().await;
 
             guard
