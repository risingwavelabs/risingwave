--- conflicted
+++ resolved
@@ -449,33 +449,12 @@
                         tracing::Span::current(), // recovery span
                     ));
 
-<<<<<<< HEAD
-                    let await_barrier_complete =
-                        self.context.inject_barrier(command_ctx.clone()).await;
-                    let res = match await_barrier_complete.await.result {
-=======
-                    #[cfg(not(all(test, feature = "failpoints")))]
-                    {
-                        use risingwave_common::util::epoch::INVALID_EPOCH;
-
-                        let mce = self
-                            .context
-                            .hummock_manager
-                            .get_current_max_committed_epoch()
-                            .await;
-
-                        if mce != INVALID_EPOCH {
-                            command_ctx.wait_epoch_commit(mce).await?;
-                        }
-                    };
-
                     let res = match self
                         .context
                         .inject_barrier(command_ctx.clone(), None, None)
                         .await
                         .result
                     {
->>>>>>> a256378b
                         Ok(response) => {
                             if let Err(err) = command_ctx.post_collect().await {
                                 warn!(error = %err.as_report(), "post_collect failed");
