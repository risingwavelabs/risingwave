// Copyright 2025 RisingWave Labs
//
// Licensed under the Apache License, Version 2.0 (the "License");
// you may not use this file except in compliance with the License.
// You may obtain a copy of the License at
//
//     http://www.apache.org/licenses/LICENSE-2.0
//
// Unless required by applicable law or agreed to in writing, software
// distributed under the License is distributed on an "AS IS" BASIS,
// WITHOUT WARRANTIES OR CONDITIONS OF ANY KIND, either express or implied.
// See the License for the specific language governing permissions and
// limitations under the License.

mod barrier_control;
mod status;

use std::cmp::max;
use std::collections::{HashMap, HashSet};
use std::mem::take;
use std::ops::Bound::{Excluded, Unbounded};

use barrier_control::CreatingStreamingJobBarrierControl;
use risingwave_common::catalog::{DatabaseId, TableId};
use risingwave_common::metrics::LabelGuardedIntGauge;
use risingwave_common::util::epoch::Epoch;
use risingwave_connector::source::cdc::build_pb_actor_cdc_table_snapshot_splits_with_generation;
use risingwave_meta_model::{CreateType, WorkerId};
use risingwave_pb::ddl_service::DdlProgress;
use risingwave_pb::hummock::HummockVersionStats;
use risingwave_pb::stream_plan::AddMutation;
use risingwave_pb::stream_plan::barrier::PbBarrierKind;
use risingwave_pb::stream_plan::barrier_mutation::Mutation;
use risingwave_pb::stream_service::BarrierCompleteResponse;
use status::CreatingStreamingJobStatus;
use tracing::{debug, info};

use crate::MetaResult;
use crate::barrier::backfill_order_control::get_nodes_with_backfill_dependencies;
use crate::barrier::checkpoint::creating_job::status::CreateMviewLogStoreProgressTracker;
use crate::barrier::edge_builder::FragmentEdgeBuildResult;
use crate::barrier::info::{BarrierInfo, InflightStreamingJobInfo};
use crate::barrier::progress::CreateMviewProgressTracker;
use crate::barrier::rpc::ControlStreamManager;
use crate::barrier::{
    BackfillOrderState, BarrierKind, Command, CreateStreamingJobCommandInfo, TracedEpoch,
};
use crate::controller::fragment::InflightFragmentInfo;
use crate::model::{StreamJobActorsToCreate, StreamJobFragments};
use crate::rpc::metrics::GLOBAL_META_METRICS;
use crate::stream::build_actor_connector_splits;

#[derive(Debug)]
pub(crate) struct CreatingStreamingJobControl {
    database_id: DatabaseId,
    pub(super) job_id: TableId,
    definition: String,
    create_type: CreateType,
    pub(super) snapshot_backfill_upstream_tables: HashSet<TableId>,
    backfill_epoch: u64,

    graph_info: InflightStreamingJobInfo,

    barrier_control: CreatingStreamingJobBarrierControl,
    status: CreatingStreamingJobStatus,

    upstream_lag: LabelGuardedIntGauge,
}

impl CreatingStreamingJobControl {
    pub(super) fn new(
        info: &CreateStreamingJobCommandInfo,
        snapshot_backfill_upstream_tables: HashSet<TableId>,
        backfill_epoch: u64,
        version_stat: &HummockVersionStats,
        control_stream_manager: &mut ControlStreamManager,
        edges: &mut FragmentEdgeBuildResult,
    ) -> MetaResult<Self> {
        let job_id = info.stream_job_fragments.stream_job_id();
        let database_id = DatabaseId::new(info.streaming_job.database_id());
        debug!(
            %job_id,
            definition = info.definition,
            "new creating job"
        );
        let snapshot_backfill_actors = info.stream_job_fragments.snapshot_backfill_actor_ids();
        let backfill_nodes_to_pause =
            get_nodes_with_backfill_dependencies(&info.fragment_backfill_ordering)
                .into_iter()
                .collect();
        let backfill_order_state = BackfillOrderState::new(
            info.fragment_backfill_ordering.clone(),
            &info.stream_job_fragments,
        );
        let create_mview_tracker = CreateMviewProgressTracker::recover(
            [(
                job_id,
                (
                    info.definition.clone(),
                    &*info.stream_job_fragments,
                    backfill_order_state,
                ),
            )],
            version_stat,
        );
        let fragment_infos: HashMap<_, _> = info.stream_job_fragments.new_fragment_info().collect();

        let actors_to_create =
            edges.collect_actors_to_create(info.stream_job_fragments.actors_to_create());

        let graph_info = InflightStreamingJobInfo {
            job_id,
            fragment_infos,
        };

        let mut barrier_control =
            CreatingStreamingJobBarrierControl::new(job_id, backfill_epoch, false);

        let mut prev_epoch_fake_physical_time = 0;
        let mut pending_non_checkpoint_barriers = vec![];

        let initial_barrier_info = CreatingStreamingJobStatus::new_fake_barrier(
            &mut prev_epoch_fake_physical_time,
            &mut pending_non_checkpoint_barriers,
            PbBarrierKind::Checkpoint,
        );

        let added_actors = info.stream_job_fragments.actor_ids();
        let actor_splits = info
            .init_split_assignment
            .values()
            .flat_map(build_actor_connector_splits)
            .collect();

        let initial_mutation = Mutation::Add(AddMutation {
            // for mutation of snapshot backfill job, we won't include changes to dispatchers of upstream actors.
            actor_dispatchers: Default::default(),
            added_actors,
            actor_splits,
            // we assume that when handling snapshot backfill, the cluster must not be paused
            pause: false,
            subscriptions_to_add: Default::default(),
            backfill_nodes_to_pause,
<<<<<<< HEAD
            actor_cdc_table_snapshot_splits:
                build_pb_actor_cdc_table_snapshot_splits_with_generation(
                    info.cdc_table_snapshot_split_assignment.clone(),
                )
                .into(),
=======
            actor_cdc_table_snapshot_splits: build_pb_actor_cdc_table_snapshot_splits(
                info.cdc_table_snapshot_split_assignment.clone(),
            ),
            new_upstream_sinks: Default::default(),
>>>>>>> 5e7047d4
        });

        control_stream_manager.add_partial_graph(database_id, Some(job_id));
        Self::inject_barrier(
            database_id,
            job_id,
            control_stream_manager,
            &mut barrier_control,
            &graph_info,
            Some(&graph_info),
            initial_barrier_info,
            Some(actors_to_create),
            Some(initial_mutation),
        )?;

        assert!(pending_non_checkpoint_barriers.is_empty());

        Ok(Self {
            database_id,
            definition: info.definition.clone(),
            create_type: info.create_type.into(),
            job_id,
            snapshot_backfill_upstream_tables,
            barrier_control,
            backfill_epoch,
            graph_info,
            status: CreatingStreamingJobStatus::ConsumingSnapshot {
                prev_epoch_fake_physical_time,
                pending_upstream_barriers: vec![],
                version_stats: version_stat.clone(),
                create_mview_tracker,
                snapshot_backfill_actors,
                backfill_epoch,
                pending_non_checkpoint_barriers,
            },
            upstream_lag: GLOBAL_META_METRICS
                .snapshot_backfill_lag
                .with_guarded_label_values(&[&format!("{}", job_id)]),
        })
    }

    fn resolve_upstream_log_epochs(
        snapshot_backfill_upstream_tables: &HashSet<TableId>,
        upstream_table_log_epochs: &HashMap<TableId, Vec<(Vec<u64>, u64)>>,
        committed_epoch: u64,
        upstream_curr_epoch: u64,
    ) -> MetaResult<Vec<BarrierInfo>> {
        // TODO: add sanity check
        let table_id = snapshot_backfill_upstream_tables.iter().next().unwrap();
        let mut epochs_iter = upstream_table_log_epochs[table_id].iter();
        loop {
            let (_, checkpoint_epoch) = epochs_iter.next().expect("not reach committed epoch yet");
            if *checkpoint_epoch < committed_epoch {
                continue;
            }
            assert_eq!(*checkpoint_epoch, committed_epoch);
            break;
        }
        let mut ret = vec![];
        let mut prev_epoch = committed_epoch;
        let mut pending_non_checkpoint_barriers = vec![];
        for (non_checkpoint_epochs, checkpoint_epoch) in epochs_iter {
            for (i, epoch) in non_checkpoint_epochs
                .iter()
                .chain([checkpoint_epoch])
                .enumerate()
            {
                assert!(*epoch > prev_epoch);
                pending_non_checkpoint_barriers.push(prev_epoch);
                ret.push(BarrierInfo {
                    prev_epoch: TracedEpoch::new(Epoch(prev_epoch)),
                    curr_epoch: TracedEpoch::new(Epoch(*epoch)),
                    kind: if i == 0 {
                        BarrierKind::Checkpoint(take(&mut pending_non_checkpoint_barriers))
                    } else {
                        BarrierKind::Barrier
                    },
                });
                prev_epoch = *epoch;
            }
        }
        ret.push(BarrierInfo {
            prev_epoch: TracedEpoch::new(Epoch(prev_epoch)),
            curr_epoch: TracedEpoch::new(Epoch(upstream_curr_epoch)),
            kind: BarrierKind::Checkpoint(pending_non_checkpoint_barriers),
        });
        Ok(ret)
    }

    fn recover_consuming_snapshot(
        job_id: TableId,
        definition: &String,
        snapshot_backfill_upstream_tables: &HashSet<TableId>,
        upstream_table_log_epochs: &HashMap<TableId, Vec<(Vec<u64>, u64)>>,
        backfill_epoch: u64,
        committed_epoch: u64,
        upstream_curr_epoch: u64,
        stream_job_fragments: StreamJobFragments,
        version_stat: &HummockVersionStats,
    ) -> MetaResult<(CreatingStreamingJobStatus, BarrierInfo)> {
        let snapshot_backfill_actors = stream_job_fragments.snapshot_backfill_actor_ids();
        let mut prev_epoch_fake_physical_time = Epoch(committed_epoch).physical_time();
        let mut pending_non_checkpoint_barriers = vec![];
        let create_mview_tracker = CreateMviewProgressTracker::recover(
            [(
                job_id,
                (
                    definition.clone(),
                    &stream_job_fragments,
                    Default::default(),
                ),
            )],
            version_stat,
        );
        let barrier_info = CreatingStreamingJobStatus::new_fake_barrier(
            &mut prev_epoch_fake_physical_time,
            &mut pending_non_checkpoint_barriers,
            PbBarrierKind::Initial,
        );
        Ok((
            CreatingStreamingJobStatus::ConsumingSnapshot {
                prev_epoch_fake_physical_time,
                pending_upstream_barriers: Self::resolve_upstream_log_epochs(
                    snapshot_backfill_upstream_tables,
                    upstream_table_log_epochs,
                    backfill_epoch,
                    upstream_curr_epoch,
                )?,
                version_stats: version_stat.clone(),
                create_mview_tracker,
                snapshot_backfill_actors,
                backfill_epoch,
                pending_non_checkpoint_barriers,
            },
            barrier_info,
        ))
    }

    fn recover_consuming_log_store(
        snapshot_backfill_upstream_tables: &HashSet<TableId>,
        upstream_table_log_epochs: &HashMap<TableId, Vec<(Vec<u64>, u64)>>,
        committed_epoch: u64,
        upstream_curr_epoch: u64,
        stream_job_fragments: StreamJobFragments,
    ) -> MetaResult<(CreatingStreamingJobStatus, BarrierInfo)> {
        let snapshot_backfill_actors = stream_job_fragments.snapshot_backfill_actor_ids();
        let mut barriers_to_inject = Self::resolve_upstream_log_epochs(
            snapshot_backfill_upstream_tables,
            upstream_table_log_epochs,
            committed_epoch,
            upstream_curr_epoch,
        )?;
        let mut first_barrier = barriers_to_inject.remove(0);
        assert!(first_barrier.kind.is_checkpoint());
        first_barrier.kind = BarrierKind::Initial;
        Ok((
            CreatingStreamingJobStatus::ConsumingLogStore {
                log_store_progress_tracker: CreateMviewLogStoreProgressTracker::new(
                    snapshot_backfill_actors.into_iter(),
                    barriers_to_inject
                        .last()
                        .map(|info| info.prev_epoch() - committed_epoch)
                        .unwrap_or(0),
                ),
                barriers_to_inject: Some(barriers_to_inject),
            },
            first_barrier,
        ))
    }

    #[expect(clippy::too_many_arguments)]
    pub(crate) fn recover(
        database_id: DatabaseId,
        job_id: TableId,
        definition: String,
        snapshot_backfill_upstream_tables: HashSet<TableId>,
        upstream_table_log_epochs: &HashMap<TableId, Vec<(Vec<u64>, u64)>>,
        backfill_epoch: u64,
        committed_epoch: u64,
        upstream_curr_epoch: u64,
        graph_info: InflightStreamingJobInfo,
        stream_job_fragments: StreamJobFragments,
        version_stat: &HummockVersionStats,
        new_actors: StreamJobActorsToCreate,
        initial_mutation: Mutation,
        control_stream_manager: &mut ControlStreamManager,
    ) -> MetaResult<Self> {
        debug!(
            %job_id,
            definition,
            "recovered creating job"
        );
        let mut barrier_control =
            CreatingStreamingJobBarrierControl::new(job_id, backfill_epoch, true);

        let (status, first_barrier_info) = if committed_epoch < backfill_epoch {
            Self::recover_consuming_snapshot(
                job_id,
                &definition,
                &snapshot_backfill_upstream_tables,
                upstream_table_log_epochs,
                backfill_epoch,
                committed_epoch,
                upstream_curr_epoch,
                stream_job_fragments,
                version_stat,
            )?
        } else {
            Self::recover_consuming_log_store(
                &snapshot_backfill_upstream_tables,
                upstream_table_log_epochs,
                committed_epoch,
                upstream_curr_epoch,
                stream_job_fragments,
            )?
        };
        control_stream_manager.add_partial_graph(database_id, Some(job_id));
        Self::inject_barrier(
            database_id,
            job_id,
            control_stream_manager,
            &mut barrier_control,
            &graph_info,
            Some(&graph_info),
            first_barrier_info,
            Some(new_actors),
            Some(initial_mutation),
        )?;
        Ok(Self {
            database_id,
            job_id,
            definition,
            create_type: CreateType::Background,
            snapshot_backfill_upstream_tables,
            backfill_epoch,
            graph_info,
            barrier_control,
            status,
            upstream_lag: GLOBAL_META_METRICS
                .snapshot_backfill_lag
                .with_guarded_label_values(&[&format!("{}", job_id)]),
        })
    }

    pub(crate) fn is_empty(&self) -> bool {
        self.barrier_control.is_empty()
    }

    pub(crate) fn is_valid_after_worker_err(&mut self, worker_id: WorkerId) -> bool {
        self.barrier_control.is_valid_after_worker_err(worker_id)
            && (!self.status.is_finishing()
                || InflightFragmentInfo::contains_worker(
                    self.graph_info.fragment_infos(),
                    worker_id,
                ))
    }

    pub(crate) fn gen_ddl_progress(&self) -> DdlProgress {
        let progress = match &self.status {
            CreatingStreamingJobStatus::ConsumingSnapshot {
                create_mview_tracker,
                ..
            } => {
                if create_mview_tracker.has_pending_finished_jobs() {
                    "Snapshot finished".to_owned()
                } else {
                    let progress = create_mview_tracker
                        .gen_ddl_progress()
                        .remove(&self.job_id.table_id)
                        .expect("should exist");
                    format!("Snapshot [{}]", progress.progress)
                }
            }
            CreatingStreamingJobStatus::ConsumingLogStore {
                log_store_progress_tracker,
                ..
            } => {
                format!(
                    "LogStore [{}]",
                    log_store_progress_tracker.gen_ddl_progress()
                )
            }
            CreatingStreamingJobStatus::Finishing(_) => {
                format!(
                    "Finishing [epoch count: {}]",
                    self.barrier_control.inflight_barrier_count()
                )
            }
        };
        DdlProgress {
            id: self.job_id.table_id as u64,
            statement: self.definition.clone(),
            create_type: self.create_type.as_str().to_owned(),
            progress,
        }
    }

    pub(super) fn pinned_upstream_log_epoch(&self) -> Option<u64> {
        if self.status.is_finishing() {
            None
        } else {
            // TODO: when supporting recoverable snapshot backfill, we should use the max epoch that has committed
            Some(max(
                self.barrier_control.max_collected_epoch().unwrap_or(0),
                self.backfill_epoch,
            ))
        }
    }

    fn inject_barrier(
        database_id: DatabaseId,
        table_id: TableId,
        control_stream_manager: &mut ControlStreamManager,
        barrier_control: &mut CreatingStreamingJobBarrierControl,
        pre_applied_graph_info: &InflightStreamingJobInfo,
        applied_graph_info: Option<&InflightStreamingJobInfo>,
        barrier_info: BarrierInfo,
        new_actors: Option<StreamJobActorsToCreate>,
        mutation: Option<Mutation>,
    ) -> MetaResult<()> {
        let node_to_collect = control_stream_manager.inject_barrier(
            database_id,
            Some(table_id),
            mutation,
            &barrier_info,
            pre_applied_graph_info.fragment_infos(),
            applied_graph_info
                .map(|graph_info| graph_info.fragment_infos())
                .into_iter()
                .flatten(),
            new_actors,
            vec![],
            vec![],
        )?;
        barrier_control.enqueue_epoch(
            barrier_info.prev_epoch(),
            node_to_collect,
            barrier_info.kind.clone(),
        );
        Ok(())
    }

    pub(super) fn on_new_command(
        &mut self,
        control_stream_manager: &mut ControlStreamManager,
        command: Option<&Command>,
        barrier_info: &BarrierInfo,
    ) -> MetaResult<()> {
        let table_id = self.job_id;
        let start_consume_upstream =
            if let Some(Command::MergeSnapshotBackfillStreamingJobs(jobs_to_merge)) = command {
                jobs_to_merge.contains_key(&table_id)
            } else {
                false
            };
        if start_consume_upstream {
            info!(
                table_id = self.job_id.table_id,
                prev_epoch = barrier_info.prev_epoch(),
                "start consuming upstream"
            );
        }
        let progress_epoch =
            if let Some(max_collected_epoch) = self.barrier_control.max_collected_epoch() {
                max(max_collected_epoch, self.backfill_epoch)
            } else {
                self.backfill_epoch
            };
        self.upstream_lag.set(
            barrier_info
                .prev_epoch
                .value()
                .0
                .saturating_sub(progress_epoch) as _,
        );
        if start_consume_upstream {
            self.status.start_consume_upstream(barrier_info);
            Self::inject_barrier(
                self.database_id,
                self.job_id,
                control_stream_manager,
                &mut self.barrier_control,
                &self.graph_info,
                None,
                barrier_info.clone(),
                None,
                None,
            )?;
        } else {
            for (barrier_to_inject, mutation) in self.status.on_new_upstream_epoch(barrier_info) {
                Self::inject_barrier(
                    self.database_id,
                    self.job_id,
                    control_stream_manager,
                    &mut self.barrier_control,
                    &self.graph_info,
                    Some(&self.graph_info),
                    barrier_to_inject,
                    None,
                    mutation,
                )?;
            }
        }
        Ok(())
    }

    pub(crate) fn collect(&mut self, resp: BarrierCompleteResponse) -> bool {
        self.status.update_progress(&resp.create_mview_progress);
        self.barrier_control.collect(resp);
        self.should_merge_to_upstream().is_some()
    }

    pub(super) fn should_merge_to_upstream(&self) -> Option<&InflightStreamingJobInfo> {
        if let CreatingStreamingJobStatus::ConsumingLogStore {
            log_store_progress_tracker,
            barriers_to_inject,
        } = &self.status
            && barriers_to_inject.is_none()
            && log_store_progress_tracker.is_finished()
        {
            Some(&self.graph_info)
        } else {
            None
        }
    }
}

pub(super) enum CompleteJobType {
    /// The first barrier
    First,
    Normal,
    /// The last barrier to complete
    Finished,
}

impl CreatingStreamingJobControl {
    pub(super) fn start_completing(
        &mut self,
        min_upstream_inflight_epoch: Option<u64>,
    ) -> Option<(u64, Vec<BarrierCompleteResponse>, CompleteJobType)> {
        let (finished_at_epoch, epoch_end_bound) = match &self.status {
            CreatingStreamingJobStatus::Finishing(finish_at_epoch) => {
                let epoch_end_bound = min_upstream_inflight_epoch
                    .map(|upstream_epoch| {
                        if upstream_epoch < *finish_at_epoch {
                            Excluded(upstream_epoch)
                        } else {
                            Unbounded
                        }
                    })
                    .unwrap_or(Unbounded);
                (Some(*finish_at_epoch), epoch_end_bound)
            }
            CreatingStreamingJobStatus::ConsumingSnapshot { .. }
            | CreatingStreamingJobStatus::ConsumingLogStore { .. } => (
                None,
                min_upstream_inflight_epoch
                    .map(Excluded)
                    .unwrap_or(Unbounded),
            ),
        };
        self.barrier_control.start_completing(epoch_end_bound).map(
            |(epoch, resps, is_first_commit)| {
                let status = if let Some(finish_at_epoch) = finished_at_epoch {
                    assert!(!is_first_commit);
                    if epoch == finish_at_epoch {
                        self.barrier_control.ack_completed(epoch);
                        assert!(self.barrier_control.is_empty());
                        CompleteJobType::Finished
                    } else {
                        CompleteJobType::Normal
                    }
                } else if is_first_commit {
                    CompleteJobType::First
                } else {
                    CompleteJobType::Normal
                };
                (epoch, resps, status)
            },
        )
    }

    pub(super) fn ack_completed(&mut self, completed_epoch: u64) {
        self.barrier_control.ack_completed(completed_epoch);
    }

    pub(super) fn is_finished(&self) -> bool {
        self.barrier_control.is_empty() && self.status.is_finishing()
    }

    pub fn is_consuming(&self) -> bool {
        match &self.status {
            CreatingStreamingJobStatus::ConsumingSnapshot { .. }
            | CreatingStreamingJobStatus::ConsumingLogStore { .. } => true,
            CreatingStreamingJobStatus::Finishing(_) => false,
        }
    }

    pub fn state_table_ids(&self) -> impl Iterator<Item = TableId> + '_ {
        self.graph_info.existing_table_ids()
    }

    pub fn graph_info(&self) -> &InflightStreamingJobInfo {
        &self.graph_info
    }
}<|MERGE_RESOLUTION|>--- conflicted
+++ resolved
@@ -141,18 +141,12 @@
             pause: false,
             subscriptions_to_add: Default::default(),
             backfill_nodes_to_pause,
-<<<<<<< HEAD
             actor_cdc_table_snapshot_splits:
                 build_pb_actor_cdc_table_snapshot_splits_with_generation(
                     info.cdc_table_snapshot_split_assignment.clone(),
                 )
                 .into(),
-=======
-            actor_cdc_table_snapshot_splits: build_pb_actor_cdc_table_snapshot_splits(
-                info.cdc_table_snapshot_split_assignment.clone(),
-            ),
             new_upstream_sinks: Default::default(),
->>>>>>> 5e7047d4
         });
 
         control_stream_manager.add_partial_graph(database_id, Some(job_id));
