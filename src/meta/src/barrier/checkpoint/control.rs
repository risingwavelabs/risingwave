// Copyright 2025 RisingWave Labs
//
// Licensed under the Apache License, Version 2.0 (the "License");
// you may not use this file except in compliance with the License.
// You may obtain a copy of the License at
//
//     http://www.apache.org/licenses/LICENSE-2.0
//
// Unless required by applicable law or agreed to in writing, software
// distributed under the License is distributed on an "AS IS" BASIS,
// WITHOUT WARRANTIES OR CONDITIONS OF ANY KIND, either express or implied.
// See the License for the specific language governing permissions and
// limitations under the License.

use std::collections::hash_map::Entry;
use std::collections::{BTreeMap, BTreeSet, HashMap, HashSet};
use std::future::{Future, poll_fn};
use std::mem::take;
use std::task::Poll;

use anyhow::anyhow;
use fail::fail_point;
use prometheus::HistogramTimer;
use risingwave_common::catalog::{DatabaseId, TableId};
use risingwave_common::id::JobId;
use risingwave_common::metrics::{LabelGuardedHistogram, LabelGuardedIntGauge};
use risingwave_meta_model::{SourceId, WorkerId};
use risingwave_pb::ddl_service::DdlProgress;
use risingwave_pb::hummock::HummockVersionStats;
use risingwave_pb::stream_service::BarrierCompleteResponse;
use risingwave_pb::stream_service::streaming_control_stream_response::ResetDatabaseResponse;
use thiserror_ext::AsReport;
use tracing::{debug, warn};

use crate::barrier::cdc_progress::CdcTableBackfillTrackerRef;
use crate::barrier::checkpoint::creating_job::{CompleteJobType, CreatingStreamingJobControl};
use crate::barrier::checkpoint::recovery::{
    DatabaseRecoveringState, DatabaseStatusAction, EnterInitializing, EnterRunning,
    RecoveringStateAction,
};
use crate::barrier::checkpoint::state::BarrierWorkerState;
use crate::barrier::command::CommandContext;
use crate::barrier::complete_task::{BarrierCompleteOutput, CompleteBarrierTask};
use crate::barrier::info::{InflightStreamingJobInfo, SharedActorInfos};
use crate::barrier::notifier::Notifier;
use crate::barrier::progress::{CreateMviewProgressTracker, TrackingJob};
use crate::barrier::rpc::{ControlStreamManager, from_partial_graph_id};
use crate::barrier::schedule::{NewBarrier, PeriodicBarriers};
use crate::barrier::utils::{
    NodeToCollect, collect_creating_job_commit_epoch_info, is_valid_after_worker_err,
};
use crate::barrier::{BarrierKind, Command, CreateStreamingJobType};
use crate::manager::MetaSrvEnv;
use crate::rpc::metrics::GLOBAL_META_METRICS;
use crate::stream::{SourceChange, fill_snapshot_backfill_epoch};
use crate::{MetaError, MetaResult};

pub(crate) struct CheckpointControl {
    pub(crate) env: MetaSrvEnv,
    pub(super) databases: HashMap<DatabaseId, DatabaseCheckpointControlStatus>,
    pub(super) hummock_version_stats: HummockVersionStats,
    /// The max barrier nums in flight
    pub(crate) in_flight_barrier_nums: usize,
}

impl CheckpointControl {
    pub fn new(env: MetaSrvEnv) -> Self {
        Self {
            in_flight_barrier_nums: env.opts.in_flight_barrier_nums,
            env,
            databases: Default::default(),
            hummock_version_stats: Default::default(),
        }
    }

    pub(crate) fn recover(
        databases: HashMap<DatabaseId, DatabaseCheckpointControl>,
        failed_databases: HashSet<DatabaseId>,
        control_stream_manager: &mut ControlStreamManager,
        hummock_version_stats: HummockVersionStats,
        env: MetaSrvEnv,
    ) -> Self {
        env.shared_actor_infos()
            .retain_databases(databases.keys().chain(&failed_databases).cloned());
        Self {
            in_flight_barrier_nums: env.opts.in_flight_barrier_nums,
            env,
            databases: databases
                .into_iter()
                .map(|(database_id, control)| {
                    (
                        database_id,
                        DatabaseCheckpointControlStatus::Running(control),
                    )
                })
                .chain(failed_databases.into_iter().map(|database_id| {
                    (
                        database_id,
                        DatabaseCheckpointControlStatus::Recovering(
                            DatabaseRecoveringState::resetting(database_id, control_stream_manager),
                        ),
                    )
                }))
                .collect(),
            hummock_version_stats,
        }
    }

    pub(crate) fn ack_completed(&mut self, output: BarrierCompleteOutput) {
        self.hummock_version_stats = output.hummock_version_stats;
        for (database_id, (command_prev_epoch, creating_job_epochs)) in output.epochs_to_ack {
            self.databases
                .get_mut(&database_id)
                .expect("should exist")
                .expect_running("should have wait for completing command before enter recovery")
                .ack_completed(command_prev_epoch, creating_job_epochs);
        }
    }

    pub(crate) fn next_complete_barrier_task(
        &mut self,
        mut context: Option<(&mut PeriodicBarriers, &mut ControlStreamManager)>,
    ) -> Option<CompleteBarrierTask> {
        let mut task = None;
        for database in self.databases.values_mut() {
            let Some(database) = database.running_state_mut() else {
                continue;
            };
            let context = context.as_mut().map(|(s, c)| (&mut **s, &mut **c));
            database.next_complete_barrier_task(&mut task, context, &self.hummock_version_stats);
        }
        task
    }

    pub(crate) fn barrier_collected(
        &mut self,
        resp: BarrierCompleteResponse,
        periodic_barriers: &mut PeriodicBarriers,
    ) -> MetaResult<()> {
        let database_id = resp.database_id;
        let database_status = self.databases.get_mut(&database_id).expect("should exist");
        match database_status {
            DatabaseCheckpointControlStatus::Running(database) => {
                database.barrier_collected(resp, periodic_barriers)
            }
            DatabaseCheckpointControlStatus::Recovering(state) => {
                state.barrier_collected(database_id, resp);
                Ok(())
            }
        }
    }

    pub(crate) fn recovering_databases(&self) -> impl Iterator<Item = DatabaseId> + '_ {
        self.databases.iter().filter_map(|(database_id, database)| {
            database.running_state().is_none().then_some(*database_id)
        })
    }

    pub(crate) fn running_databases(&self) -> impl Iterator<Item = DatabaseId> + '_ {
        self.databases.iter().filter_map(|(database_id, database)| {
            database.running_state().is_some().then_some(*database_id)
        })
    }

    /// return Some(failed `database_id` -> `err`)
    pub(crate) fn handle_new_barrier(
        &mut self,
        new_barrier: NewBarrier,
        control_stream_manager: &mut ControlStreamManager,
    ) -> MetaResult<()> {
        let NewBarrier {
            database_id,
            command,
            span,
            checkpoint,
        } = new_barrier;

        if let Some((mut command, notifiers)) = command {
            if let &mut Command::CreateStreamingJob {
                ref mut cross_db_snapshot_backfill_info,
                ref info,
                ..
            } = &mut command
            {
                for (table_id, snapshot_epoch) in
                    &mut cross_db_snapshot_backfill_info.upstream_mv_table_id_to_backfill_epoch
                {
                    for database in self.databases.values() {
                        if let Some(database) = database.running_state()
                            && database
                                .state
                                .inflight_graph_info
                                .contains_job(table_id.as_job_id())
                        {
                            if let Some(committed_epoch) = database.committed_epoch {
                                *snapshot_epoch = Some(committed_epoch);
                            }
                            break;
                        }
                    }
                    if snapshot_epoch.is_none() {
                        let table_id = *table_id;
                        warn!(
                            ?cross_db_snapshot_backfill_info,
                            ?table_id,
                            ?info,
                            "database of cross db upstream table not found"
                        );
                        let err: MetaError =
                            anyhow!("database of cross db upstream table {} not found", table_id)
                                .into();
                        for notifier in notifiers {
                            notifier.notify_start_failed(err.clone());
                        }

                        return Ok(());
                    }
                }
            }

            let database = match self.databases.entry(database_id) {
                Entry::Occupied(entry) => entry
                    .into_mut()
                    .expect_running("should not have command when not running"),
                Entry::Vacant(entry) => match &command {
                    Command::CreateStreamingJob {
                        job_type: CreateStreamingJobType::Normal,
                        ..
                    } => {
                        let new_database = DatabaseCheckpointControl::new(
                            database_id,
                            self.env.shared_actor_infos().clone(),
                            self.env.cdc_table_backfill_tracker(),
                        );
                        control_stream_manager.add_partial_graph(database_id, None);
                        entry
                            .insert(DatabaseCheckpointControlStatus::Running(new_database))
                            .expect_running("just initialized as running")
                    }
                    Command::Flush | Command::Pause | Command::Resume => {
                        for mut notifier in notifiers {
                            notifier.notify_started();
                            notifier.notify_collected();
                        }
                        warn!(?command, "skip command for empty database");
                        return Ok(());
                    }
                    _ => {
                        panic!(
                            "new database graph info can only be created for normal creating streaming job, but get command: {} {:?}",
                            database_id, command
                        )
                    }
                },
            };

            database.handle_new_barrier(
                Some((command, notifiers)),
                checkpoint,
                span,
                control_stream_manager,
                &self.hummock_version_stats,
            )
        } else {
            let database = match self.databases.entry(database_id) {
                Entry::Occupied(entry) => entry.into_mut(),
                Entry::Vacant(_) => {
                    // If it does not exist in the HashMap yet, it means that the first streaming
                    // job has not been created, and we do not need to send a barrier.
                    return Ok(());
                }
            };
            let Some(database) = database.running_state_mut() else {
                // Skip new barrier for database which is not running.
                return Ok(());
            };
            if !database.can_inject_barrier(self.in_flight_barrier_nums) {
                // Skip new barrier with no explicit command when the database should pause inject additional barrier
                return Ok(());
            }
            database.handle_new_barrier(
                None,
                checkpoint,
                span,
                control_stream_manager,
                &self.hummock_version_stats,
            )
        }
    }

    pub(crate) fn update_barrier_nums_metrics(&self) {
        self.databases
            .values()
            .flat_map(|database| database.running_state())
            .for_each(|database| database.update_barrier_nums_metrics());
    }

    pub(crate) fn gen_ddl_progress(&self) -> HashMap<JobId, DdlProgress> {
        let mut progress = HashMap::new();
        for status in self.databases.values() {
            let Some(database_checkpoint_control) = status.running_state() else {
                continue;
            };
            // Progress of normal backfill
            progress.extend(
                database_checkpoint_control
                    .create_mview_tracker
                    .gen_ddl_progress(),
            );
            // Progress of snapshot backfill
            for creating_job in database_checkpoint_control
                .creating_streaming_job_controls
                .values()
            {
                progress.extend([(creating_job.job_id, creating_job.gen_ddl_progress())]);
            }
        }
        progress
    }

    pub(crate) fn databases_failed_at_worker_err(
        &mut self,
        worker_id: WorkerId,
    ) -> Vec<DatabaseId> {
        let mut failed_databases = Vec::new();
        for (database_id, database_status) in &mut self.databases {
            let database_checkpoint_control = match database_status {
                DatabaseCheckpointControlStatus::Running(control) => control,
                DatabaseCheckpointControlStatus::Recovering(state) => {
                    if !state.is_valid_after_worker_err(worker_id) {
                        failed_databases.push(*database_id);
                    }
                    continue;
                }
            };

            if !database_checkpoint_control.is_valid_after_worker_err(worker_id as _)
                || database_checkpoint_control
                    .state
                    .inflight_graph_info
                    .contains_worker(worker_id as _)
                || database_checkpoint_control
                    .creating_streaming_job_controls
                    .values_mut()
                    .any(|job| !job.is_valid_after_worker_err(worker_id))
            {
                failed_databases.push(*database_id);
            }
        }
        failed_databases
    }

    pub(crate) fn clear_on_err(&mut self, err: &MetaError) {
        for (_, node) in self.databases.values_mut().flat_map(|status| {
            status
                .running_state_mut()
                .map(|database| take(&mut database.command_ctx_queue))
                .into_iter()
                .flatten()
        }) {
            for notifier in node.notifiers {
                notifier.notify_collection_failed(err.clone());
            }
            node.enqueue_time.observe_duration();
        }
        self.databases.values_mut().for_each(|database| {
            if let Some(database) = database.running_state_mut() {
                database.create_mview_tracker.abort_all()
            }
        });
    }

    pub(crate) fn inflight_infos(
        &self,
    ) -> impl Iterator<Item = (DatabaseId, impl Iterator<Item = JobId> + '_)> + '_ {
        self.databases.iter().flat_map(|(database_id, database)| {
            database.database_state().map(|(_, creating_jobs)| {
                (
                    *database_id,
                    creating_jobs
                        .values()
                        .filter_map(|job| job.is_consuming().then_some(job.job_id)),
                )
            })
        })
    }
}

pub(crate) enum CheckpointControlEvent<'a> {
    EnteringInitializing(DatabaseStatusAction<'a, EnterInitializing>),
    EnteringRunning(DatabaseStatusAction<'a, EnterRunning>),
}

impl CheckpointControl {
    pub(crate) fn on_reset_database_resp(
        &mut self,
        worker_id: WorkerId,
        resp: ResetDatabaseResponse,
    ) {
        let database_id = resp.database_id;
        match self.databases.get_mut(&database_id).expect("should exist") {
            DatabaseCheckpointControlStatus::Running(_) => {
                unreachable!("should not receive reset database resp when running")
            }
            DatabaseCheckpointControlStatus::Recovering(state) => {
                state.on_reset_database_resp(worker_id, resp)
            }
        }
    }

    pub(crate) fn next_event(
        &mut self,
    ) -> impl Future<Output = CheckpointControlEvent<'_>> + Send + '_ {
        let mut this = Some(self);
        poll_fn(move |cx| {
            let Some(this_mut) = this.as_mut() else {
                unreachable!("should not be polled after poll ready")
            };
            for (&database_id, database_status) in &mut this_mut.databases {
                match database_status {
                    DatabaseCheckpointControlStatus::Running(_) => {}
                    DatabaseCheckpointControlStatus::Recovering(state) => {
                        let poll_result = state.poll_next_event(cx);
                        if let Poll::Ready(action) = poll_result {
                            let this = this.take().expect("checked Some");
                            return Poll::Ready(match action {
                                RecoveringStateAction::EnterInitializing(reset_workers) => {
                                    CheckpointControlEvent::EnteringInitializing(
                                        this.new_database_status_action(
                                            database_id,
                                            EnterInitializing(reset_workers),
                                        ),
                                    )
                                }
                                RecoveringStateAction::EnterRunning => {
                                    CheckpointControlEvent::EnteringRunning(
                                        this.new_database_status_action(database_id, EnterRunning),
                                    )
                                }
                            });
                        }
                    }
                }
            }
            Poll::Pending
        })
    }
}

pub(crate) enum DatabaseCheckpointControlStatus {
    Running(DatabaseCheckpointControl),
    Recovering(DatabaseRecoveringState),
}

impl DatabaseCheckpointControlStatus {
    fn running_state(&self) -> Option<&DatabaseCheckpointControl> {
        match self {
            DatabaseCheckpointControlStatus::Running(state) => Some(state),
            DatabaseCheckpointControlStatus::Recovering(_) => None,
        }
    }

    fn running_state_mut(&mut self) -> Option<&mut DatabaseCheckpointControl> {
        match self {
            DatabaseCheckpointControlStatus::Running(state) => Some(state),
            DatabaseCheckpointControlStatus::Recovering(_) => None,
        }
    }

    fn database_state(
        &self,
    ) -> Option<(
        &BarrierWorkerState,
        &HashMap<JobId, CreatingStreamingJobControl>,
    )> {
        match self {
            DatabaseCheckpointControlStatus::Running(control) => {
                Some((&control.state, &control.creating_streaming_job_controls))
            }
            DatabaseCheckpointControlStatus::Recovering(state) => state.database_state(),
        }
    }

    fn expect_running(&mut self, reason: &'static str) -> &mut DatabaseCheckpointControl {
        match self {
            DatabaseCheckpointControlStatus::Running(state) => state,
            DatabaseCheckpointControlStatus::Recovering(_) => {
                panic!("should be at running: {}", reason)
            }
        }
    }
}

struct DatabaseCheckpointControlMetrics {
    barrier_latency: LabelGuardedHistogram,
    in_flight_barrier_nums: LabelGuardedIntGauge,
    all_barrier_nums: LabelGuardedIntGauge,
}

impl DatabaseCheckpointControlMetrics {
    fn new(database_id: DatabaseId) -> Self {
        let database_id_str = database_id.to_string();
        let barrier_latency = GLOBAL_META_METRICS
            .barrier_latency
            .with_guarded_label_values(&[&database_id_str]);
        let in_flight_barrier_nums = GLOBAL_META_METRICS
            .in_flight_barrier_nums
            .with_guarded_label_values(&[&database_id_str]);
        let all_barrier_nums = GLOBAL_META_METRICS
            .all_barrier_nums
            .with_guarded_label_values(&[&database_id_str]);
        Self {
            barrier_latency,
            in_flight_barrier_nums,
            all_barrier_nums,
        }
    }
}

/// Controls the concurrent execution of commands.
pub(crate) struct DatabaseCheckpointControl {
    database_id: DatabaseId,
    state: BarrierWorkerState,

    /// Save the state and message of barrier in order.
    /// Key is the `prev_epoch`.
    command_ctx_queue: BTreeMap<u64, EpochNode>,
    /// The barrier that are completing.
    /// Some(`prev_epoch`)
    completing_barrier: Option<u64>,

    committed_epoch: Option<u64>,
    creating_streaming_job_controls: HashMap<JobId, CreatingStreamingJobControl>,

    create_mview_tracker: CreateMviewProgressTracker,
    cdc_table_backfill_tracker: CdcTableBackfillTrackerRef,

    metrics: DatabaseCheckpointControlMetrics,
}

impl DatabaseCheckpointControl {
    fn new(
        database_id: DatabaseId,
        shared_actor_infos: SharedActorInfos,
        cdc_table_backfill_tracker: CdcTableBackfillTrackerRef,
    ) -> Self {
        Self {
            database_id,
            state: BarrierWorkerState::new(database_id, shared_actor_infos),
            command_ctx_queue: Default::default(),
            completing_barrier: None,
            committed_epoch: None,
            creating_streaming_job_controls: Default::default(),
            create_mview_tracker: Default::default(),
            cdc_table_backfill_tracker,
            metrics: DatabaseCheckpointControlMetrics::new(database_id),
        }
    }

    pub(crate) fn recovery(
        database_id: DatabaseId,
        create_mview_tracker: CreateMviewProgressTracker,
        state: BarrierWorkerState,
        committed_epoch: u64,
        creating_streaming_job_controls: HashMap<JobId, CreatingStreamingJobControl>,
        cdc_table_backfill_tracker: CdcTableBackfillTrackerRef,
    ) -> Self {
        Self {
            database_id,
            state,
            command_ctx_queue: Default::default(),
            completing_barrier: None,
            committed_epoch: Some(committed_epoch),
            creating_streaming_job_controls,
            create_mview_tracker,
            cdc_table_backfill_tracker,
            metrics: DatabaseCheckpointControlMetrics::new(database_id),
        }
    }

    fn total_command_num(&self) -> usize {
        self.command_ctx_queue.len()
            + match &self.completing_barrier {
                Some(_) => 1,
                None => 0,
            }
    }

    /// Update the metrics of barrier nums.
    fn update_barrier_nums_metrics(&self) {
        self.metrics.in_flight_barrier_nums.set(
            self.command_ctx_queue
                .values()
                .filter(|x| x.state.is_inflight())
                .count() as i64,
        );
        self.metrics
            .all_barrier_nums
            .set(self.total_command_num() as i64);
    }

    fn jobs_to_merge(
        &self,
    ) -> Option<HashMap<JobId, (HashSet<TableId>, InflightStreamingJobInfo)>> {
        let mut table_ids_to_merge = HashMap::new();

        for (table_id, creating_streaming_job) in &self.creating_streaming_job_controls {
            if let Some(graph_info) = creating_streaming_job.should_merge_to_upstream() {
                table_ids_to_merge.insert(
                    *table_id,
                    (
                        creating_streaming_job
                            .snapshot_backfill_upstream_tables
                            .clone(),
                        graph_info.clone(),
                    ),
                );
            }
        }
        if table_ids_to_merge.is_empty() {
            None
        } else {
            Some(table_ids_to_merge)
        }
    }

    /// Enqueue a barrier command
    fn enqueue_command(
        &mut self,
        command_ctx: CommandContext,
        notifiers: Vec<Notifier>,
        node_to_collect: NodeToCollect,
        creating_jobs_to_wait: HashSet<JobId>,
    ) {
        let timer = self.metrics.barrier_latency.start_timer();

        if let Some((_, node)) = self.command_ctx_queue.last_key_value() {
            assert_eq!(
                command_ctx.barrier_info.prev_epoch.value(),
                node.command_ctx.barrier_info.curr_epoch.value()
            );
        }

        tracing::trace!(
            prev_epoch = command_ctx.barrier_info.prev_epoch(),
            ?creating_jobs_to_wait,
            ?node_to_collect,
            "enqueue command"
        );
        self.command_ctx_queue.insert(
            command_ctx.barrier_info.prev_epoch(),
            EpochNode {
                enqueue_time: timer,
                state: BarrierEpochState {
                    node_to_collect,
                    resps: vec![],
                    creating_jobs_to_wait,
                    finished_jobs: HashMap::new(),
                },
                command_ctx,
                notifiers,
            },
        );
    }

    /// Change the state of this `prev_epoch` to `Completed`. Return continuous nodes
    /// with `Completed` starting from first node [`Completed`..`InFlight`) and remove them.
    fn barrier_collected(
        &mut self,
        resp: BarrierCompleteResponse,
        periodic_barriers: &mut PeriodicBarriers,
    ) -> MetaResult<()> {
        let worker_id = resp.worker_id;
        let prev_epoch = resp.epoch;
        tracing::trace!(
            worker_id,
            prev_epoch,
            partial_graph_id = resp.partial_graph_id,
            "barrier collected"
        );
        let creating_job_id = from_partial_graph_id(resp.partial_graph_id);
        match creating_job_id {
            None => {
                if let Some(node) = self.command_ctx_queue.get_mut(&prev_epoch) {
                    assert!(
                        node.state
                            .node_to_collect
                            .remove(&(worker_id as _))
                            .is_some()
                    );
                    node.state.resps.push(resp);
                } else {
                    panic!(
                        "collect barrier on non-existing barrier: {}, {}",
                        prev_epoch, worker_id
                    );
                }
            }
            Some(creating_job_id) => {
                let should_merge_to_upstream = self
                    .creating_streaming_job_controls
                    .get_mut(&creating_job_id)
                    .expect("should exist")
                    .collect(resp);
                if should_merge_to_upstream {
                    periodic_barriers.force_checkpoint_in_next_barrier(self.database_id);
                }
            }
        }
        Ok(())
    }

    /// Pause inject barrier until True.
    fn can_inject_barrier(&self, in_flight_barrier_nums: usize) -> bool {
        self.command_ctx_queue
            .values()
            .filter(|x| x.state.is_inflight())
            .count()
            < in_flight_barrier_nums
    }

    /// Return whether the database can still work after worker failure
    pub(crate) fn is_valid_after_worker_err(&mut self, worker_id: WorkerId) -> bool {
        for epoch_node in self.command_ctx_queue.values_mut() {
            if !is_valid_after_worker_err(&mut epoch_node.state.node_to_collect, worker_id) {
                return false;
            }
        }
        // TODO: include barrier in creating jobs
        true
    }
}

impl DatabaseCheckpointControl {
    /// return creating job table fragment id -> (backfill progress epoch , {`upstream_mv_table_id`})
    fn collect_backfill_pinned_upstream_log_epoch(
        &self,
    ) -> HashMap<JobId, (u64, HashSet<TableId>)> {
        self.creating_streaming_job_controls
            .iter()
            .filter_map(|(table_id, creating_job)| {
                creating_job
                    .pinned_upstream_log_epoch()
                    .map(|progress_epoch| {
                        (
                            *table_id,
                            (
                                progress_epoch,
                                creating_job.snapshot_backfill_upstream_tables.clone(),
                            ),
                        )
                    })
            })
            .collect()
    }

    fn next_complete_barrier_task(
        &mut self,
        task: &mut Option<CompleteBarrierTask>,
        mut context: Option<(&mut PeriodicBarriers, &mut ControlStreamManager)>,
        hummock_version_stats: &HummockVersionStats,
    ) {
        // `Vec::new` is a const fn, and do not have memory allocation, and therefore is lightweight enough
        let mut creating_jobs_task = vec![];
        {
            // `Vec::new` is a const fn, and do not have memory allocation, and therefore is lightweight enough
            let mut finished_jobs = Vec::new();
            let min_upstream_inflight_barrier = self
                .command_ctx_queue
                .first_key_value()
                .map(|(epoch, _)| *epoch);
            for (table_id, job) in &mut self.creating_streaming_job_controls {
                if let Some((epoch, resps, status)) =
                    job.start_completing(min_upstream_inflight_barrier)
                {
                    let is_first_time = match status {
                        CompleteJobType::First => true,
                        CompleteJobType::Normal => false,
                        CompleteJobType::Finished => {
                            finished_jobs.push((*table_id, epoch, resps));
                            continue;
                        }
                    };
                    creating_jobs_task.push((*table_id, epoch, resps, is_first_time));
                }
            }
            if !finished_jobs.is_empty()
                && let Some((_, control_stream_manager)) = &mut context
            {
                control_stream_manager.remove_partial_graph(
                    self.database_id,
                    finished_jobs
                        .iter()
                        .map(|(table_id, _, _)| *table_id)
                        .collect(),
                );
            }
            for (job_id, epoch, resps) in finished_jobs {
                let epoch_state = &mut self
                    .command_ctx_queue
                    .get_mut(&epoch)
                    .expect("should exist")
                    .state;
                assert!(epoch_state.creating_jobs_to_wait.remove(&job_id));
                debug!(epoch, %job_id, "finish creating job");
                // It's safe to remove the creating job, because on CompleteJobType::Finished,
                // all previous barriers have been collected and completed.
                let creating_streaming_job = self
                    .creating_streaming_job_controls
                    .remove(&job_id)
                    .expect("should exist");
                assert!(creating_streaming_job.is_finished());

                let mut source_backfill_fragments = HashMap::new();
                for info in creating_streaming_job.graph_info().fragment_infos() {
                    if let Some((source_id, upstream_source_fragment_id)) =
                        info.nodes.find_source_backfill()
                    {
                        source_backfill_fragments
                            .entry(source_id as SourceId)
                            .or_insert(BTreeSet::new())
                            .insert((info.fragment_id, upstream_source_fragment_id));
                    }
                }
                let source_change = if !source_backfill_fragments.is_empty() {
                    Some(SourceChange::CreateJobFinished {
                        finished_backfill_fragments: source_backfill_fragments,
                    })
                } else {
                    None
                };

                assert!(
                    epoch_state
                        .finished_jobs
                        .insert(job_id, (resps, source_change))
                        .is_none()
                );
            }
        }
        assert!(self.completing_barrier.is_none());
        while let Some((_, EpochNode { state, .. })) = self.command_ctx_queue.first_key_value()
            && !state.is_inflight()
        {
            {
                let (_, mut node) = self.command_ctx_queue.pop_first().expect("non-empty");
                assert!(node.state.creating_jobs_to_wait.is_empty());
                assert!(node.state.node_to_collect.is_empty());

<<<<<<< HEAD
                self.handle_refresh_table_info(task, &node);
=======
                // Process list_finished_source_ids for all barrier types (checkpoint and non-checkpoint)
                let list_finished_source_ids: Vec<_> = node
                    .state
                    .resps
                    .iter()
                    .flat_map(|resp| &resp.list_finished_source_ids)
                    .cloned()
                    .collect::<HashSet<_>>() // deduplicate
                    .into_iter()
                    .collect();
                if !list_finished_source_ids.is_empty() {
                    // Add list_finished_source_ids to the task for processing
                    let task = task.get_or_insert_default();
                    task.list_finished_source_ids
                        .extend(list_finished_source_ids);
                }
                // Process load_finished_source_ids for all barrier types (checkpoint and non-checkpoint)
                let load_finished_source_ids: Vec<_> = node
                    .state
                    .resps
                    .iter()
                    .flat_map(|resp| &resp.load_finished_source_ids)
                    .cloned()
                    .collect::<HashSet<_>>() // deduplicate
                    .into_iter()
                    .collect();
                if !load_finished_source_ids.is_empty() {
                    // Add load_finished_source_ids to the task for processing
                    let task = task.get_or_insert_default();
                    task.load_finished_source_ids
                        .extend(load_finished_source_ids);
                }
                // Process refresh_finished_table_ids for all barrier types (checkpoint and non-checkpoint)
                let refresh_finished_table_job_ids: Vec<_> = node
                    .state
                    .resps
                    .iter()
                    .flat_map(|resp| &resp.refresh_finished_tables)
                    .cloned()
                    .collect::<HashSet<_>>() // deduplicate
                    .into_iter()
                    .map(|table_id| table_id.as_job_id())
                    .collect();
                if !refresh_finished_table_job_ids.is_empty() {
                    // Add refresh_finished_table_ids to the task for processing
                    let task = task.get_or_insert_default();
                    task.refresh_finished_table_job_ids
                        .extend(refresh_finished_table_job_ids);
                }
>>>>>>> 748ac192

                let staging_commit_info = self.create_mview_tracker.apply_collected_command(
                    node.command_ctx.command.as_ref(),
                    &node.command_ctx.barrier_info,
                    &node.state.resps,
                    hummock_version_stats,
                );
                let finished_cdc_backfill = self
                    .cdc_table_backfill_tracker
                    .apply_collected_command(&node.state.resps);
                if !node.command_ctx.barrier_info.kind.is_checkpoint() {
                    assert!(staging_commit_info.is_none());
                    node.notifiers.into_iter().for_each(|notifier| {
                        notifier.notify_collected();
                    });
                    if let Some((periodic_barriers, _)) = &mut context
                        && self.create_mview_tracker.has_pending_finished_jobs()
                        && self
                            .command_ctx_queue
                            .values()
                            .all(|node| !node.command_ctx.barrier_info.kind.is_checkpoint())
                    {
                        periodic_barriers.force_checkpoint_in_next_barrier(self.database_id);
                    }
                    continue;
                }
                let mut staging_commit_info =
                    staging_commit_info.expect("should be Some for checkpoint");
                node.state
                    .finished_jobs
                    .drain()
                    .for_each(|(job_id, (resps, source_change))| {
                        node.state.resps.extend(resps);
                        staging_commit_info
                            .finished_jobs
                            .push(TrackingJob::new(job_id, source_change));
                    });
                let task = task.get_or_insert_default();
                node.command_ctx.collect_commit_epoch_info(
                    &mut task.commit_info,
                    take(&mut node.state.resps),
                    self.collect_backfill_pinned_upstream_log_epoch(),
                );
                self.completing_barrier = Some(node.command_ctx.barrier_info.prev_epoch());
                task.finished_jobs.extend(staging_commit_info.finished_jobs);
                task.finished_cdc_table_backfill
                    .extend(finished_cdc_backfill);
                task.notifiers.extend(node.notifiers);
                task.epoch_infos
                    .try_insert(
                        self.database_id,
                        (Some((node.command_ctx, node.enqueue_time)), vec![]),
                    )
                    .expect("non duplicate");
                task.commit_info
                    .truncate_tables
                    .extend(staging_commit_info.table_ids_to_truncate);
                break;
            }
        }
        if !creating_jobs_task.is_empty() {
            let task = task.get_or_insert_default();
            for (job_id, epoch, resps, is_first_time) in creating_jobs_task {
                collect_creating_job_commit_epoch_info(
                    &mut task.commit_info,
                    epoch,
                    resps,
                    self.creating_streaming_job_controls[&job_id].state_table_ids(),
                    is_first_time,
                );
                let (_, creating_job_epochs) =
                    task.epoch_infos.entry(self.database_id).or_default();
                creating_job_epochs.push((job_id, epoch));
            }
        }
    }

    fn ack_completed(
        &mut self,
        command_prev_epoch: Option<u64>,
        creating_job_epochs: Vec<(JobId, u64)>,
    ) {
        {
            if let Some(prev_epoch) = self.completing_barrier.take() {
                assert_eq!(command_prev_epoch, Some(prev_epoch));
                self.committed_epoch = Some(prev_epoch);
            } else {
                assert_eq!(command_prev_epoch, None);
            };
            for (job_id, epoch) in creating_job_epochs {
                self.creating_streaming_job_controls
                    .get_mut(&job_id)
                    .expect("should exist")
                    .ack_completed(epoch)
            }
        }
    }

    fn handle_refresh_table_info(&self, task: &mut Option<CompleteBarrierTask>, node: &EpochNode) {
        let list_finished_info = node
            .state
            .resps
            .iter()
            .flat_map(|resp| resp.list_finished_sources.clone())
            .collect::<Vec<_>>();
        if !list_finished_info.is_empty() {
            let task = task.get_or_insert_default();
            task.list_finished_source_ids.extend(list_finished_info);
        }

        let load_finished_info = node
            .state
            .resps
            .iter()
            .flat_map(|resp| resp.load_finished_sources.clone())
            .collect::<Vec<_>>();
        if !load_finished_info.is_empty() {
            let task = task.get_or_insert_default();
            task.load_finished_source_ids.extend(load_finished_info);
        }

        let refresh_finished_table_ids: Vec<JobId> = node
            .state
            .resps
            .iter()
            .flat_map(|resp| {
                resp.refresh_finished_tables
                    .iter()
                    .map(|table_id| JobId::new(*table_id))
            })
            .collect::<Vec<_>>();
        if !refresh_finished_table_ids.is_empty() {
            let task = task.get_or_insert_default();
            task.refresh_finished_table_job_ids
                .extend(refresh_finished_table_ids);
        }
    }
}

/// The state and message of this barrier, a node for concurrent checkpoint.
struct EpochNode {
    /// Timer for recording barrier latency, taken after `complete_barriers`.
    enqueue_time: HistogramTimer,

    /// Whether this barrier is in-flight or completed.
    state: BarrierEpochState,

    /// Context of this command to generate barrier and do some post jobs.
    command_ctx: CommandContext,
    /// Notifiers of this barrier.
    notifiers: Vec<Notifier>,
}

#[derive(Debug)]
/// The state of barrier.
struct BarrierEpochState {
    node_to_collect: NodeToCollect,

    resps: Vec<BarrierCompleteResponse>,

    creating_jobs_to_wait: HashSet<JobId>,

    finished_jobs: HashMap<JobId, (Vec<BarrierCompleteResponse>, Option<SourceChange>)>,
}

impl BarrierEpochState {
    fn is_inflight(&self) -> bool {
        !self.node_to_collect.is_empty() || !self.creating_jobs_to_wait.is_empty()
    }
}

impl DatabaseCheckpointControl {
    /// Handle the new barrier from the scheduled queue and inject it.
    fn handle_new_barrier(
        &mut self,
        command: Option<(Command, Vec<Notifier>)>,
        checkpoint: bool,
        span: tracing::Span,
        control_stream_manager: &mut ControlStreamManager,
        hummock_version_stats: &HummockVersionStats,
    ) -> MetaResult<()> {
        let curr_epoch = self.state.in_flight_prev_epoch().next();

        let (mut command, mut notifiers) = if let Some((command, notifiers)) = command {
            (Some(command), notifiers)
        } else {
            (None, vec![])
        };

        for job_to_cancel in command
            .as_ref()
            .map(Command::jobs_to_drop)
            .into_iter()
            .flatten()
        {
            if self
                .creating_streaming_job_controls
                .contains_key(&job_to_cancel)
            {
                warn!(
                    job_id = %job_to_cancel,
                    "ignore cancel command on creating streaming job"
                );
                for notifier in notifiers {
                    notifier
                        .notify_start_failed(anyhow!("cannot cancel creating streaming job, the job will continue creating until created or recovery").into());
                }
                return Ok(());
            }
        }

        if let Some(Command::RescheduleFragment { .. }) = &command
            && !self.creating_streaming_job_controls.is_empty()
        {
            warn!("ignore reschedule when creating streaming job with snapshot backfill");
            for notifier in notifiers {
                notifier.notify_start_failed(
                    anyhow!(
                            "cannot reschedule when creating streaming job with snapshot backfill",
                        )
                        .into(),
                );
            }
            return Ok(());
        }

        let Some(barrier_info) =
            self.state
                .next_barrier_info(command.as_ref(), checkpoint, curr_epoch)
        else {
            // skip the command when there is nothing to do with the barrier
            for mut notifier in notifiers {
                notifier.notify_started();
                notifier.notify_collected();
            }
            return Ok(());
        };

        let mut edges = self
            .state
            .inflight_graph_info
            .build_edge(command.as_ref(), &*control_stream_manager);

        // Insert newly added creating job
        if let Some(Command::CreateStreamingJob {
            job_type,
            info,
            cross_db_snapshot_backfill_info,
        }) = &mut command
        {
            match job_type {
                CreateStreamingJobType::Normal | CreateStreamingJobType::SinkIntoTable(_) => {
                    for fragment in info.stream_job_fragments.inner.fragments.values_mut() {
                        fill_snapshot_backfill_epoch(
                            &mut fragment.nodes,
                            None,
                            cross_db_snapshot_backfill_info,
                        )?;
                    }
                }
                CreateStreamingJobType::SnapshotBackfill(snapshot_backfill_info) => {
                    if self.state.is_paused() {
                        warn!("cannot create streaming job with snapshot backfill when paused");
                        for notifier in notifiers {
                            notifier.notify_start_failed(
                                anyhow!("cannot create streaming job with snapshot backfill when paused",)
                                    .into(),
                            );
                        }
                        return Ok(());
                    }
                    // set snapshot epoch of upstream table for snapshot backfill
                    for snapshot_backfill_epoch in snapshot_backfill_info
                        .upstream_mv_table_id_to_backfill_epoch
                        .values_mut()
                    {
                        assert_eq!(
                            snapshot_backfill_epoch.replace(barrier_info.prev_epoch()),
                            None,
                            "must not set previously"
                        );
                    }
                    for fragment in info.stream_job_fragments.inner.fragments.values_mut() {
                        if let Err(e) = fill_snapshot_backfill_epoch(
                            &mut fragment.nodes,
                            Some(snapshot_backfill_info),
                            cross_db_snapshot_backfill_info,
                        ) {
                            warn!(e = %e.as_report(), "failed to fill snapshot backfill epoch");
                            for notifier in notifiers {
                                notifier.notify_start_failed(e.clone());
                            }
                            return Ok(());
                        };
                    }
                    let job_id = info.stream_job_fragments.stream_job_id();
                    let snapshot_backfill_upstream_tables = snapshot_backfill_info
                        .upstream_mv_table_id_to_backfill_epoch
                        .keys()
                        .cloned()
                        .collect();

                    let job = CreatingStreamingJobControl::new(
                        info,
                        snapshot_backfill_upstream_tables,
                        barrier_info.prev_epoch(),
                        hummock_version_stats,
                        control_stream_manager,
                        edges.as_mut().expect("should exist"),
                    )?;

                    self.state.inflight_graph_info.shared_actor_infos.upsert(
                        self.database_id,
                        job.graph_info()
                            .fragment_infos
                            .values()
                            .map(|fragment| (fragment, job.job_id)),
                    );

                    self.creating_streaming_job_controls.insert(job_id, job);
                }
            }
        }

        // Collect the jobs to finish
        if let (BarrierKind::Checkpoint(_), None) = (&barrier_info.kind, &command) {
            if let Some(jobs_to_merge) = self.jobs_to_merge() {
                command = Some(Command::MergeSnapshotBackfillStreamingJobs(jobs_to_merge));
            } else {
                let pending_backfill_nodes =
                    self.create_mview_tracker.take_pending_backfill_nodes();
                if !pending_backfill_nodes.is_empty() {
                    command = Some(Command::StartFragmentBackfill {
                        fragment_ids: pending_backfill_nodes,
                    });
                }
            }
        }

        let command = command;

        let (
            pre_applied_graph_info,
            mv_subscription_max_retention,
            table_ids_to_commit,
            jobs_to_wait,
            prev_paused_reason,
        ) = self.state.apply_command(command.as_ref());

        // Tracing related stuff
        barrier_info.prev_epoch.span().in_scope(|| {
            tracing::info!(target: "rw_tracing", epoch = barrier_info.curr_epoch.value().0, "new barrier enqueued");
        });
        span.record("epoch", barrier_info.curr_epoch.value().0);

        for creating_job in &mut self.creating_streaming_job_controls.values_mut() {
            creating_job.on_new_command(control_stream_manager, command.as_ref(), &barrier_info)?;
        }

        let node_to_collect = match control_stream_manager.inject_command_ctx_barrier(
            self.database_id,
            command.as_ref(),
            &barrier_info,
            prev_paused_reason,
            &pre_applied_graph_info,
            &self.state.inflight_graph_info,
            &mut edges,
        ) {
            Ok(node_to_collect) => node_to_collect,
            Err(err) => {
                for notifier in notifiers {
                    notifier.notify_start_failed(err.clone());
                }
                fail_point!("inject_barrier_err_success");
                return Err(err);
            }
        };

        // Notify about the injection.
        notifiers.iter_mut().for_each(|n| n.notify_started());

        let command_ctx = CommandContext::new(
            barrier_info,
            mv_subscription_max_retention,
            table_ids_to_commit,
            command,
            span,
        );

        // Record the in-flight barrier.
        self.enqueue_command(command_ctx, notifiers, node_to_collect, jobs_to_wait);

        Ok(())
    }
}<|MERGE_RESOLUTION|>--- conflicted
+++ resolved
@@ -847,59 +847,7 @@
                 assert!(node.state.creating_jobs_to_wait.is_empty());
                 assert!(node.state.node_to_collect.is_empty());
 
-<<<<<<< HEAD
                 self.handle_refresh_table_info(task, &node);
-=======
-                // Process list_finished_source_ids for all barrier types (checkpoint and non-checkpoint)
-                let list_finished_source_ids: Vec<_> = node
-                    .state
-                    .resps
-                    .iter()
-                    .flat_map(|resp| &resp.list_finished_source_ids)
-                    .cloned()
-                    .collect::<HashSet<_>>() // deduplicate
-                    .into_iter()
-                    .collect();
-                if !list_finished_source_ids.is_empty() {
-                    // Add list_finished_source_ids to the task for processing
-                    let task = task.get_or_insert_default();
-                    task.list_finished_source_ids
-                        .extend(list_finished_source_ids);
-                }
-                // Process load_finished_source_ids for all barrier types (checkpoint and non-checkpoint)
-                let load_finished_source_ids: Vec<_> = node
-                    .state
-                    .resps
-                    .iter()
-                    .flat_map(|resp| &resp.load_finished_source_ids)
-                    .cloned()
-                    .collect::<HashSet<_>>() // deduplicate
-                    .into_iter()
-                    .collect();
-                if !load_finished_source_ids.is_empty() {
-                    // Add load_finished_source_ids to the task for processing
-                    let task = task.get_or_insert_default();
-                    task.load_finished_source_ids
-                        .extend(load_finished_source_ids);
-                }
-                // Process refresh_finished_table_ids for all barrier types (checkpoint and non-checkpoint)
-                let refresh_finished_table_job_ids: Vec<_> = node
-                    .state
-                    .resps
-                    .iter()
-                    .flat_map(|resp| &resp.refresh_finished_tables)
-                    .cloned()
-                    .collect::<HashSet<_>>() // deduplicate
-                    .into_iter()
-                    .map(|table_id| table_id.as_job_id())
-                    .collect();
-                if !refresh_finished_table_job_ids.is_empty() {
-                    // Add refresh_finished_table_ids to the task for processing
-                    let task = task.get_or_insert_default();
-                    task.refresh_finished_table_job_ids
-                        .extend(refresh_finished_table_job_ids);
-                }
->>>>>>> 748ac192
 
                 let staging_commit_info = self.create_mview_tracker.apply_collected_command(
                     node.command_ctx.command.as_ref(),
