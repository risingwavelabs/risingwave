--- conflicted
+++ resolved
@@ -27,11 +27,7 @@
     ActorId, DataTypeArray, DatabaseId, FragmentId, FragmentVnodeMapping, I32Array, ObjectId,
     PrivilegeId, SchemaId, SourceId, StreamNode, UserId,
 };
-<<<<<<< HEAD
-use risingwave_pb::catalog::{PbConnection, PbFunction, PbSecret};
-=======
-use risingwave_pb::catalog::{PbConnection, PbFunction, PbSubscription};
->>>>>>> 7d2c7948
+use risingwave_pb::catalog::{PbConnection, PbFunction, PbSubscription, PbSecret};
 use risingwave_pb::meta::PbFragmentParallelUnitMapping;
 use risingwave_pb::stream_plan::stream_node::NodeBody;
 use risingwave_pb::stream_plan::{PbFragmentTypeFlag, PbStreamNode, StreamSource};
@@ -414,7 +410,6 @@
     Ok(())
 }
 
-<<<<<<< HEAD
 pub async fn check_secret_name_duplicate<C>(pb_secret: &PbSecret, db: &C) -> MetaResult<()>
 where
     C: ConnectionTrait,
@@ -426,7 +421,16 @@
                 .eq(pb_secret.database_id as DatabaseId)
                 .and(object::Column::SchemaId.eq(pb_secret.schema_id as SchemaId))
                 .and(connection::Column::Name.eq(&pb_secret.name)),
-=======
+        )
+        .count(db)
+        .await?;
+    if count > 0 {
+        assert_eq!(count, 1);
+        return Err(MetaError::catalog_duplicated("secret", &pb_secret.name));
+    }
+    Ok(())
+}
+
 pub async fn check_subscription_name_duplicate<C>(
     pb_subscription: &PbSubscription,
     db: &C,
@@ -441,20 +445,15 @@
                 .eq(pb_subscription.database_id as DatabaseId)
                 .and(object::Column::SchemaId.eq(pb_subscription.schema_id as SchemaId))
                 .and(subscription::Column::Name.eq(&pb_subscription.name)),
->>>>>>> 7d2c7948
         )
         .count(db)
         .await?;
     if count > 0 {
         assert_eq!(count, 1);
-<<<<<<< HEAD
-        return Err(MetaError::catalog_duplicated("secret", &pb_secret.name));
-=======
         return Err(MetaError::catalog_duplicated(
             "subscription",
             &pb_subscription.name,
         ));
->>>>>>> 7d2c7948
     }
     Ok(())
 }
