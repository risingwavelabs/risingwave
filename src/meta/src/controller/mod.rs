// Copyright 2025 RisingWave Labs
//
// Licensed under the Apache License, Version 2.0 (the "License");
// you may not use this file except in compliance with the License.
// You may obtain a copy of the License at
//
//     http://www.apache.org/licenses/LICENSE-2.0
//
// Unless required by applicable law or agreed to in writing, software
// distributed under the License is distributed on an "AS IS" BASIS,
// WITHOUT WARRANTIES OR CONDITIONS OF ANY KIND, either express or implied.
// See the License for the specific language governing permissions and
// limitations under the License.

use std::collections::BTreeMap;
use std::time::Duration;

use anyhow::{Context, anyhow};
use risingwave_common::bail;
use risingwave_common::hash::VnodeCount;
use risingwave_common::util::epoch::Epoch;
use risingwave_meta_model::{
    PrivateLinkService, connection, database, function, index, object, schema, secret, sink,
    source, subscription, table, view,
};
use risingwave_meta_model_migration::{MigrationStatus, Migrator, MigratorTrait};
use risingwave_pb::catalog::connection::PbInfo as PbConnectionInfo;
use risingwave_pb::catalog::source::PbOptionalAssociatedTableId;
use risingwave_pb::catalog::table::{PbEngine, PbOptionalAssociatedSourceId, PbTableType};
use risingwave_pb::catalog::{
    PbConnection, PbCreateType, PbDatabase, PbFunction, PbHandleConflictBehavior, PbIndex,
    PbSchema, PbSecret, PbSink, PbSinkType, PbSource, PbStreamJobStatus, PbSubscription, PbTable,
    PbView,
};
use sea_orm::{ConnectOptions, DatabaseConnection, DbBackend, ModelTrait};

use crate::{MetaError, MetaResult, MetaStoreBackend};

pub mod catalog;
pub mod cluster;
pub mod fragment;
pub mod id;
pub mod rename;
pub mod scale;
pub mod session_params;
pub mod streaming_job;
pub mod system_param;
pub mod user;
pub mod utils;

// todo: refine the error transform.
impl From<sea_orm::DbErr> for MetaError {
    fn from(err: sea_orm::DbErr) -> Self {
        if let Some(err) = err.sql_err() {
            return anyhow!(err).into();
        }
        anyhow!(err).into()
    }
}

#[derive(Clone)]
pub struct SqlMetaStore {
    pub conn: DatabaseConnection,
    pub endpoint: String,
}

impl SqlMetaStore {
    /// Connect to the SQL meta store based on the given configuration.
    pub async fn connect(backend: MetaStoreBackend) -> MetaResult<Self> {
        const MAX_DURATION: Duration = Duration::new(u64::MAX / 4, 0);

        #[easy_ext::ext]
        impl ConnectOptions {
            /// Apply common settings for `SQLite` connections.
            fn sqlite_common(&mut self) -> &mut Self {
                self
                    // Since Sqlite is prone to the error "(code: 5) database is locked" under concurrent access,
                    // here we forcibly specify the number of connections as 1.
                    .min_connections(1)
                    .max_connections(1)
                    // Workaround for https://github.com/risingwavelabs/risingwave/issues/18966.
                    // Note: don't quite get the point but `acquire_timeout` and `connect_timeout` maps to the
                    //       same underlying setting in `sqlx` under current implementation.
                    .acquire_timeout(MAX_DURATION)
                    .connect_timeout(MAX_DURATION)
            }
        }

        Ok(match backend {
            MetaStoreBackend::Mem => {
                const IN_MEMORY_STORE: &str = "sqlite::memory:";

                let mut options = ConnectOptions::new(IN_MEMORY_STORE);

                options
                    .sqlite_common()
                    // Releasing the connection to in-memory SQLite database is unacceptable
                    // because it will clear the database. Set a large enough timeout to prevent it.
                    // `sqlx` actually supports disabling these timeouts by passing a `None`, but
                    // `sea-orm` does not expose this option.
                    .idle_timeout(MAX_DURATION)
                    .max_lifetime(MAX_DURATION);

                let conn = sea_orm::Database::connect(options).await?;
                Self {
                    conn,
                    endpoint: IN_MEMORY_STORE.to_owned(),
                }
            }
            MetaStoreBackend::Sql { endpoint, config } => {
                let mut options = ConnectOptions::new(endpoint.clone());
                options
                    .max_connections(config.max_connections)
                    .min_connections(config.min_connections)
                    .connect_timeout(Duration::from_secs(config.connection_timeout_sec))
                    .idle_timeout(Duration::from_secs(config.idle_timeout_sec))
                    .acquire_timeout(Duration::from_secs(config.acquire_timeout_sec));

                if DbBackend::Sqlite.is_prefix_of(&endpoint) {
                    if endpoint.contains(":memory:") || endpoint.contains("mode=memory") {
                        bail!(
                            "use the `mem` backend instead of specifying a URL of in-memory SQLite"
                        );
                    }
                    options.sqlite_common();
                }

                let conn = sea_orm::Database::connect(options).await?;
                Self { conn, endpoint }
            }
        })
    }

    #[cfg(any(test, feature = "test"))]
    pub async fn for_test() -> Self {
        let this = Self::connect(MetaStoreBackend::Mem).await.unwrap();
        Migrator::up(&this.conn, None).await.unwrap();
        this
    }

    /// Check whether the cluster, which uses SQL as the backend, is a new cluster.
    /// It determines this by inspecting the applied migrations. If the migration `m20230908_072257_init` has been applied,
    /// then it is considered an old cluster.
    ///
    /// Note: this check should be performed before [`Self::up()`].
    async fn is_first_launch(&self) -> MetaResult<bool> {
        let migrations = Migrator::get_applied_migrations(&self.conn)
            .await
            .context("failed to get applied migrations")?;
        for migration in migrations {
            if migration.name() == "m20230908_072257_init"
                && migration.status() == MigrationStatus::Applied
            {
                return Ok(false);
            }
        }
        Ok(true)
    }

    /// Apply all the migrations to the meta store before starting the service.
    ///
    /// Returns whether the cluster is the first launch.
    pub async fn up(&self) -> MetaResult<bool> {
        let cluster_first_launch = self.is_first_launch().await?;
        // Try to upgrade if any new model changes are added.
        Migrator::up(&self.conn, None)
            .await
            .context("failed to upgrade models in meta store")?;

        Ok(cluster_first_launch)
    }
}

pub struct ObjectModel<M: ModelTrait>(M, object::Model);

impl From<ObjectModel<database::Model>> for PbDatabase {
    fn from(value: ObjectModel<database::Model>) -> Self {
        Self {
            id: value.0.database_id as _,
            name: value.0.name,
            owner: value.1.owner_id as _,
            resource_group: value.0.resource_group.clone(),
            barrier_interval_ms: value.0.barrier_interval_ms.map(|v| v as u32),
            checkpoint_frequency: value.0.checkpoint_frequency.map(|v| v as u64),
        }
    }
}

impl From<ObjectModel<secret::Model>> for PbSecret {
    fn from(value: ObjectModel<secret::Model>) -> Self {
        Self {
            id: value.0.secret_id as _,
            name: value.0.name,
            database_id: value.1.database_id.unwrap() as _,
            value: value.0.value,
            owner: value.1.owner_id as _,
            schema_id: value.1.schema_id.unwrap() as _,
        }
    }
}

impl From<ObjectModel<schema::Model>> for PbSchema {
    fn from(value: ObjectModel<schema::Model>) -> Self {
        Self {
            id: value.0.schema_id as _,
            name: value.0.name,
            database_id: value.1.database_id.unwrap() as _,
            owner: value.1.owner_id as _,
        }
    }
}

impl From<ObjectModel<table::Model>> for PbTable {
    fn from(value: ObjectModel<table::Model>) -> Self {
        Self {
            id: value.0.table_id as _,
            schema_id: value.1.schema_id.unwrap() as _,
            database_id: value.1.database_id.unwrap() as _,
            name: value.0.name,
            columns: value.0.columns.to_protobuf(),
            pk: value.0.pk.to_protobuf(),
            table_type: PbTableType::from(value.0.table_type) as _,
            distribution_key: value.0.distribution_key.0,
            stream_key: value.0.stream_key.0,
            append_only: value.0.append_only,
            owner: value.1.owner_id as _,
            fragment_id: value.0.fragment_id.unwrap_or_default() as u32,
            vnode_col_index: value.0.vnode_col_index.map(|index| index as _),
            row_id_index: value.0.row_id_index.map(|index| index as _),
            value_indices: value.0.value_indices.0,
            definition: value.0.definition,
            handle_pk_conflict_behavior: PbHandleConflictBehavior::from(
                value.0.handle_pk_conflict_behavior,
            ) as _,
            version_column_index: value.0.version_column_index.map(|x| x as u32),
            read_prefix_len_hint: value.0.read_prefix_len_hint as _,
            watermark_indices: value.0.watermark_indices.0,
            dist_key_in_pk: value.0.dist_key_in_pk.0,
            dml_fragment_id: value.0.dml_fragment_id.map(|id| id as u32),
            cardinality: value
                .0
                .cardinality
                .map(|cardinality| cardinality.to_protobuf()),
            initialized_at_epoch: Some(
                Epoch::from_unix_millis(value.1.initialized_at.and_utc().timestamp_millis() as _).0,
            ),
            created_at_epoch: Some(
                Epoch::from_unix_millis(value.1.created_at.and_utc().timestamp_millis() as _).0,
            ),
            cleaned_by_watermark: value.0.cleaned_by_watermark,
            stream_job_status: PbStreamJobStatus::Created as _,
            create_type: PbCreateType::Foreground as _,
            version: value.0.version.map(|v| v.to_protobuf()),
            optional_associated_source_id: value
                .0
                .optional_associated_source_id
                .map(|id| PbOptionalAssociatedSourceId::AssociatedSourceId(id as _)),
            description: value.0.description,
            incoming_sinks: value.0.incoming_sinks.into_u32_array(),
            initialized_at_cluster_version: value.1.initialized_at_cluster_version,
            created_at_cluster_version: value.1.created_at_cluster_version,
            retention_seconds: value.0.retention_seconds.map(|id| id as u32),
            cdc_table_id: value.0.cdc_table_id,
            maybe_vnode_count: VnodeCount::set(value.0.vnode_count).to_protobuf(),
            webhook_info: value.0.webhook_info.map(|info| info.to_protobuf()),
            job_id: value.0.belongs_to_job_id.map(|id| id as _),
            engine: value.0.engine.map(|engine| PbEngine::from(engine) as i32),
            clean_watermark_index_in_pk: value.0.clean_watermark_index_in_pk,
<<<<<<< HEAD
            toastable_column_indices: vec![],
=======
            refreshable: value.0.refreshable,
            vector_index_info: value.0.vector_index_info.map(|index| index.to_protobuf()),
>>>>>>> 755c8202
        }
    }
}

impl From<ObjectModel<source::Model>> for PbSource {
    fn from(value: ObjectModel<source::Model>) -> Self {
        let mut secret_ref_map = BTreeMap::new();
        if let Some(secret_ref) = value.0.secret_ref {
            secret_ref_map = secret_ref.to_protobuf();
        }
        Self {
            id: value.0.source_id as _,
            schema_id: value.1.schema_id.unwrap() as _,
            database_id: value.1.database_id.unwrap() as _,
            name: value.0.name,
            row_id_index: value.0.row_id_index.map(|id| id as _),
            columns: value.0.columns.to_protobuf(),
            pk_column_ids: value.0.pk_column_ids.0,
            with_properties: value.0.with_properties.0,
            owner: value.1.owner_id as _,
            info: value.0.source_info.map(|info| info.to_protobuf()),
            watermark_descs: value.0.watermark_descs.to_protobuf(),
            definition: value.0.definition,
            connection_id: value.0.connection_id.map(|id| id as _),
            // todo: using the timestamp from the database directly.
            initialized_at_epoch: Some(
                Epoch::from_unix_millis(value.1.initialized_at.and_utc().timestamp_millis() as _).0,
            ),
            created_at_epoch: Some(
                Epoch::from_unix_millis(value.1.created_at.and_utc().timestamp_millis() as _).0,
            ),
            version: value.0.version as _,
            optional_associated_table_id: value
                .0
                .optional_associated_table_id
                .map(|id| PbOptionalAssociatedTableId::AssociatedTableId(id as _)),
            initialized_at_cluster_version: value.1.initialized_at_cluster_version,
            created_at_cluster_version: value.1.created_at_cluster_version,
            secret_refs: secret_ref_map,
            rate_limit: value.0.rate_limit.map(|v| v as _),
        }
    }
}

impl From<ObjectModel<sink::Model>> for PbSink {
    fn from(value: ObjectModel<sink::Model>) -> Self {
        let mut secret_ref_map = BTreeMap::new();
        if let Some(secret_ref) = value.0.secret_ref {
            secret_ref_map = secret_ref.to_protobuf();
        }
        Self {
            id: value.0.sink_id as _,
            schema_id: value.1.schema_id.unwrap() as _,
            database_id: value.1.database_id.unwrap() as _,
            name: value.0.name,
            columns: value.0.columns.to_protobuf(),
            plan_pk: value.0.plan_pk.to_protobuf(),
            distribution_key: value.0.distribution_key.0,
            downstream_pk: value.0.downstream_pk.0,
            sink_type: PbSinkType::from(value.0.sink_type) as _,
            owner: value.1.owner_id as _,
            properties: value.0.properties.0,
            definition: value.0.definition,
            connection_id: value.0.connection_id.map(|id| id as _),
            initialized_at_epoch: Some(
                Epoch::from_unix_millis(value.1.initialized_at.and_utc().timestamp_millis() as _).0,
            ),
            created_at_epoch: Some(
                Epoch::from_unix_millis(value.1.created_at.and_utc().timestamp_millis() as _).0,
            ),
            db_name: value.0.db_name,
            sink_from_name: value.0.sink_from_name,
            stream_job_status: PbStreamJobStatus::Created as _,
            format_desc: value.0.sink_format_desc.map(|desc| desc.to_protobuf()),
            target_table: value.0.target_table.map(|id| id as _),
            initialized_at_cluster_version: value.1.initialized_at_cluster_version,
            created_at_cluster_version: value.1.created_at_cluster_version,
            create_type: PbCreateType::Foreground as _,
            secret_refs: secret_ref_map,
            original_target_columns: value
                .0
                .original_target_columns
                .map(|cols| cols.to_protobuf())
                .unwrap_or_default(),
            auto_refresh_schema_from_table: value
                .0
                .auto_refresh_schema_from_table
                .map(|id| id as _),
        }
    }
}

impl From<ObjectModel<subscription::Model>> for PbSubscription {
    fn from(value: ObjectModel<subscription::Model>) -> Self {
        Self {
            id: value.0.subscription_id as _,
            schema_id: value.1.schema_id.unwrap() as _,
            database_id: value.1.database_id.unwrap() as _,
            name: value.0.name,
            owner: value.1.owner_id as _,
            retention_seconds: value.0.retention_seconds as _,
            definition: value.0.definition,
            initialized_at_epoch: Some(
                Epoch::from_unix_millis(value.1.initialized_at.and_utc().timestamp_millis() as _).0,
            ),
            created_at_epoch: Some(
                Epoch::from_unix_millis(value.1.created_at.and_utc().timestamp_millis() as _).0,
            ),
            initialized_at_cluster_version: value.1.initialized_at_cluster_version,
            created_at_cluster_version: value.1.created_at_cluster_version,
            dependent_table_id: value.0.dependent_table_id as _,
            subscription_state: value.0.subscription_state as _,
        }
    }
}

impl From<ObjectModel<index::Model>> for PbIndex {
    fn from(value: ObjectModel<index::Model>) -> Self {
        Self {
            id: value.0.index_id as _,
            schema_id: value.1.schema_id.unwrap() as _,
            database_id: value.1.database_id.unwrap() as _,
            name: value.0.name,
            owner: value.1.owner_id as _,
            index_table_id: value.0.index_table_id as _,
            primary_table_id: value.0.primary_table_id as _,
            index_item: value.0.index_items.to_protobuf(),
            index_column_properties: value
                .0
                .index_column_properties
                .map(|p| p.to_protobuf())
                .unwrap_or_default(),
            index_columns_len: value.0.index_columns_len as _,
            initialized_at_epoch: Some(
                Epoch::from_unix_millis(value.1.initialized_at.and_utc().timestamp_millis() as _).0,
            ),
            created_at_epoch: Some(
                Epoch::from_unix_millis(value.1.created_at.and_utc().timestamp_millis() as _).0,
            ),
            stream_job_status: PbStreamJobStatus::Created as _,
            initialized_at_cluster_version: value.1.initialized_at_cluster_version,
            created_at_cluster_version: value.1.created_at_cluster_version,
        }
    }
}

impl From<ObjectModel<view::Model>> for PbView {
    fn from(value: ObjectModel<view::Model>) -> Self {
        Self {
            id: value.0.view_id as _,
            schema_id: value.1.schema_id.unwrap() as _,
            database_id: value.1.database_id.unwrap() as _,
            name: value.0.name,
            owner: value.1.owner_id as _,
            properties: value.0.properties.0,
            sql: value.0.definition,
            columns: value.0.columns.to_protobuf(),
        }
    }
}

impl From<ObjectModel<connection::Model>> for PbConnection {
    fn from(value: ObjectModel<connection::Model>) -> Self {
        let info: PbConnectionInfo = if value.0.info == PrivateLinkService::default() {
            PbConnectionInfo::ConnectionParams(value.0.params.to_protobuf())
        } else {
            PbConnectionInfo::PrivateLinkService(value.0.info.to_protobuf())
        };
        Self {
            id: value.1.oid as _,
            schema_id: value.1.schema_id.unwrap() as _,
            database_id: value.1.database_id.unwrap() as _,
            name: value.0.name,
            owner: value.1.owner_id as _,
            info: Some(info),
        }
    }
}

impl From<ObjectModel<function::Model>> for PbFunction {
    fn from(value: ObjectModel<function::Model>) -> Self {
        Self {
            id: value.0.function_id as _,
            schema_id: value.1.schema_id.unwrap() as _,
            database_id: value.1.database_id.unwrap() as _,
            name: value.0.name,
            owner: value.1.owner_id as _,
            arg_names: value.0.arg_names.split(',').map(|s| s.to_owned()).collect(),
            arg_types: value.0.arg_types.to_protobuf(),
            return_type: Some(value.0.return_type.to_protobuf()),
            language: value.0.language,
            runtime: value.0.runtime,
            link: value.0.link,
            name_in_runtime: value.0.name_in_runtime,
            body: value.0.body,
            compressed_binary: value.0.compressed_binary,
            kind: Some(value.0.kind.into()),
            always_retry_on_network_error: value.0.always_retry_on_network_error,
            is_async: value
                .0
                .options
                .as_ref()
                .and_then(|o| o.0.get("async").map(|v| v == "true")),
            is_batched: value
                .0
                .options
                .as_ref()
                .and_then(|o| o.0.get("batch").map(|v| v == "true")),
            created_at_epoch: Some(
                Epoch::from_unix_millis(value.1.created_at.and_utc().timestamp_millis() as _).0,
            ),
            created_at_cluster_version: value.1.created_at_cluster_version,
        }
    }
}<|MERGE_RESOLUTION|>--- conflicted
+++ resolved
@@ -266,12 +266,9 @@
             job_id: value.0.belongs_to_job_id.map(|id| id as _),
             engine: value.0.engine.map(|engine| PbEngine::from(engine) as i32),
             clean_watermark_index_in_pk: value.0.clean_watermark_index_in_pk,
-<<<<<<< HEAD
             toastable_column_indices: vec![],
-=======
             refreshable: value.0.refreshable,
             vector_index_info: value.0.vector_index_info.map(|index| index.to_protobuf()),
->>>>>>> 755c8202
         }
     }
 }
