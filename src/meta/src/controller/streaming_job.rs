// Copyright 2025 RisingWave Labs
//
// Licensed under the Apache License, Version 2.0 (the "License");
// you may not use this file except in compliance with the License.
// You may obtain a copy of the License at
//
//     http://www.apache.org/licenses/LICENSE-2.0
//
// Unless required by applicable law or agreed to in writing, software
// distributed under the License is distributed on an "AS IS" BASIS,
// WITHOUT WARRANTIES OR CONDITIONS OF ANY KIND, either express or implied.
// See the License for the specific language governing permissions and
// limitations under the License.

use std::collections::{BTreeMap, HashMap, HashSet};
use std::num::NonZeroUsize;

use anyhow::anyhow;
use indexmap::IndexMap;
use itertools::Itertools;
use risingwave_common::catalog::{FragmentTypeFlag, FragmentTypeMask};
use risingwave_common::config::DefaultParallelism;
use risingwave_common::hash::VnodeCountCompat;
use risingwave_common::util::stream_graph_visitor::{
    visit_stream_node_body, visit_stream_node_mut,
};
use risingwave_common::{bail, current_cluster_version};
use risingwave_connector::allow_alter_on_fly_fields::check_sink_allow_alter_on_fly_fields;
use risingwave_connector::error::ConnectorError;
use risingwave_connector::sink::file_sink::fs::FsSink;
use risingwave_connector::sink::{CONNECTOR_TYPE_KEY, SinkError};
use risingwave_connector::source::ConnectorProperties;
use risingwave_connector::{WithOptionsSecResolved, WithPropertiesExt, match_sink_name_str};
use risingwave_meta_model::actor::ActorStatus;
use risingwave_meta_model::object::ObjectType;
use risingwave_meta_model::prelude::{StreamingJob as StreamingJobModel, *};
use risingwave_meta_model::table::TableType;
use risingwave_meta_model::user_privilege::Action;
use risingwave_meta_model::*;
use risingwave_pb::catalog::source::PbOptionalAssociatedTableId;
use risingwave_pb::catalog::table::PbOptionalAssociatedSourceId;
use risingwave_pb::catalog::{PbCreateType, PbTable};
use risingwave_pb::meta::list_rate_limits_response::RateLimitInfo;
use risingwave_pb::meta::object::PbObjectInfo;
use risingwave_pb::meta::subscribe_response::{
    Info as NotificationInfo, Info, Operation as NotificationOperation, Operation,
};
use risingwave_pb::meta::{PbFragmentWorkerSlotMapping, PbObject, PbObjectGroup};
use risingwave_pb::secret::PbSecretRef;
use risingwave_pb::source::{PbConnectorSplit, PbConnectorSplits};
use risingwave_pb::stream_plan::PbStreamNode;
use risingwave_pb::stream_plan::stream_fragment_graph::Parallelism;
use risingwave_pb::stream_plan::stream_node::PbNodeBody;
use risingwave_pb::user::PbUserInfo;
use risingwave_sqlparser::ast::{SqlOption, Statement};
use risingwave_sqlparser::parser::{Parser, ParserError};
use sea_orm::ActiveValue::Set;
use sea_orm::sea_query::{BinOper, Expr, Query, SimpleExpr};
use sea_orm::{
    ActiveEnum, ActiveModelTrait, ColumnTrait, DatabaseTransaction, EntityTrait, IntoActiveModel,
    IntoSimpleExpr, JoinType, ModelTrait, NotSet, PaginatorTrait, QueryFilter, QuerySelect,
    RelationTrait, TransactionTrait,
};
use thiserror_ext::AsReport;

use super::rename::IndexItemRewriter;
use crate::barrier::{ReplaceStreamJobPlan, Reschedule};
use crate::controller::ObjectModel;
use crate::controller::catalog::{CatalogController, DropTableConnectorContext};
use crate::controller::utils::{
    PartialObject, build_object_group_for_delete, check_relation_name_duplicate,
    check_sink_into_table_cycle, ensure_object_id, ensure_user_id, get_fragment_actor_ids,
    get_fragment_mappings, get_internal_tables_by_id, grant_default_privileges_automatically,
    insert_fragment_relations, list_user_info_by_ids, rebuild_fragment_mapping_from_actors,
};
use crate::error::MetaErrorInner;
use crate::manager::{NotificationVersion, StreamingJob, StreamingJobType};
use crate::model::{
    FragmentDownstreamRelation, FragmentReplaceUpstream, StreamActor, StreamContext,
    StreamJobFragmentsToCreate, TableParallelism,
};
use crate::stream::{JobReschedulePostUpdates, SplitAssignment};
use crate::{MetaError, MetaResult};

impl CatalogController {
    pub async fn create_streaming_job_obj(
        txn: &DatabaseTransaction,
        obj_type: ObjectType,
        owner_id: UserId,
        database_id: Option<DatabaseId>,
        schema_id: Option<SchemaId>,
        create_type: PbCreateType,
        ctx: &StreamContext,
        streaming_parallelism: StreamingParallelism,
        max_parallelism: usize,
        specific_resource_group: Option<String>, // todo: can we move it to StreamContext?
    ) -> MetaResult<ObjectId> {
        let obj = Self::create_object(txn, obj_type, owner_id, database_id, schema_id).await?;
        let job = streaming_job::ActiveModel {
            job_id: Set(obj.oid),
            job_status: Set(JobStatus::Initial),
            create_type: Set(create_type.into()),
            timezone: Set(ctx.timezone.clone()),
            parallelism: Set(streaming_parallelism),
            max_parallelism: Set(max_parallelism as _),
            specific_resource_group: Set(specific_resource_group),
        };
        job.insert(txn).await?;

        Ok(obj.oid)
    }

    /// Create catalogs for the streaming job, then notify frontend about them if the job is a
    /// materialized view.
    ///
    /// Some of the fields in the given streaming job are placeholders, which will
    /// be updated later in `prepare_streaming_job` and notify again in `finish_streaming_job`.
    #[await_tree::instrument]
    pub async fn create_job_catalog(
        &self,
        streaming_job: &mut StreamingJob,
        ctx: &StreamContext,
        parallelism: &Option<Parallelism>,
        max_parallelism: usize,
        mut dependencies: HashSet<ObjectId>,
        specific_resource_group: Option<String>,
    ) -> MetaResult<()> {
        let inner = self.inner.write().await;
        let txn = inner.db.begin().await?;
        let create_type = streaming_job.create_type();

        let streaming_parallelism = match (parallelism, self.env.opts.default_parallelism) {
            (None, DefaultParallelism::Full) => StreamingParallelism::Adaptive,
            (None, DefaultParallelism::Default(n)) => StreamingParallelism::Fixed(n.get()),
            (Some(n), _) => StreamingParallelism::Fixed(n.parallelism as _),
        };

        ensure_user_id(streaming_job.owner() as _, &txn).await?;
        ensure_object_id(ObjectType::Database, streaming_job.database_id() as _, &txn).await?;
        ensure_object_id(ObjectType::Schema, streaming_job.schema_id() as _, &txn).await?;
        check_relation_name_duplicate(
            &streaming_job.name(),
            streaming_job.database_id() as _,
            streaming_job.schema_id() as _,
            &txn,
        )
        .await?;

        // check if any dependency is in altering status.
        if !dependencies.is_empty() {
            let altering_cnt = ObjectDependency::find()
                .join(
                    JoinType::InnerJoin,
                    object_dependency::Relation::Object1.def(),
                )
                .join(JoinType::InnerJoin, object::Relation::StreamingJob.def())
                .filter(
                    object_dependency::Column::Oid
                        .is_in(dependencies.clone())
                        .and(object::Column::ObjType.eq(ObjectType::Table))
                        .and(streaming_job::Column::JobStatus.ne(JobStatus::Created))
                        .and(
                            // It means the referring table is just dummy for altering.
                            object::Column::Oid.not_in_subquery(
                                Query::select()
                                    .column(table::Column::TableId)
                                    .from(Table)
                                    .to_owned(),
                            ),
                        ),
                )
                .count(&txn)
                .await?;
            if altering_cnt != 0 {
                return Err(MetaError::permission_denied(
                    "some dependent relations are being altered",
                ));
            }
        }

        match streaming_job {
            StreamingJob::MaterializedView(table) => {
                let job_id = Self::create_streaming_job_obj(
                    &txn,
                    ObjectType::Table,
                    table.owner as _,
                    Some(table.database_id as _),
                    Some(table.schema_id as _),
                    create_type,
                    ctx,
                    streaming_parallelism,
                    max_parallelism,
                    specific_resource_group,
                )
                .await?;
                table.id = job_id as _;
                let table_model: table::ActiveModel = table.clone().into();
                Table::insert(table_model).exec(&txn).await?;
            }
            StreamingJob::Sink(sink, _) => {
                if let Some(target_table_id) = sink.target_table
                    && check_sink_into_table_cycle(
                        target_table_id as ObjectId,
                        dependencies.iter().cloned().collect(),
                        &txn,
                    )
                    .await?
                {
                    bail!("Creating such a sink will result in circular dependency.");
                }

                let job_id = Self::create_streaming_job_obj(
                    &txn,
                    ObjectType::Sink,
                    sink.owner as _,
                    Some(sink.database_id as _),
                    Some(sink.schema_id as _),
                    create_type,
                    ctx,
                    streaming_parallelism,
                    max_parallelism,
                    specific_resource_group,
                )
                .await?;
                sink.id = job_id as _;
                let sink_model: sink::ActiveModel = sink.clone().into();
                Sink::insert(sink_model).exec(&txn).await?;
            }
            StreamingJob::Table(src, table, _) => {
                let job_id = Self::create_streaming_job_obj(
                    &txn,
                    ObjectType::Table,
                    table.owner as _,
                    Some(table.database_id as _),
                    Some(table.schema_id as _),
                    create_type,
                    ctx,
                    streaming_parallelism,
                    max_parallelism,
                    specific_resource_group,
                )
                .await?;
                table.id = job_id as _;
                if let Some(src) = src {
                    let src_obj = Self::create_object(
                        &txn,
                        ObjectType::Source,
                        src.owner as _,
                        Some(src.database_id as _),
                        Some(src.schema_id as _),
                    )
                    .await?;
                    src.id = src_obj.oid as _;
                    src.optional_associated_table_id =
                        Some(PbOptionalAssociatedTableId::AssociatedTableId(job_id as _));
                    table.optional_associated_source_id = Some(
                        PbOptionalAssociatedSourceId::AssociatedSourceId(src_obj.oid as _),
                    );
                    let source: source::ActiveModel = src.clone().into();
                    Source::insert(source).exec(&txn).await?;
                }
                let table_model: table::ActiveModel = table.clone().into();
                Table::insert(table_model).exec(&txn).await?;
            }
            StreamingJob::Index(index, table) => {
                ensure_object_id(ObjectType::Table, index.primary_table_id as _, &txn).await?;
                let job_id = Self::create_streaming_job_obj(
                    &txn,
                    ObjectType::Index,
                    index.owner as _,
                    Some(index.database_id as _),
                    Some(index.schema_id as _),
                    create_type,
                    ctx,
                    streaming_parallelism,
                    max_parallelism,
                    specific_resource_group,
                )
                .await?;
                // to be compatible with old implementation.
                index.id = job_id as _;
                index.index_table_id = job_id as _;
                table.id = job_id as _;

                ObjectDependency::insert(object_dependency::ActiveModel {
                    oid: Set(index.primary_table_id as _),
                    used_by: Set(table.id as _),
                    ..Default::default()
                })
                .exec(&txn)
                .await?;

                let table_model: table::ActiveModel = table.clone().into();
                Table::insert(table_model).exec(&txn).await?;
                let index_model: index::ActiveModel = index.clone().into();
                Index::insert(index_model).exec(&txn).await?;
            }
            StreamingJob::Source(src) => {
                let job_id = Self::create_streaming_job_obj(
                    &txn,
                    ObjectType::Source,
                    src.owner as _,
                    Some(src.database_id as _),
                    Some(src.schema_id as _),
                    create_type,
                    ctx,
                    streaming_parallelism,
                    max_parallelism,
                    specific_resource_group,
                )
                .await?;
                src.id = job_id as _;
                let source_model: source::ActiveModel = src.clone().into();
                Source::insert(source_model).exec(&txn).await?;
            }
        }

        // collect dependent secrets.
        dependencies.extend(
            streaming_job
                .dependent_secret_ids()?
                .into_iter()
                .map(|secret_id| secret_id as ObjectId),
        );
        // collect dependent connection
        dependencies.extend(
            streaming_job
                .dependent_connection_ids()?
                .into_iter()
                .map(|conn_id| conn_id as ObjectId),
        );

        // record object dependency.
        if !dependencies.is_empty() {
            ObjectDependency::insert_many(dependencies.into_iter().map(|oid| {
                object_dependency::ActiveModel {
                    oid: Set(oid),
                    used_by: Set(streaming_job.id() as _),
                    ..Default::default()
                }
            }))
            .exec(&txn)
            .await?;
        }

        txn.commit().await?;

        Ok(())
    }

    /// Create catalogs for internal tables, then notify frontend about them if the job is a
    /// materialized view.
    ///
    /// Some of the fields in the given "incomplete" internal tables are placeholders, which will
    /// be updated later in `prepare_streaming_job` and notify again in `finish_streaming_job`.
    ///
    /// Returns a mapping from the temporary table id to the actual global table id.
    pub async fn create_internal_table_catalog(
        &self,
        job: &StreamingJob,
        mut incomplete_internal_tables: Vec<PbTable>,
    ) -> MetaResult<HashMap<u32, u32>> {
        let job_id = job.id() as ObjectId;
        let inner = self.inner.write().await;
        let txn = inner.db.begin().await?;
        let mut table_id_map = HashMap::new();
        for table in &mut incomplete_internal_tables {
            let table_id = Self::create_object(
                &txn,
                ObjectType::Table,
                table.owner as _,
                Some(table.database_id as _),
                Some(table.schema_id as _),
            )
            .await?
            .oid;
            table_id_map.insert(table.id, table_id as u32);
            table.id = table_id as _;
            table.job_id = Some(job_id as _);

            let table_model = table::ActiveModel {
                table_id: Set(table_id as _),
                belongs_to_job_id: Set(Some(job_id)),
                fragment_id: NotSet,
                ..table.clone().into()
            };
            Table::insert(table_model).exec(&txn).await?;
        }
        txn.commit().await?;

        Ok(table_id_map)
    }

    // TODO: In this function, we also update the `Table` model in the meta store.
    // Given that we've ensured the tables inside `TableFragments` are complete, shall we consider
    // making them the source of truth and performing a full replacement for those in the meta store?
    /// Insert fragments and actors to meta store. Used both for creating new jobs and replacing jobs.
    #[await_tree::instrument("prepare_streaming_job_for_{}", if for_replace { "replace" } else { "create" })]
    pub async fn prepare_streaming_job(
        &self,
        stream_job_fragments: &StreamJobFragmentsToCreate,
        streaming_job: &StreamingJob,
        for_replace: bool,
    ) -> MetaResult<()> {
        let need_notify = streaming_job.should_notify_creating();
        let fragment_actors =
            Self::extract_fragment_and_actors_from_fragments(stream_job_fragments)?;
        let mut all_tables = stream_job_fragments.all_tables();
        let inner = self.inner.write().await;

        let mut objects = vec![];
        let txn = inner.db.begin().await?;

        // Add fragments.
        let (fragments, actors): (Vec<_>, Vec<_>) = fragment_actors.into_iter().unzip();
        for fragment in fragments {
            let fragment_id = fragment.fragment_id;
            let state_table_ids = fragment.state_table_ids.inner_ref().clone();

            let fragment = fragment.into_active_model();
            Fragment::insert(fragment).exec(&txn).await?;

            // Fields including `fragment_id` and `vnode_count` were placeholder values before.
            // After table fragments are created, update them for all tables.
            if !for_replace {
                for state_table_id in state_table_ids {
                    // Table's vnode count is not always the fragment's vnode count, so we have to
                    // look up the table from `TableFragments`.
                    // See `ActorGraphBuilder::new`.
                    let table = all_tables
                        .get_mut(&(state_table_id as u32))
                        .unwrap_or_else(|| panic!("table {} not found", state_table_id));
                    assert_eq!(table.id, state_table_id as u32);
                    assert_eq!(table.fragment_id, fragment_id as u32);
                    let vnode_count = table.vnode_count();

                    table::ActiveModel {
                        table_id: Set(state_table_id as _),
                        fragment_id: Set(Some(fragment_id)),
                        vnode_count: Set(vnode_count as _),
                        ..Default::default()
                    }
                    .update(&txn)
                    .await?;

<<<<<<< HEAD
                    if need_notify {
=======
                    if is_materialized_view {
                        // In production, definition was replaced but still needed for notification.
                        if cfg!(not(debug_assertions)) && table.id == streaming_job.id() {
                            table.definition = streaming_job.definition();
                        }
>>>>>>> b33eefce
                        objects.push(PbObject {
                            object_info: Some(PbObjectInfo::Table(table.clone())),
                        });
                    }
                }
            }
        }

        if need_notify {
            match &streaming_job {
                StreamingJob::MaterializedView(_) => {
                    // Already added.
                }
                StreamingJob::Sink(sink, _) => objects.push(PbObject {
                    object_info: Some(PbObjectInfo::Sink(sink.clone())),
                }),
                StreamingJob::Table(_, _, _)
                | StreamingJob::Index(_, _)
                | StreamingJob::Source(_) => {
                    unreachable!("support background ddl for these kind of jobs")
                }
            }
        }

        insert_fragment_relations(&txn, &stream_job_fragments.downstreams).await?;

        // Add actors and actor dispatchers.
        for actors in actors {
            for actor in actors {
                let actor = actor.into_active_model();
                Actor::insert(actor).exec(&txn).await?;
            }
        }

        if !for_replace {
            // Update dml fragment id.
            if let StreamingJob::Table(_, table, ..) = streaming_job {
                Table::update(table::ActiveModel {
                    table_id: Set(table.id as _),
                    dml_fragment_id: Set(table.dml_fragment_id.map(|id| id as _)),
                    ..Default::default()
                })
                .exec(&txn)
                .await?;
            }
        }

        txn.commit().await?;

        if !objects.is_empty() {
            assert!(need_notify);
            self.notify_frontend(Operation::Add, Info::ObjectGroup(PbObjectGroup { objects }))
                .await;
        }

        Ok(())
    }

    /// `try_abort_creating_streaming_job` is used to abort the job that is under initial status or in `FOREGROUND` mode.
    /// It returns (true, _) if the job is not found or aborted.
    /// It returns (_, Some(`database_id`)) is the `database_id` of the `job_id` exists
    #[await_tree::instrument]
    pub async fn try_abort_creating_streaming_job(
        &self,
        job_id: ObjectId,
        is_cancelled: bool,
    ) -> MetaResult<(bool, Option<DatabaseId>)> {
        let mut inner = self.inner.write().await;
        let txn = inner.db.begin().await?;

        let obj = Object::find_by_id(job_id).one(&txn).await?;
        let Some(obj) = obj else {
            tracing::warn!(
                id = job_id,
                "streaming job not found when aborting creating, might be cleaned by recovery"
            );
            return Ok((true, None));
        };
        let database_id = obj
            .database_id
            .ok_or_else(|| anyhow!("obj has no database id: {:?}", obj))?;
        let streaming_job = streaming_job::Entity::find_by_id(job_id).one(&txn).await?;

        if !is_cancelled && let Some(streaming_job) = &streaming_job {
            assert_ne!(streaming_job.job_status, JobStatus::Created);
            if streaming_job.create_type == CreateType::Background
                && streaming_job.job_status == JobStatus::Creating
            {
                // If the job is created in background and still in creating status, we should not abort it and let recovery handle it.
                tracing::warn!(
                    id = job_id,
                    "streaming job is created in background and still in creating status"
                );
                return Ok((false, Some(database_id)));
            }
        }

        let internal_table_ids = get_internal_tables_by_id(job_id, &txn).await?;

        // Get the notification info if the job is a materialized view or created in the background.
        let mut objs = vec![];
        let table_obj = Table::find_by_id(job_id).one(&txn).await?;
        let need_notify = if let Some(table) = &table_obj {
            // If the job is a materialized view, we need to notify the frontend.
            table.table_type == TableType::MaterializedView
        } else {
            streaming_job.is_some_and(|job| job.create_type == CreateType::Background)
        };
        if need_notify {
            let obj: Option<PartialObject> = Object::find_by_id(job_id)
                .select_only()
                .columns([
                    object::Column::Oid,
                    object::Column::ObjType,
                    object::Column::SchemaId,
                    object::Column::DatabaseId,
                ])
                .into_partial_model()
                .one(&txn)
                .await?;
            let obj =
                obj.ok_or_else(|| MetaError::catalog_id_not_found("streaming job", job_id))?;
            objs.push(obj);
            let internal_table_objs: Vec<PartialObject> = Object::find()
                .select_only()
                .columns([
                    object::Column::Oid,
                    object::Column::ObjType,
                    object::Column::SchemaId,
                    object::Column::DatabaseId,
                ])
                .join(JoinType::InnerJoin, object::Relation::Table.def())
                .filter(table::Column::BelongsToJobId.eq(job_id))
                .into_partial_model()
                .all(&txn)
                .await?;
            objs.extend(internal_table_objs);
        }

        // Check if the job is creating sink into table.
        if table_obj.is_none()
            && let Some(Some(target_table_id)) = Sink::find_by_id(job_id)
                .select_only()
                .column(sink::Column::TargetTable)
                .into_tuple::<Option<TableId>>()
                .one(&txn)
                .await?
        {
            let tmp_id: Option<ObjectId> = ObjectDependency::find()
                .select_only()
                .column(object_dependency::Column::UsedBy)
                .join(
                    JoinType::InnerJoin,
                    object_dependency::Relation::Object1.def(),
                )
                .join(JoinType::InnerJoin, object::Relation::StreamingJob.def())
                .filter(
                    object_dependency::Column::Oid
                        .eq(target_table_id)
                        .and(object::Column::ObjType.eq(ObjectType::Table))
                        .and(streaming_job::Column::JobStatus.ne(JobStatus::Created)),
                )
                .into_tuple()
                .one(&txn)
                .await?;
            if let Some(tmp_id) = tmp_id {
                tracing::warn!(
                    id = tmp_id,
                    "aborting temp streaming job for sink into table"
                );
                Object::delete_by_id(tmp_id).exec(&txn).await?;
            }
        }

        Object::delete_by_id(job_id).exec(&txn).await?;
        if !internal_table_ids.is_empty() {
            Object::delete_many()
                .filter(object::Column::Oid.is_in(internal_table_ids))
                .exec(&txn)
                .await?;
        }
        if let Some(t) = &table_obj
            && let Some(source_id) = t.optional_associated_source_id
        {
            Object::delete_by_id(source_id).exec(&txn).await?;
        }

        let err = if is_cancelled {
            MetaError::cancelled(format!("streaming job {job_id} is cancelled"))
        } else {
            MetaError::catalog_id_not_found("stream job", format!("streaming job {job_id} failed"))
        };
        let abort_reason = format!("streaming job aborted {}", err.as_report());
        for tx in inner
            .creating_table_finish_notifier
            .get_mut(&database_id)
            .map(|creating_tables| creating_tables.remove(&job_id).into_iter())
            .into_iter()
            .flatten()
            .flatten()
        {
            let _ = tx.send(Err(abort_reason.clone()));
        }
        txn.commit().await?;

        if !objs.is_empty() {
            // We also have notified the frontend about these objects,
            // so we need to notify the frontend to delete them here.
            self.notify_frontend(Operation::Delete, build_object_group_for_delete(objs))
                .await;
        }
        Ok((true, Some(database_id)))
    }

    #[await_tree::instrument]
    pub async fn post_collect_job_fragments(
        &self,
        job_id: ObjectId,
        actor_ids: Vec<crate::model::ActorId>,
        upstream_fragment_new_downstreams: &FragmentDownstreamRelation,
        split_assignment: &SplitAssignment,
    ) -> MetaResult<()> {
        self.post_collect_job_fragments_inner(
            job_id,
            actor_ids,
            upstream_fragment_new_downstreams,
            split_assignment,
            false,
        )
        .await
    }

    pub async fn post_collect_job_fragments_inner(
        &self,
        job_id: ObjectId,
        actor_ids: Vec<crate::model::ActorId>,
        upstream_fragment_new_downstreams: &FragmentDownstreamRelation,
        split_assignment: &SplitAssignment,
        notify_for_creating: bool,
    ) -> MetaResult<()> {
        let inner = self.inner.write().await;
        let txn = inner.db.begin().await?;

        Actor::update_many()
            .col_expr(
                actor::Column::Status,
                SimpleExpr::from(ActorStatus::Running.into_value()),
            )
            .filter(
                actor::Column::ActorId
                    .is_in(actor_ids.into_iter().map(|id| id as ActorId).collect_vec()),
            )
            .exec(&txn)
            .await?;

        for splits in split_assignment.values() {
            for (actor_id, splits) in splits {
                let splits = splits.iter().map(PbConnectorSplit::from).collect_vec();
                let connector_splits = &PbConnectorSplits { splits };
                actor::ActiveModel {
                    actor_id: Set(*actor_id as _),
                    splits: Set(Some(connector_splits.into())),
                    ..Default::default()
                }
                .update(&txn)
                .await?;
            }
        }

        insert_fragment_relations(&txn, upstream_fragment_new_downstreams).await?;

        // Mark job as CREATING.
        streaming_job::ActiveModel {
            job_id: Set(job_id),
            job_status: Set(JobStatus::Creating),
            ..Default::default()
        }
        .update(&txn)
        .await?;

        let fragment_mapping = if notify_for_creating {
            get_fragment_mappings(&txn, job_id as _).await?
        } else {
            vec![]
        };

        txn.commit().await?;
        self.notify_fragment_mapping(NotificationOperation::Add, fragment_mapping)
            .await;

        Ok(())
    }

    pub async fn create_job_catalog_for_replace(
        &self,
        streaming_job: &StreamingJob,
        ctx: &StreamContext,
        specified_parallelism: &Option<NonZeroUsize>,
        max_parallelism: usize,
    ) -> MetaResult<ObjectId> {
        let id = streaming_job.id();
        let inner = self.inner.write().await;
        let txn = inner.db.begin().await?;

        // 1. check version.
        streaming_job.verify_version_for_replace(&txn).await?;
        // 2. check concurrent replace.
        let referring_cnt = ObjectDependency::find()
            .join(
                JoinType::InnerJoin,
                object_dependency::Relation::Object1.def(),
            )
            .join(JoinType::InnerJoin, object::Relation::StreamingJob.def())
            .filter(
                object_dependency::Column::Oid
                    .eq(id as ObjectId)
                    .and(object::Column::ObjType.eq(ObjectType::Table))
                    .and(streaming_job::Column::JobStatus.ne(JobStatus::Created)),
            )
            .count(&txn)
            .await?;
        if referring_cnt != 0 {
            return Err(MetaError::permission_denied(
                "job is being altered or referenced by some creating jobs",
            ));
        }

        // 3. check parallelism.
        let original_max_parallelism: i32 = StreamingJobModel::find_by_id(id as ObjectId)
            .select_only()
            .column(streaming_job::Column::MaxParallelism)
            .into_tuple()
            .one(&txn)
            .await?
            .ok_or_else(|| MetaError::catalog_id_not_found(streaming_job.job_type_str(), id))?;

        if original_max_parallelism != max_parallelism as i32 {
            // We already override the max parallelism in `StreamFragmentGraph` before entering this function.
            // This should not happen in normal cases.
            bail!(
                "cannot use a different max parallelism \
                 when replacing streaming job, \
                 original: {}, new: {}",
                original_max_parallelism,
                max_parallelism
            );
        }

        let parallelism = match specified_parallelism {
            None => StreamingParallelism::Adaptive,
            Some(n) => StreamingParallelism::Fixed(n.get() as _),
        };

        // 4. create streaming object for new replace table.
        let new_obj_id = Self::create_streaming_job_obj(
            &txn,
            streaming_job.object_type(),
            streaming_job.owner() as _,
            Some(streaming_job.database_id() as _),
            Some(streaming_job.schema_id() as _),
            streaming_job.create_type(),
            ctx,
            parallelism,
            max_parallelism,
            None,
        )
        .await?;

        // 5. record dependency for new replace table.
        ObjectDependency::insert(object_dependency::ActiveModel {
            oid: Set(id as _),
            used_by: Set(new_obj_id as _),
            ..Default::default()
        })
        .exec(&txn)
        .await?;

        txn.commit().await?;

        Ok(new_obj_id)
    }

    /// `finish_streaming_job` marks job related objects as `Created` and notify frontend.
    pub async fn finish_streaming_job(
        &self,
        job_id: ObjectId,
        replace_stream_job_info: Option<ReplaceStreamJobPlan>,
    ) -> MetaResult<()> {
        let mut inner = self.inner.write().await;
        let txn = inner.db.begin().await?;

        let job_type = Object::find_by_id(job_id)
            .select_only()
            .column(object::Column::ObjType)
            .into_tuple()
            .one(&txn)
            .await?
            .ok_or_else(|| MetaError::catalog_id_not_found("streaming job", job_id))?;

        let create_type: CreateType = StreamingJobModel::find_by_id(job_id)
            .select_only()
            .column(streaming_job::Column::CreateType)
            .into_tuple()
            .one(&txn)
            .await?
            .ok_or_else(|| MetaError::catalog_id_not_found("streaming job", job_id))?;

        // update `created_at` as now() and `created_at_cluster_version` as current cluster version.
        let res = Object::update_many()
            .col_expr(object::Column::CreatedAt, Expr::current_timestamp().into())
            .col_expr(
                object::Column::CreatedAtClusterVersion,
                current_cluster_version().into(),
            )
            .filter(object::Column::Oid.eq(job_id))
            .exec(&txn)
            .await?;
        if res.rows_affected == 0 {
            return Err(MetaError::catalog_id_not_found("streaming job", job_id));
        }

        // mark the target stream job as `Created`.
        let job = streaming_job::ActiveModel {
            job_id: Set(job_id),
            job_status: Set(JobStatus::Created),
            ..Default::default()
        };
        job.update(&txn).await?;

        // notify frontend: job, internal tables.
        let internal_table_objs = Table::find()
            .find_also_related(Object)
            .filter(table::Column::BelongsToJobId.eq(job_id))
            .all(&txn)
            .await?;
        let mut objects = internal_table_objs
            .iter()
            .map(|(table, obj)| PbObject {
                object_info: Some(PbObjectInfo::Table(
                    ObjectModel(table.clone(), obj.clone().unwrap()).into(),
                )),
            })
            .collect_vec();
        let mut notification_op = if create_type == CreateType::Background {
            NotificationOperation::Update
        } else {
            NotificationOperation::Add
        };
        let mut updated_user_info = vec![];

        match job_type {
            ObjectType::Table => {
                let (table, obj) = Table::find_by_id(job_id)
                    .find_also_related(Object)
                    .one(&txn)
                    .await?
                    .ok_or_else(|| MetaError::catalog_id_not_found("table", job_id))?;
                if table.table_type == TableType::MaterializedView {
                    notification_op = NotificationOperation::Update;
                }

                if let Some(source_id) = table.optional_associated_source_id {
                    let (src, obj) = Source::find_by_id(source_id)
                        .find_also_related(Object)
                        .one(&txn)
                        .await?
                        .ok_or_else(|| MetaError::catalog_id_not_found("source", source_id))?;
                    objects.push(PbObject {
                        object_info: Some(PbObjectInfo::Source(
                            ObjectModel(src, obj.unwrap()).into(),
                        )),
                    });
                }
                objects.push(PbObject {
                    object_info: Some(PbObjectInfo::Table(ObjectModel(table, obj.unwrap()).into())),
                });
            }
            ObjectType::Sink => {
                let (sink, obj) = Sink::find_by_id(job_id)
                    .find_also_related(Object)
                    .one(&txn)
                    .await?
                    .ok_or_else(|| MetaError::catalog_id_not_found("sink", job_id))?;
                objects.push(PbObject {
                    object_info: Some(PbObjectInfo::Sink(ObjectModel(sink, obj.unwrap()).into())),
                });
            }
            ObjectType::Index => {
                let (index, obj) = Index::find_by_id(job_id)
                    .find_also_related(Object)
                    .one(&txn)
                    .await?
                    .ok_or_else(|| MetaError::catalog_id_not_found("index", job_id))?;
                {
                    let (table, obj) = Table::find_by_id(index.index_table_id)
                        .find_also_related(Object)
                        .one(&txn)
                        .await?
                        .ok_or_else(|| {
                            MetaError::catalog_id_not_found("table", index.index_table_id)
                        })?;
                    objects.push(PbObject {
                        object_info: Some(PbObjectInfo::Table(
                            ObjectModel(table, obj.unwrap()).into(),
                        )),
                    });
                }

                // If the index is created on a table with privileges, we should also
                // grant the privileges for the index and its state tables.
                let primary_table_privileges = UserPrivilege::find()
                    .filter(
                        user_privilege::Column::Oid
                            .eq(index.primary_table_id)
                            .and(user_privilege::Column::Action.eq(Action::Select)),
                    )
                    .all(&txn)
                    .await?;
                if !primary_table_privileges.is_empty() {
                    let index_state_table_ids: Vec<TableId> = Table::find()
                        .select_only()
                        .column(table::Column::TableId)
                        .filter(
                            table::Column::BelongsToJobId
                                .eq(job_id)
                                .or(table::Column::TableId.eq(index.index_table_id)),
                        )
                        .into_tuple()
                        .all(&txn)
                        .await?;
                    let mut new_privileges = vec![];
                    for privilege in &primary_table_privileges {
                        for state_table_id in &index_state_table_ids {
                            new_privileges.push(user_privilege::ActiveModel {
                                id: Default::default(),
                                oid: Set(*state_table_id),
                                user_id: Set(privilege.user_id),
                                action: Set(Action::Select),
                                dependent_id: Set(privilege.dependent_id),
                                granted_by: Set(privilege.granted_by),
                                with_grant_option: Set(privilege.with_grant_option),
                            });
                        }
                    }
                    UserPrivilege::insert_many(new_privileges)
                        .exec(&txn)
                        .await?;

                    updated_user_info = list_user_info_by_ids(
                        primary_table_privileges.into_iter().map(|p| p.user_id),
                        &txn,
                    )
                    .await?;
                }

                objects.push(PbObject {
                    object_info: Some(PbObjectInfo::Index(ObjectModel(index, obj.unwrap()).into())),
                });
            }
            ObjectType::Source => {
                let (source, obj) = Source::find_by_id(job_id)
                    .find_also_related(Object)
                    .one(&txn)
                    .await?
                    .ok_or_else(|| MetaError::catalog_id_not_found("source", job_id))?;
                objects.push(PbObject {
                    object_info: Some(PbObjectInfo::Source(
                        ObjectModel(source, obj.unwrap()).into(),
                    )),
                });
            }
            _ => unreachable!("invalid job type: {:?}", job_type),
        }

        let fragment_mapping = get_fragment_mappings(&txn, job_id).await?;

        let replace_table_mapping_update = match replace_stream_job_info {
            Some(ReplaceStreamJobPlan {
                streaming_job,
                replace_upstream,
                tmp_id,
                ..
            }) => {
                let incoming_sink_id = job_id;

                let (relations, fragment_mapping, _) = Self::finish_replace_streaming_job_inner(
                    tmp_id as ObjectId,
                    replace_upstream,
                    SinkIntoTableContext {
                        creating_sink_id: Some(incoming_sink_id as _),
                        dropping_sink_id: None,
                        updated_sink_catalogs: vec![],
                    },
                    &txn,
                    streaming_job,
                    None, // will not drop table connector when creating a streaming job
                )
                .await?;

                Some((relations, fragment_mapping))
            }
            None => None,
        };

        if job_type != ObjectType::Index {
            updated_user_info = grant_default_privileges_automatically(&txn, job_id).await?;
        }
        txn.commit().await?;

        self.notify_fragment_mapping(NotificationOperation::Add, fragment_mapping)
            .await;

        let mut version = self
            .notify_frontend(
                notification_op,
                NotificationInfo::ObjectGroup(PbObjectGroup { objects }),
            )
            .await;

        // notify users about the default privileges
        if !updated_user_info.is_empty() {
            version = self.notify_users_update(updated_user_info).await;
        }

        if let Some((objects, fragment_mapping)) = replace_table_mapping_update {
            self.notify_fragment_mapping(NotificationOperation::Add, fragment_mapping)
                .await;
            version = self
                .notify_frontend(
                    NotificationOperation::Update,
                    NotificationInfo::ObjectGroup(PbObjectGroup { objects }),
                )
                .await;
        }
        inner
            .creating_table_finish_notifier
            .values_mut()
            .for_each(|creating_tables| {
                if let Some(txs) = creating_tables.remove(&job_id) {
                    for tx in txs {
                        let _ = tx.send(Ok(version));
                    }
                }
            });

        Ok(())
    }

    pub async fn finish_replace_streaming_job(
        &self,
        tmp_id: ObjectId,
        streaming_job: StreamingJob,
        replace_upstream: FragmentReplaceUpstream,
        sink_into_table_context: SinkIntoTableContext,
        drop_table_connector_ctx: Option<&DropTableConnectorContext>,
    ) -> MetaResult<NotificationVersion> {
        let inner = self.inner.write().await;
        let txn = inner.db.begin().await?;

        let (objects, fragment_mapping, delete_notification_objs) =
            Self::finish_replace_streaming_job_inner(
                tmp_id,
                replace_upstream,
                sink_into_table_context,
                &txn,
                streaming_job,
                drop_table_connector_ctx,
            )
            .await?;

        txn.commit().await?;

        // FIXME: Do not notify frontend currently, because frontend nodes might refer to old table
        // catalog and need to access the old fragment. Let frontend nodes delete the old fragment
        // when they receive table catalog change.
        // self.notify_fragment_mapping(NotificationOperation::Delete, old_fragment_mappings)
        //     .await;
        self.notify_fragment_mapping(NotificationOperation::Add, fragment_mapping)
            .await;
        let mut version = self
            .notify_frontend(
                NotificationOperation::Update,
                NotificationInfo::ObjectGroup(PbObjectGroup { objects }),
            )
            .await;

        if let Some((user_infos, to_drop_objects)) = delete_notification_objs {
            self.notify_users_update(user_infos).await;
            version = self
                .notify_frontend(
                    NotificationOperation::Delete,
                    build_object_group_for_delete(to_drop_objects),
                )
                .await;
        }

        Ok(version)
    }

    pub async fn finish_replace_streaming_job_inner(
        tmp_id: ObjectId,
        replace_upstream: FragmentReplaceUpstream,
        SinkIntoTableContext {
            creating_sink_id,
            dropping_sink_id,
            updated_sink_catalogs,
        }: SinkIntoTableContext,
        txn: &DatabaseTransaction,
        streaming_job: StreamingJob,
        drop_table_connector_ctx: Option<&DropTableConnectorContext>,
    ) -> MetaResult<(
        Vec<PbObject>,
        Vec<PbFragmentWorkerSlotMapping>,
        Option<(Vec<PbUserInfo>, Vec<PartialObject>)>,
    )> {
        let original_job_id = streaming_job.id() as ObjectId;
        let job_type = streaming_job.job_type();

        let mut index_item_rewriter = None;

        // Update catalog
        match streaming_job {
            StreamingJob::Table(_source, table, _table_job_type) => {
                // The source catalog should remain unchanged

                let original_column_catalogs = Table::find_by_id(original_job_id)
                    .select_only()
                    .columns([table::Column::Columns])
                    .into_tuple::<ColumnCatalogArray>()
                    .one(txn)
                    .await?
                    .ok_or_else(|| MetaError::catalog_id_not_found("table", original_job_id))?;

                index_item_rewriter = Some({
                    let original_columns = original_column_catalogs
                        .to_protobuf()
                        .into_iter()
                        .map(|c| c.column_desc.unwrap())
                        .collect_vec();
                    let new_columns = table
                        .columns
                        .iter()
                        .map(|c| c.column_desc.clone().unwrap())
                        .collect_vec();

                    IndexItemRewriter {
                        original_columns,
                        new_columns,
                    }
                });

                // For sinks created in earlier versions, we need to set the original_target_columns.
                for sink_id in updated_sink_catalogs {
                    sink::ActiveModel {
                        sink_id: Set(sink_id as _),
                        original_target_columns: Set(Some(original_column_catalogs.clone())),
                        ..Default::default()
                    }
                    .update(txn)
                    .await?;
                }
                // Update the table catalog with the new one. (column catalog is also updated here)
                let mut table = table::ActiveModel::from(table);
                let mut incoming_sinks = table.incoming_sinks.as_ref().inner_ref().clone();
                if let Some(sink_id) = creating_sink_id {
                    debug_assert!(!incoming_sinks.contains(&{ sink_id }));
                    incoming_sinks.push(sink_id as _);
                }
                if let Some(drop_table_connector_ctx) = drop_table_connector_ctx
                    && drop_table_connector_ctx.to_change_streaming_job_id == original_job_id
                {
                    // drop table connector, the rest logic is in `drop_table_associated_source`
                    table.optional_associated_source_id = Set(None);
                }

                if let Some(sink_id) = dropping_sink_id {
                    let drained = incoming_sinks
                        .extract_if(.., |id| *id == sink_id)
                        .collect_vec();
                    debug_assert_eq!(drained, vec![sink_id]);
                }

                table.incoming_sinks = Set(incoming_sinks.into());
                table.update(txn).await?;
            }
            StreamingJob::Source(source) => {
                // Update the source catalog with the new one.
                let source = source::ActiveModel::from(source);
                source.update(txn).await?;
            }
            StreamingJob::MaterializedView(table) => {
                // Update the table catalog with the new one.
                let table = table::ActiveModel::from(table);
                table.update(txn).await?;
            }
            _ => unreachable!(
                "invalid streaming job type: {:?}",
                streaming_job.job_type_str()
            ),
        }

        // 0. update internal tables
        // Fields including `fragment_id` were placeholder values before.
        // After table fragments are created, update them for all internal tables.
        let fragment_info: Vec<(FragmentId, I32Array)> = Fragment::find()
            .select_only()
            .columns([
                fragment::Column::FragmentId,
                fragment::Column::StateTableIds,
            ])
            .filter(fragment::Column::JobId.eq(tmp_id))
            .into_tuple()
            .all(txn)
            .await?;
        for (fragment_id, state_table_ids) in fragment_info {
            for state_table_id in state_table_ids.into_inner() {
                table::ActiveModel {
                    table_id: Set(state_table_id as _),
                    fragment_id: Set(Some(fragment_id)),
                    // No need to update `vnode_count` because it must remain the same.
                    ..Default::default()
                }
                .update(txn)
                .await?;
            }
        }

        // 1. replace old fragments/actors with new ones.
        Fragment::delete_many()
            .filter(fragment::Column::JobId.eq(original_job_id))
            .exec(txn)
            .await?;
        Fragment::update_many()
            .col_expr(fragment::Column::JobId, SimpleExpr::from(original_job_id))
            .filter(fragment::Column::JobId.eq(tmp_id))
            .exec(txn)
            .await?;

        // 2. update merges.
        // update downstream fragment's Merge node, and upstream_fragment_id
        for (fragment_id, fragment_replace_map) in replace_upstream {
            let (fragment_id, mut stream_node) = Fragment::find_by_id(fragment_id as FragmentId)
                .select_only()
                .columns([fragment::Column::FragmentId, fragment::Column::StreamNode])
                .into_tuple::<(FragmentId, StreamNode)>()
                .one(txn)
                .await?
                .map(|(id, node)| (id, node.to_protobuf()))
                .ok_or_else(|| MetaError::catalog_id_not_found("fragment", fragment_id))?;

            visit_stream_node_mut(&mut stream_node, |body| {
                if let PbNodeBody::Merge(m) = body
                    && let Some(new_fragment_id) = fragment_replace_map.get(&m.upstream_fragment_id)
                {
                    m.upstream_fragment_id = *new_fragment_id;
                }
            });
            fragment::ActiveModel {
                fragment_id: Set(fragment_id),
                stream_node: Set(StreamNode::from(&stream_node)),
                ..Default::default()
            }
            .update(txn)
            .await?;
        }

        // 3. remove dummy object.
        Object::delete_by_id(tmp_id).exec(txn).await?;

        // 4. update catalogs and notify.
        let mut objects = vec![];
        match job_type {
            StreamingJobType::Table(_) | StreamingJobType::MaterializedView => {
                let (table, table_obj) = Table::find_by_id(original_job_id)
                    .find_also_related(Object)
                    .one(txn)
                    .await?
                    .ok_or_else(|| MetaError::catalog_id_not_found("object", original_job_id))?;
                objects.push(PbObject {
                    object_info: Some(PbObjectInfo::Table(
                        ObjectModel(table, table_obj.unwrap()).into(),
                    )),
                })
            }
            StreamingJobType::Source => {
                let (source, source_obj) = Source::find_by_id(original_job_id)
                    .find_also_related(Object)
                    .one(txn)
                    .await?
                    .ok_or_else(|| MetaError::catalog_id_not_found("object", original_job_id))?;
                objects.push(PbObject {
                    object_info: Some(PbObjectInfo::Source(
                        ObjectModel(source, source_obj.unwrap()).into(),
                    )),
                })
            }
            _ => unreachable!("invalid streaming job type for replace: {:?}", job_type),
        }

        if let Some(expr_rewriter) = index_item_rewriter {
            let index_items: Vec<(IndexId, ExprNodeArray)> = Index::find()
                .select_only()
                .columns([index::Column::IndexId, index::Column::IndexItems])
                .filter(index::Column::PrimaryTableId.eq(original_job_id))
                .into_tuple()
                .all(txn)
                .await?;
            for (index_id, nodes) in index_items {
                let mut pb_nodes = nodes.to_protobuf();
                pb_nodes
                    .iter_mut()
                    .for_each(|x| expr_rewriter.rewrite_expr(x));
                let index = index::ActiveModel {
                    index_id: Set(index_id),
                    index_items: Set(pb_nodes.into()),
                    ..Default::default()
                }
                .update(txn)
                .await?;
                let index_obj = index
                    .find_related(Object)
                    .one(txn)
                    .await?
                    .ok_or_else(|| MetaError::catalog_id_not_found("object", index.index_id))?;
                objects.push(PbObject {
                    object_info: Some(PbObjectInfo::Index(ObjectModel(index, index_obj).into())),
                });
            }
        }

        let fragment_mapping: Vec<_> = get_fragment_mappings(txn, original_job_id as _).await?;

        let mut notification_objs: Option<(Vec<PbUserInfo>, Vec<PartialObject>)> = None;
        if let Some(drop_table_connector_ctx) = drop_table_connector_ctx {
            notification_objs =
                Some(Self::drop_table_associated_source(txn, drop_table_connector_ctx).await?);
        }

        Ok((objects, fragment_mapping, notification_objs))
    }

    /// Abort the replacing streaming job by deleting the temporary job object.
    pub async fn try_abort_replacing_streaming_job(&self, tmp_job_id: ObjectId) -> MetaResult<()> {
        let inner = self.inner.write().await;
        Object::delete_by_id(tmp_job_id).exec(&inner.db).await?;
        Ok(())
    }

    // edit the `rate_limit` of the `Source` node in given `source_id`'s fragments
    // return the actor_ids to be applied
    pub async fn update_source_rate_limit_by_source_id(
        &self,
        source_id: SourceId,
        rate_limit: Option<u32>,
    ) -> MetaResult<HashMap<FragmentId, Vec<ActorId>>> {
        let inner = self.inner.read().await;
        let txn = inner.db.begin().await?;

        {
            let active_source = source::ActiveModel {
                source_id: Set(source_id),
                rate_limit: Set(rate_limit.map(|v| v as i32)),
                ..Default::default()
            };
            active_source.update(&txn).await?;
        }

        let (source, obj) = Source::find_by_id(source_id)
            .find_also_related(Object)
            .one(&txn)
            .await?
            .ok_or_else(|| {
                MetaError::catalog_id_not_found(ObjectType::Source.as_str(), source_id)
            })?;

        let is_fs_source = source.with_properties.inner_ref().is_new_fs_connector();
        let streaming_job_ids: Vec<ObjectId> =
            if let Some(table_id) = source.optional_associated_table_id {
                vec![table_id]
            } else if let Some(source_info) = &source.source_info
                && source_info.to_protobuf().is_shared()
            {
                vec![source_id]
            } else {
                ObjectDependency::find()
                    .select_only()
                    .column(object_dependency::Column::UsedBy)
                    .filter(object_dependency::Column::Oid.eq(source_id))
                    .into_tuple()
                    .all(&txn)
                    .await?
            };

        if streaming_job_ids.is_empty() {
            return Err(MetaError::invalid_parameter(format!(
                "source id {source_id} not used by any streaming job"
            )));
        }

        let fragments: Vec<(FragmentId, i32, StreamNode)> = Fragment::find()
            .select_only()
            .columns([
                fragment::Column::FragmentId,
                fragment::Column::FragmentTypeMask,
                fragment::Column::StreamNode,
            ])
            .filter(fragment::Column::JobId.is_in(streaming_job_ids))
            .into_tuple()
            .all(&txn)
            .await?;
        let mut fragments = fragments
            .into_iter()
            .map(|(id, mask, stream_node)| {
                (
                    id,
                    FragmentTypeMask::from(mask as u32),
                    stream_node.to_protobuf(),
                )
            })
            .collect_vec();

        fragments.retain_mut(|(_, fragment_type_mask, stream_node)| {
            let mut found = false;
            if fragment_type_mask.contains(FragmentTypeFlag::Source) {
                visit_stream_node_mut(stream_node, |node| {
                    if let PbNodeBody::Source(node) = node
                        && let Some(node_inner) = &mut node.source_inner
                        && node_inner.source_id == source_id as u32
                    {
                        node_inner.rate_limit = rate_limit;
                        found = true;
                    }
                });
            }
            if is_fs_source {
                // in older versions, there's no fragment type flag for `FsFetch` node,
                // so we just scan all fragments for StreamFsFetch node if using fs connector
                visit_stream_node_mut(stream_node, |node| {
                    if let PbNodeBody::StreamFsFetch(node) = node {
                        fragment_type_mask.add(FragmentTypeFlag::FsFetch);
                        if let Some(node_inner) = &mut node.node_inner
                            && node_inner.source_id == source_id as u32
                        {
                            node_inner.rate_limit = rate_limit;
                            found = true;
                        }
                    }
                });
            }
            found
        });

        assert!(
            !fragments.is_empty(),
            "source id should be used by at least one fragment"
        );
        let fragment_ids = fragments.iter().map(|(id, _, _)| *id).collect_vec();
        for (id, fragment_type_mask, stream_node) in fragments {
            fragment::ActiveModel {
                fragment_id: Set(id),
                fragment_type_mask: Set(fragment_type_mask.into()),
                stream_node: Set(StreamNode::from(&stream_node)),
                ..Default::default()
            }
            .update(&txn)
            .await?;
        }
        let fragment_actors = get_fragment_actor_ids(&txn, fragment_ids).await?;

        txn.commit().await?;

        let relation_info = PbObjectInfo::Source(ObjectModel(source, obj.unwrap()).into());
        let _version = self
            .notify_frontend(
                NotificationOperation::Update,
                NotificationInfo::ObjectGroup(PbObjectGroup {
                    objects: vec![PbObject {
                        object_info: Some(relation_info),
                    }],
                }),
            )
            .await;

        Ok(fragment_actors)
    }

    // edit the content of fragments in given `table_id`
    // return the actor_ids to be applied
    pub async fn mutate_fragments_by_job_id(
        &self,
        job_id: ObjectId,
        // returns true if the mutation is applied
        mut fragments_mutation_fn: impl FnMut(FragmentTypeMask, &mut PbStreamNode) -> bool,
        // error message when no relevant fragments is found
        err_msg: &'static str,
    ) -> MetaResult<HashMap<FragmentId, Vec<ActorId>>> {
        let inner = self.inner.read().await;
        let txn = inner.db.begin().await?;

        let fragments: Vec<(FragmentId, i32, StreamNode)> = Fragment::find()
            .select_only()
            .columns([
                fragment::Column::FragmentId,
                fragment::Column::FragmentTypeMask,
                fragment::Column::StreamNode,
            ])
            .filter(fragment::Column::JobId.eq(job_id))
            .into_tuple()
            .all(&txn)
            .await?;
        let mut fragments = fragments
            .into_iter()
            .map(|(id, mask, stream_node)| {
                (id, FragmentTypeMask::from(mask), stream_node.to_protobuf())
            })
            .collect_vec();

        fragments.retain_mut(|(_, fragment_type_mask, stream_node)| {
            fragments_mutation_fn(*fragment_type_mask, stream_node)
        });
        if fragments.is_empty() {
            return Err(MetaError::invalid_parameter(format!(
                "job id {job_id}: {}",
                err_msg
            )));
        }

        let fragment_ids = fragments.iter().map(|(id, _, _)| *id).collect_vec();
        for (id, _, stream_node) in fragments {
            fragment::ActiveModel {
                fragment_id: Set(id),
                stream_node: Set(StreamNode::from(&stream_node)),
                ..Default::default()
            }
            .update(&txn)
            .await?;
        }
        let fragment_actors = get_fragment_actor_ids(&txn, fragment_ids).await?;

        txn.commit().await?;

        Ok(fragment_actors)
    }

    async fn mutate_fragment_by_fragment_id(
        &self,
        fragment_id: FragmentId,
        mut fragment_mutation_fn: impl FnMut(FragmentTypeMask, &mut PbStreamNode) -> bool,
        err_msg: &'static str,
    ) -> MetaResult<HashMap<FragmentId, Vec<ActorId>>> {
        let inner = self.inner.read().await;
        let txn = inner.db.begin().await?;

        let (fragment_type_mask, stream_node): (i32, StreamNode) =
            Fragment::find_by_id(fragment_id)
                .select_only()
                .columns([
                    fragment::Column::FragmentTypeMask,
                    fragment::Column::StreamNode,
                ])
                .into_tuple()
                .one(&txn)
                .await?
                .ok_or_else(|| MetaError::catalog_id_not_found("fragment", fragment_id))?;
        let mut pb_stream_node = stream_node.to_protobuf();
        let fragment_type_mask = FragmentTypeMask::from(fragment_type_mask);

        if !fragment_mutation_fn(fragment_type_mask, &mut pb_stream_node) {
            return Err(MetaError::invalid_parameter(format!(
                "fragment id {fragment_id}: {}",
                err_msg
            )));
        }

        fragment::ActiveModel {
            fragment_id: Set(fragment_id),
            stream_node: Set(stream_node),
            ..Default::default()
        }
        .update(&txn)
        .await?;

        let fragment_actors = get_fragment_actor_ids(&txn, vec![fragment_id]).await?;

        txn.commit().await?;

        Ok(fragment_actors)
    }

    // edit the `rate_limit` of the `Chain` node in given `table_id`'s fragments
    // return the actor_ids to be applied
    pub async fn update_backfill_rate_limit_by_job_id(
        &self,
        job_id: ObjectId,
        rate_limit: Option<u32>,
    ) -> MetaResult<HashMap<FragmentId, Vec<ActorId>>> {
        let update_backfill_rate_limit =
            |fragment_type_mask: FragmentTypeMask, stream_node: &mut PbStreamNode| {
                let mut found = false;
                if fragment_type_mask
                    .contains_any(FragmentTypeFlag::backfill_rate_limit_fragments())
                {
                    visit_stream_node_mut(stream_node, |node| match node {
                        PbNodeBody::StreamCdcScan(node) => {
                            node.rate_limit = rate_limit;
                            found = true;
                        }
                        PbNodeBody::StreamScan(node) => {
                            node.rate_limit = rate_limit;
                            found = true;
                        }
                        PbNodeBody::SourceBackfill(node) => {
                            node.rate_limit = rate_limit;
                            found = true;
                        }
                        PbNodeBody::Sink(node) => {
                            node.rate_limit = rate_limit;
                            found = true;
                        }
                        _ => {}
                    });
                }
                found
            };

        self.mutate_fragments_by_job_id(
            job_id,
            update_backfill_rate_limit,
            "stream scan node or source node not found",
        )
        .await
    }

    // edit the `rate_limit` of the `Sink` node in given `table_id`'s fragments
    // return the actor_ids to be applied
    pub async fn update_sink_rate_limit_by_job_id(
        &self,
        job_id: ObjectId,
        rate_limit: Option<u32>,
    ) -> MetaResult<HashMap<FragmentId, Vec<ActorId>>> {
        let update_sink_rate_limit =
            |fragment_type_mask: FragmentTypeMask, stream_node: &mut PbStreamNode| {
                let mut found = false;
                if fragment_type_mask.contains_any(FragmentTypeFlag::sink_rate_limit_fragments()) {
                    visit_stream_node_mut(stream_node, |node| {
                        if let PbNodeBody::Sink(node) = node {
                            node.rate_limit = rate_limit;
                            found = true;
                        }
                    });
                }
                found
            };

        self.mutate_fragments_by_job_id(job_id, update_sink_rate_limit, "sink node not found")
            .await
    }

    pub async fn update_dml_rate_limit_by_job_id(
        &self,
        job_id: ObjectId,
        rate_limit: Option<u32>,
    ) -> MetaResult<HashMap<FragmentId, Vec<ActorId>>> {
        let update_dml_rate_limit =
            |fragment_type_mask: FragmentTypeMask, stream_node: &mut PbStreamNode| {
                let mut found = false;
                if fragment_type_mask.contains_any(FragmentTypeFlag::dml_rate_limit_fragments()) {
                    visit_stream_node_mut(stream_node, |node| {
                        if let PbNodeBody::Dml(node) = node {
                            node.rate_limit = rate_limit;
                            found = true;
                        }
                    });
                }
                found
            };

        self.mutate_fragments_by_job_id(job_id, update_dml_rate_limit, "dml node not found")
            .await
    }

    pub async fn update_source_props_by_source_id(
        &self,
        source_id: SourceId,
        alter_props: BTreeMap<String, String>,
        alter_secret_refs: BTreeMap<String, PbSecretRef>,
    ) -> MetaResult<WithOptionsSecResolved> {
        let inner = self.inner.read().await;
        let txn = inner.db.begin().await?;

        let (source, _obj) = Source::find_by_id(source_id)
            .find_also_related(Object)
            .one(&txn)
            .await?
            .ok_or_else(|| {
                MetaError::catalog_id_not_found(ObjectType::Source.as_str(), source_id)
            })?;
        let connector = source.with_properties.0.get_connector().unwrap();

        // Use check_source_allow_alter_on_fly_fields to validate allowed properties
        let prop_keys: Vec<String> = alter_props
            .keys()
            .chain(alter_secret_refs.keys())
            .cloned()
            .collect();
        risingwave_connector::allow_alter_on_fly_fields::check_source_allow_alter_on_fly_fields(
            &connector, &prop_keys,
        )?;

        let mut options_with_secret = WithOptionsSecResolved::new(
            source.with_properties.0.clone(),
            source
                .secret_ref
                .map(|secret_ref| secret_ref.to_protobuf())
                .unwrap_or_default(),
        );
        let (to_add_secret_dep, to_remove_secret_dep) =
            options_with_secret.handle_update(alter_props, alter_secret_refs)?;

        tracing::info!(
            "applying new properties to source: source_id={}, options_with_secret={:?}",
            source_id,
            options_with_secret
        );
        // check if the alter-ed props are valid for each Connector
        let _ = ConnectorProperties::extract(options_with_secret.clone(), true)?;
        // todo: validate via source manager

        let mut associate_table_id = None;

        // can be source_id or table_id
        // if updating an associated source, the preferred_id is the table_id
        // otherwise, it is the source_id
        let mut preferred_id: i32 = source_id;
        let rewrite_sql = {
            let definition = source.definition.clone();

            let [mut stmt]: [_; 1] = Parser::parse_sql(&definition)
                .map_err(|e| {
                    MetaError::from(MetaErrorInner::Connector(ConnectorError::from(
                        anyhow!(e).context("Failed to parse source definition SQL"),
                    )))
                })?
                .try_into()
                .unwrap();

            /// Formats SQL options with secret values properly resolved
            ///
            /// This function processes configuration options that may contain sensitive data:
            /// - Plaintext options are directly converted to `SqlOption`
            /// - Secret options are retrieved from the database and formatted as "SECRET {name}"
            ///   without exposing the actual secret value
            ///
            /// # Arguments
            /// * `txn` - Database transaction for retrieving secrets
            /// * `options_with_secret` - Container of options with both plaintext and secret values
            ///
            /// # Returns
            /// * `MetaResult<Vec<SqlOption>>` - List of formatted SQL options or error
            async fn format_with_option_secret_resolved(
                txn: &DatabaseTransaction,
                options_with_secret: &WithOptionsSecResolved,
            ) -> MetaResult<Vec<SqlOption>> {
                let mut options = Vec::new();
                for (k, v) in options_with_secret.as_plaintext() {
                    let sql_option = SqlOption::try_from((k, &format!("'{}'", v)))
                        .map_err(|e| MetaError::invalid_parameter(e.to_report_string()))?;
                    options.push(sql_option);
                }
                for (k, v) in options_with_secret.as_secret() {
                    if let Some(secret_model) =
                        Secret::find_by_id(v.secret_id as i32).one(txn).await?
                    {
                        let sql_option =
                            SqlOption::try_from((k, &format!("SECRET {}", secret_model.name)))
                                .map_err(|e| MetaError::invalid_parameter(e.to_report_string()))?;
                        options.push(sql_option);
                    } else {
                        return Err(MetaError::catalog_id_not_found("secret", v.secret_id));
                    }
                }
                Ok(options)
            }

            match &mut stmt {
                Statement::CreateSource { stmt } => {
                    stmt.with_properties.0 =
                        format_with_option_secret_resolved(&txn, &options_with_secret).await?;
                }
                Statement::CreateTable { with_options, .. } => {
                    *with_options =
                        format_with_option_secret_resolved(&txn, &options_with_secret).await?;
                    associate_table_id = source.optional_associated_table_id;
                    preferred_id = associate_table_id.unwrap();
                }
                _ => unreachable!(),
            }

            stmt.to_string()
        };

        {
            // update secret dependencies
            if !to_add_secret_dep.is_empty() {
                ObjectDependency::insert_many(to_add_secret_dep.into_iter().map(|secret_id| {
                    object_dependency::ActiveModel {
                        oid: Set(secret_id as _),
                        used_by: Set(preferred_id as _),
                        ..Default::default()
                    }
                }))
                .exec(&txn)
                .await?;
            }
            if !to_remove_secret_dep.is_empty() {
                // todo: fix the filter logic
                let _ = ObjectDependency::delete_many()
                    .filter(
                        object_dependency::Column::Oid
                            .is_in(to_remove_secret_dep)
                            .and(
                                object_dependency::Column::UsedBy.eq::<ObjectId>(preferred_id as _),
                            ),
                    )
                    .exec(&txn)
                    .await?;
            }
        }

        let active_source_model = source::ActiveModel {
            source_id: Set(source_id),
            definition: Set(rewrite_sql.clone()),
            with_properties: Set(options_with_secret.as_plaintext().clone().into()),
            secret_ref: Set((!options_with_secret.as_secret().is_empty())
                .then(|| SecretRef::from(options_with_secret.as_secret().clone()))),
            ..Default::default()
        };
        active_source_model.update(&txn).await?;

        if let Some(associate_table_id) = associate_table_id {
            // update the associated table statement accordly
            let active_table_model = table::ActiveModel {
                table_id: Set(associate_table_id),
                definition: Set(rewrite_sql),
                ..Default::default()
            };
            active_table_model.update(&txn).await?;
        }

        // update fragments
        update_connector_props_fragments(
            &txn,
            if let Some(associate_table_id) = associate_table_id {
                // if updating table with connector, the fragment_id is table id
                associate_table_id
            } else {
                source_id
            },
            FragmentTypeFlag::Source,
            |node, found| {
                if let PbNodeBody::Source(node) = node
                    && let Some(source_inner) = &mut node.source_inner
                {
                    source_inner.with_properties = options_with_secret.as_plaintext().clone();
                    source_inner.secret_refs = options_with_secret.as_secret().clone();
                    *found = true;
                }
            },
        )
        .await?;

        let mut to_update_objs = Vec::with_capacity(2);
        let (source, obj) = Source::find_by_id(source_id)
            .find_also_related(Object)
            .one(&txn)
            .await?
            .ok_or_else(|| {
                MetaError::catalog_id_not_found(ObjectType::Source.as_str(), source_id)
            })?;
        to_update_objs.push(PbObject {
            object_info: Some(PbObjectInfo::Source(
                ObjectModel(source, obj.unwrap()).into(),
            )),
        });

        if let Some(associate_table_id) = associate_table_id {
            let (table, obj) = Table::find_by_id(associate_table_id)
                .find_also_related(Object)
                .one(&txn)
                .await?
                .ok_or_else(|| MetaError::catalog_id_not_found("table", associate_table_id))?;
            to_update_objs.push(PbObject {
                object_info: Some(PbObjectInfo::Table(ObjectModel(table, obj.unwrap()).into())),
            });
        }

        txn.commit().await?;

        self.notify_frontend(
            NotificationOperation::Update,
            NotificationInfo::ObjectGroup(PbObjectGroup {
                objects: to_update_objs,
            }),
        )
        .await;

        Ok(options_with_secret)
    }

    pub async fn update_sink_props_by_sink_id(
        &self,
        sink_id: SinkId,
        props: BTreeMap<String, String>,
    ) -> MetaResult<HashMap<String, String>> {
        let inner = self.inner.read().await;
        let txn = inner.db.begin().await?;

        let (sink, _obj) = Sink::find_by_id(sink_id)
            .find_also_related(Object)
            .one(&txn)
            .await?
            .ok_or_else(|| MetaError::catalog_id_not_found(ObjectType::Sink.as_str(), sink_id))?;

        // Validate that props can be altered
        match sink.properties.inner_ref().get(CONNECTOR_TYPE_KEY) {
            Some(connector) => {
                let connector_type = connector.to_lowercase();
                let field_names: Vec<String> = props.keys().cloned().collect();
                check_sink_allow_alter_on_fly_fields(&connector_type, &field_names)
                    .map_err(|e| SinkError::Config(anyhow!(e)))?;

                match_sink_name_str!(
                    connector_type.as_str(),
                    SinkType,
                    {
                        let mut new_props = sink.properties.0.clone();
                        new_props.extend(props.clone());
                        SinkType::validate_alter_config(&new_props)
                    },
                    |sink: &str| Err(SinkError::Config(anyhow!("unsupported sink type {}", sink)))
                )?
            }
            None => {
                return Err(
                    SinkError::Config(anyhow!("connector not specified when alter sink")).into(),
                );
            }
        };
        let definition = sink.definition.clone();
        let [mut stmt]: [_; 1] = Parser::parse_sql(&definition)
            .map_err(|e| SinkError::Config(anyhow!(e)))?
            .try_into()
            .unwrap();
        if let Statement::CreateSink { stmt } = &mut stmt {
            let mut new_sql_options = stmt
                .with_properties
                .0
                .iter()
                .map(|sql_option| (&sql_option.name, sql_option))
                .collect::<IndexMap<_, _>>();
            let add_sql_options = props
                .iter()
                .map(|(k, v)| SqlOption::try_from((k, v)))
                .collect::<Result<Vec<SqlOption>, ParserError>>()
                .map_err(|e| SinkError::Config(anyhow!(e)))?;
            new_sql_options.extend(
                add_sql_options
                    .iter()
                    .map(|sql_option| (&sql_option.name, sql_option)),
            );
            stmt.with_properties.0 = new_sql_options.into_values().cloned().collect();
        } else {
            panic!("sink definition is not a create sink statement")
        }
        let mut new_config = sink.properties.clone().into_inner();
        new_config.extend(props);

        let active_sink = sink::ActiveModel {
            sink_id: Set(sink_id),
            properties: Set(risingwave_meta_model::Property(new_config.clone())),
            definition: Set(stmt.to_string()),
            ..Default::default()
        };
        active_sink.update(&txn).await?;

        let fragments: Vec<(FragmentId, i32, StreamNode)> = Fragment::find()
            .select_only()
            .columns([
                fragment::Column::FragmentId,
                fragment::Column::FragmentTypeMask,
                fragment::Column::StreamNode,
            ])
            .filter(fragment::Column::JobId.eq(sink_id))
            .into_tuple()
            .all(&txn)
            .await?;
        let fragments = fragments
            .into_iter()
            .filter(|(_, fragment_type_mask, _)| {
                FragmentTypeMask::from(*fragment_type_mask).contains(FragmentTypeFlag::Sink)
            })
            .filter_map(|(id, _, stream_node)| {
                let mut stream_node = stream_node.to_protobuf();
                let mut found = false;
                visit_stream_node_mut(&mut stream_node, |node| {
                    if let PbNodeBody::Sink(node) = node
                        && let Some(sink_desc) = &mut node.sink_desc
                        && sink_desc.id == sink_id as u32
                    {
                        sink_desc.properties = new_config.clone();
                        found = true;
                    }
                });
                if found { Some((id, stream_node)) } else { None }
            })
            .collect_vec();
        assert!(
            !fragments.is_empty(),
            "sink id should be used by at least one fragment"
        );
        for (id, stream_node) in fragments {
            fragment::ActiveModel {
                fragment_id: Set(id),
                stream_node: Set(StreamNode::from(&stream_node)),
                ..Default::default()
            }
            .update(&txn)
            .await?;
        }

        let (sink, obj) = Sink::find_by_id(sink_id)
            .find_also_related(Object)
            .one(&txn)
            .await?
            .ok_or_else(|| MetaError::catalog_id_not_found(ObjectType::Sink.as_str(), sink_id))?;

        txn.commit().await?;

        let relation_info = PbObjectInfo::Sink(ObjectModel(sink, obj.unwrap()).into());
        let _version = self
            .notify_frontend(
                NotificationOperation::Update,
                NotificationInfo::ObjectGroup(PbObjectGroup {
                    objects: vec![PbObject {
                        object_info: Some(relation_info),
                    }],
                }),
            )
            .await;

        Ok(new_config.into_iter().collect())
    }

    pub async fn update_fragment_rate_limit_by_fragment_id(
        &self,
        fragment_id: FragmentId,
        rate_limit: Option<u32>,
    ) -> MetaResult<HashMap<FragmentId, Vec<ActorId>>> {
        let update_rate_limit = |fragment_type_mask: FragmentTypeMask,
                                 stream_node: &mut PbStreamNode| {
            let mut found = false;
            if fragment_type_mask.contains_any(
                FragmentTypeFlag::dml_rate_limit_fragments()
                    .chain(FragmentTypeFlag::sink_rate_limit_fragments())
                    .chain(FragmentTypeFlag::backfill_rate_limit_fragments())
                    .chain(FragmentTypeFlag::source_rate_limit_fragments()),
            ) {
                visit_stream_node_mut(stream_node, |node| {
                    if let PbNodeBody::Dml(node) = node {
                        node.rate_limit = rate_limit;
                        found = true;
                    }
                    if let PbNodeBody::Sink(node) = node {
                        node.rate_limit = rate_limit;
                        found = true;
                    }
                    if let PbNodeBody::StreamCdcScan(node) = node {
                        node.rate_limit = rate_limit;
                        found = true;
                    }
                    if let PbNodeBody::StreamScan(node) = node {
                        node.rate_limit = rate_limit;
                        found = true;
                    }
                    if let PbNodeBody::SourceBackfill(node) = node {
                        node.rate_limit = rate_limit;
                        found = true;
                    }
                });
            }
            found
        };
        self.mutate_fragment_by_fragment_id(fragment_id, update_rate_limit, "fragment not found")
            .await
    }

    pub async fn post_apply_reschedules(
        &self,
        reschedules: HashMap<FragmentId, Reschedule>,
        post_updates: &JobReschedulePostUpdates,
    ) -> MetaResult<()> {
        let new_created_actors: HashSet<_> = reschedules
            .values()
            .flat_map(|reschedule| {
                reschedule
                    .added_actors
                    .values()
                    .flatten()
                    .map(|actor_id| *actor_id as ActorId)
            })
            .collect();

        let inner = self.inner.write().await;

        let txn = inner.db.begin().await?;

        let mut fragment_mapping_to_notify = vec![];

        for (
            fragment_id,
            Reschedule {
                removed_actors,
                vnode_bitmap_updates,
                actor_splits,
                newly_created_actors,
                ..
            },
        ) in reschedules
        {
            // drop removed actors
            Actor::delete_many()
                .filter(
                    actor::Column::ActorId
                        .is_in(removed_actors.iter().map(|id| *id as ActorId).collect_vec()),
                )
                .exec(&txn)
                .await?;

            // add new actors
            for (
                (
                    StreamActor {
                        actor_id,
                        fragment_id,
                        vnode_bitmap,
                        expr_context,
                        ..
                    },
                    _,
                ),
                worker_id,
            ) in newly_created_actors.into_values()
            {
                let splits = actor_splits
                    .get(&actor_id)
                    .map(|splits| splits.iter().map(PbConnectorSplit::from).collect_vec());

                Actor::insert(actor::ActiveModel {
                    actor_id: Set(actor_id as _),
                    fragment_id: Set(fragment_id as _),
                    status: Set(ActorStatus::Running),
                    splits: Set(splits.map(|splits| (&PbConnectorSplits { splits }).into())),
                    worker_id: Set(worker_id),
                    upstream_actor_ids: Set(Default::default()),
                    vnode_bitmap: Set(vnode_bitmap
                        .as_ref()
                        .map(|bitmap| (&bitmap.to_protobuf()).into())),
                    expr_context: Set(expr_context.as_ref().unwrap().into()),
                })
                .exec(&txn)
                .await?;
            }

            // actor update
            for (actor_id, bitmap) in vnode_bitmap_updates {
                let actor = Actor::find_by_id(actor_id as ActorId)
                    .one(&txn)
                    .await?
                    .ok_or_else(|| MetaError::catalog_id_not_found("actor", actor_id))?;

                let mut actor = actor.into_active_model();
                actor.vnode_bitmap = Set(Some((&bitmap.to_protobuf()).into()));
                actor.update(&txn).await?;
            }

            // Update actor_splits for existing actors
            for (actor_id, splits) in actor_splits {
                if new_created_actors.contains(&(actor_id as ActorId)) {
                    continue;
                }

                let actor = Actor::find_by_id(actor_id as ActorId)
                    .one(&txn)
                    .await?
                    .ok_or_else(|| MetaError::catalog_id_not_found("actor", actor_id))?;

                let mut actor = actor.into_active_model();
                let splits = splits.iter().map(PbConnectorSplit::from).collect_vec();
                actor.splits = Set(Some((&PbConnectorSplits { splits }).into()));
                actor.update(&txn).await?;
            }

            // fragment update
            let fragment = Fragment::find_by_id(fragment_id)
                .one(&txn)
                .await?
                .ok_or_else(|| MetaError::catalog_id_not_found("fragment", fragment_id))?;

            let job_actors = fragment
                .find_related(Actor)
                .all(&txn)
                .await?
                .into_iter()
                .map(|actor| {
                    (
                        fragment_id,
                        fragment.distribution_type,
                        actor.actor_id,
                        actor.vnode_bitmap,
                        actor.worker_id,
                        actor.status,
                    )
                })
                .collect_vec();

            fragment_mapping_to_notify.extend(rebuild_fragment_mapping_from_actors(job_actors));
        }

        let JobReschedulePostUpdates {
            parallelism_updates,
            resource_group_updates,
        } = post_updates;

        for (table_id, parallelism) in parallelism_updates {
            let mut streaming_job = StreamingJobModel::find_by_id(table_id.table_id() as ObjectId)
                .one(&txn)
                .await?
                .ok_or_else(|| MetaError::catalog_id_not_found("table", table_id))?
                .into_active_model();

            streaming_job.parallelism = Set(match parallelism {
                TableParallelism::Adaptive => StreamingParallelism::Adaptive,
                TableParallelism::Fixed(n) => StreamingParallelism::Fixed(*n as _),
                TableParallelism::Custom => StreamingParallelism::Custom,
            });

            if let Some(resource_group) =
                resource_group_updates.get(&(table_id.table_id() as ObjectId))
            {
                streaming_job.specific_resource_group = Set(resource_group.to_owned());
            }

            streaming_job.update(&txn).await?;
        }

        txn.commit().await?;
        self.notify_fragment_mapping(Operation::Update, fragment_mapping_to_notify)
            .await;

        Ok(())
    }

    /// Note: `FsFetch` created in old versions are not included.
    /// Since this is only used for debugging, it should be fine.
    pub async fn list_rate_limits(&self) -> MetaResult<Vec<RateLimitInfo>> {
        let inner = self.inner.read().await;
        let txn = inner.db.begin().await?;

        let fragments: Vec<(FragmentId, ObjectId, i32, StreamNode)> = Fragment::find()
            .select_only()
            .columns([
                fragment::Column::FragmentId,
                fragment::Column::JobId,
                fragment::Column::FragmentTypeMask,
                fragment::Column::StreamNode,
            ])
            .filter(fragment_type_mask_intersects(FragmentTypeFlag::raw_flag(
                FragmentTypeFlag::rate_limit_fragments(),
            ) as _))
            .into_tuple()
            .all(&txn)
            .await?;

        let mut rate_limits = Vec::new();
        for (fragment_id, job_id, fragment_type_mask, stream_node) in fragments {
            let stream_node = stream_node.to_protobuf();
            visit_stream_node_body(&stream_node, |node| {
                let mut rate_limit = None;
                let mut node_name = None;

                match node {
                    // source rate limit
                    PbNodeBody::Source(node) => {
                        if let Some(node_inner) = &node.source_inner {
                            rate_limit = node_inner.rate_limit;
                            node_name = Some("SOURCE");
                        }
                    }
                    PbNodeBody::StreamFsFetch(node) => {
                        if let Some(node_inner) = &node.node_inner {
                            rate_limit = node_inner.rate_limit;
                            node_name = Some("FS_FETCH");
                        }
                    }
                    // backfill rate limit
                    PbNodeBody::SourceBackfill(node) => {
                        rate_limit = node.rate_limit;
                        node_name = Some("SOURCE_BACKFILL");
                    }
                    PbNodeBody::StreamScan(node) => {
                        rate_limit = node.rate_limit;
                        node_name = Some("STREAM_SCAN");
                    }
                    PbNodeBody::StreamCdcScan(node) => {
                        rate_limit = node.rate_limit;
                        node_name = Some("STREAM_CDC_SCAN");
                    }
                    PbNodeBody::Sink(node) => {
                        rate_limit = node.rate_limit;
                        node_name = Some("SINK");
                    }
                    _ => {}
                }

                if let Some(rate_limit) = rate_limit {
                    rate_limits.push(RateLimitInfo {
                        fragment_id: fragment_id as u32,
                        job_id: job_id as u32,
                        fragment_type_mask: fragment_type_mask as u32,
                        rate_limit,
                        node_name: node_name.unwrap().to_owned(),
                    });
                }
            });
        }

        Ok(rate_limits)
    }
}

fn bitflag_intersects(column: SimpleExpr, value: i32) -> SimpleExpr {
    column
        .binary(BinOper::Custom("&"), value)
        .binary(BinOper::NotEqual, 0)
}

fn fragment_type_mask_intersects(value: i32) -> SimpleExpr {
    bitflag_intersects(fragment::Column::FragmentTypeMask.into_simple_expr(), value)
}

pub struct SinkIntoTableContext {
    /// For creating sink into table, this is `Some`, otherwise `None`.
    pub creating_sink_id: Option<SinkId>,
    /// For dropping sink into table, this is `Some`, otherwise `None`.
    pub dropping_sink_id: Option<SinkId>,
    /// For alter table (e.g., add column), this is the list of existing sink ids
    /// otherwise empty.
    pub updated_sink_catalogs: Vec<SinkId>,
}

async fn update_connector_props_fragments<F>(
    txn: &DatabaseTransaction,
    job_id: i32,
    expect_flag: FragmentTypeFlag,
    mut alter_stream_node_fn: F,
) -> MetaResult<()>
where
    F: FnMut(&mut PbNodeBody, &mut bool),
{
    let fragments: Vec<(FragmentId, i32, StreamNode)> = Fragment::find()
        .select_only()
        .columns([
            fragment::Column::FragmentId,
            fragment::Column::FragmentTypeMask,
            fragment::Column::StreamNode,
        ])
        .filter(fragment::Column::JobId.eq(job_id))
        .into_tuple()
        .all(txn)
        .await?;
    let fragments = fragments
        .into_iter()
        .filter(|(_, fragment_type_mask, _)| *fragment_type_mask & expect_flag as i32 != 0)
        .filter_map(|(id, _, stream_node)| {
            let mut stream_node = stream_node.to_protobuf();
            let mut found = false;
            visit_stream_node_mut(&mut stream_node, |node| {
                alter_stream_node_fn(node, &mut found);
            });
            if found { Some((id, stream_node)) } else { None }
        })
        .collect_vec();
    assert!(
        !fragments.is_empty(),
        "job {} (type: {:?}) should be used by at least one fragment",
        job_id,
        expect_flag
    );

    for (id, stream_node) in fragments {
        fragment::ActiveModel {
            fragment_id: Set(id),
            stream_node: Set(StreamNode::from(&stream_node)),
            ..Default::default()
        }
        .update(txn)
        .await?;
    }

    Ok(())
}<|MERGE_RESOLUTION|>--- conflicted
+++ resolved
@@ -443,15 +443,11 @@
                     .update(&txn)
                     .await?;
 
-<<<<<<< HEAD
                     if need_notify {
-=======
-                    if is_materialized_view {
                         // In production, definition was replaced but still needed for notification.
                         if cfg!(not(debug_assertions)) && table.id == streaming_job.id() {
                             table.definition = streaming_job.definition();
                         }
->>>>>>> b33eefce
                         objects.push(PbObject {
                             object_info: Some(PbObjectInfo::Table(table.clone())),
                         });
