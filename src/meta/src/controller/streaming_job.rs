--- conflicted
+++ resolved
@@ -21,11 +21,8 @@
 use risingwave_common::catalog::{FragmentTypeFlag, FragmentTypeMask, ICEBERG_SINK_PREFIX};
 use risingwave_common::config::DefaultParallelism;
 use risingwave_common::hash::VnodeCountCompat;
-<<<<<<< HEAD
+use risingwave_common::id::JobId;
 use risingwave_common::secret::LocalSecretManager;
-=======
-use risingwave_common::id::JobId;
->>>>>>> 8ab35c8c
 use risingwave_common::util::iter_util::ZipEqDebug;
 use risingwave_common::util::stream_graph_visitor::{
     visit_stream_node_body, visit_stream_node_mut,
@@ -36,13 +33,7 @@
 use risingwave_connector::error::ConnectorError;
 use risingwave_connector::sink::file_sink::fs::FsSink;
 use risingwave_connector::sink::{CONNECTOR_TYPE_KEY, SinkError};
-<<<<<<< HEAD
-use risingwave_connector::source::{
-    ConnectorProperties, SplitImpl, pb_connection_type_to_connection_type,
-};
-=======
-use risingwave_connector::source::ConnectorProperties;
->>>>>>> 8ab35c8c
+use risingwave_connector::source::{ConnectorProperties, pb_connection_type_to_connection_type};
 use risingwave_connector::{WithOptionsSecResolved, WithPropertiesExt, match_sink_name_str};
 use risingwave_meta_model::object::ObjectType;
 use risingwave_meta_model::prelude::{StreamingJob as StreamingJobModel, *};
@@ -50,14 +41,8 @@
 use risingwave_meta_model::table::TableType;
 use risingwave_meta_model::user_privilege::Action;
 use risingwave_meta_model::*;
-<<<<<<< HEAD
-use risingwave_pb::catalog::source::PbOptionalAssociatedTableId;
-use risingwave_pb::catalog::table::PbOptionalAssociatedSourceId;
-use risingwave_pb::catalog::{PbConnection, PbCreateType, PbSink, PbTable};
-=======
-use risingwave_pb::catalog::{PbCreateType, PbTable};
+use risingwave_pb::catalog::{PbConnection, PbCreateType, PbTable};
 use risingwave_pb::meta::alter_connector_props_request::AlterIcebergTableIds;
->>>>>>> 8ab35c8c
 use risingwave_pb::meta::list_rate_limits_response::RateLimitInfo;
 use risingwave_pb::meta::object::PbObjectInfo;
 use risingwave_pb::meta::subscribe_response::{
@@ -103,6 +88,18 @@
 };
 use crate::stream::SplitAssignment;
 use crate::{MetaError, MetaResult};
+
+/// A planned fragment update for dependent sources when a connection's properties change.
+///
+/// We keep it as a named struct (instead of a tuple) for readability and to avoid clippy
+/// `type_complexity` warnings.
+#[derive(Debug)]
+struct DependentSourceFragmentUpdate {
+    job_ids: Vec<JobId>,
+    with_properties: BTreeMap<String, String>,
+    secret_refs: BTreeMap<String, PbSecretRef>,
+    is_shared_source: bool,
+}
 
 impl CatalogController {
     pub async fn create_streaming_job_obj(
@@ -2493,8 +2490,8 @@
         if !to_add_secret_dep.is_empty() {
             ObjectDependency::insert_many(to_add_secret_dep.into_iter().map(|secret_id| {
                 object_dependency::ActiveModel {
-                    oid: Set(secret_id as _),
-                    used_by: Set(connection_id as _),
+                    oid: Set(secret_id.into()),
+                    used_by: Set(connection_id.as_object_id()),
                     ..Default::default()
                 }
             }))
@@ -2506,7 +2503,7 @@
                 .filter(
                     object_dependency::Column::Oid
                         .is_in(to_remove_secret_dep)
-                        .and(object_dependency::Column::UsedBy.eq::<ObjectId>(connection_id as _)),
+                        .and(object_dependency::Column::UsedBy.eq(connection_id.as_object_id())),
                 )
                 .exec(&txn)
                 .await?;
@@ -2546,7 +2543,7 @@
 
             // Prepare batch updates
             let mut source_updates = Vec::new();
-            let mut fragment_updates = Vec::new();
+            let mut fragment_updates: Vec<DependentSourceFragmentUpdate> = Vec::new();
 
             for (source, _obj) in sources_with_objs {
                 let source_id = source.source_id;
@@ -2555,6 +2552,7 @@
                     source.with_properties.0.clone(),
                     source
                         .secret_ref
+                        .clone()
                         .map(|secret_ref| secret_ref.to_protobuf())
                         .unwrap_or_default(),
                 );
@@ -2582,13 +2580,39 @@
                 };
                 source_updates.push(active_source);
 
-                // Prepare fragment update
-                let fragment_job_id = source.optional_associated_table_id.unwrap_or(source_id);
-                fragment_updates.push((
-                    fragment_job_id,
-                    source_options_with_secret.as_plaintext().clone(),
-                    source_options_with_secret.as_secret().clone(),
-                ));
+                // Prepare fragment update:
+                // - If the source is a table-associated source, update fragments for the table job.
+                // - Otherwise update the shared source job.
+                // - For non-shared sources, also update any dependent streaming jobs that embed a copy.
+                let is_shared_source = source.is_shared();
+                let mut dep_source_job_ids: Vec<JobId> = Vec::new();
+                if !is_shared_source {
+                    dep_source_job_ids = ObjectDependency::find()
+                        .select_only()
+                        .column(object_dependency::Column::UsedBy)
+                        .filter(object_dependency::Column::Oid.eq(source_id))
+                        .into_tuple()
+                        .all(&txn)
+                        .await?;
+                }
+
+                let base_job_id =
+                    if let Some(associate_table_id) = source.optional_associated_table_id {
+                        associate_table_id.as_job_id()
+                    } else {
+                        source_id.as_share_source_job_id()
+                    };
+                let job_ids = vec![base_job_id]
+                    .into_iter()
+                    .chain(dep_source_job_ids.into_iter())
+                    .collect_vec();
+
+                fragment_updates.push(DependentSourceFragmentUpdate {
+                    job_ids,
+                    with_properties: source_options_with_secret.as_plaintext().clone(),
+                    secret_refs: source_options_with_secret.as_secret().clone(),
+                    is_shared_source,
+                });
 
                 // Collect the complete properties for runtime broadcast
                 let complete_source_props = LocalSecretManager::global()
@@ -2607,10 +2631,16 @@
             }
 
             // Batch execute fragment updates
-            for (fragment_job_id, with_properties, secret_refs) in fragment_updates {
+            for DependentSourceFragmentUpdate {
+                job_ids,
+                with_properties,
+                secret_refs,
+                is_shared_source,
+            } in fragment_updates
+            {
                 update_connector_props_fragments(
                     &txn,
-                    fragment_job_id,
+                    job_ids,
                     FragmentTypeFlag::Source,
                     |node, found| {
                         if let PbNodeBody::Source(node) = node
@@ -2621,6 +2651,7 @@
                             *found = true;
                         }
                     },
+                    is_shared_source,
                 )
                 .await?;
             }
@@ -2702,17 +2733,18 @@
             for (sink_id, new_sink_props) in sink_fragment_updates {
                 update_connector_props_fragments(
                     &txn,
-                    sink_id,
+                    vec![sink_id.as_job_id()],
                     FragmentTypeFlag::Sink,
                     |node, found| {
                         if let PbNodeBody::Sink(node) = node
                             && let Some(sink_desc) = &mut node.sink_desc
-                            && sink_desc.id == sink_id as u32
+                            && sink_desc.id == sink_id.as_raw_id()
                         {
                             sink_desc.properties = new_sink_props.clone();
                             *found = true;
                         }
                     },
+                    true,
                 )
                 .await?;
             }
