// Copyright 2025 RisingWave Labs
//
// Licensed under the Apache License, Version 2.0 (the "License");
// you may not use this file except in compliance with the License.
// You may obtain a copy of the License at
//
//     http://www.apache.org/licenses/LICENSE-2.0
//
// Unless required by applicable law or agreed to in writing, software
// distributed under the License is distributed on an "AS IS" BASIS,
// WITHOUT WARRANTIES OR CONDITIONS OF ANY KIND, either express or implied.
// See the License for the specific language governing permissions and
// limitations under the License.

use std::collections::{BTreeMap, HashMap, HashSet};
use std::num::NonZeroUsize;

use anyhow::anyhow;
use indexmap::IndexMap;
use itertools::Itertools;
use risingwave_common::catalog::{FragmentTypeFlag, FragmentTypeMask};
use risingwave_common::config::DefaultParallelism;
use risingwave_common::hash::VnodeCountCompat;
use risingwave_common::util::iter_util::ZipEqDebug;
use risingwave_common::util::stream_graph_visitor::{
    visit_stream_node_body, visit_stream_node_mut,
};
use risingwave_common::{bail, current_cluster_version};
use risingwave_connector::allow_alter_on_fly_fields::check_sink_allow_alter_on_fly_fields;
use risingwave_connector::error::ConnectorError;
use risingwave_connector::sink::file_sink::fs::FsSink;
use risingwave_connector::sink::{CONNECTOR_TYPE_KEY, SinkError};
use risingwave_connector::source::{ConnectorProperties, SplitImpl};
use risingwave_connector::{WithOptionsSecResolved, WithPropertiesExt, match_sink_name_str};
use risingwave_meta_model::actor::ActorStatus;
use risingwave_meta_model::object::ObjectType;
use risingwave_meta_model::prelude::{StreamingJob as StreamingJobModel, *};
use risingwave_meta_model::table::TableType;
use risingwave_meta_model::user_privilege::Action;
use risingwave_meta_model::*;
use risingwave_pb::catalog::source::PbOptionalAssociatedTableId;
use risingwave_pb::catalog::table::PbOptionalAssociatedSourceId;
<<<<<<< HEAD
use risingwave_pb::catalog::{PbCreateType, PbTable};
use risingwave_pb::meta::alter_connector_props_request::AlterIcebergTableIds;
=======
use risingwave_pb::catalog::{PbCreateType, PbSink, PbTable};
>>>>>>> 8f95d33a
use risingwave_pb::meta::list_rate_limits_response::RateLimitInfo;
use risingwave_pb::meta::object::PbObjectInfo;
use risingwave_pb::meta::subscribe_response::{
    Info as NotificationInfo, Info, Operation as NotificationOperation, Operation,
};
use risingwave_pb::meta::table_fragments::PbActorStatus;
use risingwave_pb::meta::{PbObject, PbObjectGroup};
use risingwave_pb::plan_common::PbColumnCatalog;
use risingwave_pb::secret::PbSecretRef;
use risingwave_pb::source::{PbConnectorSplit, PbConnectorSplits};
use risingwave_pb::stream_plan::stream_fragment_graph::Parallelism;
use risingwave_pb::stream_plan::stream_node::PbNodeBody;
use risingwave_pb::stream_plan::{PbSinkLogStoreType, PbStreamNode};
use risingwave_pb::user::PbUserInfo;
use risingwave_sqlparser::ast::{Engine, SqlOption, Statement};
use risingwave_sqlparser::parser::{Parser, ParserError};
use sea_orm::ActiveValue::Set;
use sea_orm::sea_query::{BinOper, Expr, Query, SimpleExpr};
use sea_orm::{
    ActiveEnum, ActiveModelTrait, ColumnTrait, DatabaseTransaction, EntityTrait, IntoActiveModel,
    IntoSimpleExpr, JoinType, ModelTrait, NotSet, PaginatorTrait, QueryFilter, QuerySelect,
    RelationTrait, TransactionTrait,
};
use thiserror_ext::AsReport;

use super::rename::IndexItemRewriter;
use crate::barrier::{ReplaceStreamJobPlan, Reschedule};
use crate::controller::ObjectModel;
use crate::controller::catalog::{CatalogController, DropTableConnectorContext};
use crate::controller::utils::{
    PartialObject, build_object_group_for_delete, check_relation_name_duplicate,
    check_sink_into_table_cycle, ensure_object_id, ensure_user_id, get_fragment_actor_ids,
    get_internal_tables_by_id, get_table_columns, grant_default_privileges_automatically,
    insert_fragment_relations, list_user_info_by_ids,
};
use crate::error::MetaErrorInner;
use crate::manager::{NotificationVersion, StreamingJob, StreamingJobType};
use crate::model::{
    FragmentDownstreamRelation, FragmentReplaceUpstream, StreamActor, StreamContext,
    StreamJobFragments, StreamJobFragmentsToCreate, TableParallelism,
};
use crate::stream::{JobReschedulePostUpdates, SplitAssignment};
use crate::{MetaError, MetaResult};

impl CatalogController {
    pub async fn create_streaming_job_obj(
        txn: &DatabaseTransaction,
        obj_type: ObjectType,
        owner_id: UserId,
        database_id: Option<DatabaseId>,
        schema_id: Option<SchemaId>,
        create_type: PbCreateType,
        timezone: Option<String>,
        streaming_parallelism: StreamingParallelism,
        max_parallelism: usize,
        specific_resource_group: Option<String>, // todo: can we move it to StreamContext?
    ) -> MetaResult<ObjectId> {
        let obj = Self::create_object(txn, obj_type, owner_id, database_id, schema_id).await?;
        let job = streaming_job::ActiveModel {
            job_id: Set(obj.oid),
            job_status: Set(JobStatus::Initial),
            create_type: Set(create_type.into()),
            timezone: Set(timezone),
            parallelism: Set(streaming_parallelism),
            max_parallelism: Set(max_parallelism as _),
            specific_resource_group: Set(specific_resource_group),
        };
        job.insert(txn).await?;

        Ok(obj.oid)
    }

    /// Create catalogs for the streaming job, then notify frontend about them if the job is a
    /// materialized view.
    ///
    /// Some of the fields in the given streaming job are placeholders, which will
    /// be updated later in `prepare_streaming_job` and notify again in `finish_streaming_job`.
    #[await_tree::instrument]
    pub async fn create_job_catalog(
        &self,
        streaming_job: &mut StreamingJob,
        ctx: &StreamContext,
        parallelism: &Option<Parallelism>,
        max_parallelism: usize,
        mut dependencies: HashSet<ObjectId>,
        specific_resource_group: Option<String>,
    ) -> MetaResult<()> {
        let inner = self.inner.write().await;
        let txn = inner.db.begin().await?;
        let create_type = streaming_job.create_type();

        let streaming_parallelism = match (parallelism, self.env.opts.default_parallelism) {
            (None, DefaultParallelism::Full) => StreamingParallelism::Adaptive,
            (None, DefaultParallelism::Default(n)) => StreamingParallelism::Fixed(n.get()),
            (Some(n), _) => StreamingParallelism::Fixed(n.parallelism as _),
        };

        ensure_user_id(streaming_job.owner() as _, &txn).await?;
        ensure_object_id(ObjectType::Database, streaming_job.database_id() as _, &txn).await?;
        ensure_object_id(ObjectType::Schema, streaming_job.schema_id() as _, &txn).await?;
        check_relation_name_duplicate(
            &streaming_job.name(),
            streaming_job.database_id() as _,
            streaming_job.schema_id() as _,
            &txn,
        )
        .await?;

        // check if any dependency is in altering status.
        if !dependencies.is_empty() {
            let altering_cnt = ObjectDependency::find()
                .join(
                    JoinType::InnerJoin,
                    object_dependency::Relation::Object1.def(),
                )
                .join(JoinType::InnerJoin, object::Relation::StreamingJob.def())
                .filter(
                    object_dependency::Column::Oid
                        .is_in(dependencies.clone())
                        .and(object::Column::ObjType.eq(ObjectType::Table))
                        .and(streaming_job::Column::JobStatus.ne(JobStatus::Created))
                        .and(
                            // It means the referring table is just dummy for altering.
                            object::Column::Oid.not_in_subquery(
                                Query::select()
                                    .column(table::Column::TableId)
                                    .from(Table)
                                    .to_owned(),
                            ),
                        ),
                )
                .count(&txn)
                .await?;
            if altering_cnt != 0 {
                return Err(MetaError::permission_denied(
                    "some dependent relations are being altered",
                ));
            }
        }

        match streaming_job {
            StreamingJob::MaterializedView(table) => {
                let job_id = Self::create_streaming_job_obj(
                    &txn,
                    ObjectType::Table,
                    table.owner as _,
                    Some(table.database_id as _),
                    Some(table.schema_id as _),
                    create_type,
                    ctx.timezone.clone(),
                    streaming_parallelism,
                    max_parallelism,
                    specific_resource_group,
                )
                .await?;
                table.id = job_id as _;
                let table_model: table::ActiveModel = table.clone().into();
                Table::insert(table_model).exec(&txn).await?;
            }
            StreamingJob::Sink(sink, _) => {
                if let Some(target_table_id) = sink.target_table
                    && check_sink_into_table_cycle(
                        target_table_id as ObjectId,
                        dependencies.iter().cloned().collect(),
                        &txn,
                    )
                    .await?
                {
                    bail!("Creating such a sink will result in circular dependency.");
                }

                let job_id = Self::create_streaming_job_obj(
                    &txn,
                    ObjectType::Sink,
                    sink.owner as _,
                    Some(sink.database_id as _),
                    Some(sink.schema_id as _),
                    create_type,
                    ctx.timezone.clone(),
                    streaming_parallelism,
                    max_parallelism,
                    specific_resource_group,
                )
                .await?;
                sink.id = job_id as _;
                let sink_model: sink::ActiveModel = sink.clone().into();
                Sink::insert(sink_model).exec(&txn).await?;
            }
            StreamingJob::Table(src, table, _) => {
                let job_id = Self::create_streaming_job_obj(
                    &txn,
                    ObjectType::Table,
                    table.owner as _,
                    Some(table.database_id as _),
                    Some(table.schema_id as _),
                    create_type,
                    ctx.timezone.clone(),
                    streaming_parallelism,
                    max_parallelism,
                    specific_resource_group,
                )
                .await?;
                table.id = job_id as _;
                if let Some(src) = src {
                    let src_obj = Self::create_object(
                        &txn,
                        ObjectType::Source,
                        src.owner as _,
                        Some(src.database_id as _),
                        Some(src.schema_id as _),
                    )
                    .await?;
                    src.id = src_obj.oid as _;
                    src.optional_associated_table_id =
                        Some(PbOptionalAssociatedTableId::AssociatedTableId(job_id as _));
                    table.optional_associated_source_id = Some(
                        PbOptionalAssociatedSourceId::AssociatedSourceId(src_obj.oid as _),
                    );
                    let source: source::ActiveModel = src.clone().into();
                    Source::insert(source).exec(&txn).await?;
                }
                let table_model: table::ActiveModel = table.clone().into();
                Table::insert(table_model).exec(&txn).await?;
            }
            StreamingJob::Index(index, table) => {
                ensure_object_id(ObjectType::Table, index.primary_table_id as _, &txn).await?;
                let job_id = Self::create_streaming_job_obj(
                    &txn,
                    ObjectType::Index,
                    index.owner as _,
                    Some(index.database_id as _),
                    Some(index.schema_id as _),
                    create_type,
                    ctx.timezone.clone(),
                    streaming_parallelism,
                    max_parallelism,
                    specific_resource_group,
                )
                .await?;
                // to be compatible with old implementation.
                index.id = job_id as _;
                index.index_table_id = job_id as _;
                table.id = job_id as _;

                ObjectDependency::insert(object_dependency::ActiveModel {
                    oid: Set(index.primary_table_id as _),
                    used_by: Set(table.id as _),
                    ..Default::default()
                })
                .exec(&txn)
                .await?;

                let table_model: table::ActiveModel = table.clone().into();
                Table::insert(table_model).exec(&txn).await?;
                let index_model: index::ActiveModel = index.clone().into();
                Index::insert(index_model).exec(&txn).await?;
            }
            StreamingJob::Source(src) => {
                let job_id = Self::create_streaming_job_obj(
                    &txn,
                    ObjectType::Source,
                    src.owner as _,
                    Some(src.database_id as _),
                    Some(src.schema_id as _),
                    create_type,
                    ctx.timezone.clone(),
                    streaming_parallelism,
                    max_parallelism,
                    specific_resource_group,
                )
                .await?;
                src.id = job_id as _;
                let source_model: source::ActiveModel = src.clone().into();
                Source::insert(source_model).exec(&txn).await?;
            }
        }

        // collect dependent secrets.
        dependencies.extend(
            streaming_job
                .dependent_secret_ids()?
                .into_iter()
                .map(|secret_id| secret_id as ObjectId),
        );
        // collect dependent connection
        dependencies.extend(
            streaming_job
                .dependent_connection_ids()?
                .into_iter()
                .map(|conn_id| conn_id as ObjectId),
        );

        // record object dependency.
        if !dependencies.is_empty() {
            ObjectDependency::insert_many(dependencies.into_iter().map(|oid| {
                object_dependency::ActiveModel {
                    oid: Set(oid),
                    used_by: Set(streaming_job.id() as _),
                    ..Default::default()
                }
            }))
            .exec(&txn)
            .await?;
        }

        txn.commit().await?;

        Ok(())
    }

    /// Create catalogs for internal tables, then notify frontend about them if the job is a
    /// materialized view.
    ///
    /// Some of the fields in the given "incomplete" internal tables are placeholders, which will
    /// be updated later in `prepare_streaming_job` and notify again in `finish_streaming_job`.
    ///
    /// Returns a mapping from the temporary table id to the actual global table id.
    pub async fn create_internal_table_catalog(
        &self,
        job: &StreamingJob,
        mut incomplete_internal_tables: Vec<PbTable>,
    ) -> MetaResult<HashMap<u32, u32>> {
        let job_id = job.id() as ObjectId;
        let inner = self.inner.write().await;
        let txn = inner.db.begin().await?;
        let mut table_id_map = HashMap::new();
        for table in &mut incomplete_internal_tables {
            let table_id = Self::create_object(
                &txn,
                ObjectType::Table,
                table.owner as _,
                Some(table.database_id as _),
                Some(table.schema_id as _),
            )
            .await?
            .oid;
            table_id_map.insert(table.id, table_id as u32);
            table.id = table_id as _;
            table.job_id = Some(job_id as _);

            let table_model = table::ActiveModel {
                table_id: Set(table_id as _),
                belongs_to_job_id: Set(Some(job_id)),
                fragment_id: NotSet,
                ..table.clone().into()
            };
            Table::insert(table_model).exec(&txn).await?;
        }
        txn.commit().await?;

        Ok(table_id_map)
    }

    pub async fn prepare_stream_job_fragments(
        &self,
        stream_job_fragments: &StreamJobFragmentsToCreate,
        streaming_job: &StreamingJob,
        for_replace: bool,
    ) -> MetaResult<()> {
        let need_notify = streaming_job.should_notify_creating();
        let (sink, table) = match streaming_job {
            StreamingJob::Sink(sink, _) => (Some(sink), None),
            StreamingJob::Table(_, table, _) => (None, Some(table)),
            StreamingJob::Index(_, _)
            | StreamingJob::Source(_)
            | StreamingJob::MaterializedView(_) => (None, None),
        };
        self.prepare_streaming_job(
            stream_job_fragments.stream_job_id().table_id as _,
            || stream_job_fragments.fragments.values(),
            &stream_job_fragments.actor_status,
            &stream_job_fragments.actor_splits,
            &stream_job_fragments.downstreams,
            need_notify,
            streaming_job.definition(),
            for_replace,
            sink,
            table,
        )
        .await
    }

    // TODO: In this function, we also update the `Table` model in the meta store.
    // Given that we've ensured the tables inside `TableFragments` are complete, shall we consider
    // making them the source of truth and performing a full replacement for those in the meta store?
    /// Insert fragments and actors to meta store. Used both for creating new jobs and replacing jobs.
    #[expect(clippy::too_many_arguments)]
    #[await_tree::instrument("prepare_streaming_job_for_{}", if for_replace { "replace" } else { "create" }
    )]
    pub async fn prepare_streaming_job<'a, I: Iterator<Item = &'a crate::model::Fragment> + 'a>(
        &self,
        job_id: ObjectId,
        get_fragments: impl Fn() -> I + 'a,
        actor_status: &BTreeMap<crate::model::ActorId, PbActorStatus>,
        actor_splits: &HashMap<crate::model::ActorId, Vec<SplitImpl>>,
        downstreams: &FragmentDownstreamRelation,
        need_notify: bool,
        definition: String,
        for_replace: bool,
        sink: Option<&PbSink>,
        table: Option<&PbTable>,
    ) -> MetaResult<()> {
        let fragment_actors = Self::extract_fragment_and_actors_from_fragments(
            job_id,
            get_fragments(),
            actor_status,
            actor_splits,
        )?;
        let inner = self.inner.write().await;

        let mut objects_to_notify = if need_notify { Some(vec![]) } else { None };
        let txn = inner.db.begin().await?;

        // Add fragments.
        let (fragments, actors): (Vec<_>, Vec<_>) = fragment_actors.into_iter().unzip();
        for fragment in fragments {
            let fragment_id = fragment.fragment_id;
            let state_table_ids = fragment.state_table_ids.inner_ref().clone();

            let fragment = fragment.into_active_model();
            Fragment::insert(fragment).exec(&txn).await?;

            // Fields including `fragment_id` and `vnode_count` were placeholder values before.
            // After table fragments are created, update them for all tables.
            if !for_replace {
                let all_tables = StreamJobFragments::collect_tables(get_fragments());
                for state_table_id in state_table_ids {
                    // Table's vnode count is not always the fragment's vnode count, so we have to
                    // look up the table from `TableFragments`.
                    // See `ActorGraphBuilder::new`.
                    let table = all_tables
                        .get(&(state_table_id as u32))
                        .unwrap_or_else(|| panic!("table {} not found", state_table_id));
                    assert_eq!(table.id, state_table_id as u32);
                    assert_eq!(table.fragment_id, fragment_id as u32);
                    let vnode_count = table.vnode_count();

                    table::ActiveModel {
                        table_id: Set(state_table_id as _),
                        fragment_id: Set(Some(fragment_id)),
                        vnode_count: Set(vnode_count as _),
                        ..Default::default()
                    }
                    .update(&txn)
                    .await?;

                    if let Some(objects) = &mut objects_to_notify {
                        let mut table = table.clone();
                        // In production, definition was replaced but still needed for notification.
                        if cfg!(not(debug_assertions)) && table.id == job_id as u32 {
                            table.definition = definition.clone();
                        }
                        objects.push(PbObject {
                            object_info: Some(PbObjectInfo::Table(table)),
                        });
                    }
                }
            }
        }

        if let Some(objects) = &mut objects_to_notify
            && let Some(sink) = sink
        {
            objects.push(PbObject {
                object_info: Some(PbObjectInfo::Sink(sink.clone())),
            })
        }

        insert_fragment_relations(&txn, downstreams).await?;

        // Add actors and actor dispatchers.
        for actors in actors {
            for actor in actors {
                let actor = actor.into_active_model();
                Actor::insert(actor).exec(&txn).await?;
            }
        }

        if !for_replace {
            // Update dml fragment id.
            if let Some(table) = table {
                Table::update(table::ActiveModel {
                    table_id: Set(table.id as _),
                    dml_fragment_id: Set(table.dml_fragment_id.map(|id| id as _)),
                    ..Default::default()
                })
                .exec(&txn)
                .await?;
            }
        }

        txn.commit().await?;

        if let Some(objects) = objects_to_notify
            && !objects.is_empty()
        {
            self.notify_frontend(Operation::Add, Info::ObjectGroup(PbObjectGroup { objects }))
                .await;
        }

        Ok(())
    }

    /// `try_abort_creating_streaming_job` is used to abort the job that is under initial status or in `FOREGROUND` mode.
    /// It returns (true, _) if the job is not found or aborted.
    /// It returns (_, Some(`database_id`)) is the `database_id` of the `job_id` exists
    #[await_tree::instrument]
    pub async fn try_abort_creating_streaming_job(
        &self,
        job_id: ObjectId,
        is_cancelled: bool,
    ) -> MetaResult<(bool, Option<DatabaseId>)> {
        let mut inner = self.inner.write().await;
        let txn = inner.db.begin().await?;

        let obj = Object::find_by_id(job_id).one(&txn).await?;
        let Some(obj) = obj else {
            tracing::warn!(
                id = job_id,
                "streaming job not found when aborting creating, might be cleaned by recovery"
            );
            return Ok((true, None));
        };
        let database_id = obj
            .database_id
            .ok_or_else(|| anyhow!("obj has no database id: {:?}", obj))?;
        let streaming_job = streaming_job::Entity::find_by_id(job_id).one(&txn).await?;

        if !is_cancelled && let Some(streaming_job) = &streaming_job {
            assert_ne!(streaming_job.job_status, JobStatus::Created);
            if streaming_job.create_type == CreateType::Background
                && streaming_job.job_status == JobStatus::Creating
            {
                // If the job is created in background and still in creating status, we should not abort it and let recovery handle it.
                tracing::warn!(
                    id = job_id,
                    "streaming job is created in background and still in creating status"
                );
                return Ok((false, Some(database_id)));
            }
        }

        let internal_table_ids = get_internal_tables_by_id(job_id, &txn).await?;

        // Get the notification info if the job is a materialized view or created in the background.
        let mut objs = vec![];
        let table_obj = Table::find_by_id(job_id).one(&txn).await?;
        let need_notify = if let Some(table) = &table_obj {
            // If the job is a materialized view, we need to notify the frontend.
            table.table_type == TableType::MaterializedView
        } else {
            streaming_job.is_some_and(|job| job.create_type == CreateType::Background)
        };
        if need_notify {
            let obj: Option<PartialObject> = Object::find_by_id(job_id)
                .select_only()
                .columns([
                    object::Column::Oid,
                    object::Column::ObjType,
                    object::Column::SchemaId,
                    object::Column::DatabaseId,
                ])
                .into_partial_model()
                .one(&txn)
                .await?;
            let obj =
                obj.ok_or_else(|| MetaError::catalog_id_not_found("streaming job", job_id))?;
            objs.push(obj);
            let internal_table_objs: Vec<PartialObject> = Object::find()
                .select_only()
                .columns([
                    object::Column::Oid,
                    object::Column::ObjType,
                    object::Column::SchemaId,
                    object::Column::DatabaseId,
                ])
                .join(JoinType::InnerJoin, object::Relation::Table.def())
                .filter(table::Column::BelongsToJobId.eq(job_id))
                .into_partial_model()
                .all(&txn)
                .await?;
            objs.extend(internal_table_objs);
        }

        // Check if the job is creating sink into table.
        if table_obj.is_none()
            && let Some(Some(target_table_id)) = Sink::find_by_id(job_id)
                .select_only()
                .column(sink::Column::TargetTable)
                .into_tuple::<Option<TableId>>()
                .one(&txn)
                .await?
        {
            let tmp_id: Option<ObjectId> = ObjectDependency::find()
                .select_only()
                .column(object_dependency::Column::UsedBy)
                .join(
                    JoinType::InnerJoin,
                    object_dependency::Relation::Object1.def(),
                )
                .join(JoinType::InnerJoin, object::Relation::StreamingJob.def())
                .filter(
                    object_dependency::Column::Oid
                        .eq(target_table_id)
                        .and(object::Column::ObjType.eq(ObjectType::Table))
                        .and(streaming_job::Column::JobStatus.ne(JobStatus::Created)),
                )
                .into_tuple()
                .one(&txn)
                .await?;
            if let Some(tmp_id) = tmp_id {
                tracing::warn!(
                    id = tmp_id,
                    "aborting temp streaming job for sink into table"
                );
                Object::delete_by_id(tmp_id).exec(&txn).await?;
            }
        }

        Object::delete_by_id(job_id).exec(&txn).await?;
        if !internal_table_ids.is_empty() {
            Object::delete_many()
                .filter(object::Column::Oid.is_in(internal_table_ids))
                .exec(&txn)
                .await?;
        }
        if let Some(t) = &table_obj
            && let Some(source_id) = t.optional_associated_source_id
        {
            Object::delete_by_id(source_id).exec(&txn).await?;
        }

        let err = if is_cancelled {
            MetaError::cancelled(format!("streaming job {job_id} is cancelled"))
        } else {
            MetaError::catalog_id_not_found("stream job", format!("streaming job {job_id} failed"))
        };
        let abort_reason = format!("streaming job aborted {}", err.as_report());
        for tx in inner
            .creating_table_finish_notifier
            .get_mut(&database_id)
            .map(|creating_tables| creating_tables.remove(&job_id).into_iter())
            .into_iter()
            .flatten()
            .flatten()
        {
            let _ = tx.send(Err(abort_reason.clone()));
        }
        txn.commit().await?;

        if !objs.is_empty() {
            // We also have notified the frontend about these objects,
            // so we need to notify the frontend to delete them here.
            self.notify_frontend(Operation::Delete, build_object_group_for_delete(objs))
                .await;
        }
        Ok((true, Some(database_id)))
    }

    #[await_tree::instrument]
    pub async fn post_collect_job_fragments(
        &self,
        job_id: ObjectId,
        actor_ids: Vec<crate::model::ActorId>,
        upstream_fragment_new_downstreams: &FragmentDownstreamRelation,
        split_assignment: &SplitAssignment,
    ) -> MetaResult<()> {
        self.post_collect_job_fragments_inner(
            job_id,
            actor_ids,
            upstream_fragment_new_downstreams,
            split_assignment,
        )
        .await
    }

    pub async fn post_collect_job_fragments_inner(
        &self,
        job_id: ObjectId,
        actor_ids: Vec<crate::model::ActorId>,
        upstream_fragment_new_downstreams: &FragmentDownstreamRelation,
        split_assignment: &SplitAssignment,
    ) -> MetaResult<()> {
        let inner = self.inner.write().await;
        let txn = inner.db.begin().await?;

        Actor::update_many()
            .col_expr(
                actor::Column::Status,
                SimpleExpr::from(ActorStatus::Running.into_value()),
            )
            .filter(
                actor::Column::ActorId
                    .is_in(actor_ids.into_iter().map(|id| id as ActorId).collect_vec()),
            )
            .exec(&txn)
            .await?;

        for splits in split_assignment.values() {
            for (actor_id, splits) in splits {
                let splits = splits.iter().map(PbConnectorSplit::from).collect_vec();
                let connector_splits = &PbConnectorSplits { splits };
                actor::ActiveModel {
                    actor_id: Set(*actor_id as _),
                    splits: Set(Some(connector_splits.into())),
                    ..Default::default()
                }
                .update(&txn)
                .await?;
            }
        }

        insert_fragment_relations(&txn, upstream_fragment_new_downstreams).await?;

        // Mark job as CREATING.
        streaming_job::ActiveModel {
            job_id: Set(job_id),
            job_status: Set(JobStatus::Creating),
            ..Default::default()
        }
        .update(&txn)
        .await?;

        txn.commit().await?;

        Ok(())
    }

    pub async fn create_job_catalog_for_replace(
        &self,
        streaming_job: &StreamingJob,
        ctx: Option<&StreamContext>,
        specified_parallelism: Option<&NonZeroUsize>,
        expected_original_max_parallelism: Option<usize>,
    ) -> MetaResult<ObjectId> {
        let id = streaming_job.id();
        let inner = self.inner.write().await;
        let txn = inner.db.begin().await?;

        // 1. check version.
        streaming_job.verify_version_for_replace(&txn).await?;
        // 2. check concurrent replace.
        let referring_cnt = ObjectDependency::find()
            .join(
                JoinType::InnerJoin,
                object_dependency::Relation::Object1.def(),
            )
            .join(JoinType::InnerJoin, object::Relation::StreamingJob.def())
            .filter(
                object_dependency::Column::Oid
                    .eq(id as ObjectId)
                    .and(object::Column::ObjType.eq(ObjectType::Table))
                    .and(streaming_job::Column::JobStatus.ne(JobStatus::Created)),
            )
            .count(&txn)
            .await?;
        if referring_cnt != 0 {
            return Err(MetaError::permission_denied(
                "job is being altered or referenced by some creating jobs",
            ));
        }

        // 3. check parallelism.
        let (original_max_parallelism, original_timezone): (i32, Option<String>) =
            StreamingJobModel::find_by_id(id as ObjectId)
                .select_only()
                .column(streaming_job::Column::MaxParallelism)
                .column(streaming_job::Column::Timezone)
                .into_tuple()
                .one(&txn)
                .await?
                .ok_or_else(|| MetaError::catalog_id_not_found(streaming_job.job_type_str(), id))?;

        if let Some(max_parallelism) = expected_original_max_parallelism
            && original_max_parallelism != max_parallelism as i32
        {
            // We already override the max parallelism in `StreamFragmentGraph` before entering this function.
            // This should not happen in normal cases.
            bail!(
                "cannot use a different max parallelism \
                 when replacing streaming job, \
                 original: {}, new: {}",
                original_max_parallelism,
                max_parallelism
            );
        }

        let parallelism = match specified_parallelism {
            None => StreamingParallelism::Adaptive,
            Some(n) => StreamingParallelism::Fixed(n.get() as _),
        };
        let timezone = ctx
            .map(|ctx| ctx.timezone.clone())
            .unwrap_or(original_timezone);

        // 4. create streaming object for new replace table.
        let new_obj_id = Self::create_streaming_job_obj(
            &txn,
            streaming_job.object_type(),
            streaming_job.owner() as _,
            Some(streaming_job.database_id() as _),
            Some(streaming_job.schema_id() as _),
            streaming_job.create_type(),
            timezone,
            parallelism,
            original_max_parallelism as _,
            None,
        )
        .await?;

        // 5. record dependency for new replace table.
        ObjectDependency::insert(object_dependency::ActiveModel {
            oid: Set(id as _),
            used_by: Set(new_obj_id as _),
            ..Default::default()
        })
        .exec(&txn)
        .await?;

        txn.commit().await?;

        Ok(new_obj_id)
    }

    /// `finish_streaming_job` marks job related objects as `Created` and notify frontend.
    pub async fn finish_streaming_job(
        &self,
        job_id: ObjectId,
        replace_stream_job_info: Option<ReplaceStreamJobPlan>,
    ) -> MetaResult<()> {
        let mut inner = self.inner.write().await;
        let txn = inner.db.begin().await?;

        let job_type = Object::find_by_id(job_id)
            .select_only()
            .column(object::Column::ObjType)
            .into_tuple()
            .one(&txn)
            .await?
            .ok_or_else(|| MetaError::catalog_id_not_found("streaming job", job_id))?;

        let create_type: CreateType = StreamingJobModel::find_by_id(job_id)
            .select_only()
            .column(streaming_job::Column::CreateType)
            .into_tuple()
            .one(&txn)
            .await?
            .ok_or_else(|| MetaError::catalog_id_not_found("streaming job", job_id))?;

        // update `created_at` as now() and `created_at_cluster_version` as current cluster version.
        let res = Object::update_many()
            .col_expr(object::Column::CreatedAt, Expr::current_timestamp().into())
            .col_expr(
                object::Column::CreatedAtClusterVersion,
                current_cluster_version().into(),
            )
            .filter(object::Column::Oid.eq(job_id))
            .exec(&txn)
            .await?;
        if res.rows_affected == 0 {
            return Err(MetaError::catalog_id_not_found("streaming job", job_id));
        }

        // mark the target stream job as `Created`.
        let job = streaming_job::ActiveModel {
            job_id: Set(job_id),
            job_status: Set(JobStatus::Created),
            ..Default::default()
        };
        job.update(&txn).await?;

        // notify frontend: job, internal tables.
        let internal_table_objs = Table::find()
            .find_also_related(Object)
            .filter(table::Column::BelongsToJobId.eq(job_id))
            .all(&txn)
            .await?;
        let mut objects = internal_table_objs
            .iter()
            .map(|(table, obj)| PbObject {
                object_info: Some(PbObjectInfo::Table(
                    ObjectModel(table.clone(), obj.clone().unwrap()).into(),
                )),
            })
            .collect_vec();
        let mut notification_op = if create_type == CreateType::Background {
            NotificationOperation::Update
        } else {
            NotificationOperation::Add
        };
        let mut updated_user_info = vec![];

        match job_type {
            ObjectType::Table => {
                let (table, obj) = Table::find_by_id(job_id)
                    .find_also_related(Object)
                    .one(&txn)
                    .await?
                    .ok_or_else(|| MetaError::catalog_id_not_found("table", job_id))?;
                if table.table_type == TableType::MaterializedView {
                    notification_op = NotificationOperation::Update;
                }

                if let Some(source_id) = table.optional_associated_source_id {
                    let (src, obj) = Source::find_by_id(source_id)
                        .find_also_related(Object)
                        .one(&txn)
                        .await?
                        .ok_or_else(|| MetaError::catalog_id_not_found("source", source_id))?;
                    objects.push(PbObject {
                        object_info: Some(PbObjectInfo::Source(
                            ObjectModel(src, obj.unwrap()).into(),
                        )),
                    });
                }
                objects.push(PbObject {
                    object_info: Some(PbObjectInfo::Table(ObjectModel(table, obj.unwrap()).into())),
                });
            }
            ObjectType::Sink => {
                let (sink, obj) = Sink::find_by_id(job_id)
                    .find_also_related(Object)
                    .one(&txn)
                    .await?
                    .ok_or_else(|| MetaError::catalog_id_not_found("sink", job_id))?;
                objects.push(PbObject {
                    object_info: Some(PbObjectInfo::Sink(ObjectModel(sink, obj.unwrap()).into())),
                });
            }
            ObjectType::Index => {
                let (index, obj) = Index::find_by_id(job_id)
                    .find_also_related(Object)
                    .one(&txn)
                    .await?
                    .ok_or_else(|| MetaError::catalog_id_not_found("index", job_id))?;
                {
                    let (table, obj) = Table::find_by_id(index.index_table_id)
                        .find_also_related(Object)
                        .one(&txn)
                        .await?
                        .ok_or_else(|| {
                            MetaError::catalog_id_not_found("table", index.index_table_id)
                        })?;
                    objects.push(PbObject {
                        object_info: Some(PbObjectInfo::Table(
                            ObjectModel(table, obj.unwrap()).into(),
                        )),
                    });
                }

                // If the index is created on a table with privileges, we should also
                // grant the privileges for the index and its state tables.
                let primary_table_privileges = UserPrivilege::find()
                    .filter(
                        user_privilege::Column::Oid
                            .eq(index.primary_table_id)
                            .and(user_privilege::Column::Action.eq(Action::Select)),
                    )
                    .all(&txn)
                    .await?;
                if !primary_table_privileges.is_empty() {
                    let index_state_table_ids: Vec<TableId> = Table::find()
                        .select_only()
                        .column(table::Column::TableId)
                        .filter(
                            table::Column::BelongsToJobId
                                .eq(job_id)
                                .or(table::Column::TableId.eq(index.index_table_id)),
                        )
                        .into_tuple()
                        .all(&txn)
                        .await?;
                    let mut new_privileges = vec![];
                    for privilege in &primary_table_privileges {
                        for state_table_id in &index_state_table_ids {
                            new_privileges.push(user_privilege::ActiveModel {
                                id: Default::default(),
                                oid: Set(*state_table_id),
                                user_id: Set(privilege.user_id),
                                action: Set(Action::Select),
                                dependent_id: Set(privilege.dependent_id),
                                granted_by: Set(privilege.granted_by),
                                with_grant_option: Set(privilege.with_grant_option),
                            });
                        }
                    }
                    UserPrivilege::insert_many(new_privileges)
                        .exec(&txn)
                        .await?;

                    updated_user_info = list_user_info_by_ids(
                        primary_table_privileges.into_iter().map(|p| p.user_id),
                        &txn,
                    )
                    .await?;
                }

                objects.push(PbObject {
                    object_info: Some(PbObjectInfo::Index(ObjectModel(index, obj.unwrap()).into())),
                });
            }
            ObjectType::Source => {
                let (source, obj) = Source::find_by_id(job_id)
                    .find_also_related(Object)
                    .one(&txn)
                    .await?
                    .ok_or_else(|| MetaError::catalog_id_not_found("source", job_id))?;
                objects.push(PbObject {
                    object_info: Some(PbObjectInfo::Source(
                        ObjectModel(source, obj.unwrap()).into(),
                    )),
                });
            }
            _ => unreachable!("invalid job type: {:?}", job_type),
        }

        let replace_table_mapping_update = match replace_stream_job_info {
            Some(ReplaceStreamJobPlan {
                streaming_job,
                replace_upstream,
                tmp_id,
                ..
            }) => {
                let incoming_sink_id = job_id;

                let (relations, _) = Self::finish_replace_streaming_job_inner(
                    tmp_id as ObjectId,
                    replace_upstream,
                    SinkIntoTableContext {
                        creating_sink_id: Some(incoming_sink_id as _),
                        dropping_sink_id: None,
                        updated_sink_catalogs: vec![],
                    },
                    &txn,
                    streaming_job,
                    None, // will not drop table connector when creating a streaming job
                    None, // no auto schema refresh sinks when create table
                )
                .await?;

                Some(relations)
            }
            None => None,
        };

        if job_type != ObjectType::Index {
            updated_user_info = grant_default_privileges_automatically(&txn, job_id).await?;
        }
        txn.commit().await?;

        let mut version = self
            .notify_frontend(
                notification_op,
                NotificationInfo::ObjectGroup(PbObjectGroup { objects }),
            )
            .await;

        // notify users about the default privileges
        if !updated_user_info.is_empty() {
            version = self.notify_users_update(updated_user_info).await;
        }

        if let Some(objects) = replace_table_mapping_update {
            version = self
                .notify_frontend(
                    NotificationOperation::Update,
                    NotificationInfo::ObjectGroup(PbObjectGroup { objects }),
                )
                .await;
        }
        inner
            .creating_table_finish_notifier
            .values_mut()
            .for_each(|creating_tables| {
                if let Some(txs) = creating_tables.remove(&job_id) {
                    for tx in txs {
                        let _ = tx.send(Ok(version));
                    }
                }
            });

        Ok(())
    }

    pub async fn finish_replace_streaming_job(
        &self,
        tmp_id: ObjectId,
        streaming_job: StreamingJob,
        replace_upstream: FragmentReplaceUpstream,
        sink_into_table_context: SinkIntoTableContext,
        drop_table_connector_ctx: Option<&DropTableConnectorContext>,
        auto_refresh_schema_sinks: Option<Vec<FinishAutoRefreshSchemaSinkContext>>,
    ) -> MetaResult<NotificationVersion> {
        let inner = self.inner.write().await;
        let txn = inner.db.begin().await?;

        let (objects, delete_notification_objs) = Self::finish_replace_streaming_job_inner(
            tmp_id,
            replace_upstream,
            sink_into_table_context,
            &txn,
            streaming_job,
            drop_table_connector_ctx,
            auto_refresh_schema_sinks,
        )
        .await?;

        txn.commit().await?;

        let mut version = self
            .notify_frontend(
                NotificationOperation::Update,
                NotificationInfo::ObjectGroup(PbObjectGroup { objects }),
            )
            .await;

        if let Some((user_infos, to_drop_objects)) = delete_notification_objs {
            self.notify_users_update(user_infos).await;
            version = self
                .notify_frontend(
                    NotificationOperation::Delete,
                    build_object_group_for_delete(to_drop_objects),
                )
                .await;
        }

        Ok(version)
    }

    pub async fn finish_replace_streaming_job_inner(
        tmp_id: ObjectId,
        replace_upstream: FragmentReplaceUpstream,
        SinkIntoTableContext {
            creating_sink_id,
            dropping_sink_id,
            updated_sink_catalogs,
        }: SinkIntoTableContext,
        txn: &DatabaseTransaction,
        streaming_job: StreamingJob,
        drop_table_connector_ctx: Option<&DropTableConnectorContext>,
        auto_refresh_schema_sinks: Option<Vec<FinishAutoRefreshSchemaSinkContext>>,
    ) -> MetaResult<(Vec<PbObject>, Option<(Vec<PbUserInfo>, Vec<PartialObject>)>)> {
        let original_job_id = streaming_job.id() as ObjectId;
        let job_type = streaming_job.job_type();

        let mut index_item_rewriter = None;

        // Update catalog
        match streaming_job {
            StreamingJob::Table(_source, table, _table_job_type) => {
                // The source catalog should remain unchanged

                let original_column_catalogs = get_table_columns(txn, original_job_id).await?;

                index_item_rewriter = Some({
                    let original_columns = original_column_catalogs
                        .to_protobuf()
                        .into_iter()
                        .map(|c| c.column_desc.unwrap())
                        .collect_vec();
                    let new_columns = table
                        .columns
                        .iter()
                        .map(|c| c.column_desc.clone().unwrap())
                        .collect_vec();

                    IndexItemRewriter {
                        original_columns,
                        new_columns,
                    }
                });

                // For sinks created in earlier versions, we need to set the original_target_columns.
                for sink_id in updated_sink_catalogs {
                    sink::ActiveModel {
                        sink_id: Set(sink_id as _),
                        original_target_columns: Set(Some(original_column_catalogs.clone())),
                        ..Default::default()
                    }
                    .update(txn)
                    .await?;
                }
                // Update the table catalog with the new one. (column catalog is also updated here)
                let mut table = table::ActiveModel::from(table);
                let mut incoming_sinks = table.incoming_sinks.as_ref().inner_ref().clone();
                if let Some(sink_id) = creating_sink_id {
                    debug_assert!(!incoming_sinks.contains(&{ sink_id }));
                    incoming_sinks.push(sink_id as _);
                }
                if let Some(drop_table_connector_ctx) = drop_table_connector_ctx
                    && drop_table_connector_ctx.to_change_streaming_job_id == original_job_id
                {
                    // drop table connector, the rest logic is in `drop_table_associated_source`
                    table.optional_associated_source_id = Set(None);
                }

                if let Some(sink_id) = dropping_sink_id {
                    let drained = incoming_sinks
                        .extract_if(.., |id| *id == sink_id)
                        .collect_vec();
                    debug_assert_eq!(drained, vec![sink_id]);
                }

                table.incoming_sinks = Set(incoming_sinks.into());
                table.update(txn).await?;
            }
            StreamingJob::Source(source) => {
                // Update the source catalog with the new one.
                let source = source::ActiveModel::from(source);
                source.update(txn).await?;
            }
            StreamingJob::MaterializedView(table) => {
                // Update the table catalog with the new one.
                let table = table::ActiveModel::from(table);
                table.update(txn).await?;
            }
            _ => unreachable!(
                "invalid streaming job type: {:?}",
                streaming_job.job_type_str()
            ),
        }

        async fn finish_fragments(
            txn: &DatabaseTransaction,
            tmp_id: ObjectId,
            original_job_id: ObjectId,
            replace_upstream: FragmentReplaceUpstream,
        ) -> MetaResult<()> {
            // 0. update internal tables
            // Fields including `fragment_id` were placeholder values before.
            // After table fragments are created, update them for all internal tables.
            let fragment_info: Vec<(FragmentId, I32Array)> = Fragment::find()
                .select_only()
                .columns([
                    fragment::Column::FragmentId,
                    fragment::Column::StateTableIds,
                ])
                .filter(fragment::Column::JobId.eq(tmp_id))
                .into_tuple()
                .all(txn)
                .await?;
            for (fragment_id, state_table_ids) in fragment_info {
                for state_table_id in state_table_ids.into_inner() {
                    table::ActiveModel {
                        table_id: Set(state_table_id as _),
                        fragment_id: Set(Some(fragment_id)),
                        // No need to update `vnode_count` because it must remain the same.
                        ..Default::default()
                    }
                    .update(txn)
                    .await?;
                }
            }

            // 1. replace old fragments/actors with new ones.
            Fragment::delete_many()
                .filter(fragment::Column::JobId.eq(original_job_id))
                .exec(txn)
                .await?;
            Fragment::update_many()
                .col_expr(fragment::Column::JobId, SimpleExpr::from(original_job_id))
                .filter(fragment::Column::JobId.eq(tmp_id))
                .exec(txn)
                .await?;

            // 2. update merges.
            // update downstream fragment's Merge node, and upstream_fragment_id
            for (fragment_id, fragment_replace_map) in replace_upstream {
                let (fragment_id, mut stream_node) =
                    Fragment::find_by_id(fragment_id as FragmentId)
                        .select_only()
                        .columns([fragment::Column::FragmentId, fragment::Column::StreamNode])
                        .into_tuple::<(FragmentId, StreamNode)>()
                        .one(txn)
                        .await?
                        .map(|(id, node)| (id, node.to_protobuf()))
                        .ok_or_else(|| MetaError::catalog_id_not_found("fragment", fragment_id))?;

                visit_stream_node_mut(&mut stream_node, |body| {
                    if let PbNodeBody::Merge(m) = body
                        && let Some(new_fragment_id) =
                            fragment_replace_map.get(&m.upstream_fragment_id)
                    {
                        m.upstream_fragment_id = *new_fragment_id;
                    }
                });
                fragment::ActiveModel {
                    fragment_id: Set(fragment_id),
                    stream_node: Set(StreamNode::from(&stream_node)),
                    ..Default::default()
                }
                .update(txn)
                .await?;
            }

            // 3. remove dummy object.
            Object::delete_by_id(tmp_id).exec(txn).await?;

            Ok(())
        }

        finish_fragments(txn, tmp_id, original_job_id, replace_upstream).await?;

        // 4. update catalogs and notify.
        let mut objects = vec![];
        match job_type {
            StreamingJobType::Table(_) | StreamingJobType::MaterializedView => {
                let (table, table_obj) = Table::find_by_id(original_job_id)
                    .find_also_related(Object)
                    .one(txn)
                    .await?
                    .ok_or_else(|| MetaError::catalog_id_not_found("object", original_job_id))?;
                objects.push(PbObject {
                    object_info: Some(PbObjectInfo::Table(
                        ObjectModel(table, table_obj.unwrap()).into(),
                    )),
                })
            }
            StreamingJobType::Source => {
                let (source, source_obj) = Source::find_by_id(original_job_id)
                    .find_also_related(Object)
                    .one(txn)
                    .await?
                    .ok_or_else(|| MetaError::catalog_id_not_found("object", original_job_id))?;
                objects.push(PbObject {
                    object_info: Some(PbObjectInfo::Source(
                        ObjectModel(source, source_obj.unwrap()).into(),
                    )),
                })
            }
            _ => unreachable!("invalid streaming job type for replace: {:?}", job_type),
        }

        if let Some(expr_rewriter) = index_item_rewriter {
            let index_items: Vec<(IndexId, ExprNodeArray)> = Index::find()
                .select_only()
                .columns([index::Column::IndexId, index::Column::IndexItems])
                .filter(index::Column::PrimaryTableId.eq(original_job_id))
                .into_tuple()
                .all(txn)
                .await?;
            for (index_id, nodes) in index_items {
                let mut pb_nodes = nodes.to_protobuf();
                pb_nodes
                    .iter_mut()
                    .for_each(|x| expr_rewriter.rewrite_expr(x));
                let index = index::ActiveModel {
                    index_id: Set(index_id),
                    index_items: Set(pb_nodes.into()),
                    ..Default::default()
                }
                .update(txn)
                .await?;
                let index_obj = index
                    .find_related(Object)
                    .one(txn)
                    .await?
                    .ok_or_else(|| MetaError::catalog_id_not_found("object", index.index_id))?;
                objects.push(PbObject {
                    object_info: Some(PbObjectInfo::Index(ObjectModel(index, index_obj).into())),
                });
            }
        }

        if let Some(sinks) = auto_refresh_schema_sinks {
            for finish_sink_context in sinks {
                finish_fragments(
                    txn,
                    finish_sink_context.tmp_sink_id,
                    finish_sink_context.original_sink_id,
                    Default::default(),
                )
                .await?;
                let (mut sink, sink_obj) = Sink::find_by_id(finish_sink_context.original_sink_id)
                    .find_also_related(Object)
                    .one(txn)
                    .await?
                    .ok_or_else(|| MetaError::catalog_id_not_found("sink", original_job_id))?;
                let columns = ColumnCatalogArray::from(finish_sink_context.columns);
                Sink::update(sink::ActiveModel {
                    sink_id: Set(finish_sink_context.original_sink_id),
                    columns: Set(columns.clone()),
                    ..Default::default()
                })
                .exec(txn)
                .await?;
                sink.columns = columns;
                objects.push(PbObject {
                    object_info: Some(PbObjectInfo::Sink(
                        ObjectModel(sink, sink_obj.unwrap()).into(),
                    )),
                });
                if let Some((log_store_table_id, new_log_store_table_columns)) =
                    finish_sink_context.new_log_store_table
                {
                    let new_log_store_table_columns: ColumnCatalogArray =
                        new_log_store_table_columns.into();
                    let (mut table, table_obj) = Table::find_by_id(log_store_table_id)
                        .find_also_related(Object)
                        .one(txn)
                        .await?
                        .ok_or_else(|| MetaError::catalog_id_not_found("table", original_job_id))?;
                    Table::update(table::ActiveModel {
                        table_id: Set(log_store_table_id),
                        columns: Set(new_log_store_table_columns.clone()),
                        ..Default::default()
                    })
                    .exec(txn)
                    .await?;
                    table.columns = new_log_store_table_columns;
                    objects.push(PbObject {
                        object_info: Some(PbObjectInfo::Table(
                            ObjectModel(table, table_obj.unwrap()).into(),
                        )),
                    });
                }
            }
        }

        let mut notification_objs: Option<(Vec<PbUserInfo>, Vec<PartialObject>)> = None;
        if let Some(drop_table_connector_ctx) = drop_table_connector_ctx {
            notification_objs =
                Some(Self::drop_table_associated_source(txn, drop_table_connector_ctx).await?);
        }

        Ok((objects, notification_objs))
    }

    /// Abort the replacing streaming job by deleting the temporary job object.
    pub async fn try_abort_replacing_streaming_job(
        &self,
        tmp_job_id: ObjectId,
        tmp_sink_ids: Option<Vec<ObjectId>>,
    ) -> MetaResult<()> {
        let inner = self.inner.write().await;
        let txn = inner.db.begin().await?;
        Object::delete_by_id(tmp_job_id).exec(&txn).await?;
        if let Some(tmp_sink_ids) = tmp_sink_ids {
            for tmp_sink_id in tmp_sink_ids {
                Object::delete_by_id(tmp_sink_id).exec(&txn).await?;
            }
        }
        txn.commit().await?;
        Ok(())
    }

    // edit the `rate_limit` of the `Source` node in given `source_id`'s fragments
    // return the actor_ids to be applied
    pub async fn update_source_rate_limit_by_source_id(
        &self,
        source_id: SourceId,
        rate_limit: Option<u32>,
    ) -> MetaResult<HashMap<FragmentId, Vec<ActorId>>> {
        let inner = self.inner.read().await;
        let txn = inner.db.begin().await?;

        {
            let active_source = source::ActiveModel {
                source_id: Set(source_id),
                rate_limit: Set(rate_limit.map(|v| v as i32)),
                ..Default::default()
            };
            active_source.update(&txn).await?;
        }

        let (source, obj) = Source::find_by_id(source_id)
            .find_also_related(Object)
            .one(&txn)
            .await?
            .ok_or_else(|| {
                MetaError::catalog_id_not_found(ObjectType::Source.as_str(), source_id)
            })?;

        let is_fs_source = source.with_properties.inner_ref().is_new_fs_connector();
        let streaming_job_ids: Vec<ObjectId> =
            if let Some(table_id) = source.optional_associated_table_id {
                vec![table_id]
            } else if let Some(source_info) = &source.source_info
                && source_info.to_protobuf().is_shared()
            {
                vec![source_id]
            } else {
                ObjectDependency::find()
                    .select_only()
                    .column(object_dependency::Column::UsedBy)
                    .filter(object_dependency::Column::Oid.eq(source_id))
                    .into_tuple()
                    .all(&txn)
                    .await?
            };

        if streaming_job_ids.is_empty() {
            return Err(MetaError::invalid_parameter(format!(
                "source id {source_id} not used by any streaming job"
            )));
        }

        let fragments: Vec<(FragmentId, i32, StreamNode)> = Fragment::find()
            .select_only()
            .columns([
                fragment::Column::FragmentId,
                fragment::Column::FragmentTypeMask,
                fragment::Column::StreamNode,
            ])
            .filter(fragment::Column::JobId.is_in(streaming_job_ids))
            .into_tuple()
            .all(&txn)
            .await?;
        let mut fragments = fragments
            .into_iter()
            .map(|(id, mask, stream_node)| {
                (
                    id,
                    FragmentTypeMask::from(mask as u32),
                    stream_node.to_protobuf(),
                )
            })
            .collect_vec();

        fragments.retain_mut(|(_, fragment_type_mask, stream_node)| {
            let mut found = false;
            if fragment_type_mask.contains(FragmentTypeFlag::Source) {
                visit_stream_node_mut(stream_node, |node| {
                    if let PbNodeBody::Source(node) = node
                        && let Some(node_inner) = &mut node.source_inner
                        && node_inner.source_id == source_id as u32
                    {
                        node_inner.rate_limit = rate_limit;
                        found = true;
                    }
                });
            }
            if is_fs_source {
                // in older versions, there's no fragment type flag for `FsFetch` node,
                // so we just scan all fragments for StreamFsFetch node if using fs connector
                visit_stream_node_mut(stream_node, |node| {
                    if let PbNodeBody::StreamFsFetch(node) = node {
                        fragment_type_mask.add(FragmentTypeFlag::FsFetch);
                        if let Some(node_inner) = &mut node.node_inner
                            && node_inner.source_id == source_id as u32
                        {
                            node_inner.rate_limit = rate_limit;
                            found = true;
                        }
                    }
                });
            }
            found
        });

        assert!(
            !fragments.is_empty(),
            "source id should be used by at least one fragment"
        );
        let fragment_ids = fragments.iter().map(|(id, _, _)| *id).collect_vec();
        for (id, fragment_type_mask, stream_node) in fragments {
            fragment::ActiveModel {
                fragment_id: Set(id),
                fragment_type_mask: Set(fragment_type_mask.into()),
                stream_node: Set(StreamNode::from(&stream_node)),
                ..Default::default()
            }
            .update(&txn)
            .await?;
        }
        let fragment_actors = get_fragment_actor_ids(&txn, fragment_ids).await?;

        txn.commit().await?;

        let relation_info = PbObjectInfo::Source(ObjectModel(source, obj.unwrap()).into());
        let _version = self
            .notify_frontend(
                NotificationOperation::Update,
                NotificationInfo::ObjectGroup(PbObjectGroup {
                    objects: vec![PbObject {
                        object_info: Some(relation_info),
                    }],
                }),
            )
            .await;

        Ok(fragment_actors)
    }

    // edit the content of fragments in given `table_id`
    // return the actor_ids to be applied
    pub async fn mutate_fragments_by_job_id(
        &self,
        job_id: ObjectId,
        // returns true if the mutation is applied
        mut fragments_mutation_fn: impl FnMut(FragmentTypeMask, &mut PbStreamNode) -> MetaResult<bool>,
        // error message when no relevant fragments is found
        err_msg: &'static str,
    ) -> MetaResult<HashMap<FragmentId, Vec<ActorId>>> {
        let inner = self.inner.read().await;
        let txn = inner.db.begin().await?;

        let fragments: Vec<(FragmentId, i32, StreamNode)> = Fragment::find()
            .select_only()
            .columns([
                fragment::Column::FragmentId,
                fragment::Column::FragmentTypeMask,
                fragment::Column::StreamNode,
            ])
            .filter(fragment::Column::JobId.eq(job_id))
            .into_tuple()
            .all(&txn)
            .await?;
        let mut fragments = fragments
            .into_iter()
            .map(|(id, mask, stream_node)| {
                (id, FragmentTypeMask::from(mask), stream_node.to_protobuf())
            })
            .collect_vec();

        let fragments = fragments
            .iter_mut()
            .map(|(_, fragment_type_mask, stream_node)| {
                fragments_mutation_fn(*fragment_type_mask, stream_node)
            })
            .collect::<MetaResult<Vec<bool>>>()?
            .into_iter()
            .zip_eq_debug(std::mem::take(&mut fragments))
            .filter_map(|(keep, fragment)| if keep { Some(fragment) } else { None })
            .collect::<Vec<_>>();

        if fragments.is_empty() {
            return Err(MetaError::invalid_parameter(format!(
                "job id {job_id}: {}",
                err_msg
            )));
        }

        let fragment_ids = fragments.iter().map(|(id, _, _)| *id).collect_vec();
        for (id, _, stream_node) in fragments {
            fragment::ActiveModel {
                fragment_id: Set(id),
                stream_node: Set(StreamNode::from(&stream_node)),
                ..Default::default()
            }
            .update(&txn)
            .await?;
        }
        let fragment_actors = get_fragment_actor_ids(&txn, fragment_ids).await?;

        txn.commit().await?;

        Ok(fragment_actors)
    }

    async fn mutate_fragment_by_fragment_id(
        &self,
        fragment_id: FragmentId,
        mut fragment_mutation_fn: impl FnMut(FragmentTypeMask, &mut PbStreamNode) -> bool,
        err_msg: &'static str,
    ) -> MetaResult<HashMap<FragmentId, Vec<ActorId>>> {
        let inner = self.inner.read().await;
        let txn = inner.db.begin().await?;

        let (fragment_type_mask, stream_node): (i32, StreamNode) =
            Fragment::find_by_id(fragment_id)
                .select_only()
                .columns([
                    fragment::Column::FragmentTypeMask,
                    fragment::Column::StreamNode,
                ])
                .into_tuple()
                .one(&txn)
                .await?
                .ok_or_else(|| MetaError::catalog_id_not_found("fragment", fragment_id))?;
        let mut pb_stream_node = stream_node.to_protobuf();
        let fragment_type_mask = FragmentTypeMask::from(fragment_type_mask);

        if !fragment_mutation_fn(fragment_type_mask, &mut pb_stream_node) {
            return Err(MetaError::invalid_parameter(format!(
                "fragment id {fragment_id}: {}",
                err_msg
            )));
        }

        fragment::ActiveModel {
            fragment_id: Set(fragment_id),
            stream_node: Set(stream_node),
            ..Default::default()
        }
        .update(&txn)
        .await?;

        let fragment_actors = get_fragment_actor_ids(&txn, vec![fragment_id]).await?;

        txn.commit().await?;

        Ok(fragment_actors)
    }

    // edit the `rate_limit` of the `Chain` node in given `table_id`'s fragments
    // return the actor_ids to be applied
    pub async fn update_backfill_rate_limit_by_job_id(
        &self,
        job_id: ObjectId,
        rate_limit: Option<u32>,
    ) -> MetaResult<HashMap<FragmentId, Vec<ActorId>>> {
        let update_backfill_rate_limit =
            |fragment_type_mask: FragmentTypeMask, stream_node: &mut PbStreamNode| {
                let mut found = false;
                if fragment_type_mask
                    .contains_any(FragmentTypeFlag::backfill_rate_limit_fragments())
                {
                    visit_stream_node_mut(stream_node, |node| match node {
                        PbNodeBody::StreamCdcScan(node) => {
                            node.rate_limit = rate_limit;
                            found = true;
                        }
                        PbNodeBody::StreamScan(node) => {
                            node.rate_limit = rate_limit;
                            found = true;
                        }
                        PbNodeBody::SourceBackfill(node) => {
                            node.rate_limit = rate_limit;
                            found = true;
                        }
                        PbNodeBody::Sink(node) => {
                            node.rate_limit = rate_limit;
                            found = true;
                        }
                        _ => {}
                    });
                }
                Ok(found)
            };

        self.mutate_fragments_by_job_id(
            job_id,
            update_backfill_rate_limit,
            "stream scan node or source node not found",
        )
        .await
    }

    // edit the `rate_limit` of the `Sink` node in given `table_id`'s fragments
    // return the actor_ids to be applied
    pub async fn update_sink_rate_limit_by_job_id(
        &self,
        job_id: ObjectId,
        rate_limit: Option<u32>,
    ) -> MetaResult<HashMap<FragmentId, Vec<ActorId>>> {
        let update_sink_rate_limit =
            |fragment_type_mask: FragmentTypeMask, stream_node: &mut PbStreamNode| {
                let mut found = Ok(false);
                if fragment_type_mask.contains_any(FragmentTypeFlag::sink_rate_limit_fragments()) {
                    visit_stream_node_mut(stream_node, |node| {
                        if let PbNodeBody::Sink(node) = node {
                            if node.log_store_type != PbSinkLogStoreType::KvLogStore as i32 {
                                found = Err(MetaError::invalid_parameter(
                                    "sink rate limit is only supported for kv log store, please SET sink_decouple = TRUE before CREATE SINK",
                                ));
                                return;
                            }
                            node.rate_limit = rate_limit;
                            found = Ok(true);
                        }
                    });
                }
                found
            };

        self.mutate_fragments_by_job_id(job_id, update_sink_rate_limit, "sink node not found")
            .await
    }

    pub async fn update_dml_rate_limit_by_job_id(
        &self,
        job_id: ObjectId,
        rate_limit: Option<u32>,
    ) -> MetaResult<HashMap<FragmentId, Vec<ActorId>>> {
        let update_dml_rate_limit =
            |fragment_type_mask: FragmentTypeMask, stream_node: &mut PbStreamNode| {
                let mut found = false;
                if fragment_type_mask.contains_any(FragmentTypeFlag::dml_rate_limit_fragments()) {
                    visit_stream_node_mut(stream_node, |node| {
                        if let PbNodeBody::Dml(node) = node {
                            node.rate_limit = rate_limit;
                            found = true;
                        }
                    });
                }
                Ok(found)
            };

        self.mutate_fragments_by_job_id(job_id, update_dml_rate_limit, "dml node not found")
            .await
    }

    pub async fn update_source_props_by_source_id(
        &self,
        source_id: SourceId,
        alter_props: BTreeMap<String, String>,
        alter_secret_refs: BTreeMap<String, PbSecretRef>,
    ) -> MetaResult<WithOptionsSecResolved> {
        let inner = self.inner.read().await;
        let txn = inner.db.begin().await?;

        let (source, _obj) = Source::find_by_id(source_id)
            .find_also_related(Object)
            .one(&txn)
            .await?
            .ok_or_else(|| {
                MetaError::catalog_id_not_found(ObjectType::Source.as_str(), source_id)
            })?;
        let connector = source.with_properties.0.get_connector().unwrap();

        // Use check_source_allow_alter_on_fly_fields to validate allowed properties
        let prop_keys: Vec<String> = alter_props
            .keys()
            .chain(alter_secret_refs.keys())
            .cloned()
            .collect();
        risingwave_connector::allow_alter_on_fly_fields::check_source_allow_alter_on_fly_fields(
            &connector, &prop_keys,
        )?;

        let mut options_with_secret = WithOptionsSecResolved::new(
            source.with_properties.0.clone(),
            source
                .secret_ref
                .map(|secret_ref| secret_ref.to_protobuf())
                .unwrap_or_default(),
        );
        let (to_add_secret_dep, to_remove_secret_dep) =
            options_with_secret.handle_update(alter_props, alter_secret_refs)?;

        tracing::info!(
            "applying new properties to source: source_id={}, options_with_secret={:?}",
            source_id,
            options_with_secret
        );
        // check if the alter-ed props are valid for each Connector
        let _ = ConnectorProperties::extract(options_with_secret.clone(), true)?;
        // todo: validate via source manager

        let mut associate_table_id = None;

        // can be source_id or table_id
        // if updating an associated source, the preferred_id is the table_id
        // otherwise, it is the source_id
        let mut preferred_id: i32 = source_id;
        let rewrite_sql = {
            let definition = source.definition.clone();

            let [mut stmt]: [_; 1] = Parser::parse_sql(&definition)
                .map_err(|e| {
                    MetaError::from(MetaErrorInner::Connector(ConnectorError::from(
                        anyhow!(e).context("Failed to parse source definition SQL"),
                    )))
                })?
                .try_into()
                .unwrap();

            /// Formats SQL options with secret values properly resolved
            ///
            /// This function processes configuration options that may contain sensitive data:
            /// - Plaintext options are directly converted to `SqlOption`
            /// - Secret options are retrieved from the database and formatted as "SECRET {name}"
            ///   without exposing the actual secret value
            ///
            /// # Arguments
            /// * `txn` - Database transaction for retrieving secrets
            /// * `options_with_secret` - Container of options with both plaintext and secret values
            ///
            /// # Returns
            /// * `MetaResult<Vec<SqlOption>>` - List of formatted SQL options or error
            async fn format_with_option_secret_resolved(
                txn: &DatabaseTransaction,
                options_with_secret: &WithOptionsSecResolved,
            ) -> MetaResult<Vec<SqlOption>> {
                let mut options = Vec::new();
                for (k, v) in options_with_secret.as_plaintext() {
                    let sql_option = SqlOption::try_from((k, &format!("'{}'", v)))
                        .map_err(|e| MetaError::invalid_parameter(e.to_report_string()))?;
                    options.push(sql_option);
                }
                for (k, v) in options_with_secret.as_secret() {
                    if let Some(secret_model) =
                        Secret::find_by_id(v.secret_id as i32).one(txn).await?
                    {
                        let sql_option =
                            SqlOption::try_from((k, &format!("SECRET {}", secret_model.name)))
                                .map_err(|e| MetaError::invalid_parameter(e.to_report_string()))?;
                        options.push(sql_option);
                    } else {
                        return Err(MetaError::catalog_id_not_found("secret", v.secret_id));
                    }
                }
                Ok(options)
            }

            match &mut stmt {
                Statement::CreateSource { stmt } => {
                    stmt.with_properties.0 =
                        format_with_option_secret_resolved(&txn, &options_with_secret).await?;
                }
                Statement::CreateTable { with_options, .. } => {
                    *with_options =
                        format_with_option_secret_resolved(&txn, &options_with_secret).await?;
                    associate_table_id = source.optional_associated_table_id;
                    preferred_id = associate_table_id.unwrap();
                }
                _ => unreachable!(),
            }

            stmt.to_string()
        };

        {
            // update secret dependencies
            if !to_add_secret_dep.is_empty() {
                ObjectDependency::insert_many(to_add_secret_dep.into_iter().map(|secret_id| {
                    object_dependency::ActiveModel {
                        oid: Set(secret_id as _),
                        used_by: Set(preferred_id as _),
                        ..Default::default()
                    }
                }))
                .exec(&txn)
                .await?;
            }
            if !to_remove_secret_dep.is_empty() {
                // todo: fix the filter logic
                let _ = ObjectDependency::delete_many()
                    .filter(
                        object_dependency::Column::Oid
                            .is_in(to_remove_secret_dep)
                            .and(
                                object_dependency::Column::UsedBy.eq::<ObjectId>(preferred_id as _),
                            ),
                    )
                    .exec(&txn)
                    .await?;
            }
        }

        let active_source_model = source::ActiveModel {
            source_id: Set(source_id),
            definition: Set(rewrite_sql.clone()),
            with_properties: Set(options_with_secret.as_plaintext().clone().into()),
            secret_ref: Set((!options_with_secret.as_secret().is_empty())
                .then(|| SecretRef::from(options_with_secret.as_secret().clone()))),
            ..Default::default()
        };
        active_source_model.update(&txn).await?;

        if let Some(associate_table_id) = associate_table_id {
            // update the associated table statement accordly
            let active_table_model = table::ActiveModel {
                table_id: Set(associate_table_id),
                definition: Set(rewrite_sql),
                ..Default::default()
            };
            active_table_model.update(&txn).await?;
        }

        // update fragments
        update_connector_props_fragments(
            &txn,
            if let Some(associate_table_id) = associate_table_id {
                // if updating table with connector, the fragment_id is table id
                associate_table_id
            } else {
                source_id
            },
            FragmentTypeFlag::Source,
            |node, found| {
                if let PbNodeBody::Source(node) = node
                    && let Some(source_inner) = &mut node.source_inner
                {
                    source_inner.with_properties = options_with_secret.as_plaintext().clone();
                    source_inner.secret_refs = options_with_secret.as_secret().clone();
                    *found = true;
                }
            },
        )
        .await?;

        let mut to_update_objs = Vec::with_capacity(2);
        let (source, obj) = Source::find_by_id(source_id)
            .find_also_related(Object)
            .one(&txn)
            .await?
            .ok_or_else(|| {
                MetaError::catalog_id_not_found(ObjectType::Source.as_str(), source_id)
            })?;
        to_update_objs.push(PbObject {
            object_info: Some(PbObjectInfo::Source(
                ObjectModel(source, obj.unwrap()).into(),
            )),
        });

        if let Some(associate_table_id) = associate_table_id {
            let (table, obj) = Table::find_by_id(associate_table_id)
                .find_also_related(Object)
                .one(&txn)
                .await?
                .ok_or_else(|| MetaError::catalog_id_not_found("table", associate_table_id))?;
            to_update_objs.push(PbObject {
                object_info: Some(PbObjectInfo::Table(ObjectModel(table, obj.unwrap()).into())),
            });
        }

        txn.commit().await?;

        self.notify_frontend(
            NotificationOperation::Update,
            NotificationInfo::ObjectGroup(PbObjectGroup {
                objects: to_update_objs,
            }),
        )
        .await;

        Ok(options_with_secret)
    }

    pub async fn update_sink_props_by_sink_id(
        &self,
        sink_id: SinkId,
        props: BTreeMap<String, String>,
    ) -> MetaResult<HashMap<String, String>> {
        let inner = self.inner.read().await;
        let txn = inner.db.begin().await?;

        let (sink, _obj) = Sink::find_by_id(sink_id)
            .find_also_related(Object)
            .one(&txn)
            .await?
            .ok_or_else(|| MetaError::catalog_id_not_found(ObjectType::Sink.as_str(), sink_id))?;
        validate_sink_props(&sink, &props)?;

<<<<<<< HEAD
=======
        // Validate that props can be altered
        match sink.properties.inner_ref().get(CONNECTOR_TYPE_KEY) {
            Some(connector) => {
                let connector_type = connector.to_lowercase();
                let field_names: Vec<String> = props.keys().cloned().collect();
                check_sink_allow_alter_on_fly_fields(&connector_type, &field_names)
                    .map_err(|e| SinkError::Config(anyhow!(e)))?;

                match_sink_name_str!(
                    connector_type.as_str(),
                    SinkType,
                    {
                        let mut new_props = sink.properties.0.clone();
                        new_props.extend(props.clone());
                        SinkType::validate_alter_config(&new_props)
                    },
                    |sink: &str| Err(SinkError::Config(anyhow!("unsupported sink type {}", sink)))
                )?
            }
            None => {
                return Err(
                    SinkError::Config(anyhow!("connector not specified when alter sink")).into(),
                );
            }
        };
>>>>>>> 8f95d33a
        let definition = sink.definition.clone();
        let [mut stmt]: [_; 1] = Parser::parse_sql(&definition)
            .map_err(|e| SinkError::Config(anyhow!(e)))?
            .try_into()
            .unwrap();
        if let Statement::CreateSink { stmt } = &mut stmt {
            update_stmt_with_props(&mut stmt.with_properties.0, &props)?;
        } else {
            panic!("definition is not a create sink statement")
        }
        let mut new_config = sink.properties.clone().into_inner();
        new_config.extend(props.clone());

        let definition = stmt.to_string();
        let active_sink = sink::ActiveModel {
            sink_id: Set(sink_id),
            properties: Set(risingwave_meta_model::Property(new_config.clone())),
            definition: Set(definition),
            ..Default::default()
        };
        active_sink.update(&txn).await?;

<<<<<<< HEAD
        update_sink_fragment_props(&txn, sink_id, new_config).await?;
        let (sink, obj) = Sink::find_by_id(sink_id)
            .find_also_related(Object)
            .one(&txn)
            .await?
            .ok_or_else(|| MetaError::catalog_id_not_found(ObjectType::Sink.as_str(), sink_id))?;
        txn.commit().await?;
        let relation_infos = vec![PbObject {
            object_info: Some(PbObjectInfo::Sink(ObjectModel(sink, obj.unwrap()).into())),
        }];

        let _version = self
            .notify_frontend(
                NotificationOperation::Update,
                NotificationInfo::ObjectGroup(PbObjectGroup {
                    objects: relation_infos,
                }),
            )
            .await;

        Ok(props.into_iter().collect())
    }

    pub async fn update_iceberg_table_props_by_table_id(
        &self,
        table_id: TableId,
        props: BTreeMap<String, String>,
        alter_iceberg_table_props: Option<
            risingwave_pb::meta::alter_connector_props_request::PbExtraOptions,
        >,
    ) -> MetaResult<HashMap<String, String>> {
        let risingwave_pb::meta::alter_connector_props_request::PbExtraOptions::AlterIcebergTableIds(AlterIcebergTableIds { sink_id, source_id }) = alter_iceberg_table_props.
            ok_or_else(|| MetaError::invalid_parameter("alter_iceberg_table_props is required"))?;
        let inner = self.inner.read().await;
        let txn = inner.db.begin().await?;

        let (sink, _obj) = Sink::find_by_id(sink_id)
            .find_also_related(Object)
            .one(&txn)
            .await?
            .ok_or_else(|| MetaError::catalog_id_not_found(ObjectType::Sink.as_str(), sink_id))?;
        validate_sink_props(&sink, &props)?;

        let definition = sink.definition.clone();
        let [mut stmt]: [_; 1] = Parser::parse_sql(&definition)
            .map_err(|e| SinkError::Config(anyhow!(e)))?
            .try_into()
            .unwrap();
        if let Statement::CreateTable {
            with_options,
            engine,
            ..
        } = &mut stmt
        {
            if !matches!(engine, Engine::Iceberg) {
                return Err(SinkError::Config(anyhow!(
                    "only iceberg table can be altered as sink"
                ))
                .into());
=======
        let fragments: Vec<(FragmentId, i32, StreamNode)> = Fragment::find()
            .select_only()
            .columns([
                fragment::Column::FragmentId,
                fragment::Column::FragmentTypeMask,
                fragment::Column::StreamNode,
            ])
            .filter(fragment::Column::JobId.eq(sink_id))
            .into_tuple()
            .all(&txn)
            .await?;
        let fragments = fragments
            .into_iter()
            .filter(|(_, fragment_type_mask, _)| {
                FragmentTypeMask::from(*fragment_type_mask).contains(FragmentTypeFlag::Sink)
            })
            .filter_map(|(id, _, stream_node)| {
                let mut stream_node = stream_node.to_protobuf();
                let mut found = false;
                visit_stream_node_mut(&mut stream_node, |node| {
                    if let PbNodeBody::Sink(node) = node
                        && let Some(sink_desc) = &mut node.sink_desc
                        && sink_desc.id == sink_id as u32
                    {
                        sink_desc.properties = new_config.clone();
                        found = true;
                    }
                });
                if found { Some((id, stream_node)) } else { None }
            })
            .collect_vec();
        assert!(
            !fragments.is_empty(),
            "sink id should be used by at least one fragment"
        );
        for (id, stream_node) in fragments {
            fragment::ActiveModel {
                fragment_id: Set(id),
                stream_node: Set(StreamNode::from(&stream_node)),
                ..Default::default()
>>>>>>> 8f95d33a
            }
            update_stmt_with_props(with_options, &props)?;
        } else {
            panic!("definition is not a create iceberg table statement")
        }
        let mut new_config = sink.properties.clone().into_inner();
        new_config.extend(props.clone());

        let definition = stmt.to_string();
        let active_sink = sink::ActiveModel {
            sink_id: Set(sink_id),
            properties: Set(risingwave_meta_model::Property(new_config.clone())),
            definition: Set(definition.clone()),
            ..Default::default()
        };
        let active_source = source::ActiveModel {
            source_id: Set(source_id),
            definition: Set(definition.clone()),
            ..Default::default()
        };
        let active_table = table::ActiveModel {
            table_id: Set(table_id),
            definition: Set(definition),
            ..Default::default()
        };
        active_sink.update(&txn).await?;
        active_source.update(&txn).await?;
        active_table.update(&txn).await?;

        update_sink_fragment_props(&txn, sink_id, new_config).await?;

        let (sink, sink_obj) = Sink::find_by_id(sink_id)
            .find_also_related(Object)
            .one(&txn)
            .await?
            .ok_or_else(|| MetaError::catalog_id_not_found(ObjectType::Sink.as_str(), sink_id))?;
        let (source, source_obj) = Source::find_by_id(source_id)
            .find_also_related(Object)
            .one(&txn)
            .await?
            .ok_or_else(|| {
                MetaError::catalog_id_not_found(ObjectType::Source.as_str(), source_id)
            })?;
        let (table, table_obj) = Table::find_by_id(table_id)
            .find_also_related(Object)
            .one(&txn)
            .await?
            .ok_or_else(|| MetaError::catalog_id_not_found(ObjectType::Table.as_str(), table_id))?;
        txn.commit().await?;
        let relation_infos = vec![
            PbObject {
                object_info: Some(PbObjectInfo::Sink(
                    ObjectModel(sink, sink_obj.unwrap()).into(),
                )),
            },
            PbObject {
                object_info: Some(PbObjectInfo::Source(
                    ObjectModel(source, source_obj.unwrap()).into(),
                )),
            },
            PbObject {
                object_info: Some(PbObjectInfo::Table(
                    ObjectModel(table, table_obj.unwrap()).into(),
                )),
            },
        ];
        let _version = self
            .notify_frontend(
                NotificationOperation::Update,
                NotificationInfo::ObjectGroup(PbObjectGroup {
                    objects: relation_infos,
                }),
            )
            .await;

        Ok(props.into_iter().collect())
    }

    pub async fn update_fragment_rate_limit_by_fragment_id(
        &self,
        fragment_id: FragmentId,
        rate_limit: Option<u32>,
    ) -> MetaResult<HashMap<FragmentId, Vec<ActorId>>> {
        let update_rate_limit = |fragment_type_mask: FragmentTypeMask,
                                 stream_node: &mut PbStreamNode| {
            let mut found = false;
            if fragment_type_mask.contains_any(
                FragmentTypeFlag::dml_rate_limit_fragments()
                    .chain(FragmentTypeFlag::sink_rate_limit_fragments())
                    .chain(FragmentTypeFlag::backfill_rate_limit_fragments())
                    .chain(FragmentTypeFlag::source_rate_limit_fragments()),
            ) {
                visit_stream_node_mut(stream_node, |node| {
                    if let PbNodeBody::Dml(node) = node {
                        node.rate_limit = rate_limit;
                        found = true;
                    }
                    if let PbNodeBody::Sink(node) = node {
                        node.rate_limit = rate_limit;
                        found = true;
                    }
                    if let PbNodeBody::StreamCdcScan(node) = node {
                        node.rate_limit = rate_limit;
                        found = true;
                    }
                    if let PbNodeBody::StreamScan(node) = node {
                        node.rate_limit = rate_limit;
                        found = true;
                    }
                    if let PbNodeBody::SourceBackfill(node) = node {
                        node.rate_limit = rate_limit;
                        found = true;
                    }
                });
            }
            found
        };
        self.mutate_fragment_by_fragment_id(fragment_id, update_rate_limit, "fragment not found")
            .await
    }

    pub async fn post_apply_reschedules(
        &self,
        reschedules: HashMap<FragmentId, Reschedule>,
        post_updates: &JobReschedulePostUpdates,
    ) -> MetaResult<()> {
        let new_created_actors: HashSet<_> = reschedules
            .values()
            .flat_map(|reschedule| {
                reschedule
                    .added_actors
                    .values()
                    .flatten()
                    .map(|actor_id| *actor_id as ActorId)
            })
            .collect();

        let inner = self.inner.write().await;

        let txn = inner.db.begin().await?;

        for Reschedule {
            removed_actors,
            vnode_bitmap_updates,
            actor_splits,
            newly_created_actors,
            ..
        } in reschedules.into_values()
        {
            // drop removed actors
            Actor::delete_many()
                .filter(
                    actor::Column::ActorId
                        .is_in(removed_actors.iter().map(|id| *id as ActorId).collect_vec()),
                )
                .exec(&txn)
                .await?;

            // add new actors
            for (
                (
                    StreamActor {
                        actor_id,
                        fragment_id,
                        vnode_bitmap,
                        expr_context,
                        ..
                    },
                    _,
                ),
                worker_id,
            ) in newly_created_actors.into_values()
            {
                let splits = actor_splits
                    .get(&actor_id)
                    .map(|splits| splits.iter().map(PbConnectorSplit::from).collect_vec());

                Actor::insert(actor::ActiveModel {
                    actor_id: Set(actor_id as _),
                    fragment_id: Set(fragment_id as _),
                    status: Set(ActorStatus::Running),
                    splits: Set(splits.map(|splits| (&PbConnectorSplits { splits }).into())),
                    worker_id: Set(worker_id),
                    upstream_actor_ids: Set(Default::default()),
                    vnode_bitmap: Set(vnode_bitmap
                        .as_ref()
                        .map(|bitmap| (&bitmap.to_protobuf()).into())),
                    expr_context: Set(expr_context.as_ref().unwrap().into()),
                })
                .exec(&txn)
                .await?;
            }

            // actor update
            for (actor_id, bitmap) in vnode_bitmap_updates {
                let actor = Actor::find_by_id(actor_id as ActorId)
                    .one(&txn)
                    .await?
                    .ok_or_else(|| MetaError::catalog_id_not_found("actor", actor_id))?;

                let mut actor = actor.into_active_model();
                actor.vnode_bitmap = Set(Some((&bitmap.to_protobuf()).into()));
                actor.update(&txn).await?;
            }

            // Update actor_splits for existing actors
            for (actor_id, splits) in actor_splits {
                if new_created_actors.contains(&(actor_id as ActorId)) {
                    continue;
                }

                let actor = Actor::find_by_id(actor_id as ActorId)
                    .one(&txn)
                    .await?
                    .ok_or_else(|| MetaError::catalog_id_not_found("actor", actor_id))?;

                let mut actor = actor.into_active_model();
                let splits = splits.iter().map(PbConnectorSplit::from).collect_vec();
                actor.splits = Set(Some((&PbConnectorSplits { splits }).into()));
                actor.update(&txn).await?;
            }
        }

        let JobReschedulePostUpdates {
            parallelism_updates,
            resource_group_updates,
        } = post_updates;

        for (table_id, parallelism) in parallelism_updates {
            let mut streaming_job = StreamingJobModel::find_by_id(table_id.table_id() as ObjectId)
                .one(&txn)
                .await?
                .ok_or_else(|| MetaError::catalog_id_not_found("table", table_id))?
                .into_active_model();

            streaming_job.parallelism = Set(match parallelism {
                TableParallelism::Adaptive => StreamingParallelism::Adaptive,
                TableParallelism::Fixed(n) => StreamingParallelism::Fixed(*n as _),
                TableParallelism::Custom => StreamingParallelism::Custom,
            });

            if let Some(resource_group) =
                resource_group_updates.get(&(table_id.table_id() as ObjectId))
            {
                streaming_job.specific_resource_group = Set(resource_group.to_owned());
            }

            streaming_job.update(&txn).await?;
        }

        txn.commit().await?;

        Ok(())
    }

    /// Note: `FsFetch` created in old versions are not included.
    /// Since this is only used for debugging, it should be fine.
    pub async fn list_rate_limits(&self) -> MetaResult<Vec<RateLimitInfo>> {
        let inner = self.inner.read().await;
        let txn = inner.db.begin().await?;

        let fragments: Vec<(FragmentId, ObjectId, i32, StreamNode)> = Fragment::find()
            .select_only()
            .columns([
                fragment::Column::FragmentId,
                fragment::Column::JobId,
                fragment::Column::FragmentTypeMask,
                fragment::Column::StreamNode,
            ])
            .filter(fragment_type_mask_intersects(FragmentTypeFlag::raw_flag(
                FragmentTypeFlag::rate_limit_fragments(),
            ) as _))
            .into_tuple()
            .all(&txn)
            .await?;

        let mut rate_limits = Vec::new();
        for (fragment_id, job_id, fragment_type_mask, stream_node) in fragments {
            let stream_node = stream_node.to_protobuf();
            visit_stream_node_body(&stream_node, |node| {
                let mut rate_limit = None;
                let mut node_name = None;

                match node {
                    // source rate limit
                    PbNodeBody::Source(node) => {
                        if let Some(node_inner) = &node.source_inner {
                            rate_limit = node_inner.rate_limit;
                            node_name = Some("SOURCE");
                        }
                    }
                    PbNodeBody::StreamFsFetch(node) => {
                        if let Some(node_inner) = &node.node_inner {
                            rate_limit = node_inner.rate_limit;
                            node_name = Some("FS_FETCH");
                        }
                    }
                    // backfill rate limit
                    PbNodeBody::SourceBackfill(node) => {
                        rate_limit = node.rate_limit;
                        node_name = Some("SOURCE_BACKFILL");
                    }
                    PbNodeBody::StreamScan(node) => {
                        rate_limit = node.rate_limit;
                        node_name = Some("STREAM_SCAN");
                    }
                    PbNodeBody::StreamCdcScan(node) => {
                        rate_limit = node.rate_limit;
                        node_name = Some("STREAM_CDC_SCAN");
                    }
                    PbNodeBody::Sink(node) => {
                        rate_limit = node.rate_limit;
                        node_name = Some("SINK");
                    }
                    _ => {}
                }

                if let Some(rate_limit) = rate_limit {
                    rate_limits.push(RateLimitInfo {
                        fragment_id: fragment_id as u32,
                        job_id: job_id as u32,
                        fragment_type_mask: fragment_type_mask as u32,
                        rate_limit,
                        node_name: node_name.unwrap().to_owned(),
                    });
                }
            });
        }

        Ok(rate_limits)
    }
}

fn bitflag_intersects(column: SimpleExpr, value: i32) -> SimpleExpr {
    column
        .binary(BinOper::Custom("&"), value)
        .binary(BinOper::NotEqual, 0)
}

fn fragment_type_mask_intersects(value: i32) -> SimpleExpr {
    bitflag_intersects(fragment::Column::FragmentTypeMask.into_simple_expr(), value)
}

fn validate_sink_props(sink: &sink::Model, props: &BTreeMap<String, String>) -> MetaResult<()> {
    // Validate that props can be altered
    match sink.properties.inner_ref().get(CONNECTOR_TYPE_KEY) {
        Some(connector) => {
            let connector_type = connector.to_lowercase();
            match_sink_name_str!(
                connector_type.as_str(),
                SinkType,
                {
                    for (k, v) in props {
                        if !SinkType::SINK_ALTER_CONFIG_LIST.contains(&k.as_str()) {
                            return Err(SinkError::Config(anyhow!(
                                "unsupported alter config: {}={}",
                                k,
                                v
                            ))
                            .into());
                        }
                    }
                    let mut new_props = sink.properties.0.clone();
                    new_props.extend(props.clone());
                    SinkType::validate_alter_config(&new_props)
                },
                |sink: &str| Err(SinkError::Config(anyhow!("unsupported sink type {}", sink)))
            )?
        }
        None => {
            return Err(
                SinkError::Config(anyhow!("connector not specified when alter sink")).into(),
            );
        }
    };
    Ok(())
}

fn update_stmt_with_props(
    with_properties: &mut Vec<SqlOption>,
    props: &BTreeMap<String, String>,
) -> MetaResult<()> {
    let mut new_sql_options = with_properties
        .iter()
        .map(|sql_option| (&sql_option.name, sql_option))
        .collect::<IndexMap<_, _>>();
    let add_sql_options = props
        .iter()
        .map(|(k, v)| SqlOption::try_from((k, v)))
        .collect::<Result<Vec<SqlOption>, ParserError>>()
        .map_err(|e| SinkError::Config(anyhow!(e)))?;
    new_sql_options.extend(
        add_sql_options
            .iter()
            .map(|sql_option| (&sql_option.name, sql_option)),
    );
    *with_properties = new_sql_options.into_values().cloned().collect();
    Ok(())
}

async fn update_sink_fragment_props(
    txn: &DatabaseTransaction,
    sink_id: SinkId,
    props: BTreeMap<String, String>,
) -> MetaResult<()> {
    let fragments: Vec<(FragmentId, i32, StreamNode)> = Fragment::find()
        .select_only()
        .columns([
            fragment::Column::FragmentId,
            fragment::Column::FragmentTypeMask,
            fragment::Column::StreamNode,
        ])
        .filter(fragment::Column::JobId.eq(sink_id))
        .into_tuple()
        .all(txn)
        .await?;
    let fragments = fragments
        .into_iter()
        .filter(|(_, fragment_type_mask, _)| {
            *fragment_type_mask & FragmentTypeFlag::Sink as i32 != 0
        })
        .filter_map(|(id, _, stream_node)| {
            let mut stream_node = stream_node.to_protobuf();
            let mut found = false;
            visit_stream_node_mut(&mut stream_node, |node| {
                if let PbNodeBody::Sink(node) = node
                    && let Some(sink_desc) = &mut node.sink_desc
                    && sink_desc.id == sink_id as u32
                {
                    sink_desc.properties.extend(props.clone());
                    found = true;
                }
            });
            if found { Some((id, stream_node)) } else { None }
        })
        .collect_vec();
    assert!(
        !fragments.is_empty(),
        "sink id should be used by at least one fragment"
    );
    for (id, stream_node) in fragments {
        fragment::ActiveModel {
            fragment_id: Set(id),
            stream_node: Set(StreamNode::from(&stream_node)),
            ..Default::default()
        }
        .update(txn)
        .await?;
    }
    Ok(())
}

pub struct SinkIntoTableContext {
    /// For creating sink into table, this is `Some`, otherwise `None`.
    pub creating_sink_id: Option<SinkId>,
    /// For dropping sink into table, this is `Some`, otherwise `None`.
    pub dropping_sink_id: Option<SinkId>,
    /// For alter table (e.g., add column), this is the list of existing sink ids
    /// otherwise empty.
    pub updated_sink_catalogs: Vec<SinkId>,
}

pub struct FinishAutoRefreshSchemaSinkContext {
    pub tmp_sink_id: ObjectId,
    pub original_sink_id: ObjectId,
    pub columns: Vec<PbColumnCatalog>,
    pub new_log_store_table: Option<(ObjectId, Vec<PbColumnCatalog>)>,
}

async fn update_connector_props_fragments<F>(
    txn: &DatabaseTransaction,
    job_id: i32,
    expect_flag: FragmentTypeFlag,
    mut alter_stream_node_fn: F,
) -> MetaResult<()>
where
    F: FnMut(&mut PbNodeBody, &mut bool),
{
    let fragments: Vec<(FragmentId, i32, StreamNode)> = Fragment::find()
        .select_only()
        .columns([
            fragment::Column::FragmentId,
            fragment::Column::FragmentTypeMask,
            fragment::Column::StreamNode,
        ])
        .filter(fragment::Column::JobId.eq(job_id))
        .into_tuple()
        .all(txn)
        .await?;
    let fragments = fragments
        .into_iter()
        .filter(|(_, fragment_type_mask, _)| *fragment_type_mask & expect_flag as i32 != 0)
        .filter_map(|(id, _, stream_node)| {
            let mut stream_node = stream_node.to_protobuf();
            let mut found = false;
            visit_stream_node_mut(&mut stream_node, |node| {
                alter_stream_node_fn(node, &mut found);
            });
            if found { Some((id, stream_node)) } else { None }
        })
        .collect_vec();
    assert!(
        !fragments.is_empty(),
        "job {} (type: {:?}) should be used by at least one fragment",
        job_id,
        expect_flag
    );

    for (id, stream_node) in fragments {
        fragment::ActiveModel {
            fragment_id: Set(id),
            stream_node: Set(StreamNode::from(&stream_node)),
            ..Default::default()
        }
        .update(txn)
        .await?;
    }

    Ok(())
}<|MERGE_RESOLUTION|>--- conflicted
+++ resolved
@@ -40,12 +40,8 @@
 use risingwave_meta_model::*;
 use risingwave_pb::catalog::source::PbOptionalAssociatedTableId;
 use risingwave_pb::catalog::table::PbOptionalAssociatedSourceId;
-<<<<<<< HEAD
-use risingwave_pb::catalog::{PbCreateType, PbTable};
+use risingwave_pb::catalog::{PbCreateType, PbSink, PbTable};
 use risingwave_pb::meta::alter_connector_props_request::AlterIcebergTableIds;
-=======
-use risingwave_pb::catalog::{PbCreateType, PbSink, PbTable};
->>>>>>> 8f95d33a
 use risingwave_pb::meta::list_rate_limits_response::RateLimitInfo;
 use risingwave_pb::meta::object::PbObjectInfo;
 use risingwave_pb::meta::subscribe_response::{
@@ -2082,8 +2078,6 @@
             .ok_or_else(|| MetaError::catalog_id_not_found(ObjectType::Sink.as_str(), sink_id))?;
         validate_sink_props(&sink, &props)?;
 
-<<<<<<< HEAD
-=======
         // Validate that props can be altered
         match sink.properties.inner_ref().get(CONNECTOR_TYPE_KEY) {
             Some(connector) => {
@@ -2109,7 +2103,6 @@
                 );
             }
         };
->>>>>>> 8f95d33a
         let definition = sink.definition.clone();
         let [mut stmt]: [_; 1] = Parser::parse_sql(&definition)
             .map_err(|e| SinkError::Config(anyhow!(e)))?
@@ -2132,8 +2125,54 @@
         };
         active_sink.update(&txn).await?;
 
-<<<<<<< HEAD
         update_sink_fragment_props(&txn, sink_id, new_config).await?;
+        // =======
+        //         let fragments: Vec<(FragmentId, i32, StreamNode)> = Fragment::find()
+        //             .select_only()
+        //             .columns([
+        //                 fragment::Column::FragmentId,
+        //                 fragment::Column::FragmentTypeMask,
+        //                 fragment::Column::StreamNode,
+        //             ])
+        //             .filter(fragment::Column::JobId.eq(sink_id))
+        //             .into_tuple()
+        //             .all(&txn)
+        //             .await?;
+        //         let fragments = fragments
+        //             .into_iter()
+        //             .filter(|(_, fragment_type_mask, _)| {
+        //                 FragmentTypeMask::from(*fragment_type_mask).contains(FragmentTypeFlag::Sink)
+        //             })
+        //             .filter_map(|(id, _, stream_node)| {
+        //                 let mut stream_node = stream_node.to_protobuf();
+        //                 let mut found = false;
+        //                 visit_stream_node_mut(&mut stream_node, |node| {
+        //                     if let PbNodeBody::Sink(node) = node
+        //                         && let Some(sink_desc) = &mut node.sink_desc
+        //                         && sink_desc.id == sink_id as u32
+        //                     {
+        //                         sink_desc.properties = new_config.clone();
+        //                         found = true;
+        //                     }
+        //                 });
+        //                 if found { Some((id, stream_node)) } else { None }
+        //             })
+        //             .collect_vec();
+        //         assert!(
+        //             !fragments.is_empty(),
+        //             "sink id should be used by at least one fragment"
+        //         );
+        //         for (id, stream_node) in fragments {
+        //             fragment::ActiveModel {
+        //                 fragment_id: Set(id),
+        //                 stream_node: Set(StreamNode::from(&stream_node)),
+        //                 ..Default::default()
+        //             }
+        //             .update(&txn)
+        //             .await?;
+        //         }
+
+        // >>>>>>> main
         let (sink, obj) = Sink::find_by_id(sink_id)
             .find_also_related(Object)
             .one(&txn)
@@ -2192,48 +2231,6 @@
                     "only iceberg table can be altered as sink"
                 ))
                 .into());
-=======
-        let fragments: Vec<(FragmentId, i32, StreamNode)> = Fragment::find()
-            .select_only()
-            .columns([
-                fragment::Column::FragmentId,
-                fragment::Column::FragmentTypeMask,
-                fragment::Column::StreamNode,
-            ])
-            .filter(fragment::Column::JobId.eq(sink_id))
-            .into_tuple()
-            .all(&txn)
-            .await?;
-        let fragments = fragments
-            .into_iter()
-            .filter(|(_, fragment_type_mask, _)| {
-                FragmentTypeMask::from(*fragment_type_mask).contains(FragmentTypeFlag::Sink)
-            })
-            .filter_map(|(id, _, stream_node)| {
-                let mut stream_node = stream_node.to_protobuf();
-                let mut found = false;
-                visit_stream_node_mut(&mut stream_node, |node| {
-                    if let PbNodeBody::Sink(node) = node
-                        && let Some(sink_desc) = &mut node.sink_desc
-                        && sink_desc.id == sink_id as u32
-                    {
-                        sink_desc.properties = new_config.clone();
-                        found = true;
-                    }
-                });
-                if found { Some((id, stream_node)) } else { None }
-            })
-            .collect_vec();
-        assert!(
-            !fragments.is_empty(),
-            "sink id should be used by at least one fragment"
-        );
-        for (id, stream_node) in fragments {
-            fragment::ActiveModel {
-                fragment_id: Set(id),
-                stream_node: Set(StreamNode::from(&stream_node)),
-                ..Default::default()
->>>>>>> 8f95d33a
             }
             update_stmt_with_props(with_options, &props)?;
         } else {
