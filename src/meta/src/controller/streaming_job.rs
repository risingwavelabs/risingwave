--- conflicted
+++ resolved
@@ -584,11 +584,7 @@
     #[await_tree::instrument]
     pub async fn try_abort_creating_streaming_job(
         &self,
-<<<<<<< HEAD
-        mut job_id: ObjectId,
-=======
-        job_id: JobId,
->>>>>>> 503ec8df
+        mut job_id: JobId,
         is_cancelled: bool,
     ) -> MetaResult<(bool, Option<DatabaseId>)> {
         let mut inner = self.inner.write().await;
@@ -614,32 +610,25 @@
             if streaming_job.create_type == CreateType::Background
                 && streaming_job.job_status == JobStatus::Creating
             {
-<<<<<<< HEAD
                 if obj.obj_type == ObjectType::Table
-                    && let Some(table) = Table::find_by_id(job_id).one(&txn).await?
+                    && let Some(table) =
+                        Table::find_by_id(job_id.as_mv_table_id()).one(&txn).await?
                     && matches!(table.engine, Some(table::Engine::Iceberg))
                 {
                     // If the job is an iceberg table, we still need to clean it.
                 } else {
                     // If the job is created in background and still in creating status, we should not abort it and let recovery handle it.
                     tracing::warn!(
-                        id = job_id,
+                        id = %job_id,
                         "streaming job is created in background and still in creating status"
                     );
                     return Ok((false, Some(database_id)));
                 }
-=======
-                // If the job is created in background and still in creating status, we should not abort it and let recovery handle it.
-                tracing::warn!(
-                    id = %job_id,
-                    "streaming job is created in background and still in creating status"
-                );
-                return Ok((false, Some(database_id)));
->>>>>>> 503ec8df
-            }
-        }
-
-        let iceberg_table_id = try_get_iceberg_table_by_downstream_sink(&txn, job_id).await?;
+            }
+        }
+
+        let iceberg_table_id =
+            try_get_iceberg_table_by_downstream_sink(&txn, job_id.as_raw_id() as _).await?;
         if let Some(iceberg_table_id) = iceberg_table_id {
             // If the job is iceberg sink, we need to clean the iceberg table as well.
             // Here we will drop the sink objects directly.
@@ -652,7 +641,7 @@
                 )
                 .exec(&txn)
                 .await?;
-            job_id = iceberg_table_id;
+            job_id = iceberg_table_id.as_job_id();
         };
 
         let internal_table_ids = get_internal_tables_by_id(job_id, &txn).await?;
@@ -945,8 +934,7 @@
         let mut inner = self.inner.write().await;
         let txn = inner.db.begin().await?;
 
-<<<<<<< HEAD
-        if let Some(table) = Table::find_by_id(job_id).one(&txn).await? {
+        if let Some(table) = Table::find_by_id(job_id.as_mv_table_id()).one(&txn).await? {
             if matches!(table.engine, Some(table::Engine::Iceberg)) {
                 // Ignore it and let it be handled in iceberg sink.
                 tracing::info!(
@@ -958,25 +946,17 @@
         }
 
         // If the job is iceberg sink, we should finish the iceberg table with it.
-        let iceberg_table_id = try_get_iceberg_table_by_downstream_sink(&txn, job_id).await?;
+        let iceberg_table_id =
+            try_get_iceberg_table_by_downstream_sink(&txn, job_id.as_raw_id() as _).await?;
         let (table_notification_op, table_objects, table_updated_user_info) =
             if let Some(table_id) = iceberg_table_id {
-                Self::finish_streaming_job_inner(&txn, table_id).await?
+                Self::finish_streaming_job_inner(&txn, table_id.as_job_id()).await?
             } else {
                 (Operation::Update, vec![], vec![])
             };
-        println!(
-            "heiheihei: Finishing iceberg table for streaming job {:?}, notification_op: {:?}, objects: {:?}, updated_user_info: {:?}",
-            iceberg_table_id, table_notification_op, table_objects, table_updated_user_info
-        );
 
         let (notification_op, objects, updated_user_info) =
             Self::finish_streaming_job_inner(&txn, job_id).await?;
-
-        println!(
-            "heiheihei: Finishing streaming job {}, notification_op: {:?}, objects: {:?}, updated_user_info: {:?}",
-            job_id, notification_op, objects, updated_user_info
-        );
 
         txn.commit().await?;
 
@@ -1011,7 +991,7 @@
                 .creating_table_finish_notifier
                 .values_mut()
                 .for_each(|creating_tables| {
-                    if let Some(txs) = creating_tables.remove(&iceberg_table_id) {
+                    if let Some(txs) = creating_tables.remove(&iceberg_table_id.as_job_id()) {
                         for tx in txs {
                             let _ = tx.send(Ok(version));
                         }
@@ -1036,12 +1016,9 @@
     /// `finish_streaming_job` marks job related objects as `Created` and notify frontend.
     pub async fn finish_streaming_job_inner(
         txn: &DatabaseTransaction,
-        job_id: ObjectId,
+        job_id: JobId,
     ) -> MetaResult<(Operation, Vec<risingwave_pb::meta::Object>, Vec<PbUserInfo>)> {
-        let job_type = Object::find_by_id(job_id)
-=======
         let job_type = Object::find_by_id(job_id.as_raw_id() as ObjectId)
->>>>>>> 503ec8df
             .select_only()
             .column(object::Column::ObjType)
             .into_tuple()
@@ -1223,13 +1200,8 @@
         }
 
         if job_type != ObjectType::Index {
-<<<<<<< HEAD
-            updated_user_info = grant_default_privileges_automatically(txn, job_id).await?;
-=======
             updated_user_info =
-                grant_default_privileges_automatically(&txn, job_id.as_raw_id() as ObjectId)
-                    .await?;
->>>>>>> 503ec8df
+                grant_default_privileges_automatically(txn, job_id.as_raw_id() as ObjectId).await?;
         }
 
         Ok((notification_op, objects, updated_user_info))
