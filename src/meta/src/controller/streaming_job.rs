// Copyright 2025 RisingWave Labs
//
// Licensed under the Apache License, Version 2.0 (the "License");
// you may not use this file except in compliance with the License.
// You may obtain a copy of the License at
//
//     http://www.apache.org/licenses/LICENSE-2.0
//
// Unless required by applicable law or agreed to in writing, software
// distributed under the License is distributed on an "AS IS" BASIS,
// WITHOUT WARRANTIES OR CONDITIONS OF ANY KIND, either express or implied.
// See the License for the specific language governing permissions and
// limitations under the License.

use std::collections::{BTreeMap, BTreeSet, HashMap, HashSet};
use std::num::NonZeroUsize;

use anyhow::anyhow;
use itertools::Itertools;
use risingwave_common::config::DefaultParallelism;
use risingwave_common::hash::VnodeCountCompat;
use risingwave_common::util::column_index_mapping::ColIndexMapping;
use risingwave_common::util::stream_graph_visitor::{visit_stream_node, visit_stream_node_mut};
use risingwave_common::{bail, current_cluster_version};
use risingwave_connector::WithPropertiesExt;
use risingwave_meta_model::actor::ActorStatus;
use risingwave_meta_model::actor_dispatcher::DispatcherType;
use risingwave_meta_model::object::ObjectType;
use risingwave_meta_model::prelude::{
    Actor, ActorDispatcher, Fragment, FragmentRelation, Index, Object, ObjectDependency, Sink,
    Source, StreamingJob as StreamingJobModel, Table,
};
use risingwave_meta_model::table::TableType;
use risingwave_meta_model::{
    actor, actor_dispatcher, fragment, fragment_relation, index, object, object_dependency, sink,
    source, streaming_job, table, ActorId, ActorUpstreamActors, ColumnCatalogArray, CreateType,
    DatabaseId, ExprNodeArray, FragmentId, I32Array, IndexId, JobStatus, ObjectId, SchemaId,
    SinkId, SourceId, StreamNode, StreamingParallelism, UserId,
};
use risingwave_pb::catalog::source::PbOptionalAssociatedTableId;
use risingwave_pb::catalog::table::PbOptionalAssociatedSourceId;
use risingwave_pb::catalog::{PbCreateType, PbTable};
use risingwave_pb::meta::list_rate_limits_response::RateLimitInfo;
use risingwave_pb::meta::object::PbObjectInfo;
use risingwave_pb::meta::subscribe_response::{
    Info as NotificationInfo, Info, Operation as NotificationOperation, Operation,
};
use risingwave_pb::meta::{PbFragmentWorkerSlotMapping, PbObject, PbObjectGroup};
use risingwave_pb::source::{PbConnectorSplit, PbConnectorSplits};
use risingwave_pb::stream_plan::stream_fragment_graph::Parallelism;
use risingwave_pb::stream_plan::stream_node::PbNodeBody;
use risingwave_pb::stream_plan::update_mutation::MergeUpdate;
use risingwave_pb::stream_plan::{
    PbDispatcher, PbDispatcherType, PbFragmentTypeFlag, PbStreamActor, PbStreamNode,
};
use risingwave_pb::user::PbUserInfo;
use sea_orm::sea_query::{BinOper, Expr, Query, SimpleExpr};
use sea_orm::ActiveValue::Set;
use sea_orm::{
    ActiveEnum, ActiveModelTrait, ColumnTrait, DatabaseTransaction, EntityTrait, IntoActiveModel,
    IntoSimpleExpr, JoinType, ModelTrait, NotSet, PaginatorTrait, QueryFilter, QuerySelect,
    RelationTrait, TransactionTrait,
};

use crate::barrier::{ReplaceStreamJobPlan, Reschedule};
use crate::controller::catalog::{CatalogController, DropTableConnectorContext};
use crate::controller::rename::ReplaceTableExprRewriter;
use crate::controller::utils::{
    build_object_group_for_delete, check_relation_name_duplicate, check_sink_into_table_cycle,
    ensure_object_id, ensure_user_id, get_fragment_actor_ids, get_fragment_mappings,
    get_internal_tables_by_id, rebuild_fragment_mapping_from_actors, PartialObject,
};
use crate::controller::ObjectModel;
use crate::manager::{NotificationVersion, StreamingJob, StreamingJobType};
use crate::model::{StreamContext, StreamJobFragments, TableParallelism};
use crate::stream::{JobReschedulePostUpdates, SplitAssignment};
use crate::{MetaError, MetaResult};

impl CatalogController {
    pub async fn create_streaming_job_obj(
        txn: &DatabaseTransaction,
        obj_type: ObjectType,
        owner_id: UserId,
        database_id: Option<DatabaseId>,
        schema_id: Option<SchemaId>,
        create_type: PbCreateType,
        ctx: &StreamContext,
        streaming_parallelism: StreamingParallelism,
        max_parallelism: usize,
        specific_resource_group: Option<String>, // todo: can we move it to StreamContext?
    ) -> MetaResult<ObjectId> {
        let obj = Self::create_object(txn, obj_type, owner_id, database_id, schema_id).await?;
        let job = streaming_job::ActiveModel {
            job_id: Set(obj.oid),
            job_status: Set(JobStatus::Initial),
            create_type: Set(create_type.into()),
            timezone: Set(ctx.timezone.clone()),
            parallelism: Set(streaming_parallelism),
            max_parallelism: Set(max_parallelism as _),
            specific_resource_group: Set(specific_resource_group),
        };
        job.insert(txn).await?;

        Ok(obj.oid)
    }

    /// Create catalogs for the streaming job, then notify frontend about them if the job is a
    /// materialized view.
    ///
    /// Some of the fields in the given streaming job are placeholders, which will
    /// be updated later in `prepare_streaming_job` and notify again in `finish_streaming_job`.
    pub async fn create_job_catalog(
        &self,
        streaming_job: &mut StreamingJob,
        ctx: &StreamContext,
        parallelism: &Option<Parallelism>,
        max_parallelism: usize,
        mut dependencies: HashSet<ObjectId>,
        specific_resource_group: Option<String>,
    ) -> MetaResult<()> {
        let inner = self.inner.write().await;
        let txn = inner.db.begin().await?;
        let create_type = streaming_job.create_type();

        let streaming_parallelism = match (parallelism, self.env.opts.default_parallelism) {
            (None, DefaultParallelism::Full) => StreamingParallelism::Adaptive,
            (None, DefaultParallelism::Default(n)) => StreamingParallelism::Fixed(n.get()),
            (Some(n), _) => StreamingParallelism::Fixed(n.parallelism as _),
        };

        ensure_user_id(streaming_job.owner() as _, &txn).await?;
        ensure_object_id(ObjectType::Database, streaming_job.database_id() as _, &txn).await?;
        ensure_object_id(ObjectType::Schema, streaming_job.schema_id() as _, &txn).await?;
        check_relation_name_duplicate(
            &streaming_job.name(),
            streaming_job.database_id() as _,
            streaming_job.schema_id() as _,
            &txn,
        )
        .await?;

        // TODO(rc): pass all dependencies uniformly, deprecate `dependent_relations` and `dependent_secret_ids`.
        dependencies.extend(
            streaming_job
                .dependent_relations()
                .into_iter()
                .map(|id| id as ObjectId),
        );

        // check if any dependency is in altering status.
        if !dependencies.is_empty() {
            let altering_cnt = ObjectDependency::find()
                .join(
                    JoinType::InnerJoin,
                    object_dependency::Relation::Object1.def(),
                )
                .join(JoinType::InnerJoin, object::Relation::StreamingJob.def())
                .filter(
                    object_dependency::Column::Oid
                        .is_in(dependencies.clone())
                        .and(object::Column::ObjType.eq(ObjectType::Table))
                        .and(streaming_job::Column::JobStatus.ne(JobStatus::Created))
                        .and(
                            // It means the referring table is just dummy for altering.
                            object::Column::Oid.not_in_subquery(
                                Query::select()
                                    .column(table::Column::TableId)
                                    .from(Table)
                                    .to_owned(),
                            ),
                        ),
                )
                .count(&txn)
                .await?;
            if altering_cnt != 0 {
                return Err(MetaError::permission_denied(
                    "some dependent relations are being altered",
                ));
            }
        }

        match streaming_job {
            StreamingJob::MaterializedView(table) => {
                let job_id = Self::create_streaming_job_obj(
                    &txn,
                    ObjectType::Table,
                    table.owner as _,
                    Some(table.database_id as _),
                    Some(table.schema_id as _),
                    create_type,
                    ctx,
                    streaming_parallelism,
                    max_parallelism,
                    specific_resource_group,
                )
                .await?;
                table.id = job_id as _;
                let table_model: table::ActiveModel = table.clone().into();
                Table::insert(table_model).exec(&txn).await?;
            }
            StreamingJob::Sink(sink, _) => {
                if let Some(target_table_id) = sink.target_table {
                    if check_sink_into_table_cycle(
                        target_table_id as ObjectId,
                        dependencies.iter().cloned().collect(),
                        &txn,
                    )
                    .await?
                    {
                        bail!("Creating such a sink will result in circular dependency.");
                    }
                }

                let job_id = Self::create_streaming_job_obj(
                    &txn,
                    ObjectType::Sink,
                    sink.owner as _,
                    Some(sink.database_id as _),
                    Some(sink.schema_id as _),
                    create_type,
                    ctx,
                    streaming_parallelism,
                    max_parallelism,
                    specific_resource_group,
                )
                .await?;
                sink.id = job_id as _;
                let sink_model: sink::ActiveModel = sink.clone().into();
                Sink::insert(sink_model).exec(&txn).await?;
            }
            StreamingJob::Table(src, table, _) => {
                let job_id = Self::create_streaming_job_obj(
                    &txn,
                    ObjectType::Table,
                    table.owner as _,
                    Some(table.database_id as _),
                    Some(table.schema_id as _),
                    create_type,
                    ctx,
                    streaming_parallelism,
                    max_parallelism,
                    specific_resource_group,
                )
                .await?;
                table.id = job_id as _;
                if let Some(src) = src {
                    let src_obj = Self::create_object(
                        &txn,
                        ObjectType::Source,
                        src.owner as _,
                        Some(src.database_id as _),
                        Some(src.schema_id as _),
                    )
                    .await?;
                    src.id = src_obj.oid as _;
                    src.optional_associated_table_id =
                        Some(PbOptionalAssociatedTableId::AssociatedTableId(job_id as _));
                    table.optional_associated_source_id = Some(
                        PbOptionalAssociatedSourceId::AssociatedSourceId(src_obj.oid as _),
                    );
                    let source: source::ActiveModel = src.clone().into();
                    Source::insert(source).exec(&txn).await?;
                }
                let table_model: table::ActiveModel = table.clone().into();
                Table::insert(table_model).exec(&txn).await?;
            }
            StreamingJob::Index(index, table) => {
                ensure_object_id(ObjectType::Table, index.primary_table_id as _, &txn).await?;
                let job_id = Self::create_streaming_job_obj(
                    &txn,
                    ObjectType::Index,
                    index.owner as _,
                    Some(index.database_id as _),
                    Some(index.schema_id as _),
                    create_type,
                    ctx,
                    streaming_parallelism,
                    max_parallelism,
                    specific_resource_group,
                )
                .await?;
                // to be compatible with old implementation.
                index.id = job_id as _;
                index.index_table_id = job_id as _;
                table.id = job_id as _;

                ObjectDependency::insert(object_dependency::ActiveModel {
                    oid: Set(index.primary_table_id as _),
                    used_by: Set(table.id as _),
                    ..Default::default()
                })
                .exec(&txn)
                .await?;

                let table_model: table::ActiveModel = table.clone().into();
                Table::insert(table_model).exec(&txn).await?;
                let index_model: index::ActiveModel = index.clone().into();
                Index::insert(index_model).exec(&txn).await?;
            }
            StreamingJob::Source(src) => {
                let job_id = Self::create_streaming_job_obj(
                    &txn,
                    ObjectType::Source,
                    src.owner as _,
                    Some(src.database_id as _),
                    Some(src.schema_id as _),
                    create_type,
                    ctx,
                    streaming_parallelism,
                    max_parallelism,
                    specific_resource_group,
                )
                .await?;
                src.id = job_id as _;
                let source_model: source::ActiveModel = src.clone().into();
                Source::insert(source_model).exec(&txn).await?;
            }
        }

        // collect dependent secrets.
        dependencies.extend(
            streaming_job
                .dependent_secret_ids()?
                .into_iter()
                .map(|secret_id| secret_id as ObjectId),
        );
        // collect dependent connection
        dependencies.extend(
            streaming_job
                .dependent_connection_ids()?
                .into_iter()
                .map(|conn_id| conn_id as ObjectId),
        );

        // record object dependency.
        if !dependencies.is_empty() {
            ObjectDependency::insert_many(dependencies.into_iter().map(|oid| {
                object_dependency::ActiveModel {
                    oid: Set(oid),
                    used_by: Set(streaming_job.id() as _),
                    ..Default::default()
                }
            }))
            .exec(&txn)
            .await?;
        }

        txn.commit().await?;

        Ok(())
    }

    /// Create catalogs for internal tables, then notify frontend about them if the job is a
    /// materialized view.
    ///
    /// Some of the fields in the given "incomplete" internal tables are placeholders, which will
    /// be updated later in `prepare_streaming_job` and notify again in `finish_streaming_job`.
    ///
    /// Returns a mapping from the temporary table id to the actual global table id.
    pub async fn create_internal_table_catalog(
        &self,
        job: &StreamingJob,
        mut incomplete_internal_tables: Vec<PbTable>,
    ) -> MetaResult<HashMap<u32, u32>> {
        let job_id = job.id() as ObjectId;
        let inner = self.inner.write().await;
        let txn = inner.db.begin().await?;
        let mut table_id_map = HashMap::new();
        for table in &mut incomplete_internal_tables {
            let table_id = Self::create_object(
                &txn,
                ObjectType::Table,
                table.owner as _,
                Some(table.database_id as _),
                Some(table.schema_id as _),
            )
            .await?
            .oid;
            table_id_map.insert(table.id, table_id as u32);
            table.id = table_id as _;
            table.job_id = Some(job_id as _);

            let table_model = table::ActiveModel {
                table_id: Set(table_id as _),
                belongs_to_job_id: Set(Some(job_id)),
                fragment_id: NotSet,
                ..table.clone().into()
            };
            Table::insert(table_model).exec(&txn).await?;
        }
        txn.commit().await?;

        Ok(table_id_map)
    }

    // TODO: In this function, we also update the `Table` model in the meta store.
    // Given that we've ensured the tables inside `TableFragments` are complete, shall we consider
    // making them the source of truth and performing a full replacement for those in the meta store?
    /// Insert fragments and actors to meta store. Used both for creating new jobs and replacing jobs.
    pub async fn prepare_streaming_job(
        &self,
        stream_job_fragments: &StreamJobFragments,
        streaming_job: &StreamingJob,
        for_replace: bool,
    ) -> MetaResult<()> {
        let is_materialized_view = streaming_job.is_materialized_view();
        let fragment_actors =
            Self::extract_fragment_and_actors_from_fragments(stream_job_fragments)?;
        let mut all_tables = stream_job_fragments.all_tables();
        let inner = self.inner.write().await;

        let mut objects = vec![];
        let txn = inner.db.begin().await?;

        let mut fragment_relations = BTreeMap::new();

        // Fill in the fragment relation based on the actor dispatcher.
        for (fragment, actors, actor_dispatchers) in &fragment_actors {
            for actor in actors {
                if let Some(dispatcher) = actor_dispatchers.get(&actor.actor_id) {
                    for dispatcher in dispatcher {
                        let key = (fragment.fragment_id, dispatcher.dispatcher_id);

                        if fragment_relations.contains_key(&key) {
                            continue;
                        }

                        let target_fragment_id = dispatcher.dispatcher_id;

                        fragment_relations.insert(
                            key,
                            fragment_relation::Model {
                                source_fragment_id: fragment.fragment_id,
                                target_fragment_id,
                                dispatcher_type: dispatcher.dispatcher_type,
                                dist_key_indices: dispatcher.dist_key_indices.clone(),
                                output_indices: dispatcher.output_indices.clone(),
                            },
                        );
                    }
                }
            }
        }

        // Add fragments.
        let (fragments, actor_with_dispatchers): (Vec<_>, Vec<_>) = fragment_actors
            .into_iter()
            .map(|(fragment, actors, actor_dispatchers)| (fragment, (actors, actor_dispatchers)))
            .unzip();
        for fragment in fragments {
            let fragment_id = fragment.fragment_id;
            let state_table_ids = fragment.state_table_ids.inner_ref().clone();

            let fragment = fragment.into_active_model();
            Fragment::insert(fragment).exec(&txn).await?;

            // Fields including `fragment_id` and `vnode_count` were placeholder values before.
            // After table fragments are created, update them for all tables.
            if !for_replace {
                for state_table_id in state_table_ids {
                    // Table's vnode count is not always the fragment's vnode count, so we have to
                    // look up the table from `TableFragments`.
                    // See `ActorGraphBuilder::new`.
                    let table = all_tables
                        .get_mut(&(state_table_id as u32))
                        .unwrap_or_else(|| panic!("table {} not found", state_table_id));
                    assert_eq!(table.id, state_table_id as u32);
                    assert_eq!(table.fragment_id, fragment_id as u32);
                    table.job_id = Some(streaming_job.id());
                    let vnode_count = table.vnode_count();

                    table::ActiveModel {
                        table_id: Set(state_table_id as _),
                        fragment_id: Set(Some(fragment_id)),
                        vnode_count: Set(vnode_count as _),
                        ..Default::default()
                    }
                    .update(&txn)
                    .await?;

                    if is_materialized_view {
                        objects.push(PbObject {
                            object_info: Some(PbObjectInfo::Table(table.clone())),
                        });
                    }
                }
            }
        }

        for (_, relation) in fragment_relations {
            FragmentRelation::insert(relation.into_active_model())
                .exec(&txn)
                .await?;
        }

        // Add actors and actor dispatchers.
        for (actors, actor_dispatchers) in actor_with_dispatchers {
            for actor in actors {
                let actor = actor.into_active_model();
                Actor::insert(actor).exec(&txn).await?;
            }
            for (_, actor_dispatchers) in actor_dispatchers {
                for actor_dispatcher in actor_dispatchers {
                    let mut actor_dispatcher = actor_dispatcher.into_active_model();
                    actor_dispatcher.id = NotSet;
                    ActorDispatcher::insert(actor_dispatcher).exec(&txn).await?;
                }
            }
        }

        if !for_replace {
            // Update dml fragment id.
            if let StreamingJob::Table(_, table, ..) = streaming_job {
                Table::update(table::ActiveModel {
                    table_id: Set(table.id as _),
                    dml_fragment_id: Set(table.dml_fragment_id.map(|id| id as _)),
                    ..Default::default()
                })
                .exec(&txn)
                .await?;
            }
        }

        txn.commit().await?;

        if !objects.is_empty() {
            assert!(is_materialized_view);
            self.notify_frontend(Operation::Add, Info::ObjectGroup(PbObjectGroup { objects }))
                .await;
        }

        Ok(())
    }

    /// `try_abort_creating_streaming_job` is used to abort the job that is under initial status or in `FOREGROUND` mode.
    /// It returns (true, _) if the job is not found or aborted.
    /// It returns (_, Some(`database_id`)) is the `database_id` of the `job_id` exists
    pub async fn try_abort_creating_streaming_job(
        &self,
        job_id: ObjectId,
        is_cancelled: bool,
    ) -> MetaResult<(bool, Option<DatabaseId>)> {
        let mut inner = self.inner.write().await;
        let txn = inner.db.begin().await?;

        let obj = Object::find_by_id(job_id).one(&txn).await?;
        let Some(obj) = obj else {
            tracing::warn!(
                id = job_id,
                "streaming job not found when aborting creating, might be cleaned by recovery"
            );
            return Ok((true, None));
        };
        let database_id = obj
            .database_id
            .ok_or_else(|| anyhow!("obj has no database id: {:?}", obj))?;

        if !is_cancelled {
            let streaming_job = streaming_job::Entity::find_by_id(job_id).one(&txn).await?;
            if let Some(streaming_job) = streaming_job {
                assert_ne!(streaming_job.job_status, JobStatus::Created);
                if streaming_job.create_type == CreateType::Background
                    && streaming_job.job_status == JobStatus::Creating
                {
                    // If the job is created in background and still in creating status, we should not abort it and let recovery to handle it.
                    tracing::warn!(
                        id = job_id,
                        "streaming job is created in background and still in creating status"
                    );
                    return Ok((false, Some(database_id)));
                }
            }
        }

        let internal_table_ids = get_internal_tables_by_id(job_id, &txn).await?;

        // Get the notification info if the job is a materialized view.
        let table_obj = Table::find_by_id(job_id).one(&txn).await?;
        let mut objs = vec![];
        if let Some(table) = &table_obj
            && table.table_type == TableType::MaterializedView
        {
            let obj: Option<PartialObject> = Object::find_by_id(job_id)
                .select_only()
                .columns([
                    object::Column::Oid,
                    object::Column::ObjType,
                    object::Column::SchemaId,
                    object::Column::DatabaseId,
                ])
                .into_partial_model()
                .one(&txn)
                .await?;
            let obj =
                obj.ok_or_else(|| MetaError::catalog_id_not_found("streaming job", job_id))?;
            objs.push(obj);
            let internal_table_objs: Vec<PartialObject> = Object::find()
                .select_only()
                .columns([
                    object::Column::Oid,
                    object::Column::ObjType,
                    object::Column::SchemaId,
                    object::Column::DatabaseId,
                ])
                .join(JoinType::InnerJoin, object::Relation::Table.def())
                .filter(table::Column::BelongsToJobId.eq(job_id))
                .into_partial_model()
                .all(&txn)
                .await?;
            objs.extend(internal_table_objs);
        }

        Object::delete_by_id(job_id).exec(&txn).await?;
        if !internal_table_ids.is_empty() {
            Object::delete_many()
                .filter(object::Column::Oid.is_in(internal_table_ids))
                .exec(&txn)
                .await?;
        }
        if let Some(t) = &table_obj
            && let Some(source_id) = t.optional_associated_source_id
        {
            Object::delete_by_id(source_id).exec(&txn).await?;
        }

        for tx in inner
            .creating_table_finish_notifier
            .remove(&job_id)
            .into_iter()
            .flatten()
        {
            let err = if is_cancelled {
                MetaError::cancelled(format!("streaming job {job_id} is cancelled"))
            } else {
                MetaError::catalog_id_not_found(
                    "stream job",
                    format!("streaming job {job_id} failed"),
                )
            };
            let _ = tx.send(Err(err));
        }
        txn.commit().await?;

        if !objs.is_empty() {
            // We also have notified the frontend about these objects,
            // so we need to notify the frontend to delete them here.
            self.notify_frontend(Operation::Delete, build_object_group_for_delete(objs))
                .await;
        }
        Ok((true, Some(database_id)))
    }

    pub async fn post_collect_job_fragments(
        &self,
        job_id: ObjectId,
        actor_ids: Vec<crate::model::ActorId>,
        new_actor_dispatchers: &HashMap<
            crate::model::FragmentId,
            HashMap<crate::model::ActorId, Vec<PbDispatcher>>,
        >,
        split_assignment: &SplitAssignment,
    ) -> MetaResult<()> {
        self.post_collect_job_fragments_inner(
            job_id,
            actor_ids,
            new_actor_dispatchers,
            split_assignment,
            false,
        )
        .await
    }

    pub async fn post_collect_job_fragments_inner(
        &self,
        job_id: ObjectId,
        actor_ids: Vec<crate::model::ActorId>,
        new_actor_dispatchers: &HashMap<
            crate::model::FragmentId,
            HashMap<crate::model::ActorId, Vec<PbDispatcher>>,
        >,
        split_assignment: &SplitAssignment,
        is_mv: bool,
    ) -> MetaResult<()> {
        let inner = self.inner.write().await;
        let txn = inner.db.begin().await?;

        Actor::update_many()
            .col_expr(
                actor::Column::Status,
                SimpleExpr::from(ActorStatus::Running.into_value()),
            )
            .filter(
                actor::Column::ActorId
                    .is_in(actor_ids.into_iter().map(|id| id as ActorId).collect_vec()),
            )
            .exec(&txn)
            .await?;

        for splits in split_assignment.values() {
            for (actor_id, splits) in splits {
                let splits = splits.iter().map(PbConnectorSplit::from).collect_vec();
                let connector_splits = &PbConnectorSplits { splits };
                actor::ActiveModel {
                    actor_id: Set(*actor_id as _),
                    splits: Set(Some(connector_splits.into())),
                    ..Default::default()
                }
                .update(&txn)
                .await?;
            }
        }

        let mut fragment_relations = BTreeMap::new();

        // Fill in the fragment relation based on the new creating actor dispatchers.
        for (&fragment_id, actor_dispatchers) in new_actor_dispatchers {
            for dispatchers in actor_dispatchers.values() {
                for dispatcher in dispatchers {
                    let key = (fragment_id, dispatcher.dispatcher_id);

                    if fragment_relations.contains_key(&key) {
                        continue;
                    }

                    fragment_relations.insert(
                        key,
                        fragment_relation::Model {
                            source_fragment_id: fragment_id as FragmentId,
                            target_fragment_id: dispatcher.dispatcher_id as FragmentId,
                            dispatcher_type: dispatcher.r#type().into(),
                            dist_key_indices: I32Array::from(dispatcher.dist_key_indices.clone()),
                            output_indices: I32Array::from(dispatcher.output_indices.clone()),
                        },
                    );
                }
            }
        }

        for (_, relation) in fragment_relations {
            FragmentRelation::insert(relation.into_active_model())
                .exec(&txn)
                .await?;
        }

        let mut actor_dispatchers = vec![];
        for (actor_id, dispatchers) in new_actor_dispatchers.values().flatten() {
            for dispatcher in dispatchers {
                let mut actor_dispatcher =
                    actor_dispatcher::Model::from((*actor_id, dispatcher.clone()))
                        .into_active_model();
                actor_dispatcher.id = NotSet;
                actor_dispatchers.push(actor_dispatcher);
            }
        }

        if !actor_dispatchers.is_empty() {
            ActorDispatcher::insert_many(actor_dispatchers)
                .exec(&txn)
                .await?;
        }

        // Mark job as CREATING.
        streaming_job::ActiveModel {
            job_id: Set(job_id),
            job_status: Set(JobStatus::Creating),
            ..Default::default()
        }
        .update(&txn)
        .await?;

        let fragment_mapping = if is_mv {
            get_fragment_mappings(&txn, job_id as _).await?
        } else {
            vec![]
        };

        txn.commit().await?;
<<<<<<< HEAD
=======

        self.notify_fragment_mapping(NotificationOperation::Add, fragment_mapping)
            .await;

>>>>>>> 7335fa66
        Ok(())
    }

    pub async fn create_job_catalog_for_replace(
        &self,
        streaming_job: &StreamingJob,
        ctx: &StreamContext,
        specified_parallelism: &Option<NonZeroUsize>,
        max_parallelism: usize,
    ) -> MetaResult<ObjectId> {
        let id = streaming_job.id();
        let inner = self.inner.write().await;
        let txn = inner.db.begin().await?;

        // 1. check version.
        streaming_job.verify_version_for_replace(&txn).await?;
        // 2. check concurrent replace.
        let referring_cnt = ObjectDependency::find()
            .join(
                JoinType::InnerJoin,
                object_dependency::Relation::Object1.def(),
            )
            .join(JoinType::InnerJoin, object::Relation::StreamingJob.def())
            .filter(
                object_dependency::Column::Oid
                    .eq(id as ObjectId)
                    .and(object::Column::ObjType.eq(ObjectType::Table))
                    .and(streaming_job::Column::JobStatus.ne(JobStatus::Created)),
            )
            .count(&txn)
            .await?;
        if referring_cnt != 0 {
            return Err(MetaError::permission_denied(
                "job is being altered or referenced by some creating jobs",
            ));
        }

        // 3. check parallelism.
        let original_max_parallelism: i32 = StreamingJobModel::find_by_id(id as ObjectId)
            .select_only()
            .column(streaming_job::Column::MaxParallelism)
            .into_tuple()
            .one(&txn)
            .await?
            .ok_or_else(|| MetaError::catalog_id_not_found(streaming_job.job_type_str(), id))?;

        if original_max_parallelism != max_parallelism as i32 {
            // We already override the max parallelism in `StreamFragmentGraph` before entering this function.
            // This should not happen in normal cases.
            bail!(
                "cannot use a different max parallelism \
                 when replacing streaming job, \
                 original: {}, new: {}",
                original_max_parallelism,
                max_parallelism
            );
        }

        let parallelism = match specified_parallelism {
            None => StreamingParallelism::Adaptive,
            Some(n) => StreamingParallelism::Fixed(n.get() as _),
        };

        // 4. create streaming object for new replace table.
        let new_obj_id = Self::create_streaming_job_obj(
            &txn,
            streaming_job.object_type(),
            streaming_job.owner() as _,
            Some(streaming_job.database_id() as _),
            Some(streaming_job.schema_id() as _),
            streaming_job.create_type(),
            ctx,
            parallelism,
            max_parallelism,
            None,
        )
        .await?;

        // 5. record dependency for new replace table.
        ObjectDependency::insert(object_dependency::ActiveModel {
            oid: Set(id as _),
            used_by: Set(new_obj_id as _),
            ..Default::default()
        })
        .exec(&txn)
        .await?;

        txn.commit().await?;

        Ok(new_obj_id)
    }

    /// `finish_streaming_job` marks job related objects as `Created` and notify frontend.
    pub async fn finish_streaming_job(
        &self,
        job_id: ObjectId,
        replace_stream_job_info: Option<ReplaceStreamJobPlan>,
    ) -> MetaResult<()> {
        let mut inner = self.inner.write().await;
        let txn = inner.db.begin().await?;

        let job_type = Object::find_by_id(job_id)
            .select_only()
            .column(object::Column::ObjType)
            .into_tuple()
            .one(&txn)
            .await?
            .ok_or_else(|| MetaError::catalog_id_not_found("streaming job", job_id))?;

        // update `created_at` as now() and `created_at_cluster_version` as current cluster version.
        let res = Object::update_many()
            .col_expr(object::Column::CreatedAt, Expr::current_timestamp().into())
            .col_expr(
                object::Column::CreatedAtClusterVersion,
                current_cluster_version().into(),
            )
            .filter(object::Column::Oid.eq(job_id))
            .exec(&txn)
            .await?;
        if res.rows_affected == 0 {
            return Err(MetaError::catalog_id_not_found("streaming job", job_id));
        }

        // mark the target stream job as `Created`.
        let job = streaming_job::ActiveModel {
            job_id: Set(job_id),
            job_status: Set(JobStatus::Created),
            ..Default::default()
        };
        job.update(&txn).await?;

        // notify frontend: job, internal tables.
        let internal_table_objs = Table::find()
            .find_also_related(Object)
            .filter(table::Column::BelongsToJobId.eq(job_id))
            .all(&txn)
            .await?;
        let mut objects = internal_table_objs
            .iter()
            .map(|(table, obj)| PbObject {
                object_info: Some(PbObjectInfo::Table(
                    ObjectModel(table.clone(), obj.clone().unwrap()).into(),
                )),
            })
            .collect_vec();
        let mut notification_op = NotificationOperation::Add;

        match job_type {
            ObjectType::Table => {
                let (table, obj) = Table::find_by_id(job_id)
                    .find_also_related(Object)
                    .one(&txn)
                    .await?
                    .ok_or_else(|| MetaError::catalog_id_not_found("table", job_id))?;
                if table.table_type == TableType::MaterializedView {
                    notification_op = NotificationOperation::Update;
                }

                if let Some(source_id) = table.optional_associated_source_id {
                    let (src, obj) = Source::find_by_id(source_id)
                        .find_also_related(Object)
                        .one(&txn)
                        .await?
                        .ok_or_else(|| MetaError::catalog_id_not_found("source", source_id))?;
                    objects.push(PbObject {
                        object_info: Some(PbObjectInfo::Source(
                            ObjectModel(src, obj.unwrap()).into(),
                        )),
                    });
                }
                objects.push(PbObject {
                    object_info: Some(PbObjectInfo::Table(ObjectModel(table, obj.unwrap()).into())),
                });
            }
            ObjectType::Sink => {
                let (sink, obj) = Sink::find_by_id(job_id)
                    .find_also_related(Object)
                    .one(&txn)
                    .await?
                    .ok_or_else(|| MetaError::catalog_id_not_found("sink", job_id))?;
                objects.push(PbObject {
                    object_info: Some(PbObjectInfo::Sink(ObjectModel(sink, obj.unwrap()).into())),
                });
            }
            ObjectType::Index => {
                let (index, obj) = Index::find_by_id(job_id)
                    .find_also_related(Object)
                    .one(&txn)
                    .await?
                    .ok_or_else(|| MetaError::catalog_id_not_found("index", job_id))?;
                {
                    let (table, obj) = Table::find_by_id(index.index_table_id)
                        .find_also_related(Object)
                        .one(&txn)
                        .await?
                        .ok_or_else(|| {
                            MetaError::catalog_id_not_found("table", index.index_table_id)
                        })?;
                    objects.push(PbObject {
                        object_info: Some(PbObjectInfo::Table(
                            ObjectModel(table, obj.unwrap()).into(),
                        )),
                    });
                }
                objects.push(PbObject {
                    object_info: Some(PbObjectInfo::Index(ObjectModel(index, obj.unwrap()).into())),
                });
            }
            ObjectType::Source => {
                let (source, obj) = Source::find_by_id(job_id)
                    .find_also_related(Object)
                    .one(&txn)
                    .await?
                    .ok_or_else(|| MetaError::catalog_id_not_found("source", job_id))?;
                objects.push(PbObject {
                    object_info: Some(PbObjectInfo::Source(
                        ObjectModel(source, obj.unwrap()).into(),
                    )),
                });
            }
            _ => unreachable!("invalid job type: {:?}", job_type),
        }

        let fragment_mapping = get_fragment_mappings(&txn, job_id).await?;

        let replace_table_mapping_update = match replace_stream_job_info {
            Some(ReplaceStreamJobPlan {
                streaming_job,
                merge_updates,
                tmp_id,
                ..
            }) => {
                let incoming_sink_id = job_id;

                let (relations, fragment_mapping, _) = Self::finish_replace_streaming_job_inner(
                    tmp_id as ObjectId,
                    merge_updates,
                    None,
                    SinkIntoTableContext {
                        creating_sink_id: Some(incoming_sink_id as _),
                        dropping_sink_id: None,
                        updated_sink_catalogs: vec![],
                    },
                    &txn,
                    streaming_job,
                    None, // will not drop table connector when creating a streaming job
                )
                .await?;

                Some((relations, fragment_mapping))
            }
            None => None,
        };

        txn.commit().await?;

        self.notify_fragment_mapping(NotificationOperation::Add, fragment_mapping)
            .await;

        let mut version = self
            .notify_frontend(
                notification_op,
                NotificationInfo::ObjectGroup(PbObjectGroup { objects }),
            )
            .await;

        if let Some((objects, fragment_mapping)) = replace_table_mapping_update {
            self.notify_fragment_mapping(NotificationOperation::Add, fragment_mapping)
                .await;
            version = self
                .notify_frontend(
                    NotificationOperation::Update,
                    NotificationInfo::ObjectGroup(PbObjectGroup { objects }),
                )
                .await;
        }
        if let Some(txs) = inner.creating_table_finish_notifier.remove(&job_id) {
            for tx in txs {
                let _ = tx.send(Ok(version));
            }
        }

        Ok(())
    }

    pub async fn finish_replace_streaming_job(
        &self,
        tmp_id: ObjectId,
        streaming_job: StreamingJob,
        merge_updates: HashMap<crate::model::FragmentId, Vec<MergeUpdate>>,
        col_index_mapping: Option<ColIndexMapping>,
        sink_into_table_context: SinkIntoTableContext,
        drop_table_connector_ctx: Option<&DropTableConnectorContext>,
    ) -> MetaResult<NotificationVersion> {
        let inner = self.inner.write().await;
        let txn = inner.db.begin().await?;

        let (objects, fragment_mapping, delete_notification_objs) =
            Self::finish_replace_streaming_job_inner(
                tmp_id,
                merge_updates,
                col_index_mapping,
                sink_into_table_context,
                &txn,
                streaming_job,
                drop_table_connector_ctx,
            )
            .await?;

        txn.commit().await?;

        // FIXME: Do not notify frontend currently, because frontend nodes might refer to old table
        // catalog and need to access the old fragment. Let frontend nodes delete the old fragment
        // when they receive table catalog change.
        // self.notify_fragment_mapping(NotificationOperation::Delete, old_fragment_mappings)
        //     .await;
        self.notify_fragment_mapping(NotificationOperation::Add, fragment_mapping)
            .await;
        let mut version = self
            .notify_frontend(
                NotificationOperation::Update,
                NotificationInfo::ObjectGroup(PbObjectGroup { objects }),
            )
            .await;

        if let Some((user_infos, to_drop_objects)) = delete_notification_objs {
            self.notify_users_update(user_infos).await;
            version = self
                .notify_frontend(
                    NotificationOperation::Delete,
                    build_object_group_for_delete(to_drop_objects),
                )
                .await;
        }

        Ok(version)
    }

    pub async fn finish_replace_streaming_job_inner(
        tmp_id: ObjectId,
        merge_updates: HashMap<crate::model::FragmentId, Vec<MergeUpdate>>,
        col_index_mapping: Option<ColIndexMapping>,
        SinkIntoTableContext {
            creating_sink_id,
            dropping_sink_id,
            updated_sink_catalogs,
        }: SinkIntoTableContext,
        txn: &DatabaseTransaction,
        streaming_job: StreamingJob,
        drop_table_connector_ctx: Option<&DropTableConnectorContext>,
    ) -> MetaResult<(
        Vec<PbObject>,
        Vec<PbFragmentWorkerSlotMapping>,
        Option<(Vec<PbUserInfo>, Vec<PartialObject>)>,
    )> {
        let original_job_id = streaming_job.id() as ObjectId;
        let job_type = streaming_job.job_type();

        // Update catalog
        match streaming_job {
            StreamingJob::Table(_source, table, _table_job_type) => {
                // The source catalog should remain unchanged

                let original_table_catalogs = Table::find_by_id(original_job_id)
                    .select_only()
                    .columns([table::Column::Columns])
                    .into_tuple::<ColumnCatalogArray>()
                    .one(txn)
                    .await?
                    .ok_or_else(|| MetaError::catalog_id_not_found("table", original_job_id))?;

                // For sinks created in earlier versions, we need to set the original_target_columns.
                for sink_id in updated_sink_catalogs {
                    sink::ActiveModel {
                        sink_id: Set(sink_id as _),
                        original_target_columns: Set(Some(original_table_catalogs.clone())),
                        ..Default::default()
                    }
                    .update(txn)
                    .await?;
                }
                // Update the table catalog with the new one. (column catalog is also updated here)
                let mut table = table::ActiveModel::from(table);
                let mut incoming_sinks = table.incoming_sinks.as_ref().inner_ref().clone();
                if let Some(sink_id) = creating_sink_id {
                    debug_assert!(!incoming_sinks.contains(&{ sink_id }));
                    incoming_sinks.push(sink_id as _);
                }
                if let Some(drop_table_connector_ctx) = drop_table_connector_ctx
                    && drop_table_connector_ctx.to_change_streaming_job_id == original_job_id
                {
                    // drop table connector, the rest logic is in `drop_table_associated_source`
                    table.optional_associated_source_id = Set(None);
                }

                if let Some(sink_id) = dropping_sink_id {
                    let drained = incoming_sinks.extract_if(|id| *id == sink_id).collect_vec();
                    debug_assert_eq!(drained, vec![sink_id]);
                }

                table.incoming_sinks = Set(incoming_sinks.into());
                table.update(txn).await?;
            }
            StreamingJob::Source(source) => {
                // Update the source catalog with the new one.
                let source = source::ActiveModel::from(source);
                source.update(txn).await?;
            }
            _ => unreachable!(
                "invalid streaming job type: {:?}",
                streaming_job.job_type_str()
            ),
        }

        // 0. update internal tables
        // Fields including `fragment_id` were placeholder values before.
        // After table fragments are created, update them for all internal tables.
        let fragment_info: Vec<(FragmentId, I32Array)> = Fragment::find()
            .select_only()
            .columns([
                fragment::Column::FragmentId,
                fragment::Column::StateTableIds,
            ])
            .filter(fragment::Column::JobId.eq(tmp_id))
            .into_tuple()
            .all(txn)
            .await?;
        for (fragment_id, state_table_ids) in fragment_info {
            for state_table_id in state_table_ids.into_inner() {
                table::ActiveModel {
                    table_id: Set(state_table_id as _),
                    fragment_id: Set(Some(fragment_id)),
                    // No need to update `vnode_count` because it must remain the same.
                    ..Default::default()
                }
                .update(txn)
                .await?;
            }
        }

        // 1. replace old fragments/actors with new ones.
        Fragment::delete_many()
            .filter(fragment::Column::JobId.eq(original_job_id))
            .exec(txn)
            .await?;
        Fragment::update_many()
            .col_expr(fragment::Column::JobId, SimpleExpr::from(original_job_id))
            .filter(fragment::Column::JobId.eq(tmp_id))
            .exec(txn)
            .await?;

        // 2. update merges.
        // 2.1 update downstream actor's upstream_actor_ids
        for merge_update in merge_updates.values().flatten() {
            assert!(merge_update.removed_upstream_actor_id.is_empty());
            assert!(merge_update.new_upstream_fragment_id.is_some());
            let (actor_id, mut upstream_actors) =
                Actor::find_by_id(merge_update.actor_id as ActorId)
                    .select_only()
                    .columns([actor::Column::ActorId, actor::Column::UpstreamActorIds])
                    .into_tuple::<(ActorId, ActorUpstreamActors)>()
                    .one(txn)
                    .await?
                    .ok_or_else(|| {
                        MetaError::catalog_id_not_found("actor", merge_update.actor_id)
                    })?;

            assert!(upstream_actors
                .0
                .remove(&(merge_update.upstream_fragment_id as FragmentId))
                .is_some());
            upstream_actors.0.insert(
                merge_update.new_upstream_fragment_id.unwrap() as _,
                merge_update
                    .added_upstream_actor_id
                    .iter()
                    .map(|id| *id as _)
                    .collect(),
            );
            actor::ActiveModel {
                actor_id: Set(actor_id),
                upstream_actor_ids: Set(upstream_actors),
                ..Default::default()
            }
            .update(txn)
            .await?;
        }

        // 2.2 update downstream fragment's Merge node, and upstream_fragment_id
        for (fragment_id, merge_updates) in merge_updates {
            let (fragment_id, mut stream_node, mut upstream_fragment_id) =
                Fragment::find_by_id(fragment_id as FragmentId)
                    .select_only()
                    .columns([
                        fragment::Column::FragmentId,
                        fragment::Column::StreamNode,
                        fragment::Column::UpstreamFragmentId,
                    ])
                    .into_tuple::<(FragmentId, StreamNode, I32Array)>()
                    .one(txn)
                    .await?
                    .map(|(id, node, upstream)| (id, node.to_protobuf(), upstream))
                    .ok_or_else(|| MetaError::catalog_id_not_found("fragment", fragment_id))?;
            let fragment_replace_map: HashMap<_, _> = merge_updates
                .iter()
                .map(|update| {
                    (
                        update.upstream_fragment_id,
                        update.new_upstream_fragment_id.unwrap(),
                    )
                })
                .collect();

            visit_stream_node_mut(&mut stream_node, |body| {
                if let PbNodeBody::Merge(m) = body
                    && let Some(new_fragment_id) = fragment_replace_map.get(&m.upstream_fragment_id)
                {
                    m.upstream_fragment_id = *new_fragment_id;
                }
            });
            for fragment_id in &mut upstream_fragment_id.0 {
                if let Some(new_fragment_id) = fragment_replace_map.get(&(*fragment_id as _)) {
                    *fragment_id = *new_fragment_id as _;
                }
            }
            fragment::ActiveModel {
                fragment_id: Set(fragment_id),
                stream_node: Set(StreamNode::from(&stream_node)),
                upstream_fragment_id: Set(upstream_fragment_id),
                ..Default::default()
            }
            .update(txn)
            .await?;
        }

        // 3. remove dummy object.
        Object::delete_by_id(tmp_id).exec(txn).await?;

        // 4. update catalogs and notify.
        let mut objects = vec![];
        match job_type {
            StreamingJobType::Table(_) => {
                let (table, table_obj) = Table::find_by_id(original_job_id)
                    .find_also_related(Object)
                    .one(txn)
                    .await?
                    .ok_or_else(|| MetaError::catalog_id_not_found("object", original_job_id))?;
                objects.push(PbObject {
                    object_info: Some(PbObjectInfo::Table(
                        ObjectModel(table, table_obj.unwrap()).into(),
                    )),
                })
            }
            StreamingJobType::Source => {
                let (source, source_obj) = Source::find_by_id(original_job_id)
                    .find_also_related(Object)
                    .one(txn)
                    .await?
                    .ok_or_else(|| MetaError::catalog_id_not_found("object", original_job_id))?;
                objects.push(PbObject {
                    object_info: Some(PbObjectInfo::Source(
                        ObjectModel(source, source_obj.unwrap()).into(),
                    )),
                })
            }
            _ => unreachable!("invalid streaming job type for replace: {:?}", job_type),
        }
        if let Some(table_col_index_mapping) = col_index_mapping {
            let expr_rewriter = ReplaceTableExprRewriter {
                table_col_index_mapping,
            };

            let index_items: Vec<(IndexId, ExprNodeArray)> = Index::find()
                .select_only()
                .columns([index::Column::IndexId, index::Column::IndexItems])
                .filter(index::Column::PrimaryTableId.eq(original_job_id))
                .into_tuple()
                .all(txn)
                .await?;
            for (index_id, nodes) in index_items {
                let mut pb_nodes = nodes.to_protobuf();
                pb_nodes
                    .iter_mut()
                    .for_each(|x| expr_rewriter.rewrite_expr(x));
                let index = index::ActiveModel {
                    index_id: Set(index_id),
                    index_items: Set(pb_nodes.into()),
                    ..Default::default()
                }
                .update(txn)
                .await?;
                let index_obj = index
                    .find_related(Object)
                    .one(txn)
                    .await?
                    .ok_or_else(|| MetaError::catalog_id_not_found("object", index.index_id))?;
                objects.push(PbObject {
                    object_info: Some(PbObjectInfo::Index(ObjectModel(index, index_obj).into())),
                });
            }
        }

        let fragment_mapping: Vec<_> = get_fragment_mappings(txn, original_job_id as _).await?;

        let mut notification_objs: Option<(Vec<PbUserInfo>, Vec<PartialObject>)> = None;
        if let Some(drop_table_connector_ctx) = drop_table_connector_ctx {
            notification_objs =
                Some(Self::drop_table_associated_source(txn, drop_table_connector_ctx).await?);
        }

        Ok((objects, fragment_mapping, notification_objs))
    }

    /// Abort the replacing streaming job by deleting the temporary job object.
    pub async fn try_abort_replacing_streaming_job(&self, tmp_job_id: ObjectId) -> MetaResult<()> {
        let inner = self.inner.write().await;
        Object::delete_by_id(tmp_job_id).exec(&inner.db).await?;
        Ok(())
    }

    // edit the `rate_limit` of the `Source` node in given `source_id`'s fragments
    // return the actor_ids to be applied
    pub async fn update_source_rate_limit_by_source_id(
        &self,
        source_id: SourceId,
        rate_limit: Option<u32>,
    ) -> MetaResult<HashMap<FragmentId, Vec<ActorId>>> {
        let inner = self.inner.read().await;
        let txn = inner.db.begin().await?;

        {
            let active_source = source::ActiveModel {
                source_id: Set(source_id),
                rate_limit: Set(rate_limit.map(|v| v as i32)),
                ..Default::default()
            };
            active_source.update(&txn).await?;
        }

        let (source, obj) = Source::find_by_id(source_id)
            .find_also_related(Object)
            .one(&txn)
            .await?
            .ok_or_else(|| {
                MetaError::catalog_id_not_found(ObjectType::Source.as_str(), source_id)
            })?;

        let is_fs_source = source.with_properties.inner_ref().is_new_fs_connector();
        let streaming_job_ids: Vec<ObjectId> =
            if let Some(table_id) = source.optional_associated_table_id {
                vec![table_id]
            } else if let Some(source_info) = &source.source_info
                && source_info.to_protobuf().is_shared()
            {
                vec![source_id]
            } else {
                ObjectDependency::find()
                    .select_only()
                    .column(object_dependency::Column::UsedBy)
                    .filter(object_dependency::Column::Oid.eq(source_id))
                    .into_tuple()
                    .all(&txn)
                    .await?
            };

        if streaming_job_ids.is_empty() {
            return Err(MetaError::invalid_parameter(format!(
                "source id {source_id} not used by any streaming job"
            )));
        }

        let fragments: Vec<(FragmentId, i32, StreamNode)> = Fragment::find()
            .select_only()
            .columns([
                fragment::Column::FragmentId,
                fragment::Column::FragmentTypeMask,
                fragment::Column::StreamNode,
            ])
            .filter(fragment::Column::JobId.is_in(streaming_job_ids))
            .into_tuple()
            .all(&txn)
            .await?;
        let mut fragments = fragments
            .into_iter()
            .map(|(id, mask, stream_node)| (id, mask, stream_node.to_protobuf()))
            .collect_vec();

        fragments.retain_mut(|(_, fragment_type_mask, stream_node)| {
            let mut found = false;
            if *fragment_type_mask & PbFragmentTypeFlag::Source as i32 != 0 {
                visit_stream_node_mut(stream_node, |node| {
                    if let PbNodeBody::Source(node) = node {
                        if let Some(node_inner) = &mut node.source_inner
                            && node_inner.source_id == source_id as u32
                        {
                            node_inner.rate_limit = rate_limit;
                            found = true;
                        }
                    }
                });
            }
            if is_fs_source {
                // in older versions, there's no fragment type flag for `FsFetch` node,
                // so we just scan all fragments for StreamFsFetch node if using fs connector
                visit_stream_node_mut(stream_node, |node| {
                    if let PbNodeBody::StreamFsFetch(node) = node {
                        *fragment_type_mask |= PbFragmentTypeFlag::FsFetch as i32;
                        if let Some(node_inner) = &mut node.node_inner
                            && node_inner.source_id == source_id as u32
                        {
                            node_inner.rate_limit = rate_limit;
                            found = true;
                        }
                    }
                });
            }
            found
        });

        assert!(
            !fragments.is_empty(),
            "source id should be used by at least one fragment"
        );
        let fragment_ids = fragments.iter().map(|(id, _, _)| *id).collect_vec();
        for (id, fragment_type_mask, stream_node) in fragments {
            fragment::ActiveModel {
                fragment_id: Set(id),
                fragment_type_mask: Set(fragment_type_mask),
                stream_node: Set(StreamNode::from(&stream_node)),
                ..Default::default()
            }
            .update(&txn)
            .await?;
        }
        let fragment_actors = get_fragment_actor_ids(&txn, fragment_ids).await?;

        txn.commit().await?;

        let relation_info = PbObjectInfo::Source(ObjectModel(source, obj.unwrap()).into());
        let _version = self
            .notify_frontend(
                NotificationOperation::Update,
                NotificationInfo::ObjectGroup(PbObjectGroup {
                    objects: vec![PbObject {
                        object_info: Some(relation_info),
                    }],
                }),
            )
            .await;

        Ok(fragment_actors)
    }

    // edit the content of fragments in given `table_id`
    // return the actor_ids to be applied
    async fn mutate_fragments_by_job_id(
        &self,
        job_id: ObjectId,
        // returns true if the mutation is applied
        mut fragments_mutation_fn: impl FnMut(&mut i32, &mut PbStreamNode) -> bool,
        // error message when no relevant fragments is found
        err_msg: &'static str,
    ) -> MetaResult<HashMap<FragmentId, Vec<ActorId>>> {
        let inner = self.inner.read().await;
        let txn = inner.db.begin().await?;

        let fragments: Vec<(FragmentId, i32, StreamNode)> = Fragment::find()
            .select_only()
            .columns([
                fragment::Column::FragmentId,
                fragment::Column::FragmentTypeMask,
                fragment::Column::StreamNode,
            ])
            .filter(fragment::Column::JobId.eq(job_id))
            .into_tuple()
            .all(&txn)
            .await?;
        let mut fragments = fragments
            .into_iter()
            .map(|(id, mask, stream_node)| (id, mask, stream_node.to_protobuf()))
            .collect_vec();

        fragments.retain_mut(|(_, fragment_type_mask, stream_node)| {
            fragments_mutation_fn(fragment_type_mask, stream_node)
        });
        if fragments.is_empty() {
            return Err(MetaError::invalid_parameter(format!(
                "job id {job_id}: {}",
                err_msg
            )));
        }

        let fragment_ids = fragments.iter().map(|(id, _, _)| *id).collect_vec();
        for (id, _, stream_node) in fragments {
            fragment::ActiveModel {
                fragment_id: Set(id),
                stream_node: Set(StreamNode::from(&stream_node)),
                ..Default::default()
            }
            .update(&txn)
            .await?;
        }
        let fragment_actors = get_fragment_actor_ids(&txn, fragment_ids).await?;

        txn.commit().await?;

        Ok(fragment_actors)
    }

    // edit the `rate_limit` of the `Chain` node in given `table_id`'s fragments
    // return the actor_ids to be applied
    pub async fn update_backfill_rate_limit_by_job_id(
        &self,
        job_id: ObjectId,
        rate_limit: Option<u32>,
    ) -> MetaResult<HashMap<FragmentId, Vec<ActorId>>> {
        let update_backfill_rate_limit =
            |fragment_type_mask: &mut i32, stream_node: &mut PbStreamNode| {
                let mut found = false;
                if *fragment_type_mask & PbFragmentTypeFlag::backfill_rate_limit_fragments() != 0 {
                    visit_stream_node_mut(stream_node, |node| match node {
                        PbNodeBody::StreamCdcScan(node) => {
                            node.rate_limit = rate_limit;
                            found = true;
                        }
                        PbNodeBody::StreamScan(node) => {
                            node.rate_limit = rate_limit;
                            found = true;
                        }
                        PbNodeBody::SourceBackfill(node) => {
                            node.rate_limit = rate_limit;
                            found = true;
                        }
                        PbNodeBody::Sink(node) => {
                            node.rate_limit = rate_limit;
                            found = true;
                        }
                        _ => {}
                    });
                }
                found
            };

        self.mutate_fragments_by_job_id(
            job_id,
            update_backfill_rate_limit,
            "stream scan node or source node not found",
        )
        .await
    }

    // edit the `rate_limit` of the `Sink` node in given `table_id`'s fragments
    // return the actor_ids to be applied
    pub async fn update_sink_rate_limit_by_job_id(
        &self,
        job_id: ObjectId,
        rate_limit: Option<u32>,
    ) -> MetaResult<HashMap<FragmentId, Vec<ActorId>>> {
        let update_sink_rate_limit =
            |fragment_type_mask: &mut i32, stream_node: &mut PbStreamNode| {
                let mut found = false;
                if *fragment_type_mask & PbFragmentTypeFlag::sink_rate_limit_fragments() != 0 {
                    visit_stream_node_mut(stream_node, |node| {
                        if let PbNodeBody::Sink(node) = node {
                            node.rate_limit = rate_limit;
                            found = true;
                        }
                    });
                }
                found
            };

        self.mutate_fragments_by_job_id(job_id, update_sink_rate_limit, "sink node not found")
            .await
    }

    pub async fn update_dml_rate_limit_by_job_id(
        &self,
        job_id: ObjectId,
        rate_limit: Option<u32>,
    ) -> MetaResult<HashMap<FragmentId, Vec<ActorId>>> {
        let update_dml_rate_limit =
            |fragment_type_mask: &mut i32, stream_node: &mut PbStreamNode| {
                let mut found = false;
                if *fragment_type_mask & PbFragmentTypeFlag::dml_rate_limit_fragments() != 0 {
                    visit_stream_node_mut(stream_node, |node| {
                        if let PbNodeBody::Dml(node) = node {
                            node.rate_limit = rate_limit;
                            found = true;
                        }
                    });
                }
                found
            };

        self.mutate_fragments_by_job_id(job_id, update_dml_rate_limit, "dml node not found")
            .await
    }

    pub async fn post_apply_reschedules(
        &self,
        reschedules: HashMap<FragmentId, Reschedule>,
        post_updates: &JobReschedulePostUpdates,
    ) -> MetaResult<()> {
        fn update_actors(
            actors: &mut Vec<ActorId>,
            to_remove: &HashSet<ActorId>,
            to_create: &Vec<ActorId>,
        ) {
            let actor_id_set: HashSet<_> = actors.iter().copied().collect();
            for actor_id in to_create {
                debug_assert!(!actor_id_set.contains(actor_id));
            }
            for actor_id in to_remove {
                debug_assert!(actor_id_set.contains(actor_id));
            }

            actors.retain(|actor_id| !to_remove.contains(actor_id));
            actors.extend_from_slice(to_create);
        }

        let new_created_actors: HashSet<_> = reschedules
            .values()
            .flat_map(|reschedule| {
                reschedule
                    .added_actors
                    .values()
                    .flatten()
                    .map(|actor_id| *actor_id as ActorId)
            })
            .collect();

        let inner = self.inner.write().await;

        let txn = inner.db.begin().await?;

        let mut fragment_mapping_to_notify = vec![];

        // for assert only
        let mut assert_dispatcher_update_checker = HashSet::new();

        for (
            fragment_id,
            Reschedule {
                added_actors,
                removed_actors,
                vnode_bitmap_updates,
                actor_splits,
                newly_created_actors,
                upstream_fragment_dispatcher_ids,
                upstream_dispatcher_mapping,
                downstream_fragment_ids,
            },
        ) in reschedules
        {
            // drop removed actors
            Actor::delete_many()
                .filter(
                    actor::Column::ActorId
                        .is_in(removed_actors.iter().map(|id| *id as ActorId).collect_vec()),
                )
                .exec(&txn)
                .await?;

            // add new actors
            for (
                (
                    PbStreamActor {
                        actor_id,
                        fragment_id,
                        dispatcher,
                        vnode_bitmap,
                        expr_context,
                        ..
                    },
                    node_actor_upstreams,
                ),
                actor_status,
            ) in newly_created_actors
            {
                let mut actor_upstreams = BTreeMap::<FragmentId, BTreeSet<ActorId>>::new();
                let mut new_actor_dispatchers = vec![];

                for (fragment_id, upstream_actor_ids) in node_actor_upstreams {
                    actor_upstreams
                        .entry(fragment_id as FragmentId)
                        .or_default()
                        .extend(upstream_actor_ids.iter().map(|id| *id as ActorId));
                }

                let actor_upstreams: BTreeMap<FragmentId, Vec<ActorId>> = actor_upstreams
                    .into_iter()
                    .map(|(k, v)| (k, v.into_iter().collect()))
                    .collect();

                let actor_upstreams = ActorUpstreamActors(actor_upstreams);

                let splits = actor_splits
                    .get(&actor_id)
                    .map(|splits| splits.iter().map(PbConnectorSplit::from).collect_vec());

                Actor::insert(actor::ActiveModel {
                    actor_id: Set(actor_id as _),
                    fragment_id: Set(fragment_id as _),
                    status: Set(ActorStatus::Running),
                    splits: Set(splits.map(|splits| (&PbConnectorSplits { splits }).into())),
                    worker_id: Set(actor_status.worker_id() as _),
                    upstream_actor_ids: Set(actor_upstreams),
                    vnode_bitmap: Set(vnode_bitmap.as_ref().map(|bitmap| bitmap.into())),
                    expr_context: Set(expr_context.as_ref().unwrap().into()),
                })
                .exec(&txn)
                .await?;

                for PbDispatcher {
                    r#type: dispatcher_type,
                    dist_key_indices,
                    output_indices,
                    hash_mapping,
                    dispatcher_id,
                    downstream_actor_id,
                } in dispatcher
                {
                    new_actor_dispatchers.push(actor_dispatcher::ActiveModel {
                        id: Default::default(),
                        actor_id: Set(actor_id as _),
                        dispatcher_type: Set(PbDispatcherType::try_from(dispatcher_type)
                            .unwrap()
                            .into()),
                        dist_key_indices: Set(dist_key_indices.into()),
                        output_indices: Set(output_indices.into()),
                        hash_mapping: Set(hash_mapping.as_ref().map(|mapping| mapping.into())),
                        dispatcher_id: Set(dispatcher_id as _),
                        downstream_actor_ids: Set(downstream_actor_id.into()),
                    })
                }
                if !new_actor_dispatchers.is_empty() {
                    ActorDispatcher::insert_many(new_actor_dispatchers)
                        .exec(&txn)
                        .await?;
                }
            }

            // actor update
            for (actor_id, bitmap) in vnode_bitmap_updates {
                let actor = Actor::find_by_id(actor_id as ActorId)
                    .one(&txn)
                    .await?
                    .ok_or_else(|| MetaError::catalog_id_not_found("actor", actor_id))?;

                let mut actor = actor.into_active_model();
                actor.vnode_bitmap = Set(Some((&bitmap.to_protobuf()).into()));
                actor.update(&txn).await?;
            }

            // Update actor_splits for existing actors
            for (actor_id, splits) in actor_splits {
                if new_created_actors.contains(&(actor_id as ActorId)) {
                    continue;
                }

                let actor = Actor::find_by_id(actor_id as ActorId)
                    .one(&txn)
                    .await?
                    .ok_or_else(|| MetaError::catalog_id_not_found("actor", actor_id))?;

                let mut actor = actor.into_active_model();
                let splits = splits.iter().map(PbConnectorSplit::from).collect_vec();
                actor.splits = Set(Some((&PbConnectorSplits { splits }).into()));
                actor.update(&txn).await?;
            }

            // fragment update
            let fragment = Fragment::find_by_id(fragment_id)
                .one(&txn)
                .await?
                .ok_or_else(|| MetaError::catalog_id_not_found("fragment", fragment_id))?;

            let job_actors = fragment
                .find_related(Actor)
                .all(&txn)
                .await?
                .into_iter()
                .map(|actor| {
                    (
                        fragment_id,
                        fragment.distribution_type,
                        actor.actor_id,
                        actor.vnode_bitmap,
                        actor.worker_id,
                        actor.status,
                    )
                })
                .collect_vec();

            fragment_mapping_to_notify.extend(rebuild_fragment_mapping_from_actors(job_actors));

            // for downstream and upstream
            let removed_actor_ids: HashSet<_> = removed_actors
                .iter()
                .map(|actor_id| *actor_id as ActorId)
                .collect();

            let added_actor_ids = added_actors
                .values()
                .flatten()
                .map(|actor_id| *actor_id as ActorId)
                .collect_vec();

            // first step, upstream fragment
            for (upstream_fragment_id, dispatcher_id) in upstream_fragment_dispatcher_ids {
                let upstream_fragment = Fragment::find_by_id(upstream_fragment_id as FragmentId)
                    .one(&txn)
                    .await?
                    .ok_or_else(|| MetaError::catalog_id_not_found("fragment", fragment_id))?;

                let all_dispatchers = actor_dispatcher::Entity::find()
                    .join(JoinType::InnerJoin, actor_dispatcher::Relation::Actor.def())
                    .filter(actor::Column::FragmentId.eq(upstream_fragment.fragment_id))
                    .filter(actor_dispatcher::Column::DispatcherId.eq(dispatcher_id as i32))
                    .all(&txn)
                    .await?;

                for dispatcher in all_dispatchers {
                    debug_assert!(assert_dispatcher_update_checker.insert(dispatcher.id));
                    if new_created_actors.contains(&dispatcher.actor_id) {
                        continue;
                    }

                    let mut dispatcher = dispatcher.into_active_model();

                    // Only hash dispatcher needs mapping
                    if dispatcher.dispatcher_type.as_ref() == &DispatcherType::Hash {
                        dispatcher.hash_mapping = Set(upstream_dispatcher_mapping
                            .as_ref()
                            .map(|m| risingwave_meta_model::ActorMapping::from(&m.to_protobuf())));
                    }

                    let mut new_downstream_actor_ids =
                        dispatcher.downstream_actor_ids.as_ref().inner_ref().clone();

                    update_actors(
                        new_downstream_actor_ids.as_mut(),
                        &removed_actor_ids,
                        &added_actor_ids,
                    );

                    dispatcher.downstream_actor_ids = Set(new_downstream_actor_ids.into());
                    dispatcher.update(&txn).await?;
                }
            }

            // second step, downstream fragment
            for downstream_fragment_id in downstream_fragment_ids {
                let actors = Actor::find()
                    .filter(actor::Column::FragmentId.eq(downstream_fragment_id as FragmentId))
                    .all(&txn)
                    .await?;

                for actor in actors {
                    if new_created_actors.contains(&actor.actor_id) {
                        continue;
                    }

                    let mut actor = actor.into_active_model();

                    let mut new_upstream_actor_ids =
                        actor.upstream_actor_ids.as_ref().inner_ref().clone();

                    update_actors(
                        new_upstream_actor_ids.get_mut(&fragment_id).unwrap(),
                        &removed_actor_ids,
                        &added_actor_ids,
                    );

                    actor.upstream_actor_ids = Set(new_upstream_actor_ids.into());

                    actor.update(&txn).await?;
                }
            }
        }

        let JobReschedulePostUpdates {
            parallelism_updates,
            resource_group_updates,
        } = post_updates;

        for (table_id, parallelism) in parallelism_updates {
            let mut streaming_job = StreamingJobModel::find_by_id(table_id.table_id() as ObjectId)
                .one(&txn)
                .await?
                .ok_or_else(|| MetaError::catalog_id_not_found("table", table_id))?
                .into_active_model();

            streaming_job.parallelism = Set(match parallelism {
                TableParallelism::Adaptive => StreamingParallelism::Adaptive,
                TableParallelism::Fixed(n) => StreamingParallelism::Fixed(*n as _),
                TableParallelism::Custom => StreamingParallelism::Custom,
            });

            if let Some(resource_group) =
                resource_group_updates.get(&(table_id.table_id() as ObjectId))
            {
                streaming_job.specific_resource_group = Set(resource_group.to_owned());
            }

            streaming_job.update(&txn).await?;
        }

        txn.commit().await?;
        self.notify_fragment_mapping(Operation::Update, fragment_mapping_to_notify)
            .await;

        Ok(())
    }

    /// Note: `FsFetch` created in old versions are not included.
    /// Since this is only used for debugging, it should be fine.
    pub async fn list_rate_limits(&self) -> MetaResult<Vec<RateLimitInfo>> {
        let inner = self.inner.read().await;
        let txn = inner.db.begin().await?;

        let fragments: Vec<(FragmentId, ObjectId, i32, StreamNode)> = Fragment::find()
            .select_only()
            .columns([
                fragment::Column::FragmentId,
                fragment::Column::JobId,
                fragment::Column::FragmentTypeMask,
                fragment::Column::StreamNode,
            ])
            .filter(fragment_type_mask_intersects(
                PbFragmentTypeFlag::rate_limit_fragments(),
            ))
            .into_tuple()
            .all(&txn)
            .await?;

        let mut rate_limits = Vec::new();
        for (fragment_id, job_id, fragment_type_mask, stream_node) in fragments {
            let stream_node = stream_node.to_protobuf();
            let mut rate_limit = None;
            let mut node_name = None;

            visit_stream_node(&stream_node, |node| {
                match node {
                    // source rate limit
                    PbNodeBody::Source(node) => {
                        if let Some(node_inner) = &node.source_inner {
                            debug_assert!(
                                rate_limit.is_none(),
                                "one fragment should only have 1 rate limit node"
                            );
                            rate_limit = node_inner.rate_limit;
                            node_name = Some("SOURCE");
                        }
                    }
                    PbNodeBody::StreamFsFetch(node) => {
                        if let Some(node_inner) = &node.node_inner {
                            debug_assert!(
                                rate_limit.is_none(),
                                "one fragment should only have 1 rate limit node"
                            );
                            rate_limit = node_inner.rate_limit;
                            node_name = Some("FS_FETCH");
                        }
                    }
                    // backfill rate limit
                    PbNodeBody::SourceBackfill(node) => {
                        debug_assert!(
                            rate_limit.is_none(),
                            "one fragment should only have 1 rate limit node"
                        );
                        rate_limit = node.rate_limit;
                        node_name = Some("SOURCE_BACKFILL");
                    }
                    PbNodeBody::StreamScan(node) => {
                        debug_assert!(
                            rate_limit.is_none(),
                            "one fragment should only have 1 rate limit node"
                        );
                        rate_limit = node.rate_limit;
                        node_name = Some("STREAM_SCAN");
                    }
                    PbNodeBody::StreamCdcScan(node) => {
                        debug_assert!(
                            rate_limit.is_none(),
                            "one fragment should only have 1 rate limit node"
                        );
                        rate_limit = node.rate_limit;
                        node_name = Some("STREAM_CDC_SCAN");
                    }
                    PbNodeBody::Sink(node) => {
                        debug_assert!(
                            rate_limit.is_none(),
                            "one fragment should only have 1 rate limit node"
                        );
                        rate_limit = node.rate_limit;
                        node_name = Some("SINK");
                    }
                    _ => {}
                }
            });

            if let Some(rate_limit) = rate_limit {
                rate_limits.push(RateLimitInfo {
                    fragment_id: fragment_id as u32,
                    job_id: job_id as u32,
                    fragment_type_mask: fragment_type_mask as u32,
                    rate_limit,
                    node_name: node_name.unwrap().to_owned(),
                });
            }
        }

        Ok(rate_limits)
    }
}

fn bitflag_intersects(column: SimpleExpr, value: i32) -> SimpleExpr {
    column
        .binary(BinOper::Custom("&"), value)
        .binary(BinOper::NotEqual, 0)
}

fn fragment_type_mask_intersects(value: i32) -> SimpleExpr {
    bitflag_intersects(fragment::Column::FragmentTypeMask.into_simple_expr(), value)
}

pub struct SinkIntoTableContext {
    /// For creating sink into table, this is `Some`, otherwise `None`.
    pub creating_sink_id: Option<SinkId>,
    /// For dropping sink into table, this is `Some`, otherwise `None`.
    pub dropping_sink_id: Option<SinkId>,
    /// For alter table (e.g., add column), this is the list of existing sink ids
    /// otherwise empty.
    pub updated_sink_catalogs: Vec<SinkId>,
}<|MERGE_RESOLUTION|>--- conflicted
+++ resolved
@@ -775,13 +775,9 @@
         };
 
         txn.commit().await?;
-<<<<<<< HEAD
-=======
-
         self.notify_fragment_mapping(NotificationOperation::Add, fragment_mapping)
             .await;
 
->>>>>>> 7335fa66
         Ok(())
     }
 
