--- conflicted
+++ resolved
@@ -707,39 +707,13 @@
         actor_ids: Vec<crate::model::ActorId>,
         upstream_fragment_new_downstreams: &FragmentDownstreamRelation,
         split_assignment: &SplitAssignment,
-<<<<<<< HEAD
-    ) -> MetaResult<()> {
-        self.post_collect_job_fragments_inner(
-            job_id,
-            actor_ids,
-            upstream_fragment_new_downstreams,
-            split_assignment,
-            None,
-        )
-        .await
-    }
-
-    pub async fn post_collect_job_fragments_inner(
-        &self,
-        job_id: ObjectId,
-        actor_ids: Vec<crate::model::ActorId>,
-        upstream_fragment_new_downstreams: &FragmentDownstreamRelation,
-        split_assignment: &SplitAssignment,
         sink_update_ctx: Option<(TableId, FragmentDownstreamRelation)>,
-=======
-        replace_plan: Option<&ReplaceStreamJobPlan>,
->>>>>>> fdd6276c
     ) -> MetaResult<()> {
         let inner = self.inner.write().await;
         let txn = inner.db.begin().await?;
 
         let actor_ids = actor_ids
             .into_iter()
-            .chain(
-                replace_plan
-                    .iter()
-                    .flat_map(|plan| plan.new_fragments.actor_ids().into_iter()),
-            )
             .map(|id| id as ActorId)
             .collect_vec();
 
@@ -752,13 +726,7 @@
             .exec(&txn)
             .await?;
 
-        for splits in split_assignment.values().chain(
-            replace_plan
-                .as_ref()
-                .map(|plan| plan.init_split_assignment.values())
-                .into_iter()
-                .flatten(),
-        ) {
+        for splits in split_assignment.values() {
             for (actor_id, splits) in splits {
                 let splits = splits.iter().map(PbConnectorSplit::from).collect_vec();
                 let connector_splits = &PbConnectorSplits { splits };
@@ -773,28 +741,6 @@
         }
 
         insert_fragment_relations(&txn, upstream_fragment_new_downstreams).await?;
-        let objects = if let Some(plan) = &replace_plan {
-            insert_fragment_relations(&txn, &plan.upstream_fragment_downstreams).await?;
-
-            let incoming_sink_id = job_id;
-            let (objects, _) = Self::finish_replace_streaming_job_inner(
-                plan.tmp_id as _,
-                plan.replace_upstream.clone(),
-                SinkIntoTableContext {
-                    creating_sink_id: Some(incoming_sink_id),
-                    dropping_sink_id: None,
-                    updated_sink_catalogs: vec![],
-                },
-                &txn,
-                plan.streaming_job.clone(),
-                None,
-                None,
-            )
-            .await?;
-            objects
-        } else {
-            vec![]
-        };
 
         let mut objects = vec![];
         if let Some((target_table_id, downstreams)) = sink_update_ctx {
@@ -840,14 +786,6 @@
         .await?;
 
         txn.commit().await?;
-        if !objects.is_empty() {
-            self.notify_frontend(
-                NotificationOperation::Update,
-                NotificationInfo::ObjectGroup(PbObjectGroup { objects }),
-            )
-            .await;
-        }
-
         if !objects.is_empty() {
             self.notify_frontend(
                 NotificationOperation::Update,
