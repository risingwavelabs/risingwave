--- conflicted
+++ resolved
@@ -12,11 +12,8 @@
 // See the License for the specific language governing permissions and
 // limitations under the License.
 
-<<<<<<< HEAD
 use risingwave_meta_model::exactly_once_iceberg_sink::{Column, Entity};
-=======
 use risingwave_pb::catalog::PbTable;
->>>>>>> 62b7e7f4
 use risingwave_pb::telemetry::PbTelemetryDatabaseObject;
 use sea_orm::{ColumnTrait, DatabaseConnection, DatabaseTransaction, EntityTrait, QueryFilter};
 
@@ -30,13 +27,8 @@
         object_id: ObjectId,
         drop_mode: DropMode,
     ) -> MetaResult<(ReleaseContext, NotificationVersion)> {
-<<<<<<< HEAD
-        let inner = self.inner.write().await;
-        let txn: DatabaseTransaction = inner.db.begin().await?;
-=======
         let mut inner = self.inner.write().await;
         let txn = inner.db.begin().await?;
->>>>>>> 62b7e7f4
         let obj: PartialObject = Object::find_by_id(object_id)
             .into_partial_model()
             .one(&txn)
