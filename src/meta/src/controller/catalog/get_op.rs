--- conflicted
+++ resolved
@@ -214,29 +214,7 @@
             .collect())
     }
 
-<<<<<<< HEAD
-    pub async fn get_sink_by_ids(&self, sink_ids: Vec<SinkId>) -> MetaResult<Vec<PbSink>> {
-=======
-    /// Get the refresh state of a table
-    pub async fn get_table_refresh_state(
-        &self,
-        table_id: TableId,
-    ) -> MetaResult<Option<RefreshState>> {
-        let inner = self.inner.read().await;
-        let (refresh_state,): (Option<RefreshState>,) = Table::find_by_id(table_id)
-            .select_only()
-            .select_column(table::Column::RefreshState)
-            .into_tuple()
-            .one(&inner.db)
-            .await?
-            .ok_or_else(|| MetaError::catalog_id_not_found("table", table_id))?;
-
-        // Default to IDLE if not set (for backward compatibility)
-        Ok(Some(refresh_state.unwrap_or(RefreshState::Idle)))
-    }
-
     pub async fn get_sink_by_id(&self, sink_id: SinkId) -> MetaResult<Option<PbSink>> {
->>>>>>> f8414794
         let inner = self.inner.read().await;
         let sink_objs = Sink::find_by_id(sink_id)
             .find_also_related(Object)
