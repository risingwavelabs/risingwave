// Copyright 2025 RisingWave Labs
//
// Licensed under the Apache License, Version 2.0 (the "License");
// you may not use this file except in compliance with the License.
// You may obtain a copy of the License at
//
//     http://www.apache.org/licenses/LICENSE-2.0
//
// Unless required by applicable law or agreed to in writing, software
// distributed under the License is distributed on an "AS IS" BASIS,
// WITHOUT WARRANTIES OR CONDITIONS OF ANY KIND, either express or implied.
// See the License for the specific language governing permissions and
// limitations under the License.

use risingwave_common::catalog::ColumnCatalog;
use risingwave_common::id::JobId;
use risingwave_meta_model::table::RefreshState;

use super::*;
use crate::controller::utils::{
    StreamingJobExtraInfo, get_database_resource_group, get_existing_job_resource_group,
    get_streaming_job_extra_info as fetch_streaming_job_extra_info, get_table_columns,
};

impl CatalogController {
    pub async fn get_secret_by_id(&self, secret_id: SecretId) -> MetaResult<PbSecret> {
        let inner = self.inner.read().await;
        let (secret, obj) = Secret::find_by_id(secret_id)
            .find_also_related(Object)
            .one(&inner.db)
            .await?
            .ok_or_else(|| MetaError::catalog_id_not_found("secret", secret_id))?;
        Ok(ObjectModel(secret, obj.unwrap()).into())
    }

    pub async fn get_object_database_id(&self, object_id: ObjectId) -> MetaResult<DatabaseId> {
        let inner = self.inner.read().await;
        let (database_id,): (Option<DatabaseId>,) = Object::find_by_id(object_id)
            .select_only()
            .select_column(object::Column::DatabaseId)
            .into_tuple()
            .one(&inner.db)
            .await?
            .ok_or_else(|| MetaError::catalog_id_not_found("object", object_id))?;
        Ok(database_id.ok_or_else(|| anyhow!("object has no database id: {object_id}"))?)
    }

    pub async fn get_connection_by_id(
        &self,
        connection_id: ConnectionId,
    ) -> MetaResult<PbConnection> {
        let inner = self.inner.read().await;
        let (conn, obj) = Connection::find_by_id(connection_id)
            .find_also_related(Object)
            .one(&inner.db)
            .await?
            .ok_or_else(|| MetaError::catalog_id_not_found("connection", connection_id))?;

        Ok(ObjectModel(conn, obj.unwrap()).into())
    }

    pub async fn get_table_catalog_by_name(
        &self,
        database_id: DatabaseId,
        schema_id: SchemaId,
        name: &str,
    ) -> MetaResult<Option<PbTable>> {
        let inner = self.inner.read().await;
        let table_obj = Table::find()
            .find_also_related(Object)
            .filter(
                table::Column::Name
                    .eq(name)
                    .and(object::Column::DatabaseId.eq(database_id))
                    .and(object::Column::SchemaId.eq(schema_id)),
            )
            .one(&inner.db)
            .await?;
        Ok(table_obj.map(|(table, obj)| ObjectModel(table, obj.unwrap()).into()))
    }

    pub async fn get_table_by_name(
        &self,
        database_name: &str,
        table_name: &str,
    ) -> MetaResult<Option<PbTable>> {
        let inner = self.inner.read().await;
        let table_obj = Table::find()
            .find_also_related(Object)
            .join(JoinType::InnerJoin, object::Relation::Database2.def())
            .filter(
                table::Column::Name
                    .eq(table_name)
                    .and(database::Column::Name.eq(database_name)),
            )
            .one(&inner.db)
            .await?;
        Ok(table_obj.map(|(table, obj)| ObjectModel(table, obj.unwrap()).into()))
    }

    pub async fn get_table_associated_source_id(
        &self,
        table_id: TableId,
    ) -> MetaResult<Option<SourceId>> {
        let inner = self.inner.read().await;
        Table::find_by_id(table_id)
            .select_only()
            .select_column(table::Column::OptionalAssociatedSourceId)
            .into_tuple()
            .one(&inner.db)
            .await?
            .ok_or_else(|| MetaError::catalog_id_not_found("table", table_id))
    }

    pub async fn get_table_by_associate_source_id(
        &self,
        associated_source_id: SourceId,
    ) -> MetaResult<PbTable> {
        let inner = self.inner.read().await;
        Table::find()
            .find_also_related(Object)
            .filter(table::Column::OptionalAssociatedSourceId.eq(associated_source_id))
            .one(&inner.db)
            .await?
            .map(|(table, obj)| ObjectModel(table, obj.unwrap()).into())
            .ok_or_else(|| {
                MetaError::catalog_id_not_found("table associated source", associated_source_id)
            })
    }

    pub async fn get_table_by_id(&self, table_id: TableId) -> MetaResult<PbTable> {
        let inner = self.inner.read().await;
        let table_obj = Table::find_by_id(table_id)
            .find_also_related(Object)
            .one(&inner.db)
            .await?;
        if let Some((table, obj)) = table_obj {
            Ok(ObjectModel(table, obj.unwrap()).into())
        } else {
            Err(MetaError::catalog_id_not_found("table", table_id))
        }
    }

    pub async fn get_user_created_table_by_ids(
        &self,
        job_ids: impl Iterator<Item = JobId>,
    ) -> MetaResult<Vec<PbTable>> {
        let inner = self.inner.read().await;
        let table_objs = Table::find()
            .find_also_related(Object)
            .filter(
                table::Column::TableId
                    .is_in(job_ids.map(|job_id| job_id.as_mv_table_id()).collect_vec())
                    .and(table::Column::TableType.eq(TableType::Table)),
            )
            .all(&inner.db)
            .await?;
        let tables = table_objs
            .into_iter()
            .map(|(table, obj)| ObjectModel(table, obj.unwrap()).into())
            .collect();
        Ok(tables)
    }

    pub async fn get_table_by_ids(
        &self,
        table_ids: Vec<TableId>,
        include_dropped_table: bool,
    ) -> MetaResult<Vec<PbTable>> {
        let inner = self.inner.read().await;
        let table_objs = Table::find()
            .find_also_related(Object)
            .filter(table::Column::TableId.is_in(table_ids.clone()))
            .all(&inner.db)
            .await?;
        let tables = table_objs
            .into_iter()
            .map(|(table, obj)| ObjectModel(table, obj.unwrap()).into());
        let tables = if include_dropped_table {
            tables
                .chain(inner.dropped_tables.iter().filter_map(|(id, t)| {
                    if table_ids.contains(id) {
                        Some(t.clone())
                    } else {
                        None
                    }
                }))
                .collect()
        } else {
            tables.collect()
        };
        Ok(tables)
    }

    pub async fn get_table_columns(&self, id: TableId) -> MetaResult<Vec<ColumnCatalog>> {
        let inner = self.inner.read().await;
        Ok(get_table_columns(&inner.db, id)
            .await?
            .to_protobuf()
            .into_iter()
            .map(|col| col.into())
            .collect())
    }

    pub async fn get_table_incoming_sinks(&self, table_id: TableId) -> MetaResult<Vec<PbSink>> {
        let inner = self.inner.read().await;
        let sink_objs = Sink::find()
            .find_also_related(Object)
            .filter(sink::Column::TargetTable.eq(table_id))
            .all(&inner.db)
            .await?;
        Ok(sink_objs
            .into_iter()
            .map(|(sink, obj)| ObjectModel(sink, obj.unwrap()).into())
            .collect())
    }

    /// Get the refresh state of a table
    pub async fn get_table_refresh_state(
        &self,
        table_id: TableId,
    ) -> MetaResult<Option<RefreshState>> {
        let inner = self.inner.read().await;
        let (refresh_state,): (Option<RefreshState>,) = Table::find_by_id(table_id)
            .select_only()
            .select_column(table::Column::RefreshState)
            .into_tuple()
            .one(&inner.db)
            .await?
            .ok_or_else(|| MetaError::catalog_id_not_found("table", table_id))?;

        // Default to IDLE if not set (for backward compatibility)
        Ok(Some(refresh_state.unwrap_or(RefreshState::Idle)))
    }

<<<<<<< HEAD
    pub async fn get_sink_catalog_by_name(
        &self,
        database_id: DatabaseId,
        schema_id: SchemaId,
        name: &str,
    ) -> MetaResult<Option<PbSink>> {
        let inner = self.inner.read().await;
        let sink_obj = Sink::find()
            .find_also_related(Object)
            .filter(
                sink::Column::Name
                    .eq(name)
                    .and(object::Column::DatabaseId.eq(database_id))
                    .and(object::Column::SchemaId.eq(schema_id)),
            )
            .one(&inner.db)
            .await?;
        Ok(sink_obj.map(|(sink, obj)| ObjectModel(sink, obj.unwrap()).into()))
    }

    pub async fn get_sink_by_ids(&self, sink_ids: Vec<SinkId>) -> MetaResult<Vec<PbSink>> {
=======
    pub async fn get_sink_by_id(&self, sink_id: SinkId) -> MetaResult<Option<PbSink>> {
>>>>>>> 1c836621
        let inner = self.inner.read().await;
        let sink_objs = Sink::find_by_id(sink_id)
            .find_also_related(Object)
            .one(&inner.db)
            .await?;
        Ok(sink_objs.map(|(sink, obj)| ObjectModel(sink, obj.unwrap()).into()))
    }

    pub async fn get_sink_auto_refresh_schema_from(
        &self,
        table_id: TableId,
    ) -> MetaResult<Vec<PbSink>> {
        let inner = self.inner.read().await;
        let sink_objs = Sink::find()
            .find_also_related(Object)
            .filter(sink::Column::AutoRefreshSchemaFromTable.eq(table_id))
            .all(&inner.db)
            .await?;
        Ok(sink_objs
            .into_iter()
            .map(|(sink, obj)| ObjectModel(sink, obj.unwrap()).into())
            .collect())
    }

    pub async fn get_sink_state_table_ids(&self, sink_id: SinkId) -> MetaResult<Vec<TableId>> {
        let inner = self.inner.read().await;
        let tables: Vec<I32Array> = Fragment::find()
            .select_only()
            .column(fragment::Column::StateTableIds)
            .filter(fragment::Column::JobId.eq(sink_id))
            .into_tuple()
            .all(&inner.db)
            .await?;
        Ok(tables
            .into_iter()
            .flat_map(|ids| {
                ids.into_inner()
                    .into_iter()
                    .map(|table_id| TableId::new(table_id as _))
            })
            .collect())
    }

    pub async fn get_subscription_by_id(
        &self,
        subscription_id: SubscriptionId,
    ) -> MetaResult<PbSubscription> {
        let inner = self.inner.read().await;
        let subscription_objs = Subscription::find()
            .find_also_related(Object)
            .filter(subscription::Column::SubscriptionId.eq(subscription_id))
            .all(&inner.db)
            .await?;
        let subscription: PbSubscription = subscription_objs
            .into_iter()
            .map(|(subscription, obj)| ObjectModel(subscription, obj.unwrap()).into())
            .find_or_first(|_| true)
            .ok_or_else(|| anyhow!("cannot find subscription with id {}", subscription_id))?;

        Ok(subscription)
    }

    pub async fn get_mv_depended_subscriptions(
        &self,
        database_id: Option<DatabaseId>,
    ) -> MetaResult<HashMap<TableId, HashMap<SubscriptionId, u64>>> {
        let inner = self.inner.read().await;
        let select = Subscription::find()
            .select_only()
            .select_column(subscription::Column::SubscriptionId)
            .select_column(subscription::Column::DependentTableId)
            .select_column(subscription::Column::RetentionSeconds);
        let select = if let Some(database_id) = database_id {
            select
                .join(JoinType::InnerJoin, subscription::Relation::Object.def())
                .filter(object::Column::DatabaseId.eq(database_id))
        } else {
            select
        };
        let subscription_objs: Vec<(SubscriptionId, TableId, i64)> =
            select.into_tuple().all(&inner.db).await?;
        let mut map: HashMap<_, HashMap<_, _>> = HashMap::new();
        // Write object at the same time we write subscription, so we must be able to get obj
        for (subscription_id, dependent_table_id, retention_seconds) in subscription_objs {
            map.entry(dependent_table_id)
                .or_default()
                .insert(subscription_id, retention_seconds as _);
        }
        Ok(map)
    }

    pub async fn get_all_table_options(&self) -> MetaResult<HashMap<TableId, TableOption>> {
        let inner = self.inner.read().await;
        let table_options: Vec<(TableId, Option<i32>)> = Table::find()
            .select_only()
            .columns([table::Column::TableId, table::Column::RetentionSeconds])
            .into_tuple::<(TableId, Option<i32>)>()
            .all(&inner.db)
            .await?;

        Ok(table_options
            .into_iter()
            .map(|(id, retention_seconds)| {
                (
                    id,
                    TableOption {
                        retention_seconds: retention_seconds.map(|i| i.try_into().unwrap()),
                    },
                )
            })
            .collect())
    }

    pub async fn get_all_streaming_parallelisms(
        &self,
    ) -> MetaResult<HashMap<ObjectId, StreamingParallelism>> {
        let inner = self.inner.read().await;

        let job_parallelisms = StreamingJob::find()
            .select_only()
            .columns([
                streaming_job::Column::JobId,
                streaming_job::Column::Parallelism,
            ])
            .into_tuple::<(ObjectId, StreamingParallelism)>()
            .all(&inner.db)
            .await?;

        Ok(job_parallelisms
            .into_iter()
            .collect::<HashMap<ObjectId, StreamingParallelism>>())
    }

    pub async fn get_table_name_type_mapping(
        &self,
    ) -> MetaResult<HashMap<TableId, (String, String)>> {
        let inner = self.inner.read().await;
        let table_name_types: Vec<(TableId, String, TableType)> = Table::find()
            .select_only()
            .columns([
                table::Column::TableId,
                table::Column::Name,
                table::Column::TableType,
            ])
            .into_tuple()
            .all(&inner.db)
            .await?;
        Ok(table_name_types
            .into_iter()
            .map(|(id, name, table_type)| {
                (
                    id,
                    (name, PbTableType::from(table_type).as_str_name().to_owned()),
                )
            })
            .collect())
    }

    pub async fn get_table_by_cdc_table_id(
        &self,
        cdc_table_id: &String,
    ) -> MetaResult<Vec<PbTable>> {
        let inner = self.inner.read().await;
        let table_objs = Table::find()
            .find_also_related(Object)
            .filter(table::Column::CdcTableId.eq(cdc_table_id))
            .all(&inner.db)
            .await?;
        Ok(table_objs
            .into_iter()
            .map(|(table, obj)| ObjectModel(table, obj.unwrap()).into())
            .collect())
    }

    pub async fn get_created_table_ids(&self) -> MetaResult<Vec<TableId>> {
        let inner = self.inner.read().await;

        // created table ids.
        let mut table_ids: Vec<TableId> = StreamingJob::find()
            .select_only()
            .column(streaming_job::Column::JobId)
            .filter(streaming_job::Column::JobStatus.eq(JobStatus::Created))
            .into_tuple()
            .all(&inner.db)
            .await?;

        // internal table ids.
        let internal_table_ids: Vec<TableId> = Table::find()
            .select_only()
            .column(table::Column::TableId)
            .filter(table::Column::BelongsToJobId.is_in(table_ids.clone()))
            .into_tuple()
            .all(&inner.db)
            .await?;
        table_ids.extend(internal_table_ids);

        Ok(table_ids)
    }

    /// Returns column ids of versioned tables.
    /// Being versioned implies using `ColumnAwareSerde`.
    pub async fn get_versioned_table_schemas(
        &self,
    ) -> MetaResult<HashMap<risingwave_common::catalog::TableId, Vec<i32>>> {
        let res = self
            .list_all_state_tables()
            .await?
            .into_iter()
            .filter_map(|t| {
                if t.version.is_some() {
                    let ret = (
                        t.id,
                        t.columns
                            .iter()
                            .map(|c| c.column_desc.as_ref().unwrap().column_id)
                            .collect_vec(),
                    );
                    return Some(ret);
                }
                None
            })
            .collect();
        Ok(res)
    }

    pub async fn get_existing_job_resource_group(
        &self,
        streaming_job_id: JobId,
    ) -> MetaResult<String> {
        let inner = self.inner.read().await;
        get_existing_job_resource_group(&inner.db, streaming_job_id).await
    }

    pub async fn get_database_resource_group(&self, database_id: DatabaseId) -> MetaResult<String> {
        let inner = self.inner.read().await;
        get_database_resource_group(&inner.db, database_id).await
    }

    pub async fn get_existing_job_resource_groups(
        &self,
        streaming_job_ids: Vec<JobId>,
    ) -> MetaResult<HashMap<JobId, String>> {
        let inner = self.inner.read().await;
        let mut resource_groups = HashMap::new();
        for job_id in streaming_job_ids {
            let resource_group = get_existing_job_resource_group(&inner.db, job_id).await?;
            resource_groups.insert(job_id, resource_group);
        }

        Ok(resource_groups)
    }

    pub async fn get_existing_job_database_resource_group(
        &self,
        streaming_job_id: JobId,
    ) -> MetaResult<String> {
        let inner = self.inner.read().await;
        let database_id: DatabaseId = StreamingJob::find_by_id(streaming_job_id)
            .select_only()
            .join(JoinType::InnerJoin, streaming_job::Relation::Object.def())
            .column(object::Column::DatabaseId)
            .into_tuple()
            .one(&inner.db)
            .await?
            .ok_or_else(|| MetaError::catalog_id_not_found("streaming job", streaming_job_id))?;

        get_database_resource_group(&inner.db, database_id).await
    }

    pub async fn get_job_streaming_parallelisms(
        &self,
        streaming_job_id: JobId,
    ) -> MetaResult<StreamingParallelism> {
        let inner = self.inner.read().await;

        let job_parallelism: StreamingParallelism = StreamingJob::find_by_id(streaming_job_id)
            .select_only()
            .column(streaming_job::Column::Parallelism)
            .into_tuple()
            .one(&inner.db)
            .await?
            .ok_or_else(|| MetaError::catalog_id_not_found("streaming job", streaming_job_id))?;

        Ok(job_parallelism)
    }

    pub async fn get_fragment_streaming_job_id(
        &self,
        fragment_id: FragmentId,
    ) -> MetaResult<ObjectId> {
        let inner = self.inner.read().await;
        let job_id: ObjectId = Fragment::find_by_id(fragment_id)
            .select_only()
            .column(fragment::Column::JobId)
            .into_tuple()
            .one(&inner.db)
            .await?
            .ok_or_else(|| MetaError::catalog_id_not_found("fragment", fragment_id))?;
        Ok(job_id)
    }

    pub async fn list_streaming_job_with_database(
        &self,
    ) -> MetaResult<HashMap<DatabaseId, Vec<JobId>>> {
        let inner = self.inner.read().await;
        let database_objects: Vec<(DatabaseId, JobId)> = StreamingJob::find()
            .select_only()
            .column(object::Column::DatabaseId)
            .column(streaming_job::Column::JobId)
            .join(JoinType::LeftJoin, streaming_job::Relation::Object.def())
            .into_tuple()
            .all(&inner.db)
            .await?;

        Ok(database_objects.into_iter().into_group_map())
    }

    // Output: Vec<(table id, db name, schema name, table name, resource group)>
    pub async fn list_table_objects(
        &self,
    ) -> MetaResult<Vec<(TableId, String, String, String, String)>> {
        let inner = self.inner.read().await;
        Ok(Object::find()
            .select_only()
            .join(JoinType::InnerJoin, object::Relation::Table.def())
            .join(JoinType::InnerJoin, object::Relation::Database2.def())
            .join(JoinType::InnerJoin, object::Relation::Schema2.def())
            .column(object::Column::Oid)
            .column(database::Column::Name)
            .column(schema::Column::Name)
            .column(table::Column::Name)
            .column(database::Column::ResourceGroup)
            .into_tuple()
            .all(&inner.db)
            .await?)
    }

    // Output: Vec<(source id, db name, schema name, source name, resource group)>
    pub async fn list_source_objects(
        &self,
    ) -> MetaResult<Vec<(TableId, String, String, String, String)>> {
        let inner = self.inner.read().await;
        Ok(Object::find()
            .select_only()
            .join(JoinType::InnerJoin, object::Relation::Source.def())
            .join(JoinType::InnerJoin, object::Relation::Database2.def())
            .join(JoinType::InnerJoin, object::Relation::Schema2.def())
            .column(object::Column::Oid)
            .column(database::Column::Name)
            .column(schema::Column::Name)
            .column(source::Column::Name)
            .column(database::Column::ResourceGroup)
            .into_tuple()
            .all(&inner.db)
            .await?)
    }

    // Output: Vec<(sink id, db name, schema name, sink name, resource group)>
    pub async fn list_sink_objects(
        &self,
    ) -> MetaResult<Vec<(TableId, String, String, String, String)>> {
        let inner = self.inner.read().await;
        Ok(Object::find()
            .select_only()
            .join(JoinType::InnerJoin, object::Relation::Sink.def())
            .join(JoinType::InnerJoin, object::Relation::Database2.def())
            .join(JoinType::InnerJoin, object::Relation::Schema2.def())
            .column(object::Column::Oid)
            .column(database::Column::Name)
            .column(schema::Column::Name)
            .column(sink::Column::Name)
            .column(database::Column::ResourceGroup)
            .into_tuple()
            .all(&inner.db)
            .await?)
    }

    pub async fn get_streaming_job_status(&self, streaming_job_id: JobId) -> MetaResult<JobStatus> {
        let inner = self.inner.read().await;
        let status = StreamingJob::find_by_id(streaming_job_id)
            .select_only()
            .column(streaming_job::Column::JobStatus)
            .into_tuple()
            .one(&inner.db)
            .await?
            .ok_or_else(|| MetaError::catalog_id_not_found("streaming job", streaming_job_id))?;
        Ok(status)
    }

    pub async fn get_streaming_job_extra_info(
        &self,
        job_ids: Vec<JobId>,
    ) -> MetaResult<HashMap<JobId, StreamingJobExtraInfo>> {
        let inner = self.inner.read().await;
        let txn = inner.db.begin().await?;

        let result = fetch_streaming_job_extra_info(&txn, job_ids).await?;
        Ok(result)
    }
}<|MERGE_RESOLUTION|>--- conflicted
+++ resolved
@@ -233,31 +233,7 @@
         Ok(Some(refresh_state.unwrap_or(RefreshState::Idle)))
     }
 
-<<<<<<< HEAD
-    pub async fn get_sink_catalog_by_name(
-        &self,
-        database_id: DatabaseId,
-        schema_id: SchemaId,
-        name: &str,
-    ) -> MetaResult<Option<PbSink>> {
-        let inner = self.inner.read().await;
-        let sink_obj = Sink::find()
-            .find_also_related(Object)
-            .filter(
-                sink::Column::Name
-                    .eq(name)
-                    .and(object::Column::DatabaseId.eq(database_id))
-                    .and(object::Column::SchemaId.eq(schema_id)),
-            )
-            .one(&inner.db)
-            .await?;
-        Ok(sink_obj.map(|(sink, obj)| ObjectModel(sink, obj.unwrap()).into()))
-    }
-
-    pub async fn get_sink_by_ids(&self, sink_ids: Vec<SinkId>) -> MetaResult<Vec<PbSink>> {
-=======
     pub async fn get_sink_by_id(&self, sink_id: SinkId) -> MetaResult<Option<PbSink>> {
->>>>>>> 1c836621
         let inner = self.inner.read().await;
         let sink_objs = Sink::find_by_id(sink_id)
             .find_also_related(Object)
