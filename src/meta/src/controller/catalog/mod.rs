// Copyright 2025 RisingWave Labs
//
// Licensed under the Apache License, Version 2.0 (the "License");
// you may not use this file except in compliance with the License.
// You may obtain a copy of the License at
//
//     http://www.apache.org/licenses/LICENSE-2.0
//
// Unless required by applicable law or agreed to in writing, software
// distributed under the License is distributed on an "AS IS" BASIS,
// WITHOUT WARRANTIES OR CONDITIONS OF ANY KIND, either express or implied.
// See the License for the specific language governing permissions and
// limitations under the License.

mod alter_op;
mod create_op;
mod drop_op;
mod get_op;
mod list_op;
mod test;
mod util;

use std::collections::{BTreeSet, HashMap, HashSet};
use std::iter;
use std::mem::take;
use std::sync::Arc;

use anyhow::anyhow;
use itertools::Itertools;
use risingwave_common::catalog::{DEFAULT_SCHEMA_NAME, SYSTEM_SCHEMAS, TableOption};
use risingwave_common::current_cluster_version;
use risingwave_common::secret::LocalSecretManager;
use risingwave_common::util::stream_graph_visitor::visit_stream_node_cont_mut;
use risingwave_connector::source::UPSTREAM_SOURCE_KEY;
use risingwave_connector::source::cdc::build_cdc_table_id;
use risingwave_meta_model::object::ObjectType;
use risingwave_meta_model::prelude::*;
use risingwave_meta_model::table::TableType;
use risingwave_meta_model::{
    ActorId, ColumnCatalogArray, ConnectionId, CreateType, DatabaseId, FragmentId, I32Array,
    IndexId, JobStatus, ObjectId, Property, SchemaId, SecretId, SinkFormatDesc, SinkId, SourceId,
    StreamNode, StreamSourceInfo, StreamingParallelism, SubscriptionId, TableId, UserId, ViewId,
    connection, database, fragment, function, index, object, object_dependency, schema, secret,
    sink, source, streaming_job, subscription, table, user_privilege, view,
};
use risingwave_pb::catalog::connection::Info as ConnectionInfo;
use risingwave_pb::catalog::subscription::SubscriptionState;
use risingwave_pb::catalog::table::PbTableType;
use risingwave_pb::catalog::{
    PbComment, PbConnection, PbDatabase, PbFunction, PbIndex, PbSchema, PbSecret, PbSink, PbSource,
    PbStreamJobStatus, PbSubscription, PbTable, PbView,
};
use risingwave_pb::meta::cancel_creating_jobs_request::PbCreatingJobInfo;
use risingwave_pb::meta::list_object_dependencies_response::PbObjectDependencies;
use risingwave_pb::meta::object::PbObjectInfo;
use risingwave_pb::meta::subscribe_response::{
    Info as NotificationInfo, Info, Operation as NotificationOperation, Operation,
};
use risingwave_pb::meta::{PbFragmentWorkerSlotMapping, PbObject, PbObjectGroup};
use risingwave_pb::stream_plan::FragmentTypeFlag;
use risingwave_pb::stream_plan::stream_node::NodeBody;
use risingwave_pb::telemetry::PbTelemetryEventStage;
use risingwave_pb::user::PbUserInfo;
use sea_orm::ActiveValue::Set;
use sea_orm::sea_query::{Expr, Query, SimpleExpr};
use sea_orm::{
    ActiveModelTrait, ColumnTrait, DatabaseConnection, DatabaseTransaction, EntityTrait,
    IntoActiveModel, JoinType, PaginatorTrait, QueryFilter, QuerySelect, RelationTrait,
    SelectColumns, TransactionTrait, Value,
};
use tokio::sync::oneshot::Sender;
use tokio::sync::{RwLock, RwLockReadGuard, RwLockWriteGuard};
use tracing::info;

use super::utils::{
    check_subscription_name_duplicate, get_internal_tables_by_id, rename_relation,
    rename_relation_refer,
};
use crate::controller::ObjectModel;
use crate::controller::catalog::util::update_internal_tables;
use crate::controller::utils::*;
use crate::manager::{
    IGNORED_NOTIFICATION_VERSION, MetaSrvEnv, NotificationVersion,
    get_referred_connection_ids_from_source, get_referred_secret_ids_from_source,
};
use crate::rpc::ddl_controller::DropMode;
use crate::telemetry::{MetaTelemetryJobDesc, report_event};
use crate::{MetaError, MetaResult};

pub type Catalog = (
    Vec<PbDatabase>,
    Vec<PbSchema>,
    Vec<PbTable>,
    Vec<PbSource>,
    Vec<PbSink>,
    Vec<PbSubscription>,
    Vec<PbIndex>,
    Vec<PbView>,
    Vec<PbFunction>,
    Vec<PbConnection>,
    Vec<PbSecret>,
);

pub type CatalogControllerRef = Arc<CatalogController>;

/// `CatalogController` is the controller for catalog related operations, including database, schema, table, view, etc.
pub struct CatalogController {
    pub(crate) env: MetaSrvEnv,
    pub(crate) inner: RwLock<CatalogControllerInner>,
}

#[derive(Clone, Default, Debug)]
pub struct DropTableConnectorContext {
    // we only apply one drop connector action for one table each time, so no need to vector here
    pub(crate) to_change_streaming_job_id: ObjectId,
    pub(crate) to_remove_state_table_id: TableId,
    pub(crate) to_remove_source_id: SourceId,
}

#[derive(Clone, Default, Debug)]
pub struct ReleaseContext {
    pub(crate) database_id: DatabaseId,
    pub(crate) removed_streaming_job_ids: Vec<ObjectId>,
    /// Dropped state table list, need to unregister from hummock.
    pub(crate) removed_state_table_ids: Vec<TableId>,

    /// Dropped secrets, need to remove from secret manager.
    pub(crate) removed_secret_ids: Vec<SecretId>,
    /// Dropped sources (when `DROP SOURCE`), need to unregister from source manager.
    pub(crate) removed_source_ids: Vec<SourceId>,
    /// Dropped Source fragments (when `DROP MATERIALIZED VIEW` referencing sources),
    /// need to unregister from source manager.
    pub(crate) removed_source_fragments: HashMap<SourceId, BTreeSet<FragmentId>>,

    pub(crate) removed_actors: HashSet<ActorId>,
    pub(crate) removed_fragments: HashSet<FragmentId>,
}

impl CatalogController {
    pub async fn new(env: MetaSrvEnv) -> MetaResult<Self> {
        let meta_store = env.meta_store();
        let catalog_controller = Self {
            env,
            inner: RwLock::new(CatalogControllerInner {
                db: meta_store.conn,
                creating_table_finish_notifier: HashMap::new(),
                dropped_tables: HashMap::new(),
            }),
        };

        catalog_controller.init().await?;
        Ok(catalog_controller)
    }

    /// Used in `NotificationService::subscribe`.
    /// Need to pay attention to the order of acquiring locks to prevent deadlock problems.
    pub async fn get_inner_read_guard(&self) -> RwLockReadGuard<'_, CatalogControllerInner> {
        self.inner.read().await
    }

    pub async fn get_inner_write_guard(&self) -> RwLockWriteGuard<'_, CatalogControllerInner> {
        self.inner.write().await
    }
}

pub struct CatalogControllerInner {
    pub(crate) db: DatabaseConnection,
    /// Registered finish notifiers for creating tables.
    ///
    /// `DdlController` will update this map, and pass the `tx` side to `CatalogController`.
    /// On notifying, we can remove the entry from this map.
    #[expect(clippy::type_complexity)]
    pub creating_table_finish_notifier:
<<<<<<< HEAD
        HashMap<ObjectId, Vec<Sender<MetaResult<NotificationVersion>>>>,
    /// Tables have been dropped from the meta store, but the corresponding barrier remains unfinished.
    pub dropped_tables: HashMap<TableId, PbTable>,
=======
        HashMap<DatabaseId, HashMap<ObjectId, Vec<Sender<Result<NotificationVersion, String>>>>>,
>>>>>>> 9b80a45a
}

impl CatalogController {
    pub(crate) async fn notify_frontend(
        &self,
        operation: NotificationOperation,
        info: NotificationInfo,
    ) -> NotificationVersion {
        self.env
            .notification_manager()
            .notify_frontend(operation, info)
            .await
    }

    pub(crate) async fn notify_frontend_relation_info(
        &self,
        operation: NotificationOperation,
        relation_info: PbObjectInfo,
    ) -> NotificationVersion {
        self.env
            .notification_manager()
            .notify_frontend_object_info(operation, relation_info)
            .await
    }

    pub(crate) async fn current_notification_version(&self) -> NotificationVersion {
        self.env.notification_manager().current_version().await
    }
}

impl CatalogController {
    pub async fn finish_create_subscription_catalog(&self, subscription_id: u32) -> MetaResult<()> {
        let inner = self.inner.write().await;
        let txn = inner.db.begin().await?;
        let job_id = subscription_id as i32;

        // update `created_at` as now() and `created_at_cluster_version` as current cluster version.
        let res = Object::update_many()
            .col_expr(object::Column::CreatedAt, Expr::current_timestamp().into())
            .col_expr(
                object::Column::CreatedAtClusterVersion,
                current_cluster_version().into(),
            )
            .filter(object::Column::Oid.eq(job_id))
            .exec(&txn)
            .await?;
        if res.rows_affected == 0 {
            return Err(MetaError::catalog_id_not_found("subscription", job_id));
        }

        // mark the target subscription as `Create`.
        let job = subscription::ActiveModel {
            subscription_id: Set(job_id),
            subscription_state: Set(SubscriptionState::Created.into()),
            ..Default::default()
        };
        job.update(&txn).await?;
        txn.commit().await?;

        Ok(())
    }

    pub async fn notify_create_subscription(
        &self,
        subscription_id: u32,
    ) -> MetaResult<NotificationVersion> {
        let inner = self.inner.read().await;
        let job_id = subscription_id as i32;
        let (subscription, obj) = Subscription::find_by_id(job_id)
            .find_also_related(Object)
            .one(&inner.db)
            .await?
            .ok_or_else(|| MetaError::catalog_id_not_found("subscription", job_id))?;

        let version = self
            .notify_frontend(
                Operation::Add,
                Info::ObjectGroup(PbObjectGroup {
                    objects: vec![PbObject {
                        object_info: PbObjectInfo::Subscription(
                            ObjectModel(subscription, obj.unwrap()).into(),
                        )
                        .into(),
                    }],
                }),
            )
            .await;
        Ok(version)
    }

    // for telemetry
    pub async fn get_connector_usage(&self) -> MetaResult<jsonbb::Value> {
        // get connector usage by source/sink
        // the expect format is like:
        // {
        //     "source": [{
        //         "$source_id": {
        //             "connector": "kafka",
        //             "format": "plain",
        //             "encode": "json"
        //         },
        //     }],
        //     "sink": [{
        //         "$sink_id": {
        //             "connector": "pulsar",
        //             "format": "upsert",
        //             "encode": "avro"
        //         },
        //     }],
        // }

        let inner = self.inner.read().await;
        let source_props_and_info: Vec<(i32, Property, Option<StreamSourceInfo>)> = Source::find()
            .select_only()
            .column(source::Column::SourceId)
            .column(source::Column::WithProperties)
            .column(source::Column::SourceInfo)
            .into_tuple()
            .all(&inner.db)
            .await?;
        let sink_props_and_info: Vec<(i32, Property, Option<SinkFormatDesc>)> = Sink::find()
            .select_only()
            .column(sink::Column::SinkId)
            .column(sink::Column::Properties)
            .column(sink::Column::SinkFormatDesc)
            .into_tuple()
            .all(&inner.db)
            .await?;
        drop(inner);

        let get_connector_from_property = |property: &Property| -> String {
            property
                .0
                .get(UPSTREAM_SOURCE_KEY)
                .map(|v| v.to_string())
                .unwrap_or_default()
        };

        let source_report: Vec<jsonbb::Value> = source_props_and_info
            .iter()
            .map(|(oid, property, info)| {
                let connector_name = get_connector_from_property(property);
                let mut format = None;
                let mut encode = None;
                if let Some(info) = info {
                    let pb_info = info.to_protobuf();
                    format = Some(pb_info.format().as_str_name());
                    encode = Some(pb_info.row_encode().as_str_name());
                }
                jsonbb::json!({
                    oid.to_string(): {
                        "connector": connector_name,
                        "format": format,
                        "encode": encode,
                    },
                })
            })
            .collect_vec();

        let sink_report: Vec<jsonbb::Value> = sink_props_and_info
            .iter()
            .map(|(oid, property, info)| {
                let connector_name = get_connector_from_property(property);
                let mut format = None;
                let mut encode = None;
                if let Some(info) = info {
                    let pb_info = info.to_protobuf();
                    format = Some(pb_info.format().as_str_name());
                    encode = Some(pb_info.encode().as_str_name());
                }
                jsonbb::json!({
                    oid.to_string(): {
                        "connector": connector_name,
                        "format": format,
                        "encode": encode,
                    },
                })
            })
            .collect_vec();

        Ok(jsonbb::json!({
                "source": source_report,
                "sink": sink_report,
        }))
    }

    pub async fn clean_dirty_subscription(
        &self,
        database_id: Option<DatabaseId>,
    ) -> MetaResult<()> {
        let inner = self.inner.write().await;
        let txn = inner.db.begin().await?;
        let filter_condition = object::Column::ObjType.eq(ObjectType::Subscription).and(
            object::Column::Oid.not_in_subquery(
                Query::select()
                    .column(subscription::Column::SubscriptionId)
                    .from(Subscription)
                    .and_where(
                        subscription::Column::SubscriptionState
                            .eq(SubscriptionState::Created as i32),
                    )
                    .take(),
            ),
        );

        let filter_condition = if let Some(database_id) = database_id {
            filter_condition.and(object::Column::DatabaseId.eq(database_id))
        } else {
            filter_condition
        };

        Object::delete_many()
            .filter(filter_condition)
            .exec(&txn)
            .await?;
        txn.commit().await?;
        Ok(())
    }

    /// `clean_dirty_creating_jobs` cleans up creating jobs that are creating in Foreground mode or in Initial status.
    pub async fn clean_dirty_creating_jobs(
        &self,
        database_id: Option<DatabaseId>,
    ) -> MetaResult<Vec<SourceId>> {
        let inner = self.inner.write().await;
        let txn = inner.db.begin().await?;

        let filter_condition = streaming_job::Column::JobStatus.eq(JobStatus::Initial).or(
            streaming_job::Column::JobStatus
                .eq(JobStatus::Creating)
                .and(streaming_job::Column::CreateType.eq(CreateType::Foreground)),
        );

        let filter_condition = if let Some(database_id) = database_id {
            filter_condition.and(object::Column::DatabaseId.eq(database_id))
        } else {
            filter_condition
        };

        let dirty_job_objs: Vec<PartialObject> = streaming_job::Entity::find()
            .select_only()
            .column(streaming_job::Column::JobId)
            .columns([
                object::Column::Oid,
                object::Column::ObjType,
                object::Column::SchemaId,
                object::Column::DatabaseId,
            ])
            .join(JoinType::InnerJoin, streaming_job::Relation::Object.def())
            .filter(filter_condition)
            .into_partial_model()
            .all(&txn)
            .await?;

        let changed = Self::clean_dirty_sink_downstreams(&txn).await?;

        if dirty_job_objs.is_empty() {
            if changed {
                txn.commit().await?;
            }

            return Ok(vec![]);
        }

        self.log_cleaned_dirty_jobs(&dirty_job_objs, &txn).await?;

        let dirty_job_ids = dirty_job_objs.iter().map(|obj| obj.oid).collect::<Vec<_>>();

        // Filter out dummy objs for replacement.
        // todo: we'd better introduce a new dummy object type for replacement.
        let all_dirty_table_ids = dirty_job_objs
            .iter()
            .filter(|obj| obj.obj_type == ObjectType::Table)
            .map(|obj| obj.oid)
            .collect_vec();
        let dirty_table_type_map: HashMap<ObjectId, TableType> = Table::find()
            .select_only()
            .column(table::Column::TableId)
            .column(table::Column::TableType)
            .filter(table::Column::TableId.is_in(all_dirty_table_ids))
            .into_tuple::<(ObjectId, TableType)>()
            .all(&txn)
            .await?
            .into_iter()
            .collect();

        // Only notify delete for failed materialized views.
        let dirty_mview_objs = dirty_job_objs
            .into_iter()
            .filter(|obj| {
                matches!(
                    dirty_table_type_map.get(&obj.oid),
                    Some(TableType::MaterializedView)
                )
            })
            .collect_vec();

        // The source ids for dirty tables with connector.
        // FIXME: we should also clean dirty sources.
        let dirty_associated_source_ids: Vec<SourceId> = Table::find()
            .select_only()
            .column(table::Column::OptionalAssociatedSourceId)
            .filter(
                table::Column::TableId
                    .is_in(dirty_job_ids.clone())
                    .and(table::Column::OptionalAssociatedSourceId.is_not_null()),
            )
            .into_tuple()
            .all(&txn)
            .await?;

        let dirty_state_table_ids: Vec<TableId> = Table::find()
            .select_only()
            .column(table::Column::TableId)
            .filter(table::Column::BelongsToJobId.is_in(dirty_job_ids.clone()))
            .into_tuple()
            .all(&txn)
            .await?;

        let dirty_mview_internal_table_objs = Object::find()
            .select_only()
            .columns([
                object::Column::Oid,
                object::Column::ObjType,
                object::Column::SchemaId,
                object::Column::DatabaseId,
            ])
            .join(JoinType::InnerJoin, object::Relation::Table.def())
            .filter(table::Column::BelongsToJobId.is_in(dirty_mview_objs.iter().map(|obj| obj.oid)))
            .into_partial_model()
            .all(&txn)
            .await?;

        let to_delete_objs: HashSet<ObjectId> = dirty_job_ids
            .clone()
            .into_iter()
            .chain(dirty_state_table_ids.into_iter())
            .chain(dirty_associated_source_ids.clone().into_iter())
            .collect();

        let res = Object::delete_many()
            .filter(object::Column::Oid.is_in(to_delete_objs))
            .exec(&txn)
            .await?;
        assert!(res.rows_affected > 0);

        txn.commit().await?;

        let object_group = build_object_group_for_delete(
            dirty_mview_objs
                .into_iter()
                .chain(dirty_mview_internal_table_objs.into_iter())
                .collect_vec(),
        );

        let _version = self
            .notify_frontend(NotificationOperation::Delete, object_group)
            .await;

        Ok(dirty_associated_source_ids)
    }

    pub async fn comment_on(&self, comment: PbComment) -> MetaResult<NotificationVersion> {
        let inner = self.inner.write().await;
        let txn = inner.db.begin().await?;
        ensure_object_id(ObjectType::Database, comment.database_id as _, &txn).await?;
        ensure_object_id(ObjectType::Schema, comment.schema_id as _, &txn).await?;
        let table_obj = Object::find_by_id(comment.table_id as ObjectId)
            .one(&txn)
            .await?
            .ok_or_else(|| MetaError::catalog_id_not_found("table", comment.table_id))?;

        let table = if let Some(col_idx) = comment.column_index {
            let columns: ColumnCatalogArray = Table::find_by_id(comment.table_id as TableId)
                .select_only()
                .column(table::Column::Columns)
                .into_tuple()
                .one(&txn)
                .await?
                .ok_or_else(|| MetaError::catalog_id_not_found("table", comment.table_id))?;
            let mut pb_columns = columns.to_protobuf();

            let column = pb_columns
                .get_mut(col_idx as usize)
                .ok_or_else(|| MetaError::catalog_id_not_found("column", col_idx))?;
            let column_desc = column.column_desc.as_mut().ok_or_else(|| {
                anyhow!(
                    "column desc at index {} for table id {} not found",
                    col_idx,
                    comment.table_id
                )
            })?;
            column_desc.description = comment.description;
            table::ActiveModel {
                table_id: Set(comment.table_id as _),
                columns: Set(pb_columns.into()),
                ..Default::default()
            }
            .update(&txn)
            .await?
        } else {
            table::ActiveModel {
                table_id: Set(comment.table_id as _),
                description: Set(comment.description),
                ..Default::default()
            }
            .update(&txn)
            .await?
        };
        txn.commit().await?;

        let version = self
            .notify_frontend_relation_info(
                NotificationOperation::Update,
                PbObjectInfo::Table(ObjectModel(table, table_obj).into()),
            )
            .await;

        Ok(version)
    }

    pub async fn complete_dropped_tables(
        &self,
        table_ids: impl Iterator<Item = TableId>,
    ) -> Vec<PbTable> {
        let mut inner = self.inner.write().await;
        inner.complete_dropped_tables(table_ids)
    }
}

/// `CatalogStats` is a struct to store the statistics of all catalogs.
pub struct CatalogStats {
    pub table_num: u64,
    pub mview_num: u64,
    pub index_num: u64,
    pub source_num: u64,
    pub sink_num: u64,
    pub function_num: u64,
    pub streaming_job_num: u64,
    pub actor_num: u64,
}

impl CatalogControllerInner {
    pub async fn snapshot(&self) -> MetaResult<(Catalog, Vec<PbUserInfo>)> {
        let databases = self.list_databases().await?;
        let schemas = self.list_schemas().await?;
        let tables = self.list_tables().await?;
        let sources = self.list_sources().await?;
        let sinks = self.list_sinks().await?;
        let subscriptions = self.list_subscriptions().await?;
        let indexes = self.list_indexes().await?;
        let views = self.list_views().await?;
        let functions = self.list_functions().await?;
        let connections = self.list_connections().await?;
        let secrets = self.list_secrets().await?;

        let users = self.list_users().await?;

        Ok((
            (
                databases,
                schemas,
                tables,
                sources,
                sinks,
                subscriptions,
                indexes,
                views,
                functions,
                connections,
                secrets,
            ),
            users,
        ))
    }

    pub async fn stats(&self) -> MetaResult<CatalogStats> {
        let mut table_num_map: HashMap<_, _> = Table::find()
            .select_only()
            .column(table::Column::TableType)
            .column_as(table::Column::TableId.count(), "num")
            .group_by(table::Column::TableType)
            .having(table::Column::TableType.ne(TableType::Internal))
            .into_tuple::<(TableType, i64)>()
            .all(&self.db)
            .await?
            .into_iter()
            .map(|(table_type, num)| (table_type, num as u64))
            .collect();

        let source_num = Source::find().count(&self.db).await?;
        let sink_num = Sink::find().count(&self.db).await?;
        let function_num = Function::find().count(&self.db).await?;
        let streaming_job_num = StreamingJob::find().count(&self.db).await?;
        let actor_num = Actor::find().count(&self.db).await?;

        Ok(CatalogStats {
            table_num: table_num_map.remove(&TableType::Table).unwrap_or(0),
            mview_num: table_num_map
                .remove(&TableType::MaterializedView)
                .unwrap_or(0),
            index_num: table_num_map.remove(&TableType::Index).unwrap_or(0),
            source_num,
            sink_num,
            function_num,
            streaming_job_num,
            actor_num,
        })
    }

    async fn list_databases(&self) -> MetaResult<Vec<PbDatabase>> {
        let db_objs = Database::find()
            .find_also_related(Object)
            .all(&self.db)
            .await?;
        Ok(db_objs
            .into_iter()
            .map(|(db, obj)| ObjectModel(db, obj.unwrap()).into())
            .collect())
    }

    async fn list_schemas(&self) -> MetaResult<Vec<PbSchema>> {
        let schema_objs = Schema::find()
            .find_also_related(Object)
            .all(&self.db)
            .await?;

        Ok(schema_objs
            .into_iter()
            .map(|(schema, obj)| ObjectModel(schema, obj.unwrap()).into())
            .collect())
    }

    async fn list_users(&self) -> MetaResult<Vec<PbUserInfo>> {
        let mut user_infos: Vec<PbUserInfo> = User::find()
            .all(&self.db)
            .await?
            .into_iter()
            .map(Into::into)
            .collect();

        for user_info in &mut user_infos {
            user_info.grant_privileges = get_user_privilege(user_info.id as _, &self.db).await?;
        }
        Ok(user_infos)
    }

    /// `list_all_tables` return all tables and internal tables.
    pub async fn list_all_state_tables(&self) -> MetaResult<Vec<PbTable>> {
        let table_objs = Table::find()
            .find_also_related(Object)
            .all(&self.db)
            .await?;

        Ok(table_objs
            .into_iter()
            .map(|(table, obj)| ObjectModel(table, obj.unwrap()).into())
            .collect())
    }

    /// `list_tables` return all `CREATED` tables, `CREATING` materialized views and internal tables that belong to them.
    async fn list_tables(&self) -> MetaResult<Vec<PbTable>> {
        let table_objs = Table::find()
            .find_also_related(Object)
            .join(JoinType::LeftJoin, object::Relation::StreamingJob.def())
            .filter(
                streaming_job::Column::JobStatus
                    .eq(JobStatus::Created)
                    .or(table::Column::TableType.eq(TableType::MaterializedView)),
            )
            .all(&self.db)
            .await?;

        let created_streaming_job_ids: Vec<ObjectId> = StreamingJob::find()
            .select_only()
            .column(streaming_job::Column::JobId)
            .filter(streaming_job::Column::JobStatus.eq(JobStatus::Created))
            .into_tuple()
            .all(&self.db)
            .await?;

        let job_ids: HashSet<ObjectId> = table_objs
            .iter()
            .map(|(t, _)| t.table_id)
            .chain(created_streaming_job_ids.iter().cloned())
            .collect();

        let internal_table_objs = Table::find()
            .find_also_related(Object)
            .filter(
                table::Column::TableType
                    .eq(TableType::Internal)
                    .and(table::Column::BelongsToJobId.is_in(job_ids)),
            )
            .all(&self.db)
            .await?;

        Ok(table_objs
            .into_iter()
            .chain(internal_table_objs.into_iter())
            .map(|(table, obj)| {
                // Correctly set the stream job status for creating materialized views and internal tables.
                let is_created = created_streaming_job_ids.contains(&table.table_id)
                    || (table.table_type == TableType::Internal
                        && created_streaming_job_ids.contains(&table.belongs_to_job_id.unwrap()));
                let mut pb_table: PbTable = ObjectModel(table, obj.unwrap()).into();
                pb_table.stream_job_status = if is_created {
                    PbStreamJobStatus::Created.into()
                } else {
                    PbStreamJobStatus::Creating.into()
                };
                pb_table
            })
            .collect())
    }

    /// `list_sources` return all sources and `CREATED` ones if contains any streaming jobs.
    async fn list_sources(&self) -> MetaResult<Vec<PbSource>> {
        let mut source_objs = Source::find()
            .find_also_related(Object)
            .join(JoinType::LeftJoin, object::Relation::StreamingJob.def())
            .filter(
                streaming_job::Column::JobStatus
                    .is_null()
                    .or(streaming_job::Column::JobStatus.eq(JobStatus::Created)),
            )
            .all(&self.db)
            .await?;

        // filter out inner connector sources that are still under creating.
        let created_table_ids: HashSet<TableId> = Table::find()
            .select_only()
            .column(table::Column::TableId)
            .join(JoinType::InnerJoin, table::Relation::Object1.def())
            .join(JoinType::LeftJoin, object::Relation::StreamingJob.def())
            .filter(
                table::Column::OptionalAssociatedSourceId
                    .is_not_null()
                    .and(streaming_job::Column::JobStatus.eq(JobStatus::Created)),
            )
            .into_tuple()
            .all(&self.db)
            .await?
            .into_iter()
            .collect();
        source_objs.retain_mut(|(source, _)| {
            source.optional_associated_table_id.is_none()
                || created_table_ids.contains(&source.optional_associated_table_id.unwrap())
        });

        Ok(source_objs
            .into_iter()
            .map(|(source, obj)| ObjectModel(source, obj.unwrap()).into())
            .collect())
    }

    /// `list_sinks` return all `CREATED` sinks.
    async fn list_sinks(&self) -> MetaResult<Vec<PbSink>> {
        let sink_objs = Sink::find()
            .find_also_related(Object)
            .join(JoinType::LeftJoin, object::Relation::StreamingJob.def())
            .filter(streaming_job::Column::JobStatus.eq(JobStatus::Created))
            .all(&self.db)
            .await?;

        Ok(sink_objs
            .into_iter()
            .map(|(sink, obj)| ObjectModel(sink, obj.unwrap()).into())
            .collect())
    }

    /// `list_subscriptions` return all `CREATED` subscriptions.
    async fn list_subscriptions(&self) -> MetaResult<Vec<PbSubscription>> {
        let subscription_objs = Subscription::find()
            .find_also_related(Object)
            .all(&self.db)
            .await?;

        Ok(subscription_objs
            .into_iter()
            .map(|(subscription, obj)| ObjectModel(subscription, obj.unwrap()).into())
            .collect())
    }

    async fn list_views(&self) -> MetaResult<Vec<PbView>> {
        let view_objs = View::find().find_also_related(Object).all(&self.db).await?;

        Ok(view_objs
            .into_iter()
            .map(|(view, obj)| ObjectModel(view, obj.unwrap()).into())
            .collect())
    }

    /// `list_indexes` return all `CREATED` indexes.
    async fn list_indexes(&self) -> MetaResult<Vec<PbIndex>> {
        let index_objs = Index::find()
            .find_also_related(Object)
            .join(JoinType::LeftJoin, object::Relation::StreamingJob.def())
            .filter(streaming_job::Column::JobStatus.eq(JobStatus::Created))
            .all(&self.db)
            .await?;

        Ok(index_objs
            .into_iter()
            .map(|(index, obj)| ObjectModel(index, obj.unwrap()).into())
            .collect())
    }

    async fn list_connections(&self) -> MetaResult<Vec<PbConnection>> {
        let conn_objs = Connection::find()
            .find_also_related(Object)
            .all(&self.db)
            .await?;

        Ok(conn_objs
            .into_iter()
            .map(|(conn, obj)| ObjectModel(conn, obj.unwrap()).into())
            .collect())
    }

    pub async fn list_secrets(&self) -> MetaResult<Vec<PbSecret>> {
        let secret_objs = Secret::find()
            .find_also_related(Object)
            .all(&self.db)
            .await?;
        Ok(secret_objs
            .into_iter()
            .map(|(secret, obj)| ObjectModel(secret, obj.unwrap()).into())
            .collect())
    }

    async fn list_functions(&self) -> MetaResult<Vec<PbFunction>> {
        let func_objs = Function::find()
            .find_also_related(Object)
            .all(&self.db)
            .await?;

        Ok(func_objs
            .into_iter()
            .map(|(func, obj)| ObjectModel(func, obj.unwrap()).into())
            .collect())
    }

    pub(crate) fn register_finish_notifier(
        &mut self,
        database_id: DatabaseId,
        id: ObjectId,
        sender: Sender<Result<NotificationVersion, String>>,
    ) {
        self.creating_table_finish_notifier
            .entry(database_id)
            .or_default()
            .entry(id)
            .or_default()
            .push(sender);
    }

    pub(crate) async fn streaming_job_is_finished(&mut self, id: i32) -> MetaResult<bool> {
        let status = StreamingJob::find()
            .select_only()
            .column(streaming_job::Column::JobStatus)
            .filter(streaming_job::Column::JobId.eq(id))
            .into_tuple::<JobStatus>()
            .one(&self.db)
            .await?;

        status
            .map(|status| status == JobStatus::Created)
            .ok_or_else(|| {
                MetaError::catalog_id_not_found("streaming job", "may have been cancelled/dropped")
            })
    }

    pub(crate) fn notify_finish_failed(&mut self, database_id: Option<DatabaseId>, err: String) {
        if let Some(database_id) = database_id {
            if let Some(creating_tables) = self.creating_table_finish_notifier.remove(&database_id)
            {
                for tx in creating_tables.into_values().flatten() {
                    let _ = tx.send(Err(err.clone()));
                }
            }
        } else {
            for tx in take(&mut self.creating_table_finish_notifier)
                .into_values()
                .flatten()
                .flat_map(|(_, txs)| txs.into_iter())
            {
                let _ = tx.send(Err(err.clone()));
            }
        }
    }

    pub async fn list_time_travel_table_ids(&self) -> MetaResult<Vec<TableId>> {
        let table_ids: Vec<TableId> = Table::find()
            .select_only()
            .filter(table::Column::TableType.is_in(vec![
                TableType::Table,
                TableType::MaterializedView,
                TableType::Index,
            ]))
            .column(table::Column::TableId)
            .into_tuple()
            .all(&self.db)
            .await?;
        Ok(table_ids)
    }

    /// Since the tables have been dropped from both meta store and streaming jobs, this method removes those table copies.
    /// Returns the removed table copies.
    pub(crate) fn complete_dropped_tables(
        &mut self,
        table_ids: impl Iterator<Item = TableId>,
    ) -> Vec<PbTable> {
        let mut res = vec![];
        for table_id in table_ids {
            if let Some(t) = self.dropped_tables.remove(&table_id) {
                res.push(t);
                continue;
            }
            tracing::warn!("table {table_id} not found");
        }
        res
    }
}<|MERGE_RESOLUTION|>--- conflicted
+++ resolved
@@ -170,14 +170,9 @@
     /// `DdlController` will update this map, and pass the `tx` side to `CatalogController`.
     /// On notifying, we can remove the entry from this map.
     #[expect(clippy::type_complexity)]
-    pub creating_table_finish_notifier:
-<<<<<<< HEAD
-        HashMap<ObjectId, Vec<Sender<MetaResult<NotificationVersion>>>>,
+    pub creating_table_finish_notifier: HashMap<DatabaseId, HashMap<ObjectId, Vec<Sender<Result<NotificationVersion, String>>>>>,
     /// Tables have been dropped from the meta store, but the corresponding barrier remains unfinished.
     pub dropped_tables: HashMap<TableId, PbTable>,
-=======
-        HashMap<DatabaseId, HashMap<ObjectId, Vec<Sender<Result<NotificationVersion, String>>>>>,
->>>>>>> 9b80a45a
 }
 
 impl CatalogController {
