--- conflicted
+++ resolved
@@ -2945,11 +2945,7 @@
 
     pub async fn get_table_by_cdc_table_id(
         &self,
-<<<<<<< HEAD
         cdc_table_id: &String,
-=======
-        cdc_table_id: String,
->>>>>>> eb1cae56
     ) -> MetaResult<Vec<PbTable>> {
         let inner = self.inner.read().await;
         let table_objs = Table::find()
