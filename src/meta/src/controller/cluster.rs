// Copyright 2024 RisingWave Labs
//
// Licensed under the Apache License, Version 2.0 (the "License");
// you may not use this file except in compliance with the License.
// You may obtain a copy of the License at
//
//     http://www.apache.org/licenses/LICENSE-2.0
//
// Unless required by applicable law or agreed to in writing, software
// distributed under the License is distributed on an "AS IS" BASIS,
// WITHOUT WARRANTIES OR CONDITIONS OF ANY KIND, either express or implied.
// See the License for the specific language governing permissions and
// limitations under the License.

use std::cmp;
use std::cmp::Ordering;
use std::collections::{HashMap, HashSet, VecDeque};
use std::ops::Add;
use std::sync::Arc;
use std::time::{Duration, SystemTime};

use itertools::Itertools;
use risingwave_common::hash::WorkerSlotId;
use risingwave_common::util::addr::HostAddr;
use risingwave_common::util::resource_util::cpu::total_cpu_available;
use risingwave_common::util::resource_util::memory::system_memory_available_bytes;
use risingwave_common::RW_VERSION;
use risingwave_hummock_sdk::HummockSstableObjectId;
use risingwave_license::LicenseManager;
use risingwave_meta_model_v2::prelude::{Worker, WorkerProperty};
use risingwave_meta_model_v2::worker::{WorkerStatus, WorkerType};
use risingwave_meta_model_v2::{worker, worker_property, TransactionId, WorkerId};
use risingwave_pb::common::worker_node::{PbProperty, PbResource, PbState};
use risingwave_pb::common::{HostAddress, PbHostAddress, PbWorkerNode, PbWorkerType, WorkerNode};
use risingwave_pb::meta::add_worker_node_request::Property as AddNodeProperty;
use risingwave_pb::meta::heartbeat_request;
use risingwave_pb::meta::subscribe_response::{Info, Operation};
use risingwave_pb::meta::update_worker_node_schedulability_request::Schedulability;
use sea_orm::prelude::Expr;
use sea_orm::ActiveValue::Set;
use sea_orm::{
    ActiveModelTrait, ColumnTrait, DatabaseConnection, DatabaseTransaction, EntityTrait,
    QueryFilter, QuerySelect, TransactionTrait,
};
use thiserror_ext::AsReport;
use tokio::sync::mpsc::{unbounded_channel, UnboundedReceiver};
use tokio::sync::oneshot::Sender;
use tokio::sync::{RwLock, RwLockReadGuard};
use tokio::task::JoinHandle;

use crate::manager::{
    LocalNotification, MetaSrvEnv, StreamingClusterInfo, WorkerKey, META_NODE_ID,
};
use crate::model::ClusterId;
use crate::{MetaError, MetaResult};

pub type ClusterControllerRef = Arc<ClusterController>;

pub struct ClusterController {
    env: MetaSrvEnv,
    max_heartbeat_interval: Duration,
    inner: RwLock<ClusterControllerInner>,
    /// Used as timestamp when meta node starts in sec.
    started_at: u64,
}

struct WorkerInfo(
    worker::Model,
    Option<worker_property::Model>,
    WorkerExtraInfo,
);

impl From<WorkerInfo> for PbWorkerNode {
    fn from(info: WorkerInfo) -> Self {
        Self {
            id: info.0.worker_id as _,
            r#type: PbWorkerType::from(info.0.worker_type) as _,
            host: Some(PbHostAddress {
                host: info.0.host,
                port: info.0.port,
            }),
            state: PbState::from(info.0.status) as _,
            parallelism: info.1.as_ref().map(|p| p.parallelism).unwrap_or_default() as u32,
            property: info.1.as_ref().map(|p| PbProperty {
                is_streaming: p.is_streaming,
                is_serving: p.is_serving,
                is_unschedulable: p.is_unschedulable,
<<<<<<< HEAD
                secondary_host: p.secondary_host.clone(),
=======
                internal_rpc_host_addr: p.internal_rpc_host_addr.clone(),
>>>>>>> eb1cae56
            }),
            transactional_id: info.0.transaction_id.map(|id| id as _),
            resource: info.2.resource,
            started_at: info.2.started_at,
            node_label: "".to_string(),
        }
    }
}

impl ClusterController {
    pub async fn new(env: MetaSrvEnv, max_heartbeat_interval: Duration) -> MetaResult<Self> {
        let inner = ClusterControllerInner::new(
            env.meta_store().as_sql().conn.clone(),
            env.opts.disable_automatic_parallelism_control,
        )
        .await?;
        Ok(Self {
            env,
            max_heartbeat_interval,
            inner: RwLock::new(inner),
            started_at: timestamp_now_sec(),
        })
    }

    /// Used in `NotificationService::subscribe`.
    /// Need to pay attention to the order of acquiring locks to prevent deadlock problems.
    pub async fn get_inner_read_guard(&self) -> RwLockReadGuard<'_, ClusterControllerInner> {
        self.inner.read().await
    }

    pub async fn count_worker_by_type(&self) -> MetaResult<HashMap<WorkerType, i64>> {
        self.inner.read().await.count_worker_by_type().await
    }

    /// A worker node will immediately register itself to meta when it bootstraps.
    /// The meta will assign it with a unique ID and set its state as `Starting`.
    /// When the worker node is fully ready to serve, it will request meta again
    /// (via `activate_worker_node`) to set its state to `Running`.
    pub async fn add_worker(
        &self,
        r#type: PbWorkerType,
        host_address: HostAddress,
        property: AddNodeProperty,
        resource: PbResource,
    ) -> MetaResult<WorkerId> {
        self.inner
            .write()
            .await
            .add_worker(
                r#type,
                host_address,
                property,
                resource,
                self.max_heartbeat_interval,
            )
            .await
    }

    pub async fn activate_worker(&self, worker_id: WorkerId) -> MetaResult<()> {
        let inner = self.inner.write().await;
        let worker = inner.activate_worker(worker_id).await?;

        // Notify frontends of new compute node.
        // Always notify because a running worker's property may have been changed.
        if worker.r#type() == PbWorkerType::ComputeNode {
            self.env
                .notification_manager()
                .notify_frontend(Operation::Add, Info::Node(worker.clone()))
                .await;
        }
        self.env
            .notification_manager()
            .notify_local_subscribers(LocalNotification::WorkerNodeActivated(worker))
            .await;

        Ok(())
    }

    pub async fn delete_worker(&self, host_address: HostAddress) -> MetaResult<WorkerNode> {
        let mut inner = self.inner.write().await;
        let worker = inner.delete_worker(host_address).await?;
        if worker.r#type() == PbWorkerType::ComputeNode {
            self.env
                .notification_manager()
                .notify_frontend(Operation::Delete, Info::Node(worker.clone()))
                .await;
        }

        // Notify local subscribers.
        // Note: Any type of workers may pin some hummock resource. So `HummockManager` expect this
        // local notification.
        self.env
            .notification_manager()
            .notify_local_subscribers(LocalNotification::WorkerNodeDeleted(worker.clone()))
            .await;

        Ok(worker)
    }

    pub async fn update_schedulability(
        &self,
        worker_ids: Vec<WorkerId>,
        schedulability: Schedulability,
    ) -> MetaResult<()> {
        self.inner
            .write()
            .await
            .update_schedulability(worker_ids, schedulability)
            .await
    }

    /// Invoked when it receives a heartbeat from a worker node.
    pub async fn heartbeat(
        &self,
        worker_id: WorkerId,
        info: Vec<heartbeat_request::extra_info::Info>,
    ) -> MetaResult<()> {
        tracing::trace!(target: "events::meta::server_heartbeat", worker_id = worker_id, "receive heartbeat");
        self.inner
            .write()
            .await
            .heartbeat(worker_id, self.max_heartbeat_interval, info)
    }

    pub fn start_heartbeat_checker(
        cluster_controller: ClusterControllerRef,
        check_interval: Duration,
    ) -> (JoinHandle<()>, Sender<()>) {
        let (shutdown_tx, mut shutdown_rx) = tokio::sync::oneshot::channel();
        let join_handle = tokio::spawn(async move {
            let mut min_interval = tokio::time::interval(check_interval);
            min_interval.set_missed_tick_behavior(tokio::time::MissedTickBehavior::Delay);
            loop {
                tokio::select! {
                    // Wait for interval
                    _ = min_interval.tick() => {},
                    // Shutdown
                    _ = &mut shutdown_rx => {
                        tracing::info!("Heartbeat checker is stopped");
                        return;
                    }
                }

                let mut inner = cluster_controller.inner.write().await;
                // 1. Initialize new workers' TTL.
                for worker in inner
                    .worker_extra_info
                    .values_mut()
                    .filter(|worker| worker.expire_at.is_none())
                {
                    worker.update_ttl(cluster_controller.max_heartbeat_interval);
                }

                // 2. Collect expired workers.
                let now = timestamp_now_sec();
                let worker_to_delete = inner
                    .worker_extra_info
                    .iter()
                    .filter(|(_, info)| info.expire_at.unwrap() < now)
                    .map(|(id, _)| *id)
                    .collect_vec();

                // 3. Delete expired workers.
                let worker_infos = match Worker::find()
                    .select_only()
                    .column(worker::Column::WorkerId)
                    .column(worker::Column::WorkerType)
                    .column(worker::Column::Host)
                    .column(worker::Column::Port)
                    .filter(worker::Column::WorkerId.is_in(worker_to_delete.clone()))
                    .into_tuple::<(WorkerId, WorkerType, String, i32)>()
                    .all(&inner.db)
                    .await
                {
                    Ok(keys) => keys,
                    Err(err) => {
                        tracing::warn!(error = %err.as_report(), "Failed to load expire worker info from db");
                        continue;
                    }
                };
                drop(inner);

                for (worker_id, worker_type, host, port) in worker_infos {
                    let host_addr = PbHostAddress { host, port };
                    match cluster_controller.delete_worker(host_addr.clone()).await {
                        Ok(_) => {
                            tracing::warn!(
                                worker_id,
                                ?host_addr,
                                %now,
                                "Deleted expired worker"
                            );
                            match worker_type {
                                WorkerType::Frontend
                                | WorkerType::ComputeNode
                                | WorkerType::Compactor
                                | WorkerType::RiseCtl => {
                                    cluster_controller
                                        .env
                                        .notification_manager()
                                        .delete_sender(worker_type.into(), WorkerKey(host_addr))
                                        .await
                                }
                                _ => {}
                            };
                        }
                        Err(err) => {
                            tracing::warn!(error = %err.as_report(), "Failed to delete expire worker from db");
                        }
                    }
                }
            }
        });

        (join_handle, shutdown_tx)
    }

    /// Get live nodes with the specified type and state.
    /// # Arguments
    /// * `worker_type` `WorkerType` of the nodes
    /// * `worker_state` Filter by this state if it is not None.
    pub async fn list_workers(
        &self,
        worker_type: Option<WorkerType>,
        worker_status: Option<WorkerStatus>,
    ) -> MetaResult<Vec<PbWorkerNode>> {
        let mut workers = vec![];
        // fill meta info.
        if worker_type.is_none() {
            workers.push(meta_node_info(
                &self.env.opts.advertise_addr,
                Some(self.started_at),
            ));
        }
        workers.extend(
            self.inner
                .read()
                .await
                .list_workers(worker_type, worker_status)
                .await?,
        );
        Ok(workers)
    }

    pub(crate) async fn subscribe_active_streaming_compute_nodes(
        &self,
    ) -> MetaResult<(Vec<WorkerNode>, UnboundedReceiver<LocalNotification>)> {
        let inner = self.inner.read().await;
        let worker_nodes = inner.list_active_streaming_workers().await?;
        let (tx, rx) = unbounded_channel();

        // insert before release the read lock to ensure that we don't lose any update in between
        self.env
            .notification_manager()
            .insert_local_sender(tx)
            .await;
        drop(inner);
        Ok((worker_nodes, rx))
    }

    /// A convenient method to get all running compute nodes that may have running actors on them
    /// i.e. CNs which are running
    pub async fn list_active_streaming_workers(&self) -> MetaResult<Vec<PbWorkerNode>> {
        self.inner
            .read()
            .await
            .list_active_streaming_workers()
            .await
    }

    pub async fn list_active_worker_slots(&self) -> MetaResult<Vec<WorkerSlotId>> {
        self.inner.read().await.list_active_worker_slots().await
    }

    /// Get the cluster info used for scheduling a streaming job, containing all nodes that are
    /// running and schedulable
    pub async fn list_active_serving_workers(&self) -> MetaResult<Vec<PbWorkerNode>> {
        self.inner.read().await.list_active_serving_workers().await
    }

    /// Get the cluster info used for scheduling a streaming job.
    pub async fn get_streaming_cluster_info(&self) -> MetaResult<StreamingClusterInfo> {
        self.inner.read().await.get_streaming_cluster_info().await
    }

    pub async fn get_worker_by_id(&self, worker_id: WorkerId) -> MetaResult<Option<PbWorkerNode>> {
        self.inner.read().await.get_worker_by_id(worker_id).await
    }

    pub async fn get_worker_info_by_id(&self, worker_id: WorkerId) -> Option<WorkerExtraInfo> {
        self.inner
            .read()
            .await
            .get_worker_extra_info_by_id(worker_id)
    }

    pub fn cluster_id(&self) -> &ClusterId {
        self.env.cluster_id()
    }
}

#[derive(Default, Clone)]
pub struct WorkerExtraInfo {
    // Volatile values updated by meta node as follows.
    //
    // Unix timestamp that the worker will expire at.
    expire_at: Option<u64>,
    started_at: Option<u64>,
    // Monotonic increasing id since meta node bootstrap.
    pub(crate) info_version_id: u64,
    // GC watermark.
    pub(crate) hummock_gc_watermark: Option<HummockSstableObjectId>,
    resource: Option<PbResource>,
}

impl WorkerExtraInfo {
    fn update_ttl(&mut self, ttl: Duration) {
        let expire = cmp::max(
            self.expire_at.unwrap_or_default(),
            SystemTime::now()
                .add(ttl)
                .duration_since(SystemTime::UNIX_EPOCH)
                .expect("Clock may have gone backwards")
                .as_secs(),
        );
        self.expire_at = Some(expire);
    }

    fn update_started_at(&mut self) {
        self.started_at = Some(timestamp_now_sec());
    }

    fn update_hummock_info(&mut self, info: Vec<heartbeat_request::extra_info::Info>) {
        self.info_version_id += 1;
        for i in info {
            match i {
                heartbeat_request::extra_info::Info::HummockGcWatermark(watermark) => {
                    self.hummock_gc_watermark = Some(watermark);
                }
            }
        }
    }
}

// TODO: remove this when we deprecate model v1.
impl From<crate::model::Worker> for WorkerExtraInfo {
    fn from(worker: crate::model::Worker) -> Self {
        Self {
            expire_at: Some(worker.expire_at),
            started_at: worker.started_at,
            info_version_id: worker.info_version_id,
            hummock_gc_watermark: worker.hummock_gc_watermark,
            resource: worker.resource,
        }
    }
}

fn timestamp_now_sec() -> u64 {
    SystemTime::now()
        .duration_since(SystemTime::UNIX_EPOCH)
        .expect("Clock may have gone backwards")
        .as_secs()
}

fn meta_node_info(host: &str, started_at: Option<u64>) -> PbWorkerNode {
    PbWorkerNode {
        id: META_NODE_ID,
        r#type: WorkerType::Meta as _,
        host: HostAddr::try_from(host)
            .as_ref()
            .map(HostAddr::to_protobuf)
            .ok(),
        state: PbState::Running as _,
        parallelism: 0,
        property: None,
        transactional_id: None,
        resource: Some(risingwave_pb::common::worker_node::Resource {
            rw_version: RW_VERSION.to_string(),
            total_memory_bytes: system_memory_available_bytes() as _,
            total_cpu_cores: total_cpu_available() as _,
        }),
        started_at,
        node_label: "".to_string(),
    }
}

pub struct ClusterControllerInner {
    db: DatabaseConnection,
    /// Record for tracking available machine ids, one is available.
    available_transactional_ids: VecDeque<TransactionId>,
    worker_extra_info: HashMap<WorkerId, WorkerExtraInfo>,
    disable_automatic_parallelism_control: bool,
}

impl ClusterControllerInner {
    pub const MAX_WORKER_REUSABLE_ID_BITS: usize = 10;
    pub const MAX_WORKER_REUSABLE_ID_COUNT: usize = 1 << Self::MAX_WORKER_REUSABLE_ID_BITS;

    pub async fn new(
        db: DatabaseConnection,
        disable_automatic_parallelism_control: bool,
    ) -> MetaResult<Self> {
        let workers: Vec<(WorkerId, Option<TransactionId>)> = Worker::find()
            .select_only()
            .column(worker::Column::WorkerId)
            .column(worker::Column::TransactionId)
            .into_tuple()
            .all(&db)
            .await?;
        let inuse_txn_ids: HashSet<_> = workers
            .iter()
            .cloned()
            .filter_map(|(_, txn_id)| txn_id)
            .collect();
        let available_transactional_ids = (0..Self::MAX_WORKER_REUSABLE_ID_COUNT as TransactionId)
            .filter(|id| !inuse_txn_ids.contains(id))
            .collect();

        let worker_extra_info = workers
            .into_iter()
            .map(|(w, _)| (w, WorkerExtraInfo::default()))
            .collect();

        Ok(Self {
            db,
            available_transactional_ids,
            worker_extra_info,
            disable_automatic_parallelism_control,
        })
    }

    pub async fn count_worker_by_type(&self) -> MetaResult<HashMap<WorkerType, i64>> {
        let workers: Vec<(WorkerType, i64)> = Worker::find()
            .select_only()
            .column(worker::Column::WorkerType)
            .column_as(worker::Column::WorkerId.count(), "count")
            .group_by(worker::Column::WorkerType)
            .into_tuple()
            .all(&self.db)
            .await?;

        Ok(workers.into_iter().collect())
    }

    pub fn update_worker_ttl(&mut self, worker_id: WorkerId, ttl: Duration) -> MetaResult<()> {
        if let Some(info) = self.worker_extra_info.get_mut(&worker_id) {
            let expire = cmp::max(
                info.expire_at.unwrap_or_default(),
                SystemTime::now()
                    .add(ttl)
                    .duration_since(SystemTime::UNIX_EPOCH)
                    .expect("Clock may have gone backwards")
                    .as_secs(),
            );
            info.expire_at = Some(expire);
            Ok(())
        } else {
            Err(MetaError::invalid_worker(
                worker_id as u32,
                "worker not found",
            ))
        }
    }

    fn update_resource_and_started_at(
        &mut self,
        worker_id: WorkerId,
        resource: PbResource,
    ) -> MetaResult<()> {
        if let Some(info) = self.worker_extra_info.get_mut(&worker_id) {
            info.resource = Some(resource);
            info.update_started_at();
            Ok(())
        } else {
            Err(MetaError::invalid_worker(
                worker_id as u32,
                "worker not found",
            ))
        }
    }

    fn get_extra_info_checked(&self, worker_id: WorkerId) -> MetaResult<WorkerExtraInfo> {
        self.worker_extra_info
            .get(&worker_id)
            .cloned()
            .ok_or_else(|| MetaError::invalid_worker(worker_id as u32, "worker not found"))
    }

    fn apply_transaction_id(&self, r#type: PbWorkerType) -> MetaResult<Option<TransactionId>> {
        match (self.available_transactional_ids.front(), r#type) {
            (None, _) => Err(MetaError::unavailable("no available reusable machine id")),
            // We only assign transactional id to compute node and frontend.
            (Some(id), PbWorkerType::ComputeNode | PbWorkerType::Frontend) => Ok(Some(*id)),
            _ => Ok(None),
        }
    }

    /// Check if the total CPU cores in the cluster exceed the license limit, after counting the
    /// newly joined compute node.
    pub async fn check_cpu_core_limit_on_newly_joined_compute_node(
        &self,
        txn: &DatabaseTransaction,
        host_address: &HostAddress,
        resource: &PbResource,
    ) -> MetaResult<()> {
        let this = resource.total_cpu_cores;

        let other_worker_ids: Vec<WorkerId> = Worker::find()
            .filter(
                (worker::Column::Host
                    .eq(host_address.host.clone())
                    .and(worker::Column::Port.eq(host_address.port)))
                .not()
                .and(worker::Column::WorkerType.eq(WorkerType::ComputeNode)),
            )
            .select_only()
            .column(worker::Column::WorkerId)
            .into_tuple()
            .all(txn)
            .await?;

        let others = other_worker_ids
            .into_iter()
            .flat_map(|id| self.worker_extra_info.get(&id))
            .flat_map(|info| info.resource.as_ref().map(|r| r.total_cpu_cores))
            .sum::<u64>();

        LicenseManager::get()
            .check_cpu_core_limit(this + others)
            .map_err(anyhow::Error::from)?;

        Ok(())
    }

    pub async fn add_worker(
        &mut self,
        r#type: PbWorkerType,
        host_address: HostAddress,
        add_property: AddNodeProperty,
        resource: PbResource,
        ttl: Duration,
    ) -> MetaResult<WorkerId> {
        let txn = self.db.begin().await?;

        if let PbWorkerType::ComputeNode = r#type {
            self.check_cpu_core_limit_on_newly_joined_compute_node(&txn, &host_address, &resource)
                .await?;
        }

        let worker = Worker::find()
            .filter(
                worker::Column::Host
                    .eq(host_address.host.clone())
                    .and(worker::Column::Port.eq(host_address.port)),
            )
            .find_also_related(WorkerProperty)
            .one(&txn)
            .await?;
        // Worker already exist.
        if let Some((worker, property)) = worker {
            assert_eq!(worker.worker_type, r#type.into());
            return if worker.worker_type == WorkerType::ComputeNode {
                let property = property.unwrap();
                let mut current_parallelism = property.parallelism as usize;
                let new_parallelism = add_property.worker_node_parallelism as usize;
                match new_parallelism.cmp(&current_parallelism) {
                    Ordering::Less => {
                        if !self.disable_automatic_parallelism_control {
                            // Handing over to the subsequent recovery loop for a forced reschedule.
                            tracing::info!(
                                "worker {} parallelism reduced from {} to {}",
                                worker.worker_id,
                                current_parallelism,
                                new_parallelism
                            );
                            current_parallelism = new_parallelism;
                        } else {
                            // Warn and keep the original parallelism if the worker registered with a
                            // smaller parallelism.
                            tracing::warn!(
                                "worker {} parallelism is less than current, current is {}, but received {}",
                                worker.worker_id,
                                current_parallelism,
                                new_parallelism
                            );
                        }
                    }
                    Ordering::Greater => {
                        tracing::info!(
                            "worker {} parallelism updated from {} to {}",
                            worker.worker_id,
                            current_parallelism,
                            new_parallelism
                        );
                        current_parallelism = new_parallelism;
                    }
                    Ordering::Equal => {}
                }
                let mut property: worker_property::ActiveModel = property.into();

                // keep `is_unschedulable` unchanged.
                property.is_streaming = Set(add_property.is_streaming);
                property.is_serving = Set(add_property.is_serving);
                property.parallelism = Set(current_parallelism as _);

                WorkerProperty::update(property).exec(&txn).await?;
                txn.commit().await?;
                self.update_worker_ttl(worker.worker_id, ttl)?;
                self.update_resource_and_started_at(worker.worker_id, resource)?;
                Ok(worker.worker_id)
            } else {
                self.update_worker_ttl(worker.worker_id, ttl)?;
                self.update_resource_and_started_at(worker.worker_id, resource)?;
                Ok(worker.worker_id)
            };
        }
        let txn_id = self.apply_transaction_id(r#type)?;

        let worker = worker::ActiveModel {
            worker_id: Default::default(),
            worker_type: Set(r#type.into()),
            host: Set(host_address.host),
            port: Set(host_address.port),
            status: Set(WorkerStatus::Starting),
            transaction_id: Set(txn_id),
        };
        let insert_res = Worker::insert(worker).exec(&txn).await?;
        let worker_id = insert_res.last_insert_id as WorkerId;
        if r#type == PbWorkerType::ComputeNode || r#type == PbWorkerType::Frontend {
            let property = worker_property::ActiveModel {
                worker_id: Set(worker_id),
                parallelism: Set(add_property
                    .worker_node_parallelism
                    .try_into()
                    .expect("invalid parallelism")),
                is_streaming: Set(add_property.is_streaming),
                is_serving: Set(add_property.is_serving),
                is_unschedulable: Set(add_property.is_unschedulable),
<<<<<<< HEAD
                secondary_host: Set(add_property.secondary_host),
=======
                internal_rpc_host_addr: Set(add_property.internal_rpc_host_addr),
>>>>>>> eb1cae56
            };
            WorkerProperty::insert(property).exec(&txn).await?;
        }

        txn.commit().await?;
        if let Some(txn_id) = txn_id {
            self.available_transactional_ids.retain(|id| *id != txn_id);
        }
        let extra_info = WorkerExtraInfo {
            started_at: Some(timestamp_now_sec()),
            resource: Some(resource),
            ..Default::default()
        };
        self.worker_extra_info.insert(worker_id, extra_info);

        Ok(worker_id)
    }

    pub async fn activate_worker(&self, worker_id: WorkerId) -> MetaResult<PbWorkerNode> {
        let worker = worker::ActiveModel {
            worker_id: Set(worker_id),
            status: Set(WorkerStatus::Running),
            ..Default::default()
        };

        let worker = worker.update(&self.db).await?;
        let worker_property = WorkerProperty::find_by_id(worker.worker_id)
            .one(&self.db)
            .await?;
        let extra_info = self.get_extra_info_checked(worker_id)?;
        Ok(WorkerInfo(worker, worker_property, extra_info).into())
    }

    pub async fn update_schedulability(
        &self,
        worker_ids: Vec<WorkerId>,
        schedulability: Schedulability,
    ) -> MetaResult<()> {
        let is_unschedulable = schedulability == Schedulability::Unschedulable;
        WorkerProperty::update_many()
            .col_expr(
                worker_property::Column::IsUnschedulable,
                Expr::value(is_unschedulable),
            )
            .filter(worker_property::Column::WorkerId.is_in(worker_ids))
            .exec(&self.db)
            .await?;

        Ok(())
    }

    pub async fn delete_worker(&mut self, host_addr: HostAddress) -> MetaResult<PbWorkerNode> {
        let worker = Worker::find()
            .filter(
                worker::Column::Host
                    .eq(host_addr.host)
                    .and(worker::Column::Port.eq(host_addr.port)),
            )
            .find_also_related(WorkerProperty)
            .one(&self.db)
            .await?;
        let Some((worker, property)) = worker else {
            return Err(MetaError::invalid_parameter("worker not found!"));
        };

        let res = Worker::delete_by_id(worker.worker_id)
            .exec(&self.db)
            .await?;
        if res.rows_affected == 0 {
            return Err(MetaError::invalid_parameter("worker not found!"));
        }

        let extra_info = self.worker_extra_info.remove(&worker.worker_id).unwrap();
        if let Some(txn_id) = &worker.transaction_id {
            self.available_transactional_ids.push_back(*txn_id);
        }
        Ok(WorkerInfo(worker, property, extra_info).into())
    }

    pub fn heartbeat(
        &mut self,
        worker_id: WorkerId,
        ttl: Duration,
        info: Vec<heartbeat_request::extra_info::Info>,
    ) -> MetaResult<()> {
        if let Some(worker_info) = self.worker_extra_info.get_mut(&worker_id) {
            worker_info.update_ttl(ttl);
            worker_info.update_hummock_info(info);
            Ok(())
        } else {
            Err(MetaError::invalid_worker(
                worker_id as u32,
                "worker not found",
            ))
        }
    }

    pub async fn list_workers(
        &self,
        worker_type: Option<WorkerType>,
        worker_status: Option<WorkerStatus>,
    ) -> MetaResult<Vec<PbWorkerNode>> {
        let mut find = Worker::find();
        if let Some(worker_type) = worker_type {
            find = find.filter(worker::Column::WorkerType.eq(worker_type));
        }
        if let Some(worker_status) = worker_status {
            find = find.filter(worker::Column::Status.eq(worker_status));
        }
        let workers = find.find_also_related(WorkerProperty).all(&self.db).await?;
        Ok(workers
            .into_iter()
            .map(|(worker, property)| {
                let extra_info = self.get_extra_info_checked(worker.worker_id).unwrap();
                WorkerInfo(worker, property, extra_info).into()
            })
            .collect_vec())
    }

    pub async fn list_active_streaming_workers(&self) -> MetaResult<Vec<PbWorkerNode>> {
        let workers = Worker::find()
            .filter(
                worker::Column::WorkerType
                    .eq(WorkerType::ComputeNode)
                    .and(worker::Column::Status.eq(WorkerStatus::Running)),
            )
            .inner_join(WorkerProperty)
            .select_also(WorkerProperty)
            .filter(worker_property::Column::IsStreaming.eq(true))
            .all(&self.db)
            .await?;

        Ok(workers
            .into_iter()
            .map(|(worker, property)| {
                let extra_info = self.get_extra_info_checked(worker.worker_id).unwrap();
                WorkerInfo(worker, property, extra_info).into()
            })
            .collect_vec())
    }

    pub async fn list_active_worker_slots(&self) -> MetaResult<Vec<WorkerSlotId>> {
        let worker_parallelisms: Vec<(WorkerId, i32)> = WorkerProperty::find()
            .select_only()
            .column(worker_property::Column::WorkerId)
            .column(worker_property::Column::Parallelism)
            .inner_join(Worker)
            .filter(worker::Column::Status.eq(WorkerStatus::Running))
            .into_tuple()
            .all(&self.db)
            .await?;
        Ok(worker_parallelisms
            .into_iter()
            .flat_map(|(worker_id, parallelism)| {
                (0..parallelism).map(move |idx| WorkerSlotId::new(worker_id as u32, idx as usize))
            })
            .collect_vec())
    }

    pub async fn list_active_serving_workers(&self) -> MetaResult<Vec<PbWorkerNode>> {
        let workers = Worker::find()
            .filter(
                worker::Column::WorkerType
                    .eq(WorkerType::ComputeNode)
                    .and(worker::Column::Status.eq(WorkerStatus::Running)),
            )
            .inner_join(WorkerProperty)
            .select_also(WorkerProperty)
            .filter(worker_property::Column::IsServing.eq(true))
            .all(&self.db)
            .await?;

        Ok(workers
            .into_iter()
            .map(|(worker, property)| {
                let extra_info = self.get_extra_info_checked(worker.worker_id).unwrap();
                WorkerInfo(worker, property, extra_info).into()
            })
            .collect_vec())
    }

    pub async fn get_streaming_cluster_info(&self) -> MetaResult<StreamingClusterInfo> {
        let mut streaming_workers = self.list_active_streaming_workers().await?;

        let unschedulable_workers = streaming_workers
            .extract_if(|worker| {
                worker
                    .property
                    .as_ref()
                    .map_or(false, |p| p.is_unschedulable)
            })
            .map(|w| w.id)
            .collect();

        let active_workers: HashMap<_, _> =
            streaming_workers.into_iter().map(|w| (w.id, w)).collect();

        Ok(StreamingClusterInfo {
            worker_nodes: active_workers,
            unschedulable_workers,
        })
    }

    pub async fn get_worker_by_id(&self, worker_id: WorkerId) -> MetaResult<Option<PbWorkerNode>> {
        let worker = Worker::find_by_id(worker_id)
            .find_also_related(WorkerProperty)
            .one(&self.db)
            .await?;
        if worker.is_none() {
            return Ok(None);
        }
        let extra_info = self.get_extra_info_checked(worker_id)?;
        Ok(worker.map(|(w, p)| WorkerInfo(w, p, extra_info).into()))
    }

    pub fn get_worker_extra_info_by_id(&self, worker_id: WorkerId) -> Option<WorkerExtraInfo> {
        self.worker_extra_info.get(&worker_id).cloned()
    }
}

#[cfg(test)]
#[cfg(not(madsim))]
mod tests {
    use super::*;

    fn mock_worker_hosts_for_test(count: usize) -> Vec<HostAddress> {
        (0..count)
            .map(|i| HostAddress {
                host: "localhost".to_string(),
                port: 5000 + i as i32,
            })
            .collect_vec()
    }

    #[tokio::test]
    async fn test_cluster_controller() -> MetaResult<()> {
        let env = MetaSrvEnv::for_test_with_sql_meta_store().await;
        let cluster_ctl = ClusterController::new(env, Duration::from_secs(1)).await?;

        let parallelism_num = 4_usize;
        let worker_count = 5_usize;
        let property = AddNodeProperty {
            worker_node_parallelism: parallelism_num as _,
            is_streaming: true,
            is_serving: true,
            is_unschedulable: false,
<<<<<<< HEAD
            secondary_host: "".to_string(),
=======
            internal_rpc_host_addr: "".to_string(),
>>>>>>> eb1cae56
        };
        let hosts = mock_worker_hosts_for_test(worker_count);
        let mut worker_ids = vec![];
        for host in &hosts {
            worker_ids.push(
                cluster_ctl
                    .add_worker(
                        PbWorkerType::ComputeNode,
                        host.clone(),
                        property.clone(),
                        PbResource::default(),
                    )
                    .await?,
            );
        }

        // Since no worker is active, the parallelism should be 0.
        assert_eq!(cluster_ctl.list_active_worker_slots().await?.len(), 0);

        for id in &worker_ids {
            cluster_ctl.activate_worker(*id).await?;
        }
        let worker_cnt_map = cluster_ctl.count_worker_by_type().await?;
        assert_eq!(
            *worker_cnt_map.get(&WorkerType::ComputeNode).unwrap() as usize,
            worker_count
        );
        assert_eq!(
            cluster_ctl.list_active_streaming_workers().await?.len(),
            worker_count
        );
        assert_eq!(
            cluster_ctl.list_active_serving_workers().await?.len(),
            worker_count
        );
        assert_eq!(
            cluster_ctl.list_active_worker_slots().await?.len(),
            parallelism_num * worker_count
        );

        // re-register existing worker node with larger parallelism and change its serving mode.
        let mut new_property = property.clone();
        new_property.worker_node_parallelism = (parallelism_num * 2) as _;
        new_property.is_serving = false;
        cluster_ctl
            .add_worker(
                PbWorkerType::ComputeNode,
                hosts[0].clone(),
                new_property,
                PbResource::default(),
            )
            .await?;

        assert_eq!(
            cluster_ctl.list_active_streaming_workers().await?.len(),
            worker_count
        );
        assert_eq!(
            cluster_ctl.list_active_serving_workers().await?.len(),
            worker_count - 1
        );
        let worker_slots = cluster_ctl.list_active_worker_slots().await?;
        assert!(worker_slots.iter().all_unique());
        assert_eq!(worker_slots.len(), parallelism_num * (worker_count + 1));

        // delete workers.
        for host in hosts {
            cluster_ctl.delete_worker(host).await?;
        }
        assert_eq!(cluster_ctl.list_active_streaming_workers().await?.len(), 0);
        assert_eq!(cluster_ctl.list_active_serving_workers().await?.len(), 0);
        assert_eq!(cluster_ctl.list_active_worker_slots().await?.len(), 0);

        Ok(())
    }

    #[tokio::test]
    async fn test_update_schedulability() -> MetaResult<()> {
        let env = MetaSrvEnv::for_test_with_sql_meta_store().await;
        let cluster_ctl = ClusterController::new(env, Duration::from_secs(1)).await?;

        let host = HostAddress {
            host: "localhost".to_string(),
            port: 5001,
        };
        let mut property = AddNodeProperty {
            worker_node_parallelism: 4,
            is_streaming: true,
            is_serving: true,
            is_unschedulable: false,
<<<<<<< HEAD
            secondary_host: "".to_string(),
=======
            internal_rpc_host_addr: "".to_string(),
>>>>>>> eb1cae56
        };
        let worker_id = cluster_ctl
            .add_worker(
                PbWorkerType::ComputeNode,
                host.clone(),
                property.clone(),
                PbResource::default(),
            )
            .await?;

        cluster_ctl.activate_worker(worker_id).await?;
        cluster_ctl
            .update_schedulability(vec![worker_id], Schedulability::Unschedulable)
            .await?;

        let workers = cluster_ctl.list_active_streaming_workers().await?;
        assert_eq!(workers.len(), 1);
        assert!(workers[0].property.as_ref().unwrap().is_unschedulable);

        // re-register existing worker node and change its serving mode, the schedulable state should not be changed.
        property.is_unschedulable = false;
        property.is_serving = false;
        let new_worker_id = cluster_ctl
            .add_worker(
                PbWorkerType::ComputeNode,
                host.clone(),
                property,
                PbResource::default(),
            )
            .await?;
        assert_eq!(worker_id, new_worker_id);

        let workers = cluster_ctl.list_active_streaming_workers().await?;
        assert_eq!(workers.len(), 1);
        assert!(workers[0].property.as_ref().unwrap().is_unschedulable);

        cluster_ctl.delete_worker(host).await?;

        Ok(())
    }
}<|MERGE_RESOLUTION|>--- conflicted
+++ resolved
@@ -85,11 +85,7 @@
                 is_streaming: p.is_streaming,
                 is_serving: p.is_serving,
                 is_unschedulable: p.is_unschedulable,
-<<<<<<< HEAD
-                secondary_host: p.secondary_host.clone(),
-=======
                 internal_rpc_host_addr: p.internal_rpc_host_addr.clone(),
->>>>>>> eb1cae56
             }),
             transactional_id: info.0.transaction_id.map(|id| id as _),
             resource: info.2.resource,
@@ -728,11 +724,7 @@
                 is_streaming: Set(add_property.is_streaming),
                 is_serving: Set(add_property.is_serving),
                 is_unschedulable: Set(add_property.is_unschedulable),
-<<<<<<< HEAD
-                secondary_host: Set(add_property.secondary_host),
-=======
                 internal_rpc_host_addr: Set(add_property.internal_rpc_host_addr),
->>>>>>> eb1cae56
             };
             WorkerProperty::insert(property).exec(&txn).await?;
         }
@@ -979,11 +971,7 @@
             is_streaming: true,
             is_serving: true,
             is_unschedulable: false,
-<<<<<<< HEAD
-            secondary_host: "".to_string(),
-=======
             internal_rpc_host_addr: "".to_string(),
->>>>>>> eb1cae56
         };
         let hosts = mock_worker_hosts_for_test(worker_count);
         let mut worker_ids = vec![];
@@ -1074,11 +1062,7 @@
             is_streaming: true,
             is_serving: true,
             is_unschedulable: false,
-<<<<<<< HEAD
-            secondary_host: "".to_string(),
-=======
             internal_rpc_host_addr: "".to_string(),
->>>>>>> eb1cae56
         };
         let worker_id = cluster_ctl
             .add_worker(
