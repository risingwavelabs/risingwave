--- conflicted
+++ resolved
@@ -720,6 +720,7 @@
                 })
                 .collect();
             let table_name_mapping = catalog_manager.get_table_name_mapping().await;
+            let table_type_mapping = catalog_manager.get_table_type_mapping().await;
             let core = fragment_manager.get_fragment_read_guard().await;
             for table_fragments in core.table_fragments().values() {
                 let mv_id_str = table_fragments.table_id().to_string();
@@ -748,25 +749,14 @@
 
                         // Report a dummy gauge metrics with (table id, actor id, table
                         // name) as its label
-<<<<<<< HEAD
-                        if let Some(mut node) = actor.nodes {
-                            visit_stream_node_tables(&mut node, |table, _| {
-                                let table_id_str = table.id.to_string();
-                                meta_metrics
-                                    .table_info
-                                    .with_label_values(&[
-                                        &mv_id_str,
-                                        &table_id_str,
-                                        &actor_id_str,
-                                        &table.name,
-                                        table.table_type().as_str_name(),
-                                    ])
-                                    .set(1);
-                            });
-=======
+
                         for table_id in &fragment.state_table_ids {
                             let table_id_str = table_id.to_string();
                             let table_name = table_name_mapping
+                                .get(table_id)
+                                .cloned()
+                                .unwrap_or_else(|| "unknown".to_string());
+                            let table_type = table_type_mapping
                                 .get(table_id)
                                 .cloned()
                                 .unwrap_or_else(|| "unknown".to_string());
@@ -777,13 +767,9 @@
                                     &table_id_str,
                                     &actor_id_str,
                                     &table_name,
+                                    &table_type,
                                 ])
                                 .set(1);
-                            meta_metrics
-                                .mv_info
-                                .with_label_values(&[&mv_id_str, &table_id_str, &table_name])
-                                .set(1);
->>>>>>> 77c0b1c7
                         }
                     }
                 }
