--- conflicted
+++ resolved
@@ -1138,122 +1138,6 @@
             .drop_object(object_type, object_id, drop_mode)
             .await?;
 
-<<<<<<< HEAD
-        if object_type == ObjectType::Source {
-            self.env
-                .notification_manager_ref()
-                .notify_local_subscribers(LocalNotification::SourceDropped(object_id));
-        }
-
-        if let Some(replace_table_info) = target_replace_info {
-            let stream_ctx =
-                StreamContext::from_protobuf(replace_table_info.fragment_graph.get_ctx().unwrap());
-
-            let ReplaceStreamJobInfo {
-                mut streaming_job,
-                fragment_graph,
-                ..
-            } = replace_table_info;
-
-            let sink_id = if let ObjectType::Sink = object_type {
-                object_id as _
-            } else {
-                panic!("additional replace table event only occurs when dropping sink into table")
-            };
-
-            // Ensure the max parallelism unchanged before replacing table.
-            let original_max_parallelism = self
-                .metadata_manager
-                .get_job_max_parallelism(streaming_job.id().into())
-                .await?;
-            let fragment_graph = PbStreamFragmentGraph {
-                max_parallelism: original_max_parallelism as _,
-                ..fragment_graph
-            };
-
-            let fragment_graph =
-                StreamFragmentGraph::new(&self.env, fragment_graph, &streaming_job)?;
-            streaming_job.set_info_from_graph(&fragment_graph);
-            let streaming_job = streaming_job;
-
-            streaming_job.table().expect("should be table job");
-
-            tracing::debug!(id = streaming_job.id(), "replacing table for dropped sink");
-            let tmp_id = self
-                .metadata_manager
-                .catalog_controller
-                .create_job_catalog_for_replace(
-                    &streaming_job,
-                    Some(&stream_ctx),
-                    fragment_graph.specified_parallelism().as_ref(),
-                    Some(fragment_graph.max_parallelism()),
-                )
-                .await? as u32;
-
-            let (ctx, stream_job_fragments) = self
-                .inject_replace_table_job_for_table_sink(
-                    tmp_id,
-                    &self.metadata_manager,
-                    stream_ctx,
-                    None,
-                    None,
-                    Some(sink_id),
-                    &streaming_job,
-                    fragment_graph,
-                )
-                .await?;
-
-            let result: MetaResult<_> = try {
-                let replace_upstream = ctx.replace_upstream.clone();
-
-                self.metadata_manager
-                    .catalog_controller
-                    .prepare_stream_job_fragments(&stream_job_fragments, &streaming_job, true)
-                    .await?;
-
-                self.stream_manager
-                    .replace_stream_job(stream_job_fragments, ctx)
-                    .await?;
-
-                replace_upstream
-            };
-
-            version = match result {
-                Ok(replace_upstream) => {
-                    let version = self
-                        .metadata_manager
-                        .catalog_controller
-                        .finish_replace_streaming_job(
-                            tmp_id as _,
-                            streaming_job,
-                            replace_upstream,
-                            SinkIntoTableContext {
-                                creating_sink_id: None,
-                                dropping_sink_id: Some(sink_id),
-                                updated_sink_catalogs: vec![],
-                            },
-                            None, // no source is dropped when dropping sink into table
-                            None, // no auto refresh schema sink when dropping sink into table
-                        )
-                        .await?;
-                    Ok(version)
-                }
-                Err(err) => {
-                    tracing::error!(id = object_id, error = ?err.as_report(), "failed to replace table");
-                    let _ = self.metadata_manager
-                        .catalog_controller
-                        .try_abort_replacing_streaming_job(tmp_id as _, None)
-                        .await
-                        .inspect_err(|err| {
-                            tracing::error!(id = object_id, error = ?err.as_report(), "failed to abort replacing table");
-                        });
-                    Err(err)
-                }
-            }?;
-        }
-
-=======
->>>>>>> 940c883e
         let ReleaseContext {
             database_id,
             removed_streaming_job_ids,
