--- conflicted
+++ resolved
@@ -1231,18 +1231,11 @@
 
         let ReleaseContext {
             database_id,
-<<<<<<< HEAD
-            streaming_job_ids,
-            state_table_ids,
-            source_ids,
-            secret_ids,
-            source_fragments,
-=======
             removed_streaming_job_ids,
             removed_state_table_ids,
             removed_source_ids,
+            removed_secret_ids: secret_ids,
             removed_source_fragments,
->>>>>>> 355c4a06
             removed_actors,
             removed_fragments,
         } = release_ctx;
