--- conflicted
+++ resolved
@@ -1092,14 +1092,8 @@
 
         // create streaming jobs.
         let stream_job_id = streaming_job.id();
-<<<<<<< HEAD
-        match (streaming_job.create_type(), &streaming_job) {
-            // TODO(August): Unify background sink into table's creation path with MV below.
-            (CreateType::Unspecified, _) | (CreateType::Foreground, _) => {
-=======
         match streaming_job.create_type() {
             CreateType::Unspecified | CreateType::Foreground => {
->>>>>>> fdd6276c
                 let version = self
                     .stream_manager
                     .create_streaming_job(stream_job_fragments, ctx, None)
