--- conflicted
+++ resolved
@@ -76,11 +76,8 @@
 use crate::stream::{
     create_source_worker_handle, validate_sink, ActorGraphBuildResult, ActorGraphBuilder,
     CompleteStreamFragmentGraph, CreateStreamingJobContext, CreateStreamingJobOption,
-<<<<<<< HEAD
     GlobalStreamManagerRef, JobRescheduleTarget, ReplaceStreamJobContext, SourceManagerRef,
-=======
-    GlobalStreamManagerRef, ReplaceStreamJobContext, SourceChange, SourceManagerRef,
->>>>>>> cca7b5e3
+    SourceChange,
     StreamFragmentGraph,
 };
 use crate::{MetaError, MetaResult};
