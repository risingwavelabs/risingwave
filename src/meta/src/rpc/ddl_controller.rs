--- conflicted
+++ resolved
@@ -146,11 +146,7 @@
                         .await
                 }
                 DdlCommand::AlterRelationName(relation, name) => {
-<<<<<<< HEAD
-                    ctrl.alter_relation_table(relation, &name).await
-=======
                     ctrl.alter_relation_name(relation, &name).await
->>>>>>> 96ff27fa
                 }
                 DdlCommand::CreateConnection(connection) => {
                     ctrl.create_connection(connection).await
@@ -725,11 +721,7 @@
             .await
     }
 
-<<<<<<< HEAD
-    async fn alter_relation_table(
-=======
     async fn alter_relation_name(
->>>>>>> 96ff27fa
         &self,
         relation: Relation,
         new_name: &str,
@@ -755,14 +747,11 @@
                     .alter_sink_name(sink_id, new_name)
                     .await
             }
-<<<<<<< HEAD
             Relation::SourceId(source_id) => {
                 self.catalog_manager
                     .alter_source_name(source_id, new_name)
                     .await
             }
-=======
->>>>>>> 96ff27fa
         }
     }
 }