// Copyright 2025 RisingWave Labs
//
// Licensed under the Apache License, Version 2.0 (the "License");
// you may not use this file except in compliance with the License.
// You may obtain a copy of the License at
//
//     http://www.apache.org/licenses/LICENSE-2.0
//
// Unless required by applicable law or agreed to in writing, software
// distributed under the License is distributed on an "AS IS" BASIS,
// WITHOUT WARRANTIES OR CONDITIONS OF ANY KIND, either express or implied.
// See the License for the specific language governing permissions and
// limitations under the License.

use std::cmp::Ordering;
use std::collections::{HashMap, HashSet};
use std::num::NonZeroUsize;
use std::sync::Arc;
use std::sync::atomic::AtomicU64;
use std::time::Duration;

use anyhow::{Context, anyhow};
use await_tree::{InstrumentAwait, span};
use either::Either;
use futures::FutureExt;
use futures::future::BoxFuture;
use itertools::Itertools;
use risingwave_common::catalog::{AlterDatabaseParam, ColumnCatalog, ColumnId, FragmentTypeFlag};
use risingwave_common::config::DefaultParallelism;
use risingwave_common::hash::VnodeCountCompat;
use risingwave_common::secret::{LocalSecretManager, SecretEncryption};
use risingwave_common::system_param::reader::SystemParamsRead;
use risingwave_common::util::stream_graph_visitor::{
    visit_stream_node, visit_stream_node_body, visit_stream_node_cont_mut,
};
use risingwave_common::{bail, bail_not_implemented, must_match};
use risingwave_connector::WithOptionsSecResolved;
use risingwave_connector::connector_common::validate_connection;
use risingwave_connector::source::cdc::CdcScanOptions;
use risingwave_connector::source::{
    ConnectorProperties, SourceEnumeratorContext, UPSTREAM_SOURCE_KEY,
};
use risingwave_meta_model::exactly_once_iceberg_sink::{Column, Entity};
use risingwave_meta_model::object::ObjectType;
use risingwave_meta_model::{
    ConnectionId, DatabaseId, DispatcherType, FunctionId, IndexId, ObjectId, SchemaId, SecretId,
    SinkId, SourceId, SubscriptionId, TableId, UserId, ViewId, WorkerId,
};
use risingwave_pb::catalog::{
    Comment, Connection, CreateType, Database, Function, PbSink, Schema, Secret, Sink, Source,
    Subscription, Table, View,
};
use risingwave_pb::common::PbActorLocation;
use risingwave_pb::ddl_service::alter_owner_request::Object;
use risingwave_pb::ddl_service::{
    DdlProgress, TableJobType, WaitVersion, alter_name_request, alter_set_schema_request,
    alter_swap_rename_request,
};
use risingwave_pb::meta::table_fragments::PbActorStatus;
use risingwave_pb::meta::table_fragments::actor_status::PbActorState;
use risingwave_pb::stream_plan::stream_node::NodeBody;
use risingwave_pb::stream_plan::{
    MergeNode, PbDispatchOutputMapping, PbDispatcherType, PbStreamFragmentGraph,
    StreamFragmentGraph as StreamFragmentGraphProto,
};
use risingwave_pb::telemetry::{PbTelemetryDatabaseObject, PbTelemetryEventStage};
use sea_orm::{ColumnTrait, DatabaseConnection, EntityTrait, QueryFilter};
use strum::Display;
use thiserror_ext::AsReport;
use tokio::sync::{OwnedSemaphorePermit, Semaphore, oneshot};
use tokio::time::sleep;
use tracing::Instrument;

use crate::barrier::BarrierManagerRef;
use crate::controller::catalog::{DropTableConnectorContext, ReleaseContext};
use crate::controller::cluster::StreamingClusterInfo;
use crate::controller::streaming_job::{FinishAutoRefreshSchemaSinkContext, SinkIntoTableContext};
use crate::error::{MetaErrorInner, bail_invalid_parameter, bail_unavailable};
use crate::manager::{
    IGNORED_NOTIFICATION_VERSION, LocalNotification, MetaSrvEnv, MetadataManager,
    NotificationVersion, StreamingJob, StreamingJobType,
};
use crate::model::{
    DownstreamFragmentRelation, Fragment, FragmentDownstreamRelation, StreamContext,
    StreamJobFragments, StreamJobFragmentsToCreate, TableParallelism,
};
use crate::stream::cdc::{
    is_parallelized_backfill_enabled, try_init_parallel_cdc_table_snapshot_splits,
};
use crate::stream::{
    ActorGraphBuildResult, ActorGraphBuilder, AutoRefreshSchemaSinkContext,
    CompleteStreamFragmentGraph, CreateStreamingJobContext, CreateStreamingJobOption,
    GlobalStreamManagerRef, JobRescheduleTarget, ReplaceStreamJobContext, SourceChange,
    SourceManagerRef, StreamFragmentGraph, check_sink_fragments_support_refresh_schema,
    create_source_worker, rewrite_refresh_schema_sink_fragment, state_match, validate_sink,
};
use crate::telemetry::report_event;
use crate::{MetaError, MetaResult};

#[derive(PartialEq)]
pub enum DropMode {
    Restrict,
    Cascade,
}

impl DropMode {
    pub fn from_request_setting(cascade: bool) -> DropMode {
        if cascade {
            DropMode::Cascade
        } else {
            DropMode::Restrict
        }
    }
}

#[derive(strum::AsRefStr)]
pub enum StreamingJobId {
    MaterializedView(TableId),
    Sink(SinkId),
    Table(Option<SourceId>, TableId),
    Index(IndexId),
}

impl std::fmt::Display for StreamingJobId {
    fn fmt(&self, f: &mut std::fmt::Formatter<'_>) -> std::fmt::Result {
        write!(f, "{}", self.as_ref())?;
        write!(f, "({})", self.id())
    }
}

impl StreamingJobId {
    #[allow(dead_code)]
    fn id(&self) -> TableId {
        match self {
            StreamingJobId::MaterializedView(id)
            | StreamingJobId::Sink(id)
            | StreamingJobId::Table(_, id)
            | StreamingJobId::Index(id) => *id,
        }
    }
}

/// It’s used to describe the information of the job that needs to be replaced
/// and it will be used during replacing table and creating sink into table operations.
pub struct ReplaceStreamJobInfo {
    pub streaming_job: StreamingJob,
    pub fragment_graph: StreamFragmentGraphProto,
}

#[derive(Display)]
pub enum DdlCommand {
    CreateDatabase(Database),
    DropDatabase(DatabaseId),
    CreateSchema(Schema),
    DropSchema(SchemaId, DropMode),
    CreateNonSharedSource(Source),
    DropSource(SourceId, DropMode),
    CreateFunction(Function),
    DropFunction(FunctionId),
    CreateView(View, HashSet<ObjectId>),
    DropView(ViewId, DropMode),
    CreateStreamingJob {
        stream_job: StreamingJob,
        fragment_graph: StreamFragmentGraphProto,
        affected_table_replace_info: Option<ReplaceStreamJobInfo>,
        dependencies: HashSet<ObjectId>,
        specific_resource_group: Option<String>, // specific resource group
        if_not_exists: bool,
    },
    DropStreamingJob {
        job_id: StreamingJobId,
        drop_mode: DropMode,
        target_replace_info: Option<ReplaceStreamJobInfo>,
    },
    AlterName(alter_name_request::Object, String),
    AlterSwapRename(alter_swap_rename_request::Object),
    ReplaceStreamJob(ReplaceStreamJobInfo),
    AlterNonSharedSource(Source),
    AlterObjectOwner(Object, UserId),
    AlterSetSchema(alter_set_schema_request::Object, SchemaId),
    CreateConnection(Connection),
    DropConnection(ConnectionId, DropMode),
    CreateSecret(Secret),
    AlterSecret(Secret),
    DropSecret(SecretId),
    CommentOn(Comment),
    CreateSubscription(Subscription),
    DropSubscription(SubscriptionId, DropMode),
    AlterDatabaseParam(DatabaseId, AlterDatabaseParam),
}

impl DdlCommand {
    /// Returns the name or ID of the object that this command operates on, for observability and debugging.
    fn object(&self) -> Either<String, ObjectId> {
        use Either::*;
        match self {
            DdlCommand::CreateDatabase(database) => Left(database.name.clone()),
            DdlCommand::DropDatabase(id) => Right(*id),
            DdlCommand::CreateSchema(schema) => Left(schema.name.clone()),
            DdlCommand::DropSchema(id, _) => Right(*id),
            DdlCommand::CreateNonSharedSource(source) => Left(source.name.clone()),
            DdlCommand::DropSource(id, _) => Right(*id),
            DdlCommand::CreateFunction(function) => Left(function.name.clone()),
            DdlCommand::DropFunction(id) => Right(*id),
            DdlCommand::CreateView(view, _) => Left(view.name.clone()),
            DdlCommand::DropView(id, _) => Right(*id),
            DdlCommand::CreateStreamingJob { stream_job, .. } => Left(stream_job.name()),
            DdlCommand::DropStreamingJob { job_id, .. } => Right(job_id.id()),
            DdlCommand::AlterName(object, _) => Left(format!("{object:?}")),
            DdlCommand::AlterSwapRename(object) => Left(format!("{object:?}")),
            DdlCommand::ReplaceStreamJob(info) => Left(info.streaming_job.name()),
            DdlCommand::AlterNonSharedSource(source) => Left(source.name.clone()),
            DdlCommand::AlterObjectOwner(object, _) => Left(format!("{object:?}")),
            DdlCommand::AlterSetSchema(object, _) => Left(format!("{object:?}")),
            DdlCommand::CreateConnection(connection) => Left(connection.name.clone()),
            DdlCommand::DropConnection(id, _) => Right(*id),
            DdlCommand::CreateSecret(secret) => Left(secret.name.clone()),
            DdlCommand::AlterSecret(secret) => Left(secret.name.clone()),
            DdlCommand::DropSecret(id) => Right(*id),
            DdlCommand::CommentOn(comment) => Right(comment.table_id as _),
            DdlCommand::CreateSubscription(subscription) => Left(subscription.name.clone()),
            DdlCommand::DropSubscription(id, _) => Right(*id),
            DdlCommand::AlterDatabaseParam(id, _) => Right(*id),
        }
    }

    fn allow_in_recovery(&self) -> bool {
        match self {
            DdlCommand::DropDatabase(_)
            | DdlCommand::DropSchema(_, _)
            | DdlCommand::DropSource(_, _)
            | DdlCommand::DropFunction(_)
            | DdlCommand::DropView(_, _)
            | DdlCommand::DropStreamingJob { .. }
            | DdlCommand::DropConnection(_, _)
            | DdlCommand::DropSecret(_)
            | DdlCommand::DropSubscription(_, _)
            | DdlCommand::AlterName(_, _)
            | DdlCommand::AlterObjectOwner(_, _)
            | DdlCommand::AlterSetSchema(_, _)
            | DdlCommand::CreateDatabase(_)
            | DdlCommand::CreateSchema(_)
            | DdlCommand::CreateFunction(_)
            | DdlCommand::CreateView(_, _)
            | DdlCommand::CreateConnection(_)
            | DdlCommand::CommentOn(_)
            | DdlCommand::CreateSecret(_)
            | DdlCommand::AlterSecret(_)
            | DdlCommand::AlterSwapRename(_)
            | DdlCommand::AlterDatabaseParam(_, _) => true,
            DdlCommand::CreateStreamingJob { .. }
            | DdlCommand::CreateNonSharedSource(_)
            | DdlCommand::ReplaceStreamJob(_)
            | DdlCommand::AlterNonSharedSource(_)
            | DdlCommand::CreateSubscription(_) => false,
        }
    }
}

#[derive(Clone)]
pub struct DdlController {
    pub(crate) env: MetaSrvEnv,

    pub(crate) metadata_manager: MetadataManager,
    pub(crate) stream_manager: GlobalStreamManagerRef,
    pub(crate) source_manager: SourceManagerRef,
    barrier_manager: BarrierManagerRef,

    // The semaphore is used to limit the number of concurrent streaming job creation.
    pub(crate) creating_streaming_job_permits: Arc<CreatingStreamingJobPermit>,

    /// Sequence number for DDL commands, used for observability and debugging.
    seq: Arc<AtomicU64>,
}

#[derive(Clone)]
pub struct CreatingStreamingJobPermit {
    pub(crate) semaphore: Arc<Semaphore>,
}

impl CreatingStreamingJobPermit {
    async fn new(env: &MetaSrvEnv) -> Self {
        let mut permits = env
            .system_params_reader()
            .await
            .max_concurrent_creating_streaming_jobs() as usize;
        if permits == 0 {
            // if the system parameter is set to zero, use the max permitted value.
            permits = Semaphore::MAX_PERMITS;
        }
        let semaphore = Arc::new(Semaphore::new(permits));

        let (local_notification_tx, mut local_notification_rx) =
            tokio::sync::mpsc::unbounded_channel();
        env.notification_manager()
            .insert_local_sender(local_notification_tx);
        let semaphore_clone = semaphore.clone();
        tokio::spawn(async move {
            while let Some(notification) = local_notification_rx.recv().await {
                let LocalNotification::SystemParamsChange(p) = &notification else {
                    continue;
                };
                let mut new_permits = p.max_concurrent_creating_streaming_jobs() as usize;
                if new_permits == 0 {
                    new_permits = Semaphore::MAX_PERMITS;
                }
                match permits.cmp(&new_permits) {
                    Ordering::Less => {
                        semaphore_clone.add_permits(new_permits - permits);
                    }
                    Ordering::Equal => continue,
                    Ordering::Greater => {
                        let to_release = permits - new_permits;
                        let reduced = semaphore_clone.forget_permits(to_release);
                        // TODO: implement dynamic semaphore with limits by ourself.
                        if reduced != to_release {
                            tracing::warn!(
                                "no enough permits to release, expected {}, but reduced {}",
                                to_release,
                                reduced
                            );
                        }
                    }
                }
                tracing::info!(
                    "max_concurrent_creating_streaming_jobs changed from {} to {}",
                    permits,
                    new_permits
                );
                permits = new_permits;
            }
        });

        Self { semaphore }
    }
}

impl DdlController {
    pub async fn new(
        env: MetaSrvEnv,
        metadata_manager: MetadataManager,
        stream_manager: GlobalStreamManagerRef,
        source_manager: SourceManagerRef,
        barrier_manager: BarrierManagerRef,
    ) -> Self {
        let creating_streaming_job_permits = Arc::new(CreatingStreamingJobPermit::new(&env).await);
        Self {
            env,
            metadata_manager,
            stream_manager,
            source_manager,
            barrier_manager,
            creating_streaming_job_permits,
            seq: Arc::new(AtomicU64::new(0)),
        }
    }

    /// Obtains the next sequence number for DDL commands, for observability and debugging purposes.
    pub fn next_seq(&self) -> u64 {
        // This is a simple atomic increment operation.
        self.seq.fetch_add(1, std::sync::atomic::Ordering::Relaxed)
    }

    /// `run_command` spawns a tokio coroutine to execute the target ddl command. When the client
    /// has been interrupted during executing, the request will be cancelled by tonic. Since we have
    /// a lot of logic for revert, status management, notification and so on, ensuring consistency
    /// would be a huge hassle and pain if we don't spawn here.
    ///
    /// Though returning `Option`, it's always `Some`, to simplify the handling logic
    pub async fn run_command(&self, command: DdlCommand) -> MetaResult<Option<WaitVersion>> {
        if !command.allow_in_recovery() {
            self.barrier_manager.check_status_running()?;
        }

        let await_tree_key = format!("DDL Command {}", self.next_seq());
        let await_tree_span = await_tree::span!("{command}({})", command.object());

        let fut: BoxFuture<'static, _> = match command {
            DdlCommand::CreateDatabase(database) => {
                let ctrl = self.clone();
                async move { ctrl.create_database(database).await }.boxed()
            }

            DdlCommand::DropDatabase(database_id) => {
                let ctrl = self.clone();
                async move { ctrl.drop_database(database_id).await }.boxed()
            }

            DdlCommand::CreateSchema(schema) => {
                let ctrl = self.clone();
                async move { ctrl.create_schema(schema).await }.boxed()
            }

            DdlCommand::DropSchema(schema_id, drop_mode) => {
                let ctrl = self.clone();
                async move { ctrl.drop_schema(schema_id, drop_mode).await }.boxed()
            }

            DdlCommand::CreateNonSharedSource(source) => {
                let ctrl = self.clone();
                async move { ctrl.create_non_shared_source(source).await }.boxed()
            }

            DdlCommand::DropSource(source_id, drop_mode) => {
                let ctrl = self.clone();
                async move { ctrl.drop_source(source_id, drop_mode).await }.boxed()
            }

            DdlCommand::CreateFunction(function) => {
                let ctrl = self.clone();
                async move { ctrl.create_function(function).await }.boxed()
            }

            DdlCommand::DropFunction(function_id) => {
                let ctrl = self.clone();
                async move { ctrl.drop_function(function_id).await }.boxed()
            }

            DdlCommand::CreateView(view, dependencies) => {
                let ctrl = self.clone();
                async move { ctrl.create_view(view, dependencies).await }.boxed()
            }

            DdlCommand::DropView(view_id, drop_mode) => {
                let ctrl = self.clone();
                async move { ctrl.drop_view(view_id, drop_mode).await }.boxed()
            }

            DdlCommand::CreateStreamingJob {
                stream_job,
                fragment_graph,
                affected_table_replace_info,
                dependencies,
                specific_resource_group,
                if_not_exists,
            } => {
                let ctrl = self.clone();
                async move {
                    ctrl.create_streaming_job(
                        stream_job,
                        fragment_graph,
                        affected_table_replace_info,
                        dependencies,
                        specific_resource_group,
                        if_not_exists,
                    )
                    .await
                }
                .boxed()
            }

            DdlCommand::DropStreamingJob {
                job_id,
                drop_mode,
                target_replace_info,
            } => {
                let ctrl = self.clone();
                async move {
                    ctrl.drop_streaming_job(job_id, drop_mode, target_replace_info)
                        .await
                }
                .boxed()
            }

            DdlCommand::ReplaceStreamJob(ReplaceStreamJobInfo {
                streaming_job,
                fragment_graph,
            }) => {
                let ctrl = self.clone();
                async move { ctrl.replace_job(streaming_job, fragment_graph).await }.boxed()
            }

            DdlCommand::AlterName(relation, name) => {
                let ctrl = self.clone();
                async move {
                    // keeps `name` owned inside the future, borrowing it only for the call
                    ctrl.alter_name(relation, &name).await
                }
                .boxed()
            }

            DdlCommand::AlterObjectOwner(object, owner_id) => {
                let ctrl = self.clone();
                async move { ctrl.alter_owner(object, owner_id).await }.boxed()
            }

            DdlCommand::AlterSetSchema(object, new_schema_id) => {
                let ctrl = self.clone();
                async move { ctrl.alter_set_schema(object, new_schema_id).await }.boxed()
            }

            DdlCommand::CreateConnection(connection) => {
                let ctrl = self.clone();
                async move { ctrl.create_connection(connection).await }.boxed()
            }

            DdlCommand::DropConnection(connection_id, drop_mode) => {
                let ctrl = self.clone();
                async move { ctrl.drop_connection(connection_id, drop_mode).await }.boxed()
            }

            DdlCommand::CreateSecret(secret) => {
                let ctrl = self.clone();
                async move { ctrl.create_secret(secret).await }.boxed()
            }
            DdlCommand::DropSecret(secret_id) => {
                let ctrl = self.clone();
                async move { ctrl.drop_secret(secret_id).await }.boxed()
            }
            DdlCommand::AlterSecret(secret) => {
                let ctrl = self.clone();
                async move { ctrl.alter_secret(secret).await }.boxed()
            }
            DdlCommand::AlterNonSharedSource(source) => {
                let ctrl = self.clone();
                async move { ctrl.alter_non_shared_source(source).await }.boxed()
            }
            DdlCommand::CommentOn(comment) => {
                let ctrl = self.clone();
                async move { ctrl.comment_on(comment).await }.boxed()
            }
            DdlCommand::CreateSubscription(subscription) => {
                let ctrl = self.clone();
                async move { ctrl.create_subscription(subscription).await }.boxed()
            }
            DdlCommand::DropSubscription(subscription_id, drop_mode) => {
                let ctrl = self.clone();
                async move { ctrl.drop_subscription(subscription_id, drop_mode).await }.boxed()
            }
            DdlCommand::AlterSwapRename(objects) => {
                let ctrl = self.clone();
                async move { ctrl.alter_swap_rename(objects).await }.boxed()
            }
            DdlCommand::AlterDatabaseParam(database_id, param) => {
                let ctrl = self.clone();
                async move { ctrl.alter_database_param(database_id, param).await }.boxed()
            }
        };

        let fut = (self.env.await_tree_reg())
            .register(await_tree_key, await_tree_span)
            .instrument(fut.in_current_span());
        let notification_version = tokio::spawn(fut).await.map_err(|e| anyhow!(e))??;
        Ok(Some(WaitVersion {
            catalog_version: notification_version,
            hummock_version_id: self.barrier_manager.get_hummock_version_id().await.to_u64(),
        }))
    }

    pub async fn get_ddl_progress(&self) -> MetaResult<Vec<DdlProgress>> {
        self.barrier_manager.get_ddl_progress().await
    }

    async fn create_database(&self, database: Database) -> MetaResult<NotificationVersion> {
        let (version, updated_db) = self
            .metadata_manager
            .catalog_controller
            .create_database(database)
            .await?;
        // If persistent successfully, notify `GlobalBarrierManager` to create database asynchronously.
        self.barrier_manager
            .update_database_barrier(
                updated_db.database_id,
                updated_db.barrier_interval_ms.map(|v| v as u32),
                updated_db.checkpoint_frequency.map(|v| v as u64),
            )
            .await?;
        Ok(version)
    }

    #[tracing::instrument(skip(self), level = "debug")]
    pub async fn reschedule_streaming_job(
        &self,
        job_id: u32,
        target: JobRescheduleTarget,
        mut deferred: bool,
    ) -> MetaResult<()> {
        tracing::info!("alter parallelism");
        if self.barrier_manager.check_status_running().is_err() {
            tracing::info!(
                "alter parallelism is set to deferred mode because the system is in recovery state"
            );
            deferred = true;
        }

        self.stream_manager
            .reschedule_streaming_job(job_id, target, deferred)
            .await
    }

    pub async fn reschedule_cdc_table_backfill(
        &self,
        job_id: u32,
        target: JobRescheduleTarget,
    ) -> MetaResult<()> {
        tracing::info!("alter CDC table backfill parallelism");
        if self.barrier_manager.check_status_running().is_err() {
            return Err(anyhow::anyhow!("CDC table backfill reschedule is unavailable because the system is in recovery state").into());
        }
        self.stream_manager
            .reschedule_cdc_table_backfill(job_id, target)
            .await
    }

    async fn drop_database(&self, database_id: DatabaseId) -> MetaResult<NotificationVersion> {
        Box::pin(self.drop_object(
            ObjectType::Database,
            database_id as _,
            DropMode::Cascade,
            None,
        ))
        .await
    }

    async fn create_schema(&self, schema: Schema) -> MetaResult<NotificationVersion> {
        self.metadata_manager
            .catalog_controller
            .create_schema(schema)
            .await
    }

    async fn drop_schema(
        &self,
        schema_id: SchemaId,
        drop_mode: DropMode,
    ) -> MetaResult<NotificationVersion> {
        Box::pin(self.drop_object(ObjectType::Schema, schema_id as _, drop_mode, None)).await
    }

    /// Shared source is handled in [`Self::create_streaming_job`]
    async fn create_non_shared_source(&self, source: Source) -> MetaResult<NotificationVersion> {
        let handle = create_source_worker(&source, self.source_manager.metrics.clone())
            .await
            .context("failed to create source worker")?;

        let (source_id, version) = self
            .metadata_manager
            .catalog_controller
            .create_source(source)
            .await?;
        self.source_manager
            .register_source_with_handle(source_id, handle)
            .await;
        Ok(version)
    }

    async fn drop_source(
        &self,
        source_id: SourceId,
        drop_mode: DropMode,
    ) -> MetaResult<NotificationVersion> {
        Box::pin(self.drop_object(ObjectType::Source, source_id as _, drop_mode, None)).await
    }

    /// This replaces the source in the catalog.
    /// Note: `StreamSourceInfo` in downstream MVs' `SourceExecutor`s are not updated.
    async fn alter_non_shared_source(&self, source: Source) -> MetaResult<NotificationVersion> {
        self.metadata_manager
            .catalog_controller
            .alter_non_shared_source(source)
            .await
    }

    async fn create_function(&self, function: Function) -> MetaResult<NotificationVersion> {
        self.metadata_manager
            .catalog_controller
            .create_function(function)
            .await
    }

    async fn drop_function(&self, function_id: FunctionId) -> MetaResult<NotificationVersion> {
        Box::pin(self.drop_object(
            ObjectType::Function,
            function_id as _,
            DropMode::Restrict,
            None,
        ))
        .await
    }

    async fn create_view(
        &self,
        view: View,
        dependencies: HashSet<ObjectId>,
    ) -> MetaResult<NotificationVersion> {
        self.metadata_manager
            .catalog_controller
            .create_view(view, dependencies)
            .await
    }

    async fn drop_view(
        &self,
        view_id: ViewId,
        drop_mode: DropMode,
    ) -> MetaResult<NotificationVersion> {
        Box::pin(self.drop_object(ObjectType::View, view_id as _, drop_mode, None)).await
    }

    async fn create_connection(&self, connection: Connection) -> MetaResult<NotificationVersion> {
        validate_connection(&connection).await?;
        self.metadata_manager
            .catalog_controller
            .create_connection(connection)
            .await
    }

    async fn drop_connection(
        &self,
        connection_id: ConnectionId,
        drop_mode: DropMode,
    ) -> MetaResult<NotificationVersion> {
        Box::pin(self.drop_object(ObjectType::Connection, connection_id as _, drop_mode, None))
            .await
    }

    async fn alter_database_param(
        &self,
        database_id: DatabaseId,
        param: AlterDatabaseParam,
    ) -> MetaResult<NotificationVersion> {
        let (version, updated_db) = self
            .metadata_manager
            .catalog_controller
            .alter_database_param(database_id, param)
            .await?;
        // If persistent successfully, notify `GlobalBarrierManager` to update param asynchronously.
        self.barrier_manager
            .update_database_barrier(
                database_id,
                updated_db.barrier_interval_ms.map(|v| v as u32),
                updated_db.checkpoint_frequency.map(|v| v as u64),
            )
            .await?;
        Ok(version)
    }

    // The 'secret' part of the request we receive from the frontend is in plaintext;
    // here, we need to encrypt it before storing it in the catalog.
    fn get_encrypted_payload(&self, secret: &Secret) -> MetaResult<Vec<u8>> {
        let secret_store_private_key = self
            .env
            .opts
            .secret_store_private_key
            .clone()
            .ok_or_else(|| anyhow!("secret_store_private_key is not configured"))?;

        let encrypted_payload = SecretEncryption::encrypt(
            secret_store_private_key.as_slice(),
            secret.get_value().as_slice(),
        )
        .context(format!("failed to encrypt secret {}", secret.name))?;
        Ok(encrypted_payload
            .serialize()
            .context(format!("failed to serialize secret {}", secret.name))?)
    }

    async fn create_secret(&self, mut secret: Secret) -> MetaResult<NotificationVersion> {
        // The 'secret' part of the request we receive from the frontend is in plaintext;
        // here, we need to encrypt it before storing it in the catalog.
        let secret_plain_payload = secret.value.clone();
        let encrypted_payload = self.get_encrypted_payload(&secret)?;
        secret.value = encrypted_payload;

        self.metadata_manager
            .catalog_controller
            .create_secret(secret, secret_plain_payload)
            .await
    }

    async fn drop_secret(&self, secret_id: SecretId) -> MetaResult<NotificationVersion> {
        Box::pin(self.drop_object(ObjectType::Secret, secret_id as _, DropMode::Restrict, None))
            .await
    }

    async fn alter_secret(&self, mut secret: Secret) -> MetaResult<NotificationVersion> {
        let secret_plain_payload = secret.value.clone();
        let encrypted_payload = self.get_encrypted_payload(&secret)?;
        secret.value = encrypted_payload;
        self.metadata_manager
            .catalog_controller
            .alter_secret(secret, secret_plain_payload)
            .await
    }

    async fn create_subscription(
        &self,
        mut subscription: Subscription,
    ) -> MetaResult<NotificationVersion> {
        tracing::debug!("create subscription");
        let _permit = self
            .creating_streaming_job_permits
            .semaphore
            .acquire()
            .await
            .unwrap();
        let _reschedule_job_lock = self.stream_manager.reschedule_lock_read_guard().await;
        self.metadata_manager
            .catalog_controller
            .create_subscription_catalog(&mut subscription)
            .await?;
        if let Err(err) = self.stream_manager.create_subscription(&subscription).await {
            tracing::debug!(error = %err.as_report(), "failed to create subscription");
            let _ = self
                .metadata_manager
                .catalog_controller
                .try_abort_creating_subscription(subscription.id as _)
                .await
                .inspect_err(|e| {
                    tracing::error!(
                        error = %e.as_report(),
                        "failed to abort create subscription after failure"
                    );
                });
            return Err(err);
        }

        let version = self
            .metadata_manager
            .catalog_controller
            .notify_create_subscription(subscription.id)
            .await?;
        tracing::debug!("finish create subscription");
        Ok(version)
    }

    async fn drop_subscription(
        &self,
        subscription_id: SubscriptionId,
        drop_mode: DropMode,
    ) -> MetaResult<NotificationVersion> {
        tracing::debug!("preparing drop subscription");
        let _reschedule_job_lock = self.stream_manager.reschedule_lock_read_guard().await;
        let subscription = self
            .metadata_manager
            .catalog_controller
            .get_subscription_by_id(subscription_id)
            .await?;
        let table_id = subscription.dependent_table_id;
        let database_id = subscription.database_id.into();
        let (_, version) = self
            .metadata_manager
            .catalog_controller
            .drop_object(ObjectType::Subscription, subscription_id as _, drop_mode)
            .await?;
        self.stream_manager
            .drop_subscription(database_id, subscription_id as _, table_id)
            .await;
        tracing::debug!("finish drop subscription");
        Ok(version)
    }

    /// Validates the connect properties in the `cdc_table_desc` stored in the `StreamCdcScan` node
    #[await_tree::instrument]
    pub(crate) async fn validate_cdc_table(
        &self,
        table: &Table,
        table_fragments: &StreamJobFragments,
    ) -> MetaResult<()> {
        let stream_scan_fragment = table_fragments
            .fragments
            .values()
            .filter(|f| {
                f.fragment_type_mask.contains(FragmentTypeFlag::StreamScan)
                    || f.fragment_type_mask
                        .contains(FragmentTypeFlag::StreamCdcScan)
            })
            .exactly_one()
            .ok()
            .with_context(|| {
                format!(
                    "expect exactly one stream scan fragment, got: {:?}",
                    table_fragments.fragments
                )
            })?;
        fn assert_parallelism(stream_scan_fragment: &Fragment, node_body: &Option<NodeBody>) {
            if let Some(NodeBody::StreamCdcScan(node)) = node_body {
                if let Some(o) = node.options
                    && CdcScanOptions::from_proto(&o).is_parallelized_backfill()
                {
                    // Use parallel CDC backfill.
                } else {
                    assert_eq!(
                        stream_scan_fragment.actors.len(),
                        1,
                        "Stream scan fragment should have only one actor"
                    );
                }
            }
        }
        let mut found_cdc_scan = false;
        match &stream_scan_fragment.nodes.node_body {
            Some(NodeBody::StreamCdcScan(_)) => {
                assert_parallelism(stream_scan_fragment, &stream_scan_fragment.nodes.node_body);
                if self
                    .validate_cdc_table_inner(&stream_scan_fragment.nodes.node_body, table.id)
                    .await?
                {
                    found_cdc_scan = true;
                }
            }
            // When there's generated columns, the cdc scan node is wrapped in a project node
            Some(NodeBody::Project(_)) => {
                for input in &stream_scan_fragment.nodes.input {
                    assert_parallelism(stream_scan_fragment, &input.node_body);
                    if self
                        .validate_cdc_table_inner(&input.node_body, table.id)
                        .await?
                    {
                        found_cdc_scan = true;
                    }
                }
            }
            _ => {
                bail!("Unexpected node body for stream cdc scan");
            }
        };
        if !found_cdc_scan {
            bail!("No stream cdc scan node found in stream scan fragment");
        }
        Ok(())
    }

    async fn validate_cdc_table_inner(
        &self,
        node_body: &Option<NodeBody>,
        table_id: u32,
    ) -> MetaResult<bool> {
        let meta_store = self.env.meta_store_ref();
        if let Some(NodeBody::StreamCdcScan(stream_cdc_scan)) = node_body
            && let Some(ref cdc_table_desc) = stream_cdc_scan.cdc_table_desc
        {
            let options_with_secret = WithOptionsSecResolved::new(
                cdc_table_desc.connect_properties.clone(),
                cdc_table_desc.secret_refs.clone(),
            );

            let mut props = ConnectorProperties::extract(options_with_secret, true)?;
            props.init_from_pb_cdc_table_desc(cdc_table_desc);

            // Try creating a split enumerator to validate
            let _enumerator = props
                .create_split_enumerator(SourceEnumeratorContext::dummy().into())
                .await?;

            if is_parallelized_backfill_enabled(stream_cdc_scan) {
                // Create parallel splits for a CDC table. The resulted split assignments are persisted and immutable.
                try_init_parallel_cdc_table_snapshot_splits(
                    table_id,
                    cdc_table_desc,
                    meta_store,
                    &stream_cdc_scan.options,
                    self.env.opts.cdc_table_split_init_insert_batch_size,
                    self.env.opts.cdc_table_split_init_sleep_interval_splits,
                    self.env.opts.cdc_table_split_init_sleep_duration_millis,
                )
                .await?;
            }

            tracing::debug!(?table_id, "validate cdc table success");
            Ok(true)
        } else {
            Ok(false)
        }
    }

    // Here we modify the union node of the downstream table by the TableFragments of the to-be-created sink upstream.
    // The merge in the union has already been set up in the frontend and will be filled with specific upstream actors in this function.
    // Meanwhile, the Dispatcher corresponding to the upstream of the merge will also be added to the replace table context here.
    pub(crate) async fn inject_replace_table_job_for_table_sink(
        &self,
        tmp_id: u32,
        mgr: &MetadataManager,
        stream_ctx: StreamContext,
        sink: Option<&Sink>,
        creating_sink_table_fragments: Option<&StreamJobFragments>,
        dropping_sink_id: Option<SinkId>,
        streaming_job: &StreamingJob,
        fragment_graph: StreamFragmentGraph,
    ) -> MetaResult<(ReplaceStreamJobContext, StreamJobFragmentsToCreate)> {
        let (mut replace_table_ctx, mut stream_job_fragments) = self
            .build_replace_job(stream_ctx, streaming_job, fragment_graph, tmp_id as _, None)
            .await?;

        let target_table = streaming_job.table().unwrap();

        if let Some(creating_sink_table_fragments) = creating_sink_table_fragments {
            let sink_fragment = creating_sink_table_fragments.sink_fragment().unwrap();
            let sink = sink.expect("sink not found");
            Self::inject_replace_table_plan_for_sink(
                sink.id,
                &sink_fragment,
                target_table,
                &mut replace_table_ctx,
                stream_job_fragments.inner.union_fragment_for_table(),
                None,
            );
        }

        let [table_catalog]: [_; 1] = mgr
            .get_table_catalog_by_ids(vec![target_table.id])
            .await?
            .try_into()
            .expect("Target table should exist in sink into table");

        {
            let catalogs = mgr
                .get_sink_catalog_by_ids(&table_catalog.incoming_sinks)
                .await?;

            for sink in catalogs {
                let sink_id = sink.id;

                if let Some(dropping_sink_id) = dropping_sink_id
                    && sink_id == (dropping_sink_id as u32)
                {
                    continue;
                };

                let sink_table_fragments = mgr
                    .get_job_fragments_by_id(&risingwave_common::catalog::TableId::new(sink_id))
                    .await?;

                let sink_fragment = sink_table_fragments.sink_fragment().unwrap();

                Self::inject_replace_table_plan_for_sink(
                    sink_id,
                    &sink_fragment,
                    target_table,
                    &mut replace_table_ctx,
                    stream_job_fragments.inner.union_fragment_for_table(),
                    Some(&sink.unique_identity()),
                );
            }
        }

        // check if the union fragment is fully assigned.
        for fragment in stream_job_fragments.fragments.values() {
            {
                {
                    visit_stream_node_body(&fragment.nodes, |node| {
                        if let NodeBody::Merge(merge_node) = node {
                            let upstream_fragment_id = merge_node.upstream_fragment_id;
                            if let Some(external_upstream_fragment_downstreams) = replace_table_ctx
                                .upstream_fragment_downstreams
                                .get(&upstream_fragment_id)
                            {
                                let mut upstream_fragment_downstreams =
                                    external_upstream_fragment_downstreams.iter().filter(
                                        |downstream| {
                                            downstream.downstream_fragment_id
                                                == fragment.fragment_id
                                        },
                                    );
                                assert!(
                                    upstream_fragment_downstreams.next().is_some(),
                                    "All the mergers for the union should have been fully assigned beforehand."
                                );
                            } else {
                                let mut upstream_fragment_downstreams = stream_job_fragments
                                    .downstreams
                                    .get(&upstream_fragment_id)
                                    .into_iter()
                                    .flatten()
                                    .filter(|downstream| {
                                        downstream.downstream_fragment_id == fragment.fragment_id
                                    });
                                assert!(
                                    upstream_fragment_downstreams.next().is_some(),
                                    "All the mergers for the union should have been fully assigned beforehand."
                                );
                            }
                        }
                    });
                }
            }
        }

        Ok((replace_table_ctx, stream_job_fragments))
    }

    pub(crate) fn inject_replace_table_plan_for_sink(
        sink_id: u32,
        sink_fragment: &Fragment,
        table: &Table,
        replace_table_ctx: &mut ReplaceStreamJobContext,
        union_fragment: &mut Fragment,
        unique_identity: Option<&str>,
    ) {
        let sink_fields = sink_fragment.nodes.fields.clone();

        let output_indices = sink_fields
            .iter()
            .enumerate()
            .map(|(idx, _)| idx as _)
            .collect_vec();

        let dist_key_indices = table.distribution_key.iter().map(|i| *i as _).collect_vec();

        let sink_fragment_downstreams = replace_table_ctx
            .upstream_fragment_downstreams
            .entry(sink_fragment.fragment_id)
            .or_default();

        {
            sink_fragment_downstreams.push(DownstreamFragmentRelation {
                downstream_fragment_id: union_fragment.fragment_id,
                dispatcher_type: DispatcherType::Hash,
                dist_key_indices: dist_key_indices.clone(),
                output_mapping: PbDispatchOutputMapping::simple(output_indices),
            });
        }

        let upstream_fragment_id = sink_fragment.fragment_id;

        let mut max_operator_id = 0;

        visit_stream_node(&union_fragment.nodes, |node| {
            max_operator_id = max_operator_id.max(node.operator_id);
        });

        {
            {
                visit_stream_node_cont_mut(&mut union_fragment.nodes, |node| {
                    if let Some(NodeBody::Union(_)) = &mut node.node_body {
                        for input_project_node in &mut node.input {
                            if let Some(NodeBody::Project(_)) = &mut input_project_node.node_body {
                                let merge_stream_node =
                                    input_project_node.input.iter_mut().exactly_one().unwrap();

                                // we need to align nodes here
                                if input_project_node.identity.as_str()
                                    != unique_identity
                                        .unwrap_or(PbSink::UNIQUE_IDENTITY_FOR_CREATING_TABLE_SINK)
                                {
                                    continue;
                                }

                                if let Some(NodeBody::Merge(merge_node)) =
                                    &mut merge_stream_node.node_body
                                {
                                    {
                                        merge_stream_node.identity =
                                            format!("MergeExecutor(from sink {})", sink_id);
                                        merge_stream_node.operator_id = max_operator_id + 1;

                                        input_project_node.identity =
                                            format!("ProjectExecutor(from sink {})", sink_id);
                                        input_project_node.operator_id = max_operator_id + 2;
                                    }

                                    **merge_node = {
                                        MergeNode {
                                            upstream_fragment_id,
                                            upstream_dispatcher_type: PbDispatcherType::Hash as _,
                                            ..Default::default()
                                        }
                                    };

                                    merge_stream_node.fields = sink_fields.to_vec();

                                    return false;
                                }
                            }
                        }
                    }
                    true
                });
            }
        }
    }

    /// For [`CreateType::Foreground`], the function will only return after backfilling finishes
    /// ([`crate::manager::MetadataManager::wait_streaming_job_finished`]).
    #[await_tree::instrument(boxed, "create_streaming_job({streaming_job})")]
    pub async fn create_streaming_job(
        &self,
        mut streaming_job: StreamingJob,
        fragment_graph: StreamFragmentGraphProto,
        affected_table_replace_info: Option<ReplaceStreamJobInfo>,
        dependencies: HashSet<ObjectId>,
        specific_resource_group: Option<String>,
        if_not_exists: bool,
    ) -> MetaResult<NotificationVersion> {
        let ctx = StreamContext::from_protobuf(fragment_graph.get_ctx().unwrap());
        let check_ret = self
            .metadata_manager
            .catalog_controller
            .create_job_catalog(
                &mut streaming_job,
                &ctx,
                &fragment_graph.parallelism,
                fragment_graph.max_parallelism as _,
                dependencies,
                specific_resource_group.clone(),
            )
            .await;
        if let Err(meta_err) = check_ret {
            if !if_not_exists {
                return Err(meta_err);
            }
            return if let MetaErrorInner::Duplicated(_, _, Some(job_id)) = meta_err.inner() {
                if streaming_job.create_type() == CreateType::Foreground {
                    let database_id = streaming_job.database_id();
                    self.metadata_manager
                        .wait_streaming_job_finished(database_id.into(), *job_id)
                        .await
                } else {
                    Ok(IGNORED_NOTIFICATION_VERSION)
                }
            } else {
                Err(meta_err)
            };
        }
        let job_id = streaming_job.id();
        tracing::debug!(
            id = job_id,
            definition = streaming_job.definition(),
            create_type = streaming_job.create_type().as_str_name(),
            job_type = ?streaming_job.job_type(),
            "starting streaming job",
        );
        // TODO: acquire permits for recovered background DDLs.
        let permit = self
            .creating_streaming_job_permits
            .semaphore
            .clone()
            .acquire_owned()
            .instrument_await("acquire_creating_streaming_job_permit")
            .await
            .unwrap();
        let _reschedule_job_lock = self.stream_manager.reschedule_lock_read_guard().await;

        let name = streaming_job.name();
        let definition = streaming_job.definition();
        let source_id = match &streaming_job {
            StreamingJob::Table(Some(src), _, _) | StreamingJob::Source(src) => Some(src.id),
            _ => None,
        };

        // create streaming job.
        match self
            .create_streaming_job_inner(
                ctx,
                streaming_job,
                fragment_graph,
                affected_table_replace_info,
                specific_resource_group,
                permit,
            )
            .await
        {
            Ok(version) => Ok(version),
            Err(err) => {
                tracing::error!(id = job_id, error = %err.as_report(), "failed to create streaming job");
                let event = risingwave_pb::meta::event_log::EventCreateStreamJobFail {
                    id: job_id,
                    name,
                    definition,
                    error: err.as_report().to_string(),
                };
                self.env.event_log_manager_ref().add_event_logs(vec![
                    risingwave_pb::meta::event_log::Event::CreateStreamJobFail(event),
                ]);
                let (aborted, _) = self
                    .metadata_manager
                    .catalog_controller
                    .try_abort_creating_streaming_job(job_id as _, false)
                    .await?;
                if aborted {
                    tracing::warn!(id = job_id, "aborted streaming job");
                    // FIXME: might also need other cleanup here
                    if let Some(source_id) = source_id {
                        self.source_manager
                            .apply_source_change(SourceChange::DropSource {
                                dropped_source_ids: vec![source_id as SourceId],
                            })
                            .await;
                    }
                }
                Err(err)
            }
        }
    }

    #[await_tree::instrument(boxed)]
    async fn create_streaming_job_inner(
        &self,
        ctx: StreamContext,
        mut streaming_job: StreamingJob,
        fragment_graph: StreamFragmentGraphProto,
        affected_table_replace_info: Option<ReplaceStreamJobInfo>,
        specific_resource_group: Option<String>,
        permit: OwnedSemaphorePermit,
    ) -> MetaResult<NotificationVersion> {
        let mut fragment_graph =
            StreamFragmentGraph::new(&self.env, fragment_graph, &streaming_job)?;
        streaming_job.set_info_from_graph(&fragment_graph);

        // create internal table catalogs and refill table id.
        let incomplete_internal_tables = fragment_graph
            .incomplete_internal_tables()
            .into_values()
            .collect_vec();
        let table_id_map = self
            .metadata_manager
            .catalog_controller
            .create_internal_table_catalog(&streaming_job, incomplete_internal_tables)
            .await?;
        fragment_graph.refill_internal_table_ids(table_id_map);

        let affected_table_replace_info = match affected_table_replace_info {
            Some(replace_table_info) => {
                assert!(
                    specific_resource_group.is_none(),
                    "specific_resource_group is not supported for replace table (alter column or sink into table)"
                );

                let ReplaceStreamJobInfo {
                    mut streaming_job,
                    fragment_graph,
                    ..
                } = replace_table_info;

                // Ensure the max parallelism unchanged before replacing table.
                let original_max_parallelism = self
                    .metadata_manager
                    .get_job_max_parallelism(streaming_job.id().into())
                    .await?;
                let fragment_graph = PbStreamFragmentGraph {
                    max_parallelism: original_max_parallelism as _,
                    ..fragment_graph
                };

                let fragment_graph =
                    StreamFragmentGraph::new(&self.env, fragment_graph, &streaming_job)?;
                streaming_job.set_info_from_graph(&fragment_graph);
                let streaming_job = streaming_job;

                Some((streaming_job, fragment_graph))
            }
            None => None,
        };

        // create fragment and actor catalogs.
        tracing::debug!(id = streaming_job.id(), "building streaming job");
        let (ctx, stream_job_fragments) = Box::pin(self.build_stream_job(
            ctx,
            streaming_job,
            fragment_graph,
            affected_table_replace_info,
            specific_resource_group,
        ))
        .await?;

        let streaming_job = &ctx.streaming_job;

        match streaming_job {
            StreamingJob::Table(None, table, TableJobType::SharedCdcSource) => {
                self.validate_cdc_table(table, &stream_job_fragments)
                    .await?;
            }
            StreamingJob::Table(Some(source), ..) => {
                // Register the source on the connector node.
                self.source_manager.register_source(source).await?;
                let connector_name = source
                    .get_with_properties()
                    .get(UPSTREAM_SOURCE_KEY)
                    .cloned();
                let attr = source.info.as_ref().map(|source_info| {
                    jsonbb::json!({
                            "format": source_info.format().as_str_name(),
                            "encode": source_info.row_encode().as_str_name(),
                    })
                });
                report_create_object(
                    streaming_job.id(),
                    "source",
                    PbTelemetryDatabaseObject::Source,
                    connector_name,
                    attr,
                );
            }
            StreamingJob::Sink(sink, _) => {
                if sink.auto_refresh_schema_from_table.is_some() {
                    check_sink_fragments_support_refresh_schema(&stream_job_fragments.fragments)?
                }
                // Validate the sink on the connector node.
                validate_sink(sink).await?;
                let connector_name = sink.get_properties().get(UPSTREAM_SOURCE_KEY).cloned();
                let attr = sink.format_desc.as_ref().map(|sink_info| {
                    jsonbb::json!({
                        "format": sink_info.format().as_str_name(),
                        "encode": sink_info.encode().as_str_name(),
                    })
                });
                report_create_object(
                    streaming_job.id(),
                    "sink",
                    PbTelemetryDatabaseObject::Sink,
                    connector_name,
                    attr,
                );
            }
            StreamingJob::Source(source) => {
                // Register the source on the connector node.
                self.source_manager.register_source(source).await?;
                let connector_name = source
                    .get_with_properties()
                    .get(UPSTREAM_SOURCE_KEY)
                    .cloned();
                let attr = source.info.as_ref().map(|source_info| {
                    jsonbb::json!({
                            "format": source_info.format().as_str_name(),
                            "encode": source_info.row_encode().as_str_name(),
                    })
                });
                report_create_object(
                    streaming_job.id(),
                    "source",
                    PbTelemetryDatabaseObject::Source,
                    connector_name,
                    attr,
                );
            }
            _ => {}
        }

        self.metadata_manager
            .catalog_controller
            .prepare_stream_job_fragments(&stream_job_fragments, streaming_job, false)
            .await?;

        // create streaming jobs.
        let stream_job_id = streaming_job.id();
<<<<<<< HEAD
        match (streaming_job.create_type(), &streaming_job) {
            // TODO(August): Unify background sink into table's creation path with MV below.
            (CreateType::Unspecified, _)
            | (CreateType::Foreground, _)
            | (CreateType::Background, StreamingJob::Sink(_, Some(_))) => {
                let version = Box::pin(self.stream_manager.create_streaming_job(
                    stream_job_fragments,
                    ctx,
                    None,
                ))
                .await?;
=======
        match streaming_job.create_type() {
            CreateType::Unspecified | CreateType::Foreground => {
                let version = self
                    .stream_manager
                    .create_streaming_job(stream_job_fragments, ctx, None)
                    .await?;
>>>>>>> 753282bc
                Ok(version)
            }
            CreateType::Background => {
                let await_tree_key = format!("Background DDL Worker ({})", stream_job_id);
                let await_tree_span =
                    span!("{:?}({})", streaming_job.job_type(), streaming_job.name());

                let ctrl = self.clone();
                let (tx, rx) = oneshot::channel();
                let fut = async move {
                    let _ = Box::pin(ctrl
                        .stream_manager
                        .create_streaming_job(stream_job_fragments, ctx, Some(tx))
                    ).await
                        .inspect_err(|err| {
                            tracing::error!(id = stream_job_id, error = ?err.as_report(), "failed to create background streaming job");
                        });
                    // drop the permit to release the semaphore
                    drop(permit);
                };

                let fut = (self.env.await_tree_reg())
                    .register(await_tree_key, await_tree_span)
                    .instrument(fut);
                tokio::spawn(fut);

                rx.instrument_await("wait_background_streaming_job_creation_started")
                    .await
                    .map_err(|_| {
                        anyhow!(
                            "failed to receive create streaming job result of job: {}",
                            stream_job_id
                        )
                    })??;
                Ok(IGNORED_NOTIFICATION_VERSION)
            }
        }
    }

    /// `target_replace_info`: when dropping a sink into table, we need to replace the table.
    pub async fn drop_object(
        &self,
        object_type: ObjectType,
        object_id: ObjectId,
        drop_mode: DropMode,
        target_replace_info: Option<ReplaceStreamJobInfo>,
    ) -> MetaResult<NotificationVersion> {
        let (release_ctx, mut version) = self
            .metadata_manager
            .catalog_controller
            .drop_object(object_type, object_id, drop_mode)
            .await?;

        if let Some(replace_table_info) = target_replace_info {
            let stream_ctx =
                StreamContext::from_protobuf(replace_table_info.fragment_graph.get_ctx().unwrap());

            let ReplaceStreamJobInfo {
                mut streaming_job,
                fragment_graph,
                ..
            } = replace_table_info;

            let sink_id = if let ObjectType::Sink = object_type {
                object_id as _
            } else {
                panic!("additional replace table event only occurs when dropping sink into table")
            };

            // Ensure the max parallelism unchanged before replacing table.
            let original_max_parallelism = self
                .metadata_manager
                .get_job_max_parallelism(streaming_job.id().into())
                .await?;
            let fragment_graph = PbStreamFragmentGraph {
                max_parallelism: original_max_parallelism as _,
                ..fragment_graph
            };

            let fragment_graph =
                StreamFragmentGraph::new(&self.env, fragment_graph, &streaming_job)?;
            streaming_job.set_info_from_graph(&fragment_graph);
            let streaming_job = streaming_job;

            streaming_job.table().expect("should be table job");

            tracing::debug!(id = streaming_job.id(), "replacing table for dropped sink");
            let tmp_id = self
                .metadata_manager
                .catalog_controller
                .create_job_catalog_for_replace(
                    &streaming_job,
                    Some(&stream_ctx),
                    fragment_graph.specified_parallelism().as_ref(),
                    Some(fragment_graph.max_parallelism()),
                )
                .await? as u32;

            let (ctx, stream_job_fragments) = self
                .inject_replace_table_job_for_table_sink(
                    tmp_id,
                    &self.metadata_manager,
                    stream_ctx,
                    None,
                    None,
                    Some(sink_id),
                    &streaming_job,
                    fragment_graph,
                )
                .await?;

            let result: MetaResult<_> = try {
                let replace_upstream = ctx.replace_upstream.clone();

                self.metadata_manager
                    .catalog_controller
                    .prepare_stream_job_fragments(&stream_job_fragments, &streaming_job, true)
                    .await?;

                Box::pin(
                    self.stream_manager
                        .replace_stream_job(stream_job_fragments, ctx),
                )
                .await?;

                replace_upstream
            };

            version = match result {
                Ok(replace_upstream) => {
                    let version = Box::pin(
                        self.metadata_manager
                            .catalog_controller
                            .finish_replace_streaming_job(
                                tmp_id as _,
                                streaming_job,
                                replace_upstream,
                                SinkIntoTableContext {
                                    creating_sink_id: None,
                                    dropping_sink_id: Some(sink_id),
                                    updated_sink_catalogs: vec![],
                                },
                                None, // no source is dropped when dropping sink into table
                                None, // no auto refresh schema sink when dropping sink into table
                            ),
                    )
                    .await?;
                    Ok(version)
                }
                Err(err) => {
                    tracing::error!(id = object_id, error = ?err.as_report(), "failed to replace table");
                    let _ = self.metadata_manager
                        .catalog_controller
                        .try_abort_replacing_streaming_job(tmp_id as _, None)
                        .await
                        .inspect_err(|err| {
                            tracing::error!(id = object_id, error = ?err.as_report(), "failed to abort replacing table");
                        });
                    Err(err)
                }
            }?;
        }

        let ReleaseContext {
            database_id,
            removed_streaming_job_ids,
            removed_state_table_ids,
            removed_source_ids,
            removed_secret_ids: secret_ids,
            removed_source_fragments,
            removed_actors,
            removed_fragments,
        } = release_ctx;

        let _guard = self.source_manager.pause_tick().await;
        self.stream_manager
            .drop_streaming_jobs(
                risingwave_common::catalog::DatabaseId::new(database_id as _),
                removed_actors.iter().map(|id| *id as _).collect(),
                removed_streaming_job_ids,
                removed_state_table_ids,
                removed_fragments.iter().map(|id| *id as _).collect(),
            )
            .await;

        // clean up sources after dropping streaming jobs.
        // Otherwise, e.g., Kafka consumer groups might be recreated after deleted.
        self.source_manager
            .apply_source_change(SourceChange::DropSource {
                dropped_source_ids: removed_source_ids.into_iter().map(|id| id as _).collect(),
            })
            .await;

        // unregister fragments and actors from source manager.
        // FIXME: need also unregister source backfill fragments.
        let dropped_source_fragments = removed_source_fragments
            .into_iter()
            .map(|(source_id, fragments)| {
                (
                    source_id,
                    fragments.into_iter().map(|id| id as u32).collect(),
                )
            })
            .collect();
        let dropped_actors = removed_actors.iter().map(|id| *id as _).collect();
        self.source_manager
            .apply_source_change(SourceChange::DropMv {
                dropped_source_fragments,
                dropped_actors,
            })
            .await;

        // remove secrets.
        for secret in secret_ids {
            LocalSecretManager::global().remove_secret(secret as _);
        }
        Ok(version)
    }

    /// This is used for `ALTER TABLE ADD/DROP COLUMN` / `ALTER SOURCE ADD COLUMN`.
    #[await_tree::instrument(boxed, "replace_streaming_job({streaming_job})")]
    pub async fn replace_job(
        &self,
        mut streaming_job: StreamingJob,
        fragment_graph: StreamFragmentGraphProto,
    ) -> MetaResult<NotificationVersion> {
        match &streaming_job {
            StreamingJob::Table(..)
            | StreamingJob::Source(..)
            | StreamingJob::MaterializedView(..) => {}
            StreamingJob::Sink(..) | StreamingJob::Index(..) => {
                bail_not_implemented!("schema change for {}", streaming_job.job_type_str())
            }
        }

        let job_id = streaming_job.id();

        let _reschedule_job_lock = self.stream_manager.reschedule_lock_read_guard().await;
        let ctx = StreamContext::from_protobuf(fragment_graph.get_ctx().unwrap());

        // Ensure the max parallelism unchanged before replacing table.
        let original_max_parallelism = self
            .metadata_manager
            .get_job_max_parallelism(streaming_job.id().into())
            .await?;
        let fragment_graph = PbStreamFragmentGraph {
            max_parallelism: original_max_parallelism as _,
            ..fragment_graph
        };

        // 1. build fragment graph.
        let fragment_graph = StreamFragmentGraph::new(&self.env, fragment_graph, &streaming_job)?;
        streaming_job.set_info_from_graph(&fragment_graph);

        // make it immutable
        let streaming_job = streaming_job;

        let auto_refresh_schema_sinks = if let StreamingJob::Table(_, table, _) = &streaming_job {
            let auto_refresh_schema_sinks = self
                .metadata_manager
                .catalog_controller
                .get_sink_auto_refresh_schema_from(table.id as _)
                .await?;
            if !auto_refresh_schema_sinks.is_empty() {
                let original_table_columns = self
                    .metadata_manager
                    .catalog_controller
                    .get_table_columns(table.id as _)
                    .await?;
                // compare column id to find newly added columns
                let mut original_table_column_ids: HashSet<_> = original_table_columns
                    .iter()
                    .map(|col| col.column_id())
                    .collect();
                let newly_added_columns = table
                    .columns
                    .iter()
                    .filter(|col| {
                        !original_table_column_ids.remove(&ColumnId::new(
                            col.column_desc.as_ref().unwrap().column_id as _,
                        ))
                    })
                    .map(|col| ColumnCatalog::from(col.clone()))
                    .collect_vec();
                if !original_table_column_ids.is_empty() {
                    return Err(anyhow!("new table columns does not contains all original columns. new: {:?}, original: {:?}, not included: {:?}", table.columns, original_table_columns, original_table_column_ids).into());
                }
                let mut sinks = Vec::with_capacity(auto_refresh_schema_sinks.len());
                for sink in auto_refresh_schema_sinks {
                    let sink_job_fragments = self
                        .metadata_manager
                        .get_job_fragments_by_id(&risingwave_common::catalog::TableId::new(sink.id))
                        .await?;
                    if sink_job_fragments.fragments.len() != 1 {
                        return Err(anyhow!(
                            "auto schema refresh sink must have only one fragment, but got {}",
                            sink_job_fragments.fragments.len()
                        )
                        .into());
                    }
                    let original_sink_fragment =
                        sink_job_fragments.fragments.into_values().next().unwrap();
                    let (new_sink_fragment, new_sink_columns, new_log_store_table) =
                        rewrite_refresh_schema_sink_fragment(
                            &original_sink_fragment,
                            &sink,
                            &newly_added_columns,
                            table,
                            fragment_graph.table_fragment_id(),
                            self.env.id_gen_manager(),
                        )?;

                    assert_eq!(
                        original_sink_fragment.actors.len(),
                        new_sink_fragment.actors.len()
                    );
                    let actor_status = (0..original_sink_fragment.actors.len())
                        .map(|i| {
                            let worker_node_id = sink_job_fragments.actor_status
                                [&original_sink_fragment.actors[i].actor_id]
                                .location
                                .as_ref()
                                .unwrap()
                                .worker_node_id;
                            (
                                new_sink_fragment.actors[i].actor_id,
                                PbActorStatus {
                                    location: Some(PbActorLocation { worker_node_id }),
                                    state: PbActorState::Inactive as _,
                                },
                            )
                        })
                        .collect();

                    let streaming_job = StreamingJob::Sink(sink, None);

                    let tmp_sink_id = self
                        .metadata_manager
                        .catalog_controller
                        .create_job_catalog_for_replace(&streaming_job, None, None, None)
                        .await?;
                    let StreamingJob::Sink(sink, _) = streaming_job else {
                        unreachable!()
                    };

                    sinks.push(AutoRefreshSchemaSinkContext {
                        tmp_sink_id,
                        original_sink: sink,
                        original_fragment: original_sink_fragment,
                        new_columns: new_sink_columns,
                        new_fragment: new_sink_fragment,
                        new_log_store_table,
                        actor_status,
                    });
                }
                Some(sinks)
            } else {
                None
            }
        } else {
            None
        };

        let tmp_id = self
            .metadata_manager
            .catalog_controller
            .create_job_catalog_for_replace(
                &streaming_job,
                Some(&ctx),
                fragment_graph.specified_parallelism().as_ref(),
                Some(fragment_graph.max_parallelism()),
            )
            .await?;

        let tmp_sink_ids = auto_refresh_schema_sinks
            .as_ref()
            .map(|sinks| sinks.iter().map(|sink| sink.tmp_sink_id).collect_vec());

        tracing::debug!(id = job_id, "building replace streaming job");
        let mut updated_sink_catalogs = vec![];

        let mut drop_table_connector_ctx = None;
        let result: MetaResult<_> = try {
            let (mut ctx, mut stream_job_fragments) = self
                .build_replace_job(
                    ctx,
                    &streaming_job,
                    fragment_graph,
                    tmp_id as _,
                    auto_refresh_schema_sinks,
                )
                .await?;
            drop_table_connector_ctx = ctx.drop_table_connector_ctx.clone();
            let auto_refresh_schema_sink_finish_ctx =
                ctx.auto_refresh_schema_sinks.as_ref().map(|sinks| {
                    sinks
                        .iter()
                        .map(|sink| FinishAutoRefreshSchemaSinkContext {
                            tmp_sink_id: sink.tmp_sink_id,
                            original_sink_id: sink.original_sink.id as _,
                            columns: sink.new_columns.clone(),
                            new_log_store_table: sink
                                .new_log_store_table
                                .as_ref()
                                .map(|table| (table.id as _, table.columns.clone())),
                        })
                        .collect()
                });

            // Handle sinks that sink into the table.
            if let StreamingJob::Table(_, table, ..) = &streaming_job {
                let catalogs = self
                    .metadata_manager
                    .get_sink_catalog_by_ids(&table.incoming_sinks)
                    .await?;

                for sink in catalogs {
                    let sink_id = &sink.id;

                    let sink_table_fragments = self
                        .metadata_manager
                        .get_job_fragments_by_id(&risingwave_common::catalog::TableId::new(
                            *sink_id,
                        ))
                        .await?;

                    let sink_fragment = sink_table_fragments.sink_fragment().unwrap();

                    Self::inject_replace_table_plan_for_sink(
                        *sink_id,
                        &sink_fragment,
                        table,
                        &mut ctx,
                        stream_job_fragments.inner.union_fragment_for_table(),
                        Some(&sink.unique_identity()),
                    );

                    if sink.original_target_columns.is_empty() {
                        updated_sink_catalogs.push(sink.id as _);
                    }
                }
            }

            let replace_upstream = ctx.replace_upstream.clone();

            if let Some(sinks) = &ctx.auto_refresh_schema_sinks {
                let empty_actor_splits = HashMap::new();
                let empty_downstreams = FragmentDownstreamRelation::default();
                for sink in sinks {
                    self.metadata_manager
                        .catalog_controller
                        .prepare_streaming_job(
                            sink.tmp_sink_id,
                            || [&sink.new_fragment].into_iter(),
                            &sink.actor_status,
                            &empty_actor_splits,
                            &empty_downstreams,
                            false,
                            sink.original_sink.definition.clone(),
                            true,
                            Some(&sink.original_sink),
                            None,
                        )
                        .await?;
                }
            }

            self.metadata_manager
                .catalog_controller
                .prepare_stream_job_fragments(&stream_job_fragments, &streaming_job, true)
                .await?;

            Box::pin(
                self.stream_manager
                    .replace_stream_job(stream_job_fragments, ctx),
            )
            .await?;
            (replace_upstream, auto_refresh_schema_sink_finish_ctx)
        };

        match result {
            Ok((replace_upstream, auto_refresh_schema_sink_finish_ctx)) => {
                let version = Box::pin(
                    self.metadata_manager
                        .catalog_controller
                        .finish_replace_streaming_job(
                            tmp_id,
                            streaming_job,
                            replace_upstream,
                            SinkIntoTableContext {
                                creating_sink_id: None,
                                dropping_sink_id: None,
                                updated_sink_catalogs,
                            },
                            drop_table_connector_ctx.as_ref(),
                            auto_refresh_schema_sink_finish_ctx,
                        ),
                )
                .await?;
                if let Some(drop_table_connector_ctx) = &drop_table_connector_ctx {
                    self.source_manager
                        .apply_source_change(SourceChange::DropSource {
                            dropped_source_ids: vec![drop_table_connector_ctx.to_remove_source_id],
                        })
                        .await;
                }
                Ok(version)
            }
            Err(err) => {
                tracing::error!(id = job_id, error = ?err.as_report(), "failed to replace job");
                let _ = self.metadata_manager
                    .catalog_controller
                    .try_abort_replacing_streaming_job(tmp_id, tmp_sink_ids)
                    .await.inspect_err(|err| {
                    tracing::error!(id = job_id, error = ?err.as_report(), "failed to abort replacing job");
                });
                Err(err)
            }
        }
    }

    #[await_tree::instrument(boxed, "drop_streaming_job{}({job_id})", if let DropMode::Cascade = drop_mode { "_cascade" } else { "" }
    )]
    async fn drop_streaming_job(
        &self,
        job_id: StreamingJobId,
        drop_mode: DropMode,
        target_replace_info: Option<ReplaceStreamJobInfo>,
    ) -> MetaResult<NotificationVersion> {
        let _reschedule_job_lock = self.stream_manager.reschedule_lock_read_guard().await;

        let (object_id, object_type) = match job_id {
            StreamingJobId::MaterializedView(id) => (id as _, ObjectType::Table),
            StreamingJobId::Sink(id) => (id as _, ObjectType::Sink),
            StreamingJobId::Table(_, id) => (id as _, ObjectType::Table),
            StreamingJobId::Index(idx) => (idx as _, ObjectType::Index),
        };

        let version =
            Box::pin(self.drop_object(object_type, object_id, drop_mode, target_replace_info))
                .await?;
        #[cfg(not(madsim))]
        if let StreamingJobId::Sink(sink_id) = job_id {
            // delete system table for exactly once iceberg sink
            // todo(wcy-fdu): optimize the logic to be Iceberg unique.
            let db = self.env.meta_store_ref().conn.clone();
            clean_all_rows_by_sink_id(&db, sink_id).await?;
        }
        Ok(version)
    }

    /// Resolve the parallelism of the stream job based on the given information.
    ///
    /// Returns error if user specifies a parallelism that cannot be satisfied.
    fn resolve_stream_parallelism(
        &self,
        specified: Option<NonZeroUsize>,
        max: NonZeroUsize,
        cluster_info: &StreamingClusterInfo,
        resource_group: String,
    ) -> MetaResult<NonZeroUsize> {
        let available = cluster_info.parallelism(&resource_group);
        let Some(available) = NonZeroUsize::new(available) else {
            bail_unavailable!(
                "no available slots to schedule in resource group \"{}\", \
                 have you allocated any compute nodes within this resource group?",
                resource_group
            );
        };

        if let Some(specified) = specified {
            if specified > max {
                bail_invalid_parameter!(
                    "specified parallelism {} should not exceed max parallelism {}",
                    specified,
                    max,
                );
            }
            if specified > available {
                bail_unavailable!(
                    "insufficient parallelism to schedule in resource group \"{}\", \
                     required: {}, available: {}",
                    resource_group,
                    specified,
                    available,
                );
            }
            Ok(specified)
        } else {
            // Use configured parallelism if no default parallelism is specified.
            let default_parallelism = match self.env.opts.default_parallelism {
                DefaultParallelism::Full => available,
                DefaultParallelism::Default(num) => {
                    if num > available {
                        bail_unavailable!(
                            "insufficient parallelism to schedule in resource group \"{}\", \
                            required: {}, available: {}",
                            resource_group,
                            num,
                            available,
                        );
                    }
                    num
                }
            };

            if default_parallelism > max {
                tracing::warn!(
                    max_parallelism = max.get(),
                    resource_group,
                    "too many parallelism available, use max parallelism instead",
                );
            }
            Ok(default_parallelism.min(max))
        }
    }

    /// Builds the actor graph:
    /// - Add the upstream fragments to the fragment graph
    /// - Schedule the fragments based on their distribution
    /// - Expand each fragment into one or several actors
    /// - Construct the fragment level backfill order control.
    #[await_tree::instrument]
    pub(crate) async fn build_stream_job(
        &self,
        stream_ctx: StreamContext,
        mut stream_job: StreamingJob,
        fragment_graph: StreamFragmentGraph,
        affected_table_replace_info: Option<(StreamingJob, StreamFragmentGraph)>,
        specific_resource_group: Option<String>,
    ) -> MetaResult<(CreateStreamingJobContext, StreamJobFragmentsToCreate)> {
        let id = stream_job.id();
        let specified_parallelism = fragment_graph.specified_parallelism();
        let expr_context = stream_ctx.to_expr_context();
        let max_parallelism = NonZeroUsize::new(fragment_graph.max_parallelism()).unwrap();

        // 1. Fragment Level ordering graph
        let fragment_backfill_ordering = fragment_graph.create_fragment_backfill_ordering();

        // 2. Resolve the upstream fragments, extend the fragment graph to a complete graph that
        // contains all information needed for building the actor graph.

        let (snapshot_backfill_info, cross_db_snapshot_backfill_info) =
            fragment_graph.collect_snapshot_backfill_info()?;
        assert!(
            snapshot_backfill_info
                .iter()
                .chain([&cross_db_snapshot_backfill_info])
                .flat_map(|info| info.upstream_mv_table_id_to_backfill_epoch.values())
                .all(|backfill_epoch| backfill_epoch.is_none()),
            "should not set backfill epoch when initially build the job: {:?} {:?}",
            snapshot_backfill_info,
            cross_db_snapshot_backfill_info
        );

        // check if log store exists for all cross-db upstreams
        self.metadata_manager
            .catalog_controller
            .validate_cross_db_snapshot_backfill(&cross_db_snapshot_backfill_info)
            .await?;

        let upstream_table_ids = fragment_graph
            .dependent_table_ids()
            .iter()
            .filter(|id| {
                !cross_db_snapshot_backfill_info
                    .upstream_mv_table_id_to_backfill_epoch
                    .contains_key(id)
            })
            .cloned()
            .collect();

        let (upstream_root_fragments, existing_actor_location) = self
            .metadata_manager
            .get_upstream_root_fragments(&upstream_table_ids)
            .await?;

        if snapshot_backfill_info.is_some() {
            match stream_job {
                StreamingJob::MaterializedView(_)
                | StreamingJob::Sink(_, _)
                | StreamingJob::Index(_, _) => {}
                StreamingJob::Table(_, _, _) | StreamingJob::Source(_) => {
                    return Err(
                        anyhow!("snapshot_backfill not enabled for table and source").into(),
                    );
                }
            }
        }

        let upstream_actors = upstream_root_fragments
            .values()
            .map(|fragment| {
                (
                    fragment.fragment_id,
                    fragment.actors.iter().map(|actor| actor.actor_id).collect(),
                )
            })
            .collect();

        let complete_graph = CompleteStreamFragmentGraph::with_upstreams(
            fragment_graph,
            upstream_root_fragments,
            existing_actor_location,
            (&stream_job).into(),
        )?;

        let resource_group = match specific_resource_group {
            None => {
                self.metadata_manager
                    .get_database_resource_group(stream_job.database_id() as ObjectId)
                    .await?
            }
            Some(resource_group) => resource_group,
        };

        // 3. Build the actor graph.
        let cluster_info = self.metadata_manager.get_streaming_cluster_info().await?;

        let parallelism = self.resolve_stream_parallelism(
            specified_parallelism,
            max_parallelism,
            &cluster_info,
            resource_group.clone(),
        )?;

        let parallelism = self
            .env
            .system_params_reader()
            .await
            .adaptive_parallelism_strategy()
            .compute_target_parallelism(parallelism.get());

        let parallelism = NonZeroUsize::new(parallelism).expect("parallelism must be positive");
        let actor_graph_builder = ActorGraphBuilder::new(
            id,
            resource_group,
            complete_graph,
            cluster_info,
            parallelism,
        )?;

        let ActorGraphBuildResult {
            graph,
            downstream_fragment_relations,
            building_locations,
            upstream_fragment_downstreams,
            new_no_shuffle,
            replace_upstream,
            ..
        } = actor_graph_builder.generate_graph(&self.env, &stream_job, expr_context)?;
        assert!(replace_upstream.is_empty());

        // 4. Build the table fragments structure that will be persisted in the stream manager,
        // and the context that contains all information needed for building the
        // actors on the compute nodes.

        // If the frontend does not specify the degree of parallelism and the default_parallelism is set to full, then set it to ADAPTIVE.
        // Otherwise, it defaults to FIXED based on deduction.
        let table_parallelism = match (specified_parallelism, &self.env.opts.default_parallelism) {
            (None, DefaultParallelism::Full) => TableParallelism::Adaptive,
            _ => TableParallelism::Fixed(parallelism.get()),
        };

        let stream_job_fragments = StreamJobFragments::new(
            id.into(),
            graph,
            &building_locations.actor_locations,
            stream_ctx.clone(),
            table_parallelism,
            max_parallelism.get(),
        );

        if let Some(mview_fragment) = stream_job_fragments.mview_fragment() {
            stream_job.set_table_vnode_count(mview_fragment.vnode_count());
        }

        let replace_table_job_info = match affected_table_replace_info {
            Some((table_stream_job, fragment_graph)) => {
                if snapshot_backfill_info.is_some() {
                    return Err(anyhow!(
                        "snapshot backfill should not have replace table info: {table_stream_job:?}"
                    )
                    .into());
                }
                let StreamingJob::Sink(sink, target_table) = &mut stream_job else {
                    bail!("additional replace table event only occurs when sinking into table");
                };

                table_stream_job.table().expect("should be table job");
                let tmp_id = self
                    .metadata_manager
                    .catalog_controller
                    .create_job_catalog_for_replace(
                        &table_stream_job,
                        Some(&stream_ctx),
                        fragment_graph.specified_parallelism().as_ref(),
                        Some(fragment_graph.max_parallelism()),
                    )
                    .await? as u32;

                let (context, table_fragments) = self
                    .inject_replace_table_job_for_table_sink(
                        tmp_id,
                        &self.metadata_manager,
                        stream_ctx,
                        Some(sink),
                        Some(&stream_job_fragments),
                        None,
                        &table_stream_job,
                        fragment_graph,
                    )
                    .await?;
                // When sinking into table occurs, some variables of the target table may be modified,
                // such as `fragment_id` being altered by `prepare_replace_table`.
                // At this point, it’s necessary to update the table info carried with the sink.
                must_match!(&table_stream_job, StreamingJob::Table(source, table, _) => {
                    // The StreamingJob in ReplaceTableInfo must be StreamingJob::Table
                    *target_table = Some((table.clone(), source.clone()));
                });

                Some((table_stream_job, context, table_fragments))
            }
            None => None,
        };

        let ctx = CreateStreamingJobContext {
            upstream_fragment_downstreams,
            new_no_shuffle,
            upstream_actors,
            building_locations,
            definition: stream_job.definition(),
            mv_table_id: stream_job.mv_table(),
            create_type: stream_job.create_type(),
            job_type: (&stream_job).into(),
            streaming_job: stream_job,
            replace_table_job_info,
            option: CreateStreamingJobOption {},
            snapshot_backfill_info,
            cross_db_snapshot_backfill_info,
            fragment_backfill_ordering,
        };

        Ok((
            ctx,
            StreamJobFragmentsToCreate {
                inner: stream_job_fragments,
                downstreams: downstream_fragment_relations,
            },
        ))
    }

    /// `build_replace_table` builds a job replacement and returns the context and new job
    /// fragments.
    ///
    /// Note that we use a dummy ID for the new job fragments and replace it with the real one after
    /// replacement is finished.
    pub(crate) async fn build_replace_job(
        &self,
        stream_ctx: StreamContext,
        stream_job: &StreamingJob,
        mut fragment_graph: StreamFragmentGraph,
        tmp_job_id: TableId,
        auto_refresh_schema_sinks: Option<Vec<AutoRefreshSchemaSinkContext>>,
    ) -> MetaResult<(ReplaceStreamJobContext, StreamJobFragmentsToCreate)> {
        match &stream_job {
            StreamingJob::Table(..)
            | StreamingJob::Source(..)
            | StreamingJob::MaterializedView(..) => {}
            StreamingJob::Sink(..) | StreamingJob::Index(..) => {
                bail_not_implemented!("schema change for {}", stream_job.job_type_str())
            }
        }

        let id = stream_job.id();
        let expr_context = stream_ctx.to_expr_context();

        // check if performing drop table connector
        let mut drop_table_associated_source_id = None;
        if let StreamingJob::Table(None, _, _) = &stream_job {
            drop_table_associated_source_id = self
                .metadata_manager
                .get_table_associated_source_id(id as _)
                .await?;
        }

        let old_fragments = self
            .metadata_manager
            .get_job_fragments_by_id(&id.into())
            .await?;
        let old_internal_table_ids = old_fragments.internal_table_ids();

        // handle drop table's associated source
        let mut drop_table_connector_ctx = None;
        if let Some(to_remove_source_id) = drop_table_associated_source_id {
            // drop table's associated source means the fragment containing the table has just one internal table (associated source's state table)
            debug_assert!(old_internal_table_ids.len() == 1);

            drop_table_connector_ctx = Some(DropTableConnectorContext {
                // we do not remove the original table catalog as it's still needed for the streaming job
                // just need to remove the ref to the state table
                to_change_streaming_job_id: id as i32,
                to_remove_state_table_id: old_internal_table_ids[0] as i32, // asserted before
                to_remove_source_id,
            });
        } else if stream_job.is_materialized_view() {
            // If it's ALTER MV, use `state::match` to match the internal tables, which is more complicated
            // but more robust.
            let old_fragments_upstreams = self
                .metadata_manager
                .catalog_controller
                .upstream_fragments(old_fragments.fragment_ids())
                .await?;

            let old_state_graph =
                state_match::Graph::from_existing(&old_fragments, &old_fragments_upstreams);
            let new_state_graph = state_match::Graph::from_building(&fragment_graph);
            let mapping =
                state_match::match_graph_internal_tables(&new_state_graph, &old_state_graph)
                    .context("incompatible altering on the streaming job states")?;

            fragment_graph.fit_internal_table_ids_with_mapping(mapping);
        } else {
            // If it's ALTER TABLE or SOURCE, use a trivial table id matching algorithm to keep the original behavior.
            // TODO(alter-mv): this is actually a special case of ALTER MV, can we merge the two branches?
            let old_internal_tables = self
                .metadata_manager
                .get_table_catalog_by_ids(old_internal_table_ids)
                .await?;
            fragment_graph.fit_internal_tables_trivial(old_internal_tables)?;
        }

        // 1. Resolve the edges to the downstream fragments, extend the fragment graph to a complete
        // graph that contains all information needed for building the actor graph.
        let original_root_fragment = old_fragments
            .root_fragment()
            .expect("root fragment not found");

        let job_type = StreamingJobType::from(stream_job);

        // Extract the downstream fragments from the fragment graph.
        let (mut downstream_fragments, mut downstream_actor_location) =
            self.metadata_manager.get_downstream_fragments(id).await?;

        if let Some(auto_refresh_schema_sinks) = &auto_refresh_schema_sinks {
            let mut remaining_fragment: HashSet<_> = auto_refresh_schema_sinks
                .iter()
                .map(|sink| sink.original_fragment.fragment_id)
                .collect();
            for (_, downstream_fragment) in &mut downstream_fragments {
                if let Some(sink) = auto_refresh_schema_sinks.iter().find(|sink| {
                    sink.original_fragment.fragment_id == downstream_fragment.fragment_id
                }) {
                    assert!(remaining_fragment.remove(&downstream_fragment.fragment_id));
                    for actor in &downstream_fragment.actors {
                        downstream_actor_location.remove(&actor.actor_id);
                    }
                    for (actor_id, status) in &sink.actor_status {
                        downstream_actor_location.insert(
                            *actor_id,
                            status.location.as_ref().unwrap().worker_node_id as WorkerId,
                        );
                    }
                    *downstream_fragment = sink.new_fragment.clone();
                }
            }
            assert!(remaining_fragment.is_empty());
        }

        // build complete graph based on the table job type
        let complete_graph = match &job_type {
            StreamingJobType::Table(TableJobType::General) | StreamingJobType::Source => {
                CompleteStreamFragmentGraph::with_downstreams(
                    fragment_graph,
                    original_root_fragment.fragment_id,
                    downstream_fragments,
                    downstream_actor_location,
                    job_type,
                )?
            }
            StreamingJobType::Table(TableJobType::SharedCdcSource)
            | StreamingJobType::MaterializedView => {
                // CDC tables or materialized views can have upstream jobs as well.
                let (upstream_root_fragments, upstream_actor_location) = self
                    .metadata_manager
                    .get_upstream_root_fragments(fragment_graph.dependent_table_ids())
                    .await?;

                CompleteStreamFragmentGraph::with_upstreams_and_downstreams(
                    fragment_graph,
                    upstream_root_fragments,
                    upstream_actor_location,
                    original_root_fragment.fragment_id,
                    downstream_fragments,
                    downstream_actor_location,
                    job_type,
                )?
            }
            _ => unreachable!(),
        };

        let resource_group = self
            .metadata_manager
            .get_existing_job_resource_group(id as ObjectId)
            .await?;

        // 2. Build the actor graph.
        let cluster_info = self.metadata_manager.get_streaming_cluster_info().await?;

        // XXX: what is this parallelism?
        // Is it "assigned parallelism"?
        let parallelism = NonZeroUsize::new(original_root_fragment.actors.len())
            .expect("The number of actors in the original table fragment should be greater than 0");

        let actor_graph_builder = ActorGraphBuilder::new(
            id,
            resource_group,
            complete_graph,
            cluster_info,
            parallelism,
        )?;

        let ActorGraphBuildResult {
            graph,
            downstream_fragment_relations,
            building_locations,
            upstream_fragment_downstreams,
            mut replace_upstream,
            new_no_shuffle,
            ..
        } = actor_graph_builder.generate_graph(&self.env, stream_job, expr_context)?;

        // general table & source does not have upstream job, so the dispatchers should be empty
        if matches!(
            job_type,
            StreamingJobType::Source | StreamingJobType::Table(TableJobType::General)
        ) {
            assert!(upstream_fragment_downstreams.is_empty());
        }

        // 3. Build the table fragments structure that will be persisted in the stream manager, and
        // the context that contains all information needed for building the actors on the compute
        // nodes.
        let stream_job_fragments = StreamJobFragments::new(
            (tmp_job_id as u32).into(),
            graph,
            &building_locations.actor_locations,
            stream_ctx,
            old_fragments.assigned_parallelism,
            old_fragments.max_parallelism,
        );

        if let Some(sinks) = &auto_refresh_schema_sinks {
            for sink in sinks {
                replace_upstream
                    .remove(&sink.new_fragment.fragment_id)
                    .expect("should exist");
            }
        }

        // Note: no need to set `vnode_count` as it's already set by the frontend.
        // See `get_replace_table_plan`.

        let ctx = ReplaceStreamJobContext {
            old_fragments,
            replace_upstream,
            new_no_shuffle,
            upstream_fragment_downstreams,
            building_locations,
            streaming_job: stream_job.clone(),
            tmp_id: tmp_job_id as _,
            drop_table_connector_ctx,
            auto_refresh_schema_sinks,
        };

        Ok((
            ctx,
            StreamJobFragmentsToCreate {
                inner: stream_job_fragments,
                downstreams: downstream_fragment_relations,
            },
        ))
    }

    async fn alter_name(
        &self,
        relation: alter_name_request::Object,
        new_name: &str,
    ) -> MetaResult<NotificationVersion> {
        let (obj_type, id) = match relation {
            alter_name_request::Object::TableId(id) => (ObjectType::Table, id as ObjectId),
            alter_name_request::Object::ViewId(id) => (ObjectType::View, id as ObjectId),
            alter_name_request::Object::IndexId(id) => (ObjectType::Index, id as ObjectId),
            alter_name_request::Object::SinkId(id) => (ObjectType::Sink, id as ObjectId),
            alter_name_request::Object::SourceId(id) => (ObjectType::Source, id as ObjectId),
            alter_name_request::Object::SchemaId(id) => (ObjectType::Schema, id as ObjectId),
            alter_name_request::Object::DatabaseId(id) => (ObjectType::Database, id as ObjectId),
            alter_name_request::Object::SubscriptionId(id) => {
                (ObjectType::Subscription, id as ObjectId)
            }
        };
        self.metadata_manager
            .catalog_controller
            .alter_name(obj_type, id, new_name)
            .await
    }

    async fn alter_swap_rename(
        &self,
        object: alter_swap_rename_request::Object,
    ) -> MetaResult<NotificationVersion> {
        let (obj_type, src_id, dst_id) = match object {
            alter_swap_rename_request::Object::Schema(_) => unimplemented!("schema swap"),
            alter_swap_rename_request::Object::Table(objs) => {
                let (src_id, dst_id) = (
                    objs.src_object_id as ObjectId,
                    objs.dst_object_id as ObjectId,
                );
                (ObjectType::Table, src_id, dst_id)
            }
            alter_swap_rename_request::Object::View(objs) => {
                let (src_id, dst_id) = (
                    objs.src_object_id as ObjectId,
                    objs.dst_object_id as ObjectId,
                );
                (ObjectType::View, src_id, dst_id)
            }
            alter_swap_rename_request::Object::Source(objs) => {
                let (src_id, dst_id) = (
                    objs.src_object_id as ObjectId,
                    objs.dst_object_id as ObjectId,
                );
                (ObjectType::Source, src_id, dst_id)
            }
            alter_swap_rename_request::Object::Sink(objs) => {
                let (src_id, dst_id) = (
                    objs.src_object_id as ObjectId,
                    objs.dst_object_id as ObjectId,
                );
                (ObjectType::Sink, src_id, dst_id)
            }
            alter_swap_rename_request::Object::Subscription(objs) => {
                let (src_id, dst_id) = (
                    objs.src_object_id as ObjectId,
                    objs.dst_object_id as ObjectId,
                );
                (ObjectType::Subscription, src_id, dst_id)
            }
        };

        self.metadata_manager
            .catalog_controller
            .alter_swap_rename(obj_type, src_id, dst_id)
            .await
    }

    async fn alter_owner(
        &self,
        object: Object,
        owner_id: UserId,
    ) -> MetaResult<NotificationVersion> {
        let (obj_type, id) = match object {
            Object::TableId(id) => (ObjectType::Table, id as ObjectId),
            Object::ViewId(id) => (ObjectType::View, id as ObjectId),
            Object::SourceId(id) => (ObjectType::Source, id as ObjectId),
            Object::SinkId(id) => (ObjectType::Sink, id as ObjectId),
            Object::SchemaId(id) => (ObjectType::Schema, id as ObjectId),
            Object::DatabaseId(id) => (ObjectType::Database, id as ObjectId),
            Object::SubscriptionId(id) => (ObjectType::Subscription, id as ObjectId),
            Object::ConnectionId(id) => (ObjectType::Connection, id as ObjectId),
        };
        self.metadata_manager
            .catalog_controller
            .alter_owner(obj_type, id, owner_id as _)
            .await
    }

    async fn alter_set_schema(
        &self,
        object: alter_set_schema_request::Object,
        new_schema_id: SchemaId,
    ) -> MetaResult<NotificationVersion> {
        let (obj_type, id) = match object {
            alter_set_schema_request::Object::TableId(id) => (ObjectType::Table, id as ObjectId),
            alter_set_schema_request::Object::ViewId(id) => (ObjectType::View, id as ObjectId),
            alter_set_schema_request::Object::SourceId(id) => (ObjectType::Source, id as ObjectId),
            alter_set_schema_request::Object::SinkId(id) => (ObjectType::Sink, id as ObjectId),
            alter_set_schema_request::Object::FunctionId(id) => {
                (ObjectType::Function, id as ObjectId)
            }
            alter_set_schema_request::Object::ConnectionId(id) => {
                (ObjectType::Connection, id as ObjectId)
            }
            alter_set_schema_request::Object::SubscriptionId(id) => {
                (ObjectType::Subscription, id as ObjectId)
            }
        };
        self.metadata_manager
            .catalog_controller
            .alter_schema(obj_type, id, new_schema_id as _)
            .await
    }

    pub async fn wait(&self) -> MetaResult<()> {
        let timeout_ms = 30 * 60 * 1000;
        for _ in 0..timeout_ms {
            if self
                .metadata_manager
                .catalog_controller
                .list_background_creating_jobs(true)
                .await?
                .is_empty()
            {
                return Ok(());
            }

            sleep(Duration::from_millis(1)).await;
        }
        Err(MetaError::cancelled(format!(
            "timeout after {timeout_ms}ms"
        )))
    }

    async fn comment_on(&self, comment: Comment) -> MetaResult<NotificationVersion> {
        self.metadata_manager
            .catalog_controller
            .comment_on(comment)
            .await
    }
}

fn report_create_object(
    catalog_id: u32,
    event_name: &str,
    obj_type: PbTelemetryDatabaseObject,
    connector_name: Option<String>,
    attr_info: Option<jsonbb::Value>,
) {
    report_event(
        PbTelemetryEventStage::CreateStreamJob,
        event_name,
        catalog_id.into(),
        connector_name,
        Some(obj_type),
        attr_info,
    );
}

async fn clean_all_rows_by_sink_id(db: &DatabaseConnection, sink_id: i32) -> MetaResult<()> {
    match Entity::delete_many()
        .filter(Column::SinkId.eq(sink_id))
        .exec(db)
        .await
    {
        Ok(result) => {
            let deleted_count = result.rows_affected;

            tracing::info!(
                "Deleted {} items for sink_id = {} in iceberg exactly once system table.",
                deleted_count,
                sink_id
            );
            Ok(())
        }
        Err(e) => {
            tracing::error!(
                "Error deleting records for sink_id = {} from iceberg exactly once system table: {:?}",
                sink_id,
                e.as_report()
            );
            Err(e.into())
        }
    }
}<|MERGE_RESOLUTION|>--- conflicted
+++ resolved
@@ -1433,26 +1433,14 @@
 
         // create streaming jobs.
         let stream_job_id = streaming_job.id();
-<<<<<<< HEAD
-        match (streaming_job.create_type(), &streaming_job) {
-            // TODO(August): Unify background sink into table's creation path with MV below.
-            (CreateType::Unspecified, _)
-            | (CreateType::Foreground, _)
-            | (CreateType::Background, StreamingJob::Sink(_, Some(_))) => {
+        match streaming_job.create_type() {
+            CreateType::Unspecified | CreateType::Foreground => {
                 let version = Box::pin(self.stream_manager.create_streaming_job(
                     stream_job_fragments,
                     ctx,
                     None,
                 ))
                 .await?;
-=======
-        match streaming_job.create_type() {
-            CreateType::Unspecified | CreateType::Foreground => {
-                let version = self
-                    .stream_manager
-                    .create_streaming_job(stream_job_fragments, ctx, None)
-                    .await?;
->>>>>>> 753282bc
                 Ok(version)
             }
             CreateType::Background => {
