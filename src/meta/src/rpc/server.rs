// Copyright 2023 RisingWave Labs
//
// Licensed under the Apache License, Version 2.0 (the "License");
// you may not use this file except in compliance with the License.
// You may obtain a copy of the License at
//
//     http://www.apache.org/licenses/LICENSE-2.0
//
// Unless required by applicable law or agreed to in writing, software
// distributed under the License is distributed on an "AS IS" BASIS,
// WITHOUT WARRANTIES OR CONDITIONS OF ANY KIND, either express or implied.
// See the License for the specific language governing permissions and
// limitations under the License.

use std::net::SocketAddr;
use std::sync::Arc;
use std::time::Duration;

use either::Either;
use etcd_client::ConnectOptions;
use risingwave_backup::storage::ObjectStoreMetaSnapshotStorage;
use risingwave_common::monitor::process_linux::monitor_process;
use risingwave_common_service::metrics_manager::MetricsManager;
use risingwave_object_store::object::object_metrics::ObjectStoreMetrics;
use risingwave_object_store::object::parse_remote_object_store;
use risingwave_pb::backup_service::backup_service_server::BackupServiceServer;
use risingwave_pb::ddl_service::ddl_service_server::DdlServiceServer;
use risingwave_pb::health::health_server::HealthServer;
use risingwave_pb::hummock::hummock_manager_service_server::HummockManagerServiceServer;
use risingwave_pb::meta::cluster_service_server::ClusterServiceServer;
use risingwave_pb::meta::heartbeat_service_server::HeartbeatServiceServer;
use risingwave_pb::meta::meta_member_service_server::MetaMemberServiceServer;
use risingwave_pb::meta::notification_service_server::NotificationServiceServer;
use risingwave_pb::meta::scale_service_server::ScaleServiceServer;
use risingwave_pb::meta::stream_manager_service_server::StreamManagerServiceServer;
use risingwave_pb::meta::system_params_service_server::SystemParamsServiceServer;
use risingwave_pb::user::user_service_server::UserServiceServer;
use tokio::sync::oneshot::{channel as OneChannel, Receiver as OneReceiver};
use tokio::sync::watch;
use tokio::sync::watch::{Receiver as WatchReceiver, Sender as WatchSender};
use tokio::task::JoinHandle;

use super::intercept::MetricsMiddlewareLayer;
use super::service::health_service::HealthServiceImpl;
use super::service::notification_service::NotificationServiceImpl;
use super::service::scale_service::ScaleServiceImpl;
use super::DdlServiceImpl;
use crate::backup_restore::BackupManager;
use crate::barrier::{BarrierScheduler, GlobalBarrierManager};
use crate::hummock::{CompactionScheduler, HummockManager};
use crate::manager::{
    CatalogManager, ClusterManager, FragmentManager, IdleManager, MetaOpts, MetaSrvEnv,
    SystemParamManager,
};
use crate::rpc::election_client::{ElectionClient, EtcdElectionClient};
use crate::rpc::metrics::{start_worker_info_monitor, MetaMetrics};
use crate::rpc::service::backup_service::BackupServiceImpl;
use crate::rpc::service::cluster_service::ClusterServiceImpl;
use crate::rpc::service::heartbeat_service::HeartbeatServiceImpl;
use crate::rpc::service::hummock_service::HummockServiceImpl;
use crate::rpc::service::meta_member_service::MetaMemberServiceImpl;
use crate::rpc::service::stream_service::StreamServiceImpl;
use crate::rpc::service::system_params_service::SystemParamsServiceImpl;
use crate::rpc::service::user_service::UserServiceImpl;
use crate::storage::{EtcdMetaStore, MemStore, MetaStore, WrappedEtcdClient as EtcdClient};
use crate::stream::{GlobalStreamManager, SourceManager};
use crate::util::GlobalEventManager;
use crate::{hummock, MetaResult};

#[derive(Debug)]
pub enum MetaStoreBackend {
    Etcd {
        endpoints: Vec<String>,
        credentials: Option<(String, String)>,
    },
    Mem,
}

#[derive(Clone)]
pub struct AddressInfo {
    pub advertise_addr: String,
    pub listen_addr: SocketAddr,
    pub prometheus_addr: Option<SocketAddr>,
    pub dashboard_addr: Option<SocketAddr>,
    pub ui_path: Option<String>,
}

impl Default for AddressInfo {
    fn default() -> Self {
        Self {
            advertise_addr: "".to_string(),
            listen_addr: SocketAddr::V4("127.0.0.1:0000".parse().unwrap()),
            prometheus_addr: None,
            dashboard_addr: None,
            ui_path: None,
        }
    }
}

pub type ElectionClientRef = Arc<dyn ElectionClient>;

pub async fn rpc_serve(
    address_info: AddressInfo,
    meta_store_backend: MetaStoreBackend,
    max_heartbeat_interval: Duration,
    lease_interval_secs: u64,
    opts: MetaOpts,
) -> MetaResult<(JoinHandle<()>, Option<JoinHandle<()>>, WatchSender<()>)> {
    match meta_store_backend {
        MetaStoreBackend::Etcd {
            endpoints,
            credentials,
        } => {
            let mut options = ConnectOptions::default()
                .with_keep_alive(Duration::from_secs(3), Duration::from_secs(5));
            if let Some((username, password)) = &credentials {
                options = options.with_user(username, password)
            }
            let client = EtcdClient::connect(
                endpoints.clone(),
                Some(options.clone()),
                credentials.is_some(),
            )
            .await
            .map_err(|e| anyhow::anyhow!("failed to connect etcd {}", e))?;
            let meta_store = Arc::new(EtcdMetaStore::new(client));

            let election_client = Arc::new(EtcdElectionClient::new(
                endpoints,
                Some(options),
                address_info.advertise_addr.clone(),
            ));

            rpc_serve_with_store(
                meta_store,
                Some(election_client),
                address_info,
                max_heartbeat_interval,
                lease_interval_secs,
                opts,
            )
            .await
        }
        MetaStoreBackend::Mem => {
            let meta_store = Arc::new(MemStore::new());
            rpc_serve_with_store(
                meta_store,
                None,
                address_info,
                max_heartbeat_interval,
                lease_interval_secs,
                opts,
            )
            .await
        }
    }
}

pub async fn rpc_serve_with_store<S: MetaStore>(
    meta_store: Arc<S>,
    election_client: Option<ElectionClientRef>,
    address_info: AddressInfo,
    max_heartbeat_interval: Duration,
    lease_interval_secs: u64,
    opts: MetaOpts,
) -> MetaResult<(JoinHandle<()>, Option<JoinHandle<()>>, WatchSender<()>)> {
    let (svc_shutdown_tx, svc_shutdown_rx) = watch::channel(());

    let leader_lost_handle = if let Some(election_client) = election_client.clone() {
        let stop_rx = svc_shutdown_tx.subscribe();

        let handle = tokio::spawn(async move {
            while let Err(e) = election_client
                .run_once(lease_interval_secs as i64, stop_rx.clone())
                .await
            {
                tracing::error!("election error happened, {}", e.to_string());
            }
        });

        Some(handle)
    } else {
        None
    };

    let join_handle = tokio::spawn(async move {
        if let Some(election_client) = election_client.clone() {
            let mut is_leader_watcher = election_client.subscribe();
            let mut svc_shutdown_rx_clone = svc_shutdown_rx.clone();
            let (follower_shutdown_tx, follower_shutdown_rx) = OneChannel::<()>();

            tokio::select! {
                _ = svc_shutdown_rx_clone.changed() => return,
                res = is_leader_watcher.changed() => {
                    if let Err(err) = res {
                        tracing::error!("leader watcher recv failed {}", err.to_string());
                    }
                }
            }
            let svc_shutdown_rx_clone = svc_shutdown_rx.clone();

            // If not the leader, spawn a follower.
            let follower_handle: Option<JoinHandle<()>> = if !*is_leader_watcher.borrow() {
                let address_info_clone = address_info.clone();

                let election_client_ = election_client.clone();
                Some(tokio::spawn(async move {
                    let _ = tracing::span!(tracing::Level::INFO, "follower services").enter();
                    start_service_as_election_follower(
                        svc_shutdown_rx_clone,
                        follower_shutdown_rx,
                        address_info_clone,
                        Some(election_client_),
                    )
                    .await;
                }))
            } else {
                None
            };

            let mut svc_shutdown_rx_clone = svc_shutdown_rx.clone();
            while !*is_leader_watcher.borrow_and_update() {
                tokio::select! {
                    _ = svc_shutdown_rx_clone.changed() => {
                        return;
                    }
                    res = is_leader_watcher.changed() => {
                        if let Err(err) = res {
                            tracing::error!("leader watcher recv failed {}", err.to_string());
                        }
                    }
                }
            }

            if let Some(handle) = follower_handle {
                let _res = follower_shutdown_tx.send(());
                let _ = handle.await;
            }
        };

        start_service_as_election_leader(
            meta_store,
            address_info,
            max_heartbeat_interval,
            opts,
            election_client,
            svc_shutdown_rx,
        )
        .await
        .expect("Unable to start leader services");
    });

    Ok((join_handle, leader_lost_handle, svc_shutdown_tx))
}

/// Starts all services needed for the meta follower node
pub async fn start_service_as_election_follower(
    mut svc_shutdown_rx: WatchReceiver<()>,
    follower_shutdown_rx: OneReceiver<()>,
    address_info: AddressInfo,
    election_client: Option<ElectionClientRef>,
) {
    let meta_member_srv = MetaMemberServiceImpl::new(match election_client {
        None => Either::Right(address_info.clone()),
        Some(election_client) => Either::Left(election_client),
    });

    let health_srv = HealthServiceImpl::new();
    tonic::transport::Server::builder()
        .layer(MetricsMiddlewareLayer::new(Arc::new(MetaMetrics::new())))
        .add_service(MetaMemberServiceServer::new(meta_member_srv))
        .add_service(HealthServer::new(health_srv))
        .serve_with_shutdown(address_info.listen_addr, async move {
            tokio::select! {
                // shutdown service if all services should be shut down
                res = svc_shutdown_rx.changed() => {
                    match res {
                        Ok(_) => tracing::info!("Shutting down services"),
                        Err(_) => tracing::error!("Service shutdown sender dropped")
                    }
                },
                // shutdown service if follower becomes leader
                res = follower_shutdown_rx => {
                    match res {
                        Ok(_) => tracing::info!("Shutting down follower services"),
                        Err(_) => tracing::error!("Follower service shutdown sender dropped")
                    }
                },
            }
        })
        .await
        .unwrap();
}

/// Starts all services needed for the meta leader node
/// Only call this function once, since initializing the services multiple times will result in an
/// inconsistent state
///
/// ## Returns
/// Returns an error if the service initialization failed
pub async fn start_service_as_election_leader<S: MetaStore>(
    meta_store: Arc<S>,
    address_info: AddressInfo,
    max_heartbeat_interval: Duration,
    opts: MetaOpts,
    election_client: Option<ElectionClientRef>,
    mut svc_shutdown_rx: WatchReceiver<()>,
) -> MetaResult<()> {
    tracing::info!("Defining leader services");
    let prometheus_endpoint = opts.prometheus_endpoint.clone();
    let init_system_params = opts.init_system_params();
    let env = MetaSrvEnv::<S>::new(opts, meta_store.clone()).await;
    let fragment_manager = Arc::new(FragmentManager::new(env.clone()).await.unwrap());
    let meta_metrics = Arc::new(MetaMetrics::new());
    let registry = meta_metrics.registry();
    monitor_process(registry).unwrap();

    let cluster_manager = Arc::new(
        ClusterManager::new(env.clone(), max_heartbeat_interval)
            .await
            .unwrap(),
    );
    let heartbeat_srv = HeartbeatServiceImpl::new(cluster_manager.clone());

    let compactor_manager = Arc::new(
        hummock::CompactorManager::with_meta(env.clone(), max_heartbeat_interval.as_secs())
            .await
            .unwrap(),
    );

    let catalog_manager = Arc::new(CatalogManager::new(env.clone()).await.unwrap());
    let hummock_manager = hummock::HummockManager::new(
        env.clone(),
        cluster_manager.clone(),
        meta_metrics.clone(),
        compactor_manager.clone(),
        catalog_manager.clone(),
    )
    .await
    .unwrap();

    let meta_member_srv = MetaMemberServiceImpl::new(match election_client.clone() {
        None => Either::Right(address_info.clone()),
        Some(election_client) => Either::Left(election_client),
    });

    #[cfg(not(madsim))]
    if let Some(ref dashboard_addr) = address_info.dashboard_addr {
        let dashboard_service = crate::dashboard::DashboardService {
            dashboard_addr: *dashboard_addr,
            cluster_manager: cluster_manager.clone(),
            fragment_manager: fragment_manager.clone(),
            meta_store: env.meta_store_ref(),
            prometheus_endpoint: prometheus_endpoint.clone(),
            prometheus_client: prometheus_endpoint.as_ref().map(|x| {
                use std::str::FromStr;
                prometheus_http_query::Client::from_str(x).unwrap()
            }),
        };
        // TODO: join dashboard service back to local thread.
        tokio::spawn(dashboard_service.serve(address_info.ui_path));
    }

    let (barrier_scheduler, scheduled_barriers) =
        BarrierScheduler::new_pair(hummock_manager.clone(), env.opts.checkpoint_frequency);

    let source_manager = Arc::new(
        SourceManager::new(
            env.opts.connector_rpc_endpoint.clone(),
            barrier_scheduler.clone(),
            catalog_manager.clone(),
            fragment_manager.clone(),
        )
        .await
        .unwrap(),
    );

    let barrier_manager = Arc::new(GlobalBarrierManager::new(
        scheduled_barriers,
        env.clone(),
        cluster_manager.clone(),
        catalog_manager.clone(),
        fragment_manager.clone(),
        hummock_manager.clone(),
        source_manager.clone(),
        meta_metrics.clone(),
    ));

    {
        let source_manager = source_manager.clone();
        tokio::spawn(async move {
            source_manager.run().await.unwrap();
        });
    }

    let stream_manager = Arc::new(
        GlobalStreamManager::new(
            env.clone(),
            fragment_manager.clone(),
            barrier_scheduler.clone(),
            cluster_manager.clone(),
            source_manager.clone(),
            hummock_manager.clone(),
        )
        .unwrap(),
    );

    hummock_manager
        .purge(
            &fragment_manager
                .list_table_fragments()
                .await
                .expect("list_table_fragments"),
        )
        .await
        .unwrap();

    // Initialize services.
    let backup_object_store = Arc::new(
        parse_remote_object_store(
            &env.opts.backup_storage_url,
            Arc::new(ObjectStoreMetrics::unused()),
            "Meta Backup",
        )
        .await,
    );
    let backup_storage = Arc::new(
        ObjectStoreMetaSnapshotStorage::new(
            &env.opts.backup_storage_directory,
            backup_object_store,
        )
        .await?,
    );
    let backup_manager = Arc::new(BackupManager::new(
        env.clone(),
        hummock_manager.clone(),
        backup_storage,
        meta_metrics.registry().clone(),
    ));
    let vacuum_manager = Arc::new(hummock::VacuumManager::new(
        env.clone(),
        hummock_manager.clone(),
        backup_manager.clone(),
        compactor_manager.clone(),
    ));
    let system_params_manager =
        Arc::new(SystemParamManager::new(env.clone(), init_system_params).await?);

    let ddl_srv = DdlServiceImpl::<S>::new(
        env.clone(),
        catalog_manager.clone(),
        stream_manager.clone(),
        source_manager.clone(),
        cluster_manager.clone(),
        fragment_manager.clone(),
        barrier_manager.clone(),
    );

    let user_srv = UserServiceImpl::<S>::new(env.clone(), catalog_manager.clone());

    let scale_srv = ScaleServiceImpl::<S>::new(
        barrier_scheduler.clone(),
        fragment_manager.clone(),
        cluster_manager.clone(),
        source_manager,
        catalog_manager.clone(),
        stream_manager.clone(),
    );

    let cluster_srv = ClusterServiceImpl::<S>::new(cluster_manager.clone());
    let stream_srv = StreamServiceImpl::<S>::new(
        env.clone(),
        barrier_scheduler.clone(),
        stream_manager.clone(),
        catalog_manager.clone(),
        fragment_manager.clone(),
    );
    let hummock_srv = HummockServiceImpl::new(
        hummock_manager.clone(),
        compactor_manager.clone(),
        vacuum_manager.clone(),
        fragment_manager.clone(),
    );
    let notification_srv = NotificationServiceImpl::new(
        env.clone(),
        catalog_manager,
        cluster_manager.clone(),
        hummock_manager.clone(),
        fragment_manager.clone(),
        backup_manager.clone(),
    );
    let health_srv = HealthServiceImpl::new();
    let backup_srv = BackupServiceImpl::new(backup_manager);
    let system_params_srv = SystemParamsServiceImpl::new(system_params_manager);

    if let Some(prometheus_addr) = address_info.prometheus_addr {
        MetricsManager::boot_metrics_service(
            prometheus_addr.to_string(),
            meta_metrics.registry().clone(),
        )
    }

    let compaction_scheduler = Arc::new(CompactionScheduler::new(
        env.clone(),
        hummock_manager.clone(),
        compactor_manager.clone(),
    ));

    let mut timer_manager = GlobalEventManager::default();
    // sub_tasks executed concurrently. Can be shutdown via shutdown_all
<<<<<<< HEAD
    hummock::start_hummock_workers(
        vacuum_manager,
        compaction_scheduler,
        &mut timer_manager,
        &env.opts,
=======
    let mut sub_tasks =
        hummock::start_hummock_workers(vacuum_manager, compaction_scheduler, &env.opts);
    sub_tasks.push(
        start_worker_info_monitor(
            cluster_manager.clone(),
            election_client.clone(),
            Duration::from_secs(env.opts.node_num_monitor_interval_sec),
            meta_metrics.clone(),
        )
        .await,
>>>>>>> 05e7a0e7
    );
    ClusterManager::start_worker_num_monitor(
        cluster_manager.clone(),
        &mut timer_manager,
        env.opts.node_num_monitor_interval_sec,
        meta_metrics.clone(),
    );
    HummockManager::start_compaction_heartbeat(hummock_manager, &timer_manager);

    if cfg!(not(test)) {
        // TODO: check heartbeat in an independent runtime to avoid blocked by other task.
        ClusterManager::start_heartbeat_checker(cluster_manager, &mut timer_manager, 1);
        GlobalBarrierManager::start(barrier_manager, &mut timer_manager);
    }
    let (idle_send, idle_recv) = tokio::sync::oneshot::channel();
    IdleManager::start_idle_checker(env.idle_manager_ref(), &mut timer_manager, idle_send, 30);

    let notification_mgr = env.notification_manager_ref();
    timer_manager.register_shutdown_callback(async move {
        notification_mgr.abort_all().await;
        compactor_manager.abort_all_compactors();
    });

    tonic::transport::Server::builder()
        .layer(MetricsMiddlewareLayer::new(meta_metrics))
        .add_service(HeartbeatServiceServer::new(heartbeat_srv))
        .add_service(ClusterServiceServer::new(cluster_srv))
        .add_service(StreamManagerServiceServer::new(stream_srv))
        .add_service(HummockManagerServiceServer::new(hummock_srv))
        .add_service(NotificationServiceServer::new(notification_srv))
        .add_service(MetaMemberServiceServer::new(meta_member_srv))
        .add_service(DdlServiceServer::new(ddl_srv))
        .add_service(UserServiceServer::new(user_srv))
        .add_service(ScaleServiceServer::new(scale_srv))
        .add_service(HealthServer::new(health_srv))
        .add_service(BackupServiceServer::new(backup_srv))
        .add_service(SystemParamsServiceServer::new(system_params_srv))
        .serve_with_shutdown(address_info.listen_addr, async move {
            tokio::select! {
                res = svc_shutdown_rx.changed() => {
                    match res {
                        Ok(_) => tracing::info!("Shutting down services"),
                        Err(_) => tracing::error!("Service shutdown receiver dropped")
                    }
                    timer_manager.shutdown().await;
                },
                _ = idle_recv => {
                    timer_manager.shutdown().await;
                },
            }
        })
        .await
        .unwrap();
    Ok(())
}<|MERGE_RESOLUTION|>--- conflicted
+++ resolved
@@ -508,15 +508,11 @@
 
     let mut timer_manager = GlobalEventManager::default();
     // sub_tasks executed concurrently. Can be shutdown via shutdown_all
-<<<<<<< HEAD
     hummock::start_hummock_workers(
         vacuum_manager,
         compaction_scheduler,
         &mut timer_manager,
-        &env.opts,
-=======
-    let mut sub_tasks =
-        hummock::start_hummock_workers(vacuum_manager, compaction_scheduler, &env.opts);
+        &env.opts);
     sub_tasks.push(
         start_worker_info_monitor(
             cluster_manager.clone(),
@@ -525,7 +521,6 @@
             meta_metrics.clone(),
         )
         .await,
->>>>>>> 05e7a0e7
     );
     ClusterManager::start_worker_num_monitor(
         cluster_manager.clone(),
