--- conflicted
+++ resolved
@@ -538,12 +538,7 @@
 
     let user_srv = UserServiceImpl::new(env.clone(), catalog_manager.clone());
 
-<<<<<<< HEAD
-    let scale_srv = ScaleServiceImpl::<S>::new(
-=======
     let scale_srv = ScaleServiceImpl::new(
-        barrier_scheduler.clone(),
->>>>>>> da89875f
         fragment_manager.clone(),
         cluster_manager.clone(),
         source_manager,
