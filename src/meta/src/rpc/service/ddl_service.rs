// Copyright 2022 Singularity Data
//
// Licensed under the Apache License, Version 2.0 (the "License");
// you may not use this file except in compliance with the License.
// You may obtain a copy of the License at
//
// http://www.apache.org/licenses/LICENSE-2.0
//
// Unless required by applicable law or agreed to in writing, software
// distributed under the License is distributed on an "AS IS" BASIS,
// WITHOUT WARRANTIES OR CONDITIONS OF ANY KIND, either express or implied.
// See the License for the specific language governing permissions and
// limitations under the License.

use std::collections::HashSet;
use std::sync::Arc;

use itertools::Itertools;
use risingwave_common::bail;
use risingwave_common::catalog::CatalogVersion;
use risingwave_common::util::compress::compress_data;
use risingwave_pb::catalog::table::OptionalAssociatedSourceId;
use risingwave_pb::catalog::*;
use risingwave_pb::common::ParallelUnitMapping;
use risingwave_pb::ddl_service::ddl_service_server::DdlService;
use risingwave_pb::ddl_service::*;
use risingwave_pb::stream_plan::stream_node::NodeBody;
use risingwave_pb::stream_plan::{StreamFragmentGraph, StreamNode};
use tokio::sync::RwLock;
use tonic::{Request, Response, Status};

use crate::cluster::ClusterManagerRef;
use crate::error::meta_error_to_tonic;
use crate::manager::{CatalogManagerRef, IdCategory, MetaSrvEnv, Relation, SourceId, TableId};
use crate::model::TableFragments;
use crate::storage::MetaStore;
use crate::stream::{
    ActorGraphBuilder, CreateMaterializedViewContext, FragmentManagerRef, GlobalStreamManagerRef,
    SourceManagerRef,
};
use crate::MetaResult;

#[derive(Clone)]
pub struct DdlServiceImpl<S: MetaStore> {
    env: MetaSrvEnv<S>,

    catalog_manager: CatalogManagerRef<S>,
    stream_manager: GlobalStreamManagerRef<S>,
    source_manager: SourceManagerRef<S>,
    cluster_manager: ClusterManagerRef<S>,
    fragment_manager: FragmentManagerRef<S>,
    ddl_lock: Arc<RwLock<()>>,
}

impl<S> DdlServiceImpl<S>
where
    S: MetaStore,
{
    #[allow(clippy::too_many_arguments)]
    pub fn new(
        env: MetaSrvEnv<S>,
        catalog_manager: CatalogManagerRef<S>,
        stream_manager: GlobalStreamManagerRef<S>,
        source_manager: SourceManagerRef<S>,
        cluster_manager: ClusterManagerRef<S>,
        fragment_manager: FragmentManagerRef<S>,
        ddl_lock: Arc<RwLock<()>>,
    ) -> Self {
        Self {
            env,
            catalog_manager,
            stream_manager,
            source_manager,
            cluster_manager,
            fragment_manager,
            ddl_lock,
        }
    }
}

#[async_trait::async_trait]
impl<S> DdlService for DdlServiceImpl<S>
where
    S: MetaStore,
{
    async fn create_database(
        &self,
        request: Request<CreateDatabaseRequest>,
    ) -> Result<Response<CreateDatabaseResponse>, Status> {
        let req = request.into_inner();
        let id = self
            .env
            .id_gen_manager()
            .generate::<{ IdCategory::Database }>()
            .await
            .map_err(meta_error_to_tonic)? as u32;
        let mut database = req.get_db().map_err(meta_error_to_tonic)?.clone();
        database.id = id;
        let version = self.catalog_manager.create_database(&database).await?;

        Ok(Response::new(CreateDatabaseResponse {
            status: None,
            database_id: id,
            version,
        }))
    }

    async fn drop_database(
        &self,
        request: Request<DropDatabaseRequest>,
    ) -> Result<Response<DropDatabaseResponse>, Status> {
        let req = request.into_inner();
        let database_id = req.get_database_id();
        let version = self.catalog_manager.drop_database(database_id).await?;
        Ok(Response::new(DropDatabaseResponse {
            status: None,
            version,
        }))
    }

    async fn create_schema(
        &self,
        request: Request<CreateSchemaRequest>,
    ) -> Result<Response<CreateSchemaResponse>, Status> {
        let req = request.into_inner();
        let id = self
            .env
            .id_gen_manager()
            .generate::<{ IdCategory::Schema }>()
            .await
            .map_err(meta_error_to_tonic)? as u32;
        let mut schema = req.get_schema().map_err(meta_error_to_tonic)?.clone();
        schema.id = id;
        let version = self.catalog_manager.create_schema(&schema).await?;

        Ok(Response::new(CreateSchemaResponse {
            status: None,
            schema_id: id,
            version,
        }))
    }

    async fn drop_schema(
        &self,
        request: Request<DropSchemaRequest>,
    ) -> Result<Response<DropSchemaResponse>, Status> {
        let req = request.into_inner();
        let schema_id = req.get_schema_id();
        let version = self.catalog_manager.drop_schema(schema_id).await?;
        Ok(Response::new(DropSchemaResponse {
            status: None,
            version,
        }))
    }

    async fn create_source(
        &self,
        request: Request<CreateSourceRequest>,
    ) -> Result<Response<CreateSourceResponse>, Status> {
        self.ddl_lock.read().await;
        let mut source = request.into_inner().source.unwrap();

        let id = self
            .env
            .id_gen_manager()
            .generate::<{ IdCategory::Table }>()
            .await
            .map_err(meta_error_to_tonic)? as u32;
        source.id = id;

        self.catalog_manager
            .start_create_source_procedure(&source)
            .await?;

        // QUESTION(patrick): why do we need to contact compute node on create source
        if let Err(e) = self.source_manager.create_source(&source).await {
            self.catalog_manager
                .cancel_create_source_procedure(&source)
                .await?;
            return Err(e.into());
        }

        let version = self
            .catalog_manager
            .finish_create_source_procedure(&source)
            .await?;
        Ok(Response::new(CreateSourceResponse {
            status: None,
            source_id: id,
            version,
        }))
    }

    async fn drop_source(
        &self,
        request: Request<DropSourceRequest>,
    ) -> Result<Response<DropSourceResponse>, Status> {
        self.ddl_lock.read().await;
        let source_id = request.into_inner().source_id;

        // 1. Drop source in catalog. Ref count will be checked.
        let version = self.catalog_manager.drop_source(source_id).await?;

        // 2. Drop source on compute nodes.
        self.source_manager.drop_source(source_id).await?;

        Ok(Response::new(DropSourceResponse {
            status: None,
            version,
        }))
    }

    async fn create_sink(
        &self,
        request: Request<CreateSinkRequest>,
    ) -> Result<Response<CreateSinkResponse>, Status> {
        self.ddl_lock.read().await;
        self.env.idle_manager().record_activity();

        let req = request.into_inner();
        let sink = req.get_sink().map_err(meta_error_to_tonic)?.clone();
        let fragment_graph = req
            .get_fragment_graph()
            .map_err(meta_error_to_tonic)?
            .clone();

        let (sink_id, version) = self
            .create_relation(&mut Relation::Sink(sink), fragment_graph)
            .await?;

        Ok(Response::new(CreateSinkResponse {
            status: None,
            sink_id,
            version,
        }))
    }

    async fn drop_sink(
        &self,
        request: Request<DropSinkRequest>,
    ) -> Result<Response<DropSinkResponse>, Status> {
        let sink_id = request.into_inner().sink_id;

        // 1. Drop sink in catalog.
        let version = self.catalog_manager.drop_sink(sink_id).await?;

        Ok(Response::new(DropSinkResponse {
            status: None,
            version,
        }))
    }

    async fn create_materialized_view(
        &self,
        request: Request<CreateMaterializedViewRequest>,
    ) -> Result<Response<CreateMaterializedViewResponse>, Status> {
        self.ddl_lock.read().await;
        self.env.idle_manager().record_activity();

        let req = request.into_inner();
        let mview = req
            .get_materialized_view()
            .map_err(meta_error_to_tonic)?
            .clone();
        let fragment_graph = req
            .get_fragment_graph()
            .map_err(meta_error_to_tonic)?
            .clone();

        let (table_id, version) = self
            .create_relation(&mut Relation::Table(mview), fragment_graph)
            .await?;

        Ok(Response::new(CreateMaterializedViewResponse {
            status: None,
            table_id,
            version,
        }))
    }

    async fn drop_materialized_view(
        &self,
        request: Request<DropMaterializedViewRequest>,
    ) -> Result<Response<DropMaterializedViewResponse>, Status> {
        self.ddl_lock.read().await;
        use risingwave_common::catalog::TableId;

        self.env.idle_manager().record_activity();

        let table_id = request.into_inner().table_id;
        // 1. Drop table in catalog. Ref count will be checked.
        let version = self.catalog_manager.drop_table(table_id).await?;

        // 2. drop mv in stream manager
        self.stream_manager
            .drop_materialized_view(&TableId::new(table_id))
            .await?;

        Ok(Response::new(DropMaterializedViewResponse {
            status: None,
            version,
        }))
    }

    async fn create_index(
        &self,
        request: Request<CreateIndexRequest>,
    ) -> Result<Response<CreateIndexResponse>, Status> {
        self.ddl_lock.read().await;
        self.env.idle_manager().record_activity();

        let req = request.into_inner();
        let index = req.get_index().map_err(tonic_err)?.clone();
        let index_table = req.get_index_table().map_err(tonic_err)?.clone();
        let fragment_graph = req.get_fragment_graph().map_err(tonic_err)?.clone();

        let (index_id, version) = self
            .create_relation(&mut Relation::Index(index, index_table), fragment_graph)
            .await
            .map_err(tonic_err)?;

        Ok(Response::new(CreateIndexResponse {
            status: None,
            index_id,
            version,
        }))
    }

    async fn drop_index(
        &self,
        request: Request<DropIndexRequest>,
    ) -> Result<Response<DropIndexResponse>, Status> {
        self.ddl_lock.read().await;
        use risingwave_common::catalog::TableId;

        self.env.idle_manager().record_activity();

        let index_id = request.into_inner().index_id;

        // 1. Drop index in catalog. Ref count will be checked.
        let (index_table_id, version) = self
            .catalog_manager
            .drop_index(index_id)
            .await
            .map_err(tonic_err)?;

        // 2. drop mv(index) in stream manager
        self.stream_manager
            .drop_materialized_view(&TableId::new(index_table_id))
            .await
            .map_err(tonic_err)?;

        Ok(Response::new(DropIndexResponse {
            status: None,
            version,
        }))
    }

    async fn create_materialized_source(
        &self,
        request: Request<CreateMaterializedSourceRequest>,
    ) -> Result<Response<CreateMaterializedSourceResponse>, Status> {
        self.ddl_lock.read().await;
        let request = request.into_inner();
        let source = request.source.unwrap();
        let mview = request.materialized_view.unwrap();
        let fragment_graph = request.fragment_graph.unwrap();

        let (source_id, table_id, version) = self
            .create_materialized_source_inner(source, mview, fragment_graph)
            .await?;

        Ok(Response::new(CreateMaterializedSourceResponse {
            status: None,
            source_id,
            table_id,
            version,
        }))
    }

    async fn drop_materialized_source(
        &self,
        request: Request<DropMaterializedSourceRequest>,
    ) -> Result<Response<DropMaterializedSourceResponse>, Status> {
        self.ddl_lock.read().await;
        let request = request.into_inner();
        let source_id = request.source_id;
        let table_id = request.table_id;

        let version = self
            .drop_materialized_source_inner(source_id, table_id)
            .await?;

        Ok(Response::new(DropMaterializedSourceResponse {
            status: None,
            version,
        }))
    }

    async fn risectl_list_state_tables(
        &self,
        _request: Request<RisectlListStateTablesRequest>,
    ) -> Result<Response<RisectlListStateTablesResponse>, Status> {
        use crate::model::MetadataModel;
        let tables = Table::list(self.env.meta_store())
            .await
            .map_err(meta_error_to_tonic)?;
        Ok(Response::new(RisectlListStateTablesResponse { tables }))
    }
}

impl<S> DdlServiceImpl<S>
where
    S: MetaStore,
{
    fn get_internal_table(&self, ctx: &CreateMaterializedViewContext) -> MetaResult<Vec<Table>> {
        let mut internal_table = ctx
            .internal_table_id_map
            .iter()
            .filter(|(_, table)| table.is_some())
            .map(|(_, table)| table.clone().unwrap())
            .collect_vec();

        for inner_table in &mut internal_table {
            self.set_table_mapping(inner_table)?;
        }
        Ok(internal_table)
    }

    // Creates relation. `Relation` can be either a `Table` or a `Sink`.
    async fn create_relation(
        &self,
        relation: &mut Relation,
        fragment_graph: StreamFragmentGraph,
    ) -> MetaResult<(u32, u64)> {
        // 0. Generate an id from relation.
        let id = self
            .env
            .id_gen_manager()
            .generate::<{ IdCategory::Table }>()
            .await
            .map_err(meta_error_to_tonic)? as u32;
        relation.set_id(id);

        // 1. Resolve the dependent relations.
        let dependent_relations = get_dependent_relations(&fragment_graph)?;
        assert!(
            !dependent_relations.is_empty(),
            "there should be at lease 1 dependent relation when creating sink"
        );
        relation.set_dependent_relations(dependent_relations);

        // 2. Mark current relation as "creating" and add reference count to dependent relations.
        self.catalog_manager
            .start_create_procedure(relation)
            .await?;

        // 3. Create relation in stream manager. The id in stream node will be filled.
        let mut ctx = CreateMaterializedViewContext {
            schema_id: relation.schema_id(),
            database_id: relation.database_id(),
            mview_name: relation.name(),
            table_properties: relation.properties(),
            affiliated_source: None,
            ..Default::default()
        };
        let internal_tables = match self
            .create_relation_on_compute_node(relation, fragment_graph, id, &mut ctx)
            .await
        {
            Err(e) => {
                self.catalog_manager
                    .cancel_create_procedure(relation)
                    .await?;
                return Err(e);
            }
            Ok(()) => {
<<<<<<< HEAD
                match relation {
                    Relation::Table(table) => {
                        self.set_table_mapping(table).map_err(tonic_err)?;
                    }
                    Relation::Index(_, index_table) => {
                        self.set_table_mapping(index_table).map_err(tonic_err)?;
                    }
                    Relation::Sink(_) => (),
=======
                if let Relation::Table(table) = relation {
                    self.set_table_mapping(table)?;
>>>>>>> c4183cd9
                }
                self.get_internal_table(&ctx)?
            }
        };

        // tracing for checking the diff of catalog::Table and internal_table_id count
        tracing::info!(
            "create_{} internal_table_count {} internal_table_id_count {}",
            match relation {
                Relation::Table(_) => "materialized_view",
                Relation::Sink(_) => "sink",
                Relation::Index(..) => "index",
            },
            internal_tables.len(),
            ctx.internal_table_id_map.len()
        );

        // 4. Finally, update the catalog.
        let version = self
            .catalog_manager
            .finish_create_procedure(
                match relation {
                    Relation::Table(_) | Relation::Index(..) => Some(internal_tables),
                    Relation::Sink(_) => None,
                },
                relation,
            )
            .await?;

        Ok((id, version))
    }

    async fn create_relation_on_compute_node(
        &self,
        relation: &Relation,
        mut fragment_graph: StreamFragmentGraph,
        id: TableId,
        ctx: &mut CreateMaterializedViewContext,
    ) -> MetaResult<()> {
        use risingwave_common::catalog::TableId;

        // Get relation_id and make fragment_graph immutable.
        let (relation_id, fragment_graph) = match relation {
            Relation::Table(_) | Relation::Index(..) => {
                // Fill in the correct mview id for stream node.
                fn fill_mview_id(stream_node: &mut StreamNode, mview_id: TableId) -> usize {
                    let mut mview_count = 0;
                    if let NodeBody::Materialize(materialize_node) =
                        stream_node.node_body.as_mut().unwrap()
                    {
                        materialize_node.table_id = mview_id.table_id();
                        materialize_node.table.as_mut().unwrap().id = mview_id.table_id();
                        mview_count += 1;
                    }
                    for input in &mut stream_node.input {
                        mview_count += fill_mview_id(input, mview_id);
                    }
                    mview_count
                }

                let mview_id = TableId::new(id);
                let mut mview_count = 0;
                for fragment in fragment_graph.fragments.values_mut() {
                    mview_count += fill_mview_id(fragment.node.as_mut().unwrap(), mview_id);
                }

                assert_eq!(
                    mview_count, 1,
                    "require exactly 1 materialize node when creating materialized view"
                );
                (mview_id, fragment_graph)
            }
            Relation::Sink(_) => (TableId::new(id), fragment_graph),
        };

        // Resolve fragments.
        let parallel_degree = self.cluster_manager.get_parallel_unit_count().await;

        let mut actor_graph_builder = ActorGraphBuilder::new(
            self.env.id_gen_manager_ref(),
            &fragment_graph,
            parallel_degree as u32,
            ctx,
        )
        .await?;

        let graph = actor_graph_builder
            .generate_graph(
                self.env.id_gen_manager_ref(),
                self.fragment_manager.clone(),
                ctx,
            )
            .await?;

        let internal_table_id_set = ctx
            .internal_table_id_map
            .iter()
            .map(|(table_id, _)| *table_id)
            .collect::<HashSet<u32>>();

        assert_eq!(
            fragment_graph.table_ids_cnt,
            internal_table_id_set.len() as u32
        );

        let table_fragments = TableFragments::new(relation_id, graph, internal_table_id_set);

        // Create on compute node.
        self.stream_manager
            .create_materialized_view(table_fragments, ctx)
            .await?;
        Ok(())
    }

    async fn create_materialized_source_inner(
        &self,
        mut source: Source,
        mut mview: Table,
        mut fragment_graph: StreamFragmentGraph,
    ) -> MetaResult<(SourceId, TableId, CatalogVersion)> {
        // Generate source id.
        let source_id = self
            .env
            .id_gen_manager()
            .generate::<{ IdCategory::Table }>() // TODO: use source category
            .await? as u32;
        source.id = source_id;

        self.catalog_manager
            .start_create_materialized_source_procedure(&source, &mview)
            .await?;

        // Create source on compute node.
        if let Err(e) = self.source_manager.create_source(&source).await {
            self.catalog_manager
                .cancel_create_materialized_source_procedure(&source, &mview)
                .await?;
            return Err(e);
        }

        // Fill in the correct source id for stream node.
        fn fill_source_id(stream_node: &mut StreamNode, source_id: u32) -> usize {
            let mut source_count = 0;
            if let NodeBody::Source(source_node) = stream_node.node_body.as_mut().unwrap() {
                // TODO: refactor using source id.
                source_node.table_id = source_id;
                source_count += 1;
            }
            for input in &mut stream_node.input {
                source_count += fill_source_id(input, source_id);
            }
            source_count
        }

        let mut source_count = 0;
        for fragment in fragment_graph.fragments.values_mut() {
            source_count += fill_source_id(fragment.node.as_mut().unwrap(), source_id);
        }
        assert_eq!(
            source_count, 1,
            "require exactly 1 source node when creating materialized source"
        );

        // Fill in the correct source id for mview.
        mview.optional_associated_source_id =
            Some(OptionalAssociatedSourceId::AssociatedSourceId(source_id));

        // Generate mview id.
        let mview_id = self
            .env
            .id_gen_manager()
            .generate::<{ IdCategory::Table }>()
            .await? as u32;
        mview.id = mview_id;

        // Create mview on compute node.
        // Noted that this progress relies on the source just created, so we pass it here.
        let mut ctx = CreateMaterializedViewContext {
            schema_id: source.schema_id,
            database_id: source.database_id,
            mview_name: source.name.clone(),
            table_properties: mview.properties.clone(),
            affiliated_source: Some(source.clone()),
            ..Default::default()
        };

        let internal_tables = match self
            .create_relation_on_compute_node(
                &Relation::Table(mview.clone()),
                fragment_graph,
                mview_id,
                &mut ctx,
            )
            .await
        {
            Err(e) => {
                self.catalog_manager
                    .cancel_create_materialized_source_procedure(&source, &mview)
                    .await?;
                self.source_manager.drop_source(source_id).await?;
                return Err(e);
            }
            Ok(()) => {
                self.set_table_mapping(&mut mview)?;
                self.get_internal_table(&ctx)?
            }
        };

        // Finally, update the catalog.
        let version = self
            .catalog_manager
            .finish_create_materialized_source_procedure(&source, &mview, internal_tables)
            .await?;

        Ok((source_id, mview_id, version))
    }

    async fn drop_materialized_source_inner(
        &self,
        source_id: SourceId,
        table_id: TableId,
    ) -> MetaResult<CatalogVersion> {
        use risingwave_common::catalog::TableId;

        // 1. Drop materialized source in catalog, source_id will be checked if it is
        // associated_source_id in mview.
        let version = self
            .catalog_manager
            .drop_materialized_source(source_id, table_id)
            .await?;

        // 2. Drop source and mv separately.
        // Note: we need to drop the materialized view to unmap the source_id to fragment_ids in
        // `SourceManager` before we can drop the source
        self.stream_manager
            .drop_materialized_view(&TableId::new(table_id))
            .await?;

        self.source_manager.drop_source(source_id).await?;

        Ok(version)
    }

    /// Fill in mview's vnode mapping so that frontend will know the data distribution.
    fn set_table_mapping(&self, table: &mut Table) -> MetaResult<()> {
        let vnode_mapping = self
            .env
            .hash_mapping_manager_ref()
            .get_table_hash_mapping(&table.id);
        match vnode_mapping {
            Some(vnode_mapping) => {
                let (original_indices, data) = compress_data(&vnode_mapping);
                table.mapping = Some(ParallelUnitMapping {
                    table_id: table.id,
                    original_indices,
                    data,
                });
                Ok(())
            }
            None => bail!(
                "no data distribution found for materialized view table_id = {}",
                table.id
            ),
        }
    }
}

fn get_dependent_relations(fragment_graph: &StreamFragmentGraph) -> MetaResult<Vec<TableId>> {
    // TODO: distinguish SourceId and TableId
    fn resolve_dependent_relations(
        stream_node: &StreamNode,
        dependent_relations: &mut HashSet<TableId>,
    ) -> MetaResult<()> {
        match stream_node.node_body.as_ref().unwrap() {
            NodeBody::Source(source_node) => {
                dependent_relations.insert(source_node.get_table_id());
            }
            NodeBody::Chain(chain_node) => {
                dependent_relations.insert(chain_node.get_table_id());
            }
            _ => {}
        }
        for child in &stream_node.input {
            resolve_dependent_relations(child, dependent_relations)?;
        }
        Ok(())
    }

    let mut dependent_relations = Default::default();
    for fragment in fragment_graph.fragments.values() {
        resolve_dependent_relations(fragment.node.as_ref().unwrap(), &mut dependent_relations)?;
    }
    Ok(dependent_relations.into_iter().collect())
}<|MERGE_RESOLUTION|>--- conflicted
+++ resolved
@@ -310,14 +310,16 @@
         self.env.idle_manager().record_activity();
 
         let req = request.into_inner();
-        let index = req.get_index().map_err(tonic_err)?.clone();
-        let index_table = req.get_index_table().map_err(tonic_err)?.clone();
-        let fragment_graph = req.get_fragment_graph().map_err(tonic_err)?.clone();
+        let index = req.get_index().map_err(meta_error_to_tonic)?.clone();
+        let index_table = req.get_index_table().map_err(meta_error_to_tonic)?.clone();
+        let fragment_graph = req
+            .get_fragment_graph()
+            .map_err(meta_error_to_tonic)?
+            .clone();
 
         let (index_id, version) = self
             .create_relation(&mut Relation::Index(index, index_table), fragment_graph)
-            .await
-            .map_err(tonic_err)?;
+            .await?;
 
         Ok(Response::new(CreateIndexResponse {
             status: None,
@@ -338,17 +340,12 @@
         let index_id = request.into_inner().index_id;
 
         // 1. Drop index in catalog. Ref count will be checked.
-        let (index_table_id, version) = self
-            .catalog_manager
-            .drop_index(index_id)
-            .await
-            .map_err(tonic_err)?;
+        let (index_table_id, version) = self.catalog_manager.drop_index(index_id).await?;
 
         // 2. drop mv(index) in stream manager
         self.stream_manager
             .drop_materialized_view(&TableId::new(index_table_id))
-            .await
-            .map_err(tonic_err)?;
+            .await?;
 
         Ok(Response::new(DropIndexResponse {
             status: None,
@@ -475,19 +472,14 @@
                 return Err(e);
             }
             Ok(()) => {
-<<<<<<< HEAD
                 match relation {
                     Relation::Table(table) => {
-                        self.set_table_mapping(table).map_err(tonic_err)?;
+                        self.set_table_mapping(table)?;
                     }
                     Relation::Index(_, index_table) => {
-                        self.set_table_mapping(index_table).map_err(tonic_err)?;
+                        self.set_table_mapping(index_table)?;
                     }
                     Relation::Sink(_) => (),
-=======
-                if let Relation::Table(table) = relation {
-                    self.set_table_mapping(table)?;
->>>>>>> c4183cd9
                 }
                 self.get_internal_table(&ctx)?
             }
