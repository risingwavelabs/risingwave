--- conflicted
+++ resolved
@@ -37,7 +37,7 @@
     CatalogManagerRef, ClusterManagerRef, ConnectionId, FragmentManagerRef, IdCategory,
     IdCategoryType, MetaSrvEnv, StreamingJob,
 };
-use crate::rpc::cloud_provider::{AwsEc2Client, CLOUD_PROVIDER_AWS};
+use crate::rpc::cloud_provider::AwsEc2Client;
 use crate::rpc::ddl_controller::{DdlCommand, DdlController, StreamingJobId};
 use crate::storage::MetaStore;
 use crate::stream::{visit_fragment, GlobalStreamManagerRef, SourceManagerRef};
@@ -606,8 +606,8 @@
         }
 
         match req.payload.unwrap() {
-<<<<<<< HEAD
             create_connection_request::Payload::PrivateLink(link) => {
+                // currently we only support AWS
                 match link.get_provider()? {
                     PbPrivateLinkProvider::Mock => {
                         let id = self.gen_unique_id::<{ IdCategory::Connection }>().await?;
@@ -615,6 +615,7 @@
                             provider: link.provider,
                             service_name: String::new(),
                             endpoint_id: String::new(),
+                            endpoint_dns_name: String::new(),
                             dns_entries: HashMap::new(),
                         };
                         let connection = Connection {
@@ -643,9 +644,8 @@
                             )));
                         }
                         let cli = self.aws_client.as_ref().unwrap();
-                        let private_link_svc = cli
-                            .create_aws_private_link(&link.service_name, &link.availability_zones)
-                            .await?;
+                        let private_link_svc =
+                            cli.create_aws_private_link(&link.service_name).await?;
 
                         let id = self.gen_unique_id::<{ IdCategory::Connection }>().await?;
                         let connection = Connection {
@@ -671,38 +671,6 @@
                         return Err(Status::invalid_argument("Privatelink provider unspecified"));
                     }
                 }
-=======
-            create_connection_request::Payload::PrivateLink(info) => {
-                // currently we only support AWS
-                let private_link_conn = match info.provider.to_lowercase().as_str() {
-                    CLOUD_PROVIDER_AWS => {
-                        let cli = self.aws_client.as_ref().unwrap();
-                        let private_link_svc =
-                            cli.create_aws_private_link(&info.service_name).await?;
-                        connection::Info::PrivateLinkService(private_link_svc)
-                    }
-                    _ => {
-                        return Err(Status::invalid_argument("unsupported cloud provider"));
-                    }
-                };
-
-                let id = self.gen_unique_id::<{ IdCategory::Connection }>().await?;
-                let connection = Connection {
-                    id,
-                    name: req.name,
-                    info: Some(private_link_conn),
-                };
-
-                // save private link info to catalog
-                self.ddl_controller
-                    .run_command(DdlCommand::CreateConnection(connection))
-                    .await?;
-
-                Ok(Response::new(CreateConnectionResponse {
-                    connection_id: id,
-                    version: 0,
-                }))
->>>>>>> 77aacbd8
             }
         }
     }
@@ -750,14 +718,8 @@
         properties: &mut HashMap<String, String>,
     ) -> MetaResult<()> {
         let mut broker_rewrite_map = HashMap::new();
-<<<<<<< HEAD
-        const UPSTREAM_SOURCE_PRIVATE_LINK_KEY: &str = "privatelink.targets";
-        if let Some(prop) = properties.get(UPSTREAM_SOURCE_PRIVATE_LINK_KEY) {
-=======
         const PRIVATE_LINK_TARGETS_KEY: &str = "privatelink.targets";
-        const PRIVATE_LINK_NAME_KEY: &str = "connection.name";
         if let Some(link_target_value) = properties.get(PRIVATE_LINK_TARGETS_KEY) {
->>>>>>> 77aacbd8
             if !is_kafka_connector(properties) {
                 return Err(MetaError::from(anyhow!(
                     "Private link is only supported for Kafka connector",
@@ -768,34 +730,10 @@
                 .get(kafka_props_broker_key(properties))
                 .cloned()
                 .ok_or(MetaError::from(anyhow!(
-<<<<<<< HEAD
-                    "Must specify brokers property in WITH clause",
-=======
                     "Must specify \"{KAFKA_PROPS_BROKER_KEY}\" property in WITH clause",
->>>>>>> 77aacbd8
                 )))?;
 
-            let private_link_name =
-                properties
-                    .get(PRIVATE_LINK_NAME_KEY)
-                    .cloned()
-                    .ok_or(MetaError::from(anyhow!(
-                        "Must specify \"{PRIVATE_LINK_NAME_KEY}\" property in WITH clause",
-                    )))?;
-
             let broker_addrs = servers.split(',').collect_vec();
-<<<<<<< HEAD
-            let link_info: Vec<AwsPrivateLinkItem> =
-                serde_json::from_str(prop).map_err(|e| anyhow!(e))?;
-            // construct the rewrite mapping for brokers
-            for (link, broker) in link_info.iter().zip_eq_fast(broker_addrs.into_iter()) {
-                let conn = self
-                    .catalog_manager
-                    .get_connection_by_id(connection_id)
-                    .await?;
-
-                if let Some(connection::Info::PrivateLinkService(svc)) = conn.info {
-=======
             let link_targets: Vec<AwsPrivateLinkItem> =
                 serde_json::from_str(link_target_value).map_err(|e| anyhow!(e))?;
 
@@ -809,7 +747,7 @@
 
             let conn = self
                 .catalog_manager
-                .get_connection_by_name(&private_link_name)
+                .get_connection_by_id(connection_id)
                 .await?;
 
             if let Some(connection::Info::PrivateLinkService(svc)) = &conn.info {
@@ -823,37 +761,18 @@
                 }
             } else {
                 return Err(MetaError::from(anyhow!(
-                    "Connection {} is not a private link service",
-                    private_link_name
+                    "Connection is not a private link service"
                 )));
             }
 
             // construct the rewrite mapping for brokers
             for (link, broker) in link_targets.iter().zip_eq_fast(broker_addrs.into_iter()) {
                 if let Some(connection::Info::PrivateLinkService(svc)) = &conn.info {
->>>>>>> 77aacbd8
                     if svc.dns_entries.is_empty() {
                         return Err(MetaError::from(anyhow!(
                             "No available private link endpoints for Kafka broker {}",
                             broker
                         )));
-<<<<<<< HEAD
-                    }
-                    let default_dns = svc.dns_entries.values().next().unwrap();
-                    let target_dns = svc.dns_entries.get(&link.az);
-                    match target_dns {
-                        None => {
-                            broker_rewrite_map.insert(
-                                broker.to_string(),
-                                format!("{}:{}", default_dns, link.port),
-                            );
-                        }
-                        Some(dns_name) => {
-                            broker_rewrite_map
-                                .insert(broker.to_string(), format!("{}:{}", dns_name, link.port));
-                        }
-=======
->>>>>>> 77aacbd8
                     }
                     // rewrite the broker address to the dns name w/o az
                     // requires the NLB has enabled the cross-zone load balancing
