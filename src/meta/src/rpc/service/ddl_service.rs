--- conflicted
+++ resolved
@@ -494,22 +494,6 @@
     ) -> RwResult<()> {
         use risingwave_common::catalog::TableId;
 
-<<<<<<< HEAD
-        // Fill in the correct mview id for stream node.
-        fn fill_mview_id(stream_node: &mut StreamNode, mview_id: TableId) -> usize {
-            let mut mview_count = 0;
-            if let NodeBody::Materialize(materialize_node) = stream_node.node_body.as_mut().unwrap()
-            {
-                materialize_node.table_id = mview_id.table_id();
-                materialize_node.table.as_mut().unwrap().id = mview_id.table_id();
-                mview_count += 1;
-            }
-            for input in &mut stream_node.input {
-                mview_count += fill_mview_id(input, mview_id);
-            }
-            mview_count
-        }
-=======
         // Get relation_id and make fragment_graph immutable.
         let (relation_id, fragment_graph) = match relation {
             Relation::Table(_) => {
@@ -527,7 +511,6 @@
                     }
                     mview_count
                 }
->>>>>>> 409e1a6c
 
                 let mview_id = TableId::new(id);
                 let mut mview_count = 0;
