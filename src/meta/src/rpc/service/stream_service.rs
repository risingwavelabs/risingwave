--- conflicted
+++ resolved
@@ -46,74 +46,6 @@
     S: MetaStore,
 {
     #[cfg_attr(coverage, no_coverage)]
-<<<<<<< HEAD
-    async fn create_materialized_view(
-        &self,
-        request: Request<CreateMaterializedViewRequest>,
-    ) -> TonicResponse<CreateMaterializedViewResponse> {
-        use crate::stream::CreateMaterializedViewContext;
-
-        let req = request.into_inner();
-
-        tracing::trace!(
-            target: "events::meta::create_mv_v1",
-            plan = serde_json::to_string(&req).unwrap().as_str(),
-            "create materialized view"
-        );
-
-        let hash_mapping = self.cluster_manager.get_hash_mapping().await;
-        let parallel_degree = self
-            .cluster_manager
-            .get_parallel_unit_count(Some(ParallelUnitType::Hash))
-            .await;
-        let mut ctx = CreateMaterializedViewContext {
-            hash_mapping,
-            ..Default::default()
-        };
-
-        let graph = StreamFragmenter::generate_graph(
-            self.env.id_gen_manager_ref(),
-            self.fragment_manager.clone(),
-            parallel_degree as u32,
-            req.get_stream_node().map_err(tonic_err)?,
-            &mut ctx,
-        )
-        .await
-        .map_err(|e| e.to_grpc_status())?;
-
-        let table_fragments = TableFragments::new(TableId::from(&req.table_ref_id), graph);
-        match self
-            .global_stream_manager
-            .create_materialized_view(table_fragments, ctx)
-            .await
-        {
-            Ok(()) => Ok(Response::new(CreateMaterializedViewResponse {
-                status: None,
-            })),
-            Err(e) => Err(e.to_grpc_status()),
-        }
-    }
-
-    #[cfg_attr(coverage, no_coverage)]
-    async fn drop_materialized_view(
-        &self,
-        request: Request<DropMaterializedViewRequest>,
-    ) -> TonicResponse<DropMaterializedViewResponse> {
-        let req = request.into_inner();
-
-        match self
-            .global_stream_manager
-            .drop_materialized_view(&TableId::from(&req.table_ref_id))
-            .await
-        {
-            Ok(()) => Ok(Response::new(DropMaterializedViewResponse { status: None })),
-            Err(e) => Err(e.to_grpc_status()),
-        }
-    }
-
-    #[cfg_attr(coverage, no_coverage)]
-=======
->>>>>>> 523b6691
     async fn flush(&self, request: Request<FlushRequest>) -> TonicResponse<FlushResponse> {
         let _req = request.into_inner();
 
