--- conflicted
+++ resolved
@@ -26,34 +26,6 @@
 use crate::manager::{CatalogManagerRef, MetaSrvEnv, Notification, UserInfoManagerRef};
 use crate::storage::MetaStore;
 
-<<<<<<< HEAD
-#[derive(Debug, Clone)]
-pub enum SubscibeDataType {
-    Node,
-    Database,
-    Schema,
-    Source,
-    Table,
-    Sink,
-    User,
-}
-
-lazy_static::lazy_static! {
-static ref  COMPACTOR_DATA_TYPE: Vec<SubscibeDataType> = vec![SubscibeDataType::Table];
-
-static ref FRONTEND_DATA_TYPE: Vec<SubscibeDataType> = vec![
-    SubscibeDataType::Node,
-    SubscibeDataType::Database,
-    SubscibeDataType::Schema,
-    SubscibeDataType::Source,
-    SubscibeDataType::Table,
-    SubscibeDataType::Sink,
-    SubscibeDataType::User,
-];
-}
-
-=======
->>>>>>> 093addfa
 pub struct NotificationServiceImpl<S: MetaStore> {
     env: MetaSrvEnv<S>,
 
@@ -105,6 +77,7 @@
                 schema,
                 source,
                 table,
+                sink,
                 users,
             },
 
@@ -121,31 +94,6 @@
             _ => unreachable!(),
         };
 
-<<<<<<< HEAD
-        // to filter info by subscirbe_data_type
-        let mut nodes = Some(nodes);
-        let mut database = Some(database);
-        let mut schema = Some(schema);
-        let mut source = Some(source);
-        let mut table = Some(table);
-        let mut sink = Some(sink);
-        let mut users = Some(users);
-
-        let mut result = MetaSnapshot::default();
-        for data_type in subscirbe_data_type {
-            match data_type {
-                SubscibeDataType::Node => result.nodes = nodes.take().unwrap(),
-                SubscibeDataType::Database => result.database = database.take().unwrap(),
-                SubscibeDataType::Schema => result.schema = schema.take().unwrap(),
-                SubscibeDataType::Source => result.source = source.take().unwrap(),
-                SubscibeDataType::Table => result.table = table.take().unwrap(),
-                SubscibeDataType::Sink => result.sink = sink.take().unwrap(),
-                SubscibeDataType::User => result.users = users.take().unwrap(),
-            }
-        }
-
-=======
->>>>>>> 093addfa
         Ok(result)
     }
 }
