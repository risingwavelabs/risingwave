// Copyright 2024 RisingWave Labs
//
// Licensed under the Apache License, Version 2.0 (the "License");
// you may not use this file except in compliance with the License.
// You may obtain a copy of the License at
//
//     http://www.apache.org/licenses/LICENSE-2.0
//
// Unless required by applicable law or agreed to in writing, software
// distributed under the License is distributed on an "AS IS" BASIS,
// WITHOUT WARRANTIES OR CONDITIONS OF ANY KIND, either express or implied.
// See the License for the specific language governing permissions and
// limitations under the License.

use risingwave_hummock_sdk::version::HummockVersionDelta;
use risingwave_hummock_sdk::HummockVersionId;
use risingwave_pb::hummock::PbHummockVersionDelta;

use crate::hummock::model::HUMMOCK_VERSION_DELTA_CF_NAME;
use crate::model::{MetadataModel, MetadataModelResult};

/// `HummockVersionDelta` tracks delta of `Sstables` in given version based on previous version.
impl MetadataModel for HummockVersionDelta {
    type KeyType = HummockVersionId;
    type PbType = PbHummockVersionDelta;

    fn cf_name() -> String {
        String::from(HUMMOCK_VERSION_DELTA_CF_NAME)
    }

    fn to_protobuf(&self) -> Self::PbType {
        self.into()
    }

<<<<<<< HEAD
    fn to_protobuf_encoded_vec(&self) -> Vec<u8> {
        use prost::Message;
        let pb = PbHummockVersionDelta::from(self);
        pb.encode_to_vec()
    }

=======
>>>>>>> 2ad3d872
    fn from_protobuf(prost: Self::PbType) -> Self {
        Self::from_persisted_protobuf(&prost)
    }

    fn key(&self) -> MetadataModelResult<Self::KeyType> {
        Ok(self.id)
    }
}<|MERGE_RESOLUTION|>--- conflicted
+++ resolved
@@ -32,15 +32,6 @@
         self.into()
     }
 
-<<<<<<< HEAD
-    fn to_protobuf_encoded_vec(&self) -> Vec<u8> {
-        use prost::Message;
-        let pb = PbHummockVersionDelta::from(self);
-        pb.encode_to_vec()
-    }
-
-=======
->>>>>>> 2ad3d872
     fn from_protobuf(prost: Self::PbType) -> Self {
         Self::from_persisted_protobuf(&prost)
     }
