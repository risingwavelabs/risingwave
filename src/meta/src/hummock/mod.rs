// Copyright 2022 Singularity Data
//
// Licensed under the Apache License, Version 2.0 (the "License");
// you may not use this file except in compliance with the License.
// You may obtain a copy of the License at
//
// http://www.apache.org/licenses/LICENSE-2.0
//
// Unless required by applicable law or agreed to in writing, software
// distributed under the License is distributed on an "AS IS" BASIS,
// WITHOUT WARRANTIES OR CONDITIONS OF ANY KIND, either express or implied.
// See the License for the specific language governing permissions and
// limitations under the License.

pub mod compaction;
pub mod compaction_group;
mod compaction_schedule_policy;
mod compaction_scheduler;
pub mod compactor_manager;
pub mod error;
mod manager;
pub use manager::*;

mod level_handler;
mod metrics_utils;
#[cfg(any(test, feature = "test"))]
pub mod mock_hummock_meta_client;
mod model;
#[cfg(any(test, feature = "test"))]
pub mod test_utils;
mod utils;
mod vacuum;

use std::sync::Arc;
use std::time::Duration;

pub use compaction_scheduler::CompactionScheduler;
pub use compactor_manager::*;
#[cfg(any(test, feature = "test"))]
pub use mock_hummock_meta_client::MockHummockMetaClient;
use tokio::sync::oneshot::Sender;
use tokio::task::JoinHandle;
use tokio_retry::strategy::{jitter, ExponentialBackoff};
pub use vacuum::*;

use crate::hummock::compaction_scheduler::CompactionSchedulerRef;
use crate::hummock::utils::RetryableError;
use crate::manager::{LocalNotification, NotificationManagerRef};
use crate::storage::MetaStore;
use crate::MetaOpts;

/// Start hummock's asynchronous tasks.
pub async fn start_hummock_workers<S>(
    hummock_manager: HummockManagerRef<S>,
    compactor_manager: CompactorManagerRef,
    vacuum_manager: VacuumManagerRef<S>,
    notification_manager: NotificationManagerRef,
    compaction_scheduler: CompactionSchedulerRef<S>,
    meta_opts: &MetaOpts,
) -> Vec<(JoinHandle<()>, Sender<()>)>
where
    S: MetaStore,
{
    vec![
        start_compaction_scheduler(compaction_scheduler),
        start_vacuum_scheduler(
            vacuum_manager.clone(),
            Duration::from_secs(meta_opts.vacuum_interval_sec),
        ),
        local_notification_receiver(hummock_manager, compactor_manager, notification_manager).await,
    ]
}

/// Starts a task to handle meta local notification.
pub async fn local_notification_receiver<S>(
    hummock_manager: Arc<HummockManager<S>>,
    compactor_manager: CompactorManagerRef,
    notification_manager: NotificationManagerRef,
) -> (JoinHandle<()>, Sender<()>)
where
    S: MetaStore,
{
    let (tx, mut rx) = tokio::sync::mpsc::unbounded_channel();
    notification_manager.insert_local_sender(tx).await;
    let (shutdown_tx, mut shutdown_rx) = tokio::sync::oneshot::channel();
    let join_handle = tokio::spawn(async move {
        let retry_strategy = ExponentialBackoff::from_millis(10)
            .max_delay(Duration::from_secs(60))
            .map(jitter);
        loop {
            tokio::select! {
                notification = rx.recv() => {
                    match notification {
                        None => {
                            return;
                        },
                        Some(LocalNotification::WorkerNodeIsDeleted(worker_node)) => {
                            compactor_manager.remove_compactor(worker_node.id);
                            tokio_retry::RetryIf::spawn(
                                retry_strategy.clone(),
                                || async {
                                    if let Err(err) = hummock_manager.release_contexts(vec![worker_node.id]).await {
                                        tracing::warn!("Failed to release hummock context {}. {}. Will retry.", worker_node.id, err);
                                        return Err(err);
                                    }
                                    Ok(())
                                }, RetryableError::default())
                                .await
                                .expect("retry until success");
                            tracing::info!("Released hummock context {}", worker_node.id);
                        },
                        Some(LocalNotification::CompactionTaskNeedCancel(mut compact_task)) => {
                            compact_task.set_task_status(risingwave_pb::hummock::compact_task::TaskStatus::Canceled);
                            tokio_retry::RetryIf::spawn(
                                retry_strategy.clone(),
                                || async {
                                    if let Err(err) = hummock_manager.cancel_compact_task_impl(&compact_task).await {
                                        tracing::warn!("Failed to cancel compaction task {}. {}. Will retry.", compact_task.task_id, err);
                                        return Err(err);
                                    }
                                    Ok(())
                                }, RetryableError::default())
                                .await
                                .expect("retry until success");
                            tracing::info!("Cancelled compaction task {}", compact_task.task_id);
                        }
                    }
                }
                _ = &mut shutdown_rx => {
                    tracing::info!("Hummock local notification receiver is stopped");
                    return;
                }
            };
        }
    });
    (join_handle, shutdown_tx)
}

/// Starts a task to accept compaction request.
fn start_compaction_scheduler<S>(
    compaction_scheduler: CompactionSchedulerRef<S>,
) -> (JoinHandle<()>, Sender<()>)
where
    S: MetaStore,
{
    // Start compaction scheduler
    let (shutdown_tx, shutdown_rx) = tokio::sync::oneshot::channel::<()>();
    let join_handle = tokio::spawn(async move {
        compaction_scheduler.start(shutdown_rx).await;
    });

    (join_handle, shutdown_tx)
}

/// Starts a task to periodically vacuum hummock.
<<<<<<< HEAD
pub fn start_vacuum_scheduler<S>(
    vacuum: VacuumManagerRef<S>,
=======
fn start_vacuum_scheduler<S>(
    vacuum: Arc<VacuumManager<S>>,
>>>>>>> 695bdaef
    interval: Duration,
) -> (JoinHandle<()>, Sender<()>)
where
    S: MetaStore,
{
    let (shutdown_tx, mut shutdown_rx) = tokio::sync::oneshot::channel();
    let join_handle = tokio::spawn(async move {
        let mut min_trigger_interval = tokio::time::interval(interval);
        min_trigger_interval.set_missed_tick_behavior(tokio::time::MissedTickBehavior::Delay);
        loop {
            tokio::select! {
                // Wait for interval
                _ = min_trigger_interval.tick() => {},
                // Shutdown vacuum
                _ = &mut shutdown_rx => {
                    tracing::info!("Vacuum is stopped");
                    return;
                }
            }
            // May metadata vacuum and SST vacuum split into two tasks.
            if let Err(err) = vacuum.vacuum_metadata().await {
                tracing::warn!("Vacuum metadata error {:#?}", err);
            }
            if let Err(err) = vacuum.vacuum_sst_data().await {
                tracing::warn!("Vacuum SST error {:#?}", err);
            }
            sync_point::on("AFTER_SCHEDULE_VACUUM").await;
        }
    });
    (join_handle, shutdown_tx)
}

// As we have supported manual full GC in risectl,
// this auto full GC scheduler is not used for now.
#[allow(unused)]
pub fn start_full_gc_scheduler<S>(
    vacuum: VacuumManagerRef<S>,
    interval: Duration,
    sst_retention_time: Duration,
) -> (JoinHandle<()>, Sender<()>)
where
    S: MetaStore,
{
    let (shutdown_tx, mut shutdown_rx) = tokio::sync::oneshot::channel();
    let join_handle = tokio::spawn(async move {
        let mut min_trigger_interval = tokio::time::interval(interval);
        min_trigger_interval.set_missed_tick_behavior(tokio::time::MissedTickBehavior::Delay);
        min_trigger_interval.tick().await;
        loop {
            tokio::select! {
                _ = min_trigger_interval.tick() => {},
                _ = &mut shutdown_rx => {
                    tracing::info!("Full GC scheduler is stopped");
                    return;
                }
            }
            if let Err(err) = vacuum.start_full_gc(sst_retention_time).await {
                tracing::warn!("Full GC error {:#?}", err);
            }
        }
    });
    (join_handle, shutdown_tx)
}<|MERGE_RESOLUTION|>--- conflicted
+++ resolved
@@ -153,13 +153,8 @@
 }
 
 /// Starts a task to periodically vacuum hummock.
-<<<<<<< HEAD
 pub fn start_vacuum_scheduler<S>(
     vacuum: VacuumManagerRef<S>,
-=======
-fn start_vacuum_scheduler<S>(
-    vacuum: Arc<VacuumManager<S>>,
->>>>>>> 695bdaef
     interval: Duration,
 ) -> (JoinHandle<()>, Sender<()>)
 where
