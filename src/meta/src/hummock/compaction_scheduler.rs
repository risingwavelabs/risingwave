--- conflicted
+++ resolved
@@ -216,111 +216,43 @@
             compact_task_to_string(&compact_task)
         );
 
-<<<<<<< HEAD
         // 2. Assign the compaction task to a compactor.
-        'assign_and_send_task: loop {
-            // 2.1 Pick a compactor and assign the compaction task.
-            let compactor = match self
-                .hummock_manager
-                .assign_compaction_task(&compact_task)
-                .await
-            {
-                Ok(compactor) => {
-                    tracing::trace!(
-                        "Assigned compaction task. {}",
-                        compact_task_to_string(&compact_task)
-                    );
-                    compactor
-                }
-                Err(err) => {
-                    tracing::warn!("Failed to assign compaction task to compactor: {:#?}", err);
-                    match err {
-                        Error::InvalidContext(context_id)
-                        | Error::CompactorUnreachable(context_id) => {
-                            self.compactor_manager.remove_compactor(context_id);
-                        }
-                        Error::NoIdleCompactor => {
-                            let current_compactor_tasks =
-                                self.hummock_manager.list_assigned_tasks_number().await;
-                            tracing::warn!("The assigned task number for every compactor is (context_id, count):\n {:?}", current_compactor_tasks);
-                            tokio::time::sleep(Duration::from_secs(
-                                self.env.opts.compactor_selection_retry_interval_sec,
-                            ))
-                            .await;
-                        }
-                        _ => {}
-                    }
-                    match self
-                        .hummock_manager
-                        .cancel_compact_task(&mut compact_task)
-                        .await
-                    {
-                        Ok(_) => return false,
-                        // failed to cancel, try assign to compactor again.
-                        Err(_) => continue 'assign_and_send_task,
-                    }
-                }
-            };
-
-            // 2.2 Send the compaction task.
-            if let Err(e) = compactor
-                .send_task(Task::CompactTask(compact_task.clone()))
-                .await
-            {
-=======
-        // 2. Select a compactor.
         let compactor = match self
-            .compactor_manager
-            .next_idle_compactor(&self.hummock_manager)
+            .hummock_manager
+            .assign_compaction_task(&compact_task)
             .await
         {
-            None => {
-                let current_compactor_tasks =
-                    self.hummock_manager.list_assigned_tasks_number().await;
-                tracing::warn!("No idle compactor available. The assigned task number for every compactor is (context_id, count):\n {:?}", current_compactor_tasks);
-                return ScheduleStatus::NoAvailableCompactor(compact_task);
-            }
-            Some(compactor) => compactor,
-        };
-
-        // 3. Assign the compaction task.
-        match self
-            .hummock_manager
-            .assign_compaction_task(&compact_task, compactor.context_id())
-            .await
-        {
-            Ok(_) => {
+            Ok(compactor) => {
                 tracing::trace!(
                     "Assigned compaction task. {}",
                     compact_task_to_string(&compact_task)
                 );
+                compactor
             }
             Err(err) => {
->>>>>>> be362d9c
-                tracing::warn!(
-                    "Failed to assign compaction task to compactor {}: {:#?}",
-                    compactor.context_id(),
-                    err
-                );
+                tracing::warn!("Failed to assign compaction task to compactor: {:#?}", err);
                 match err {
-                    Error::InvalidContext(_) => {
-                        self.compactor_manager
-                            .remove_compactor(compactor.context_id());
+                    Error::NoIdleCompactor => {
+                        let current_compactor_tasks =
+                            self.hummock_manager.list_assigned_tasks_number().await;
+                        tracing::warn!("The assigned task number for every compactor is (context_id, count):\n {:?}", current_compactor_tasks);
+                        return ScheduleStatus::NoAvailableCompactor(compact_task);
                     }
                     Error::CompactionTaskAlreadyAssigned(_, _) => {
                         panic!("Compaction scheduler is the only tokio task that can assign task.");
                     }
-                    _ => {}
+                    Error::InvalidContext(context_id) | Error::CompactorUnreachable(context_id) => {
+                        self.compactor_manager.remove_compactor(context_id);
+                        return ScheduleStatus::AssignFailure(compact_task);
+                    }
+                    _ => {
+                        return ScheduleStatus::AssignFailure(compact_task);
+                    }
                 }
-<<<<<<< HEAD
-                continue 'assign_and_send_task;
-=======
-                return ScheduleStatus::AssignFailure(compact_task);
->>>>>>> be362d9c
             }
-        }
-
-        // 4. Send the compaction task.
+        };
+
+        // 3. Send the compaction task.
         if let Err(e) = compactor
             .send_task(Task::CompactTask(compact_task.clone()))
             .await
@@ -334,7 +266,7 @@
             return ScheduleStatus::SendFailure(compact_task);
         }
 
-        // 5. Reschedule it with best effort, in case there are more tasks.
+        // 4. Reschedule it with best effort, in case there are more tasks.
         if let Err(e) = request_channel.try_send(compaction_group) {
             tracing::error!(
                 "Failed to reschedule compaction group {} after sending new task {}. {:#?}",
@@ -393,7 +325,7 @@
     async fn test_pick_and_assign() {
         let (env, hummock_manager, _cluster_manager, worker_node) = setup_compute_env(80).await;
         let context_id = worker_node.id;
-        let compactor_manager = Arc::new(CompactorManager::new(1));
+        let compactor_manager = Arc::new(CompactorManager::new_for_test());
         let compaction_scheduler =
             CompactionScheduler::new(env, hummock_manager.clone(), compactor_manager.clone());
 
@@ -497,7 +429,7 @@
     async fn test_failpoints() {
         let (env, hummock_manager, _cluster_manager, worker_node) = setup_compute_env(80).await;
         let context_id = worker_node.id;
-        let compactor_manager = Arc::new(CompactorManager::new(1));
+        let compactor_manager = Arc::new(CompactorManager::new_for_test());
         let compaction_scheduler =
             CompactionScheduler::new(env, hummock_manager.clone(), compactor_manager.clone());
 
