--- conflicted
+++ resolved
@@ -451,32 +451,9 @@
         const NOTIFIED_TIMEOUT: Duration = Duration::from_secs(30);
 
         // Wait for a compactor to become available.
-<<<<<<< HEAD
         let compactor = match self.hummock_manager.get_idle_compactor().await {
             Some(compactor) => compactor,
             None => return false,
-=======
-        let compactor = loop {
-            if let Some(compactor) = self.hummock_manager.get_idle_compactor().await {
-                break compactor;
-            } else {
-                tracing::debug!("No available compactor, pausing compaction.");
-                tokio::select! {
-                    notify_result = tokio::time::timeout(NOTIFIED_TIMEOUT, self.compaction_resume_notifier.notified()) => {
-                        match notify_result {
-                            Ok(_) => {}
-
-                            Err(err) => {
-                                tracing::warn!("No available compactor notify timeout {}", err);
-                            }
-                        }
-                    }
-                    _ = &mut shutdown_rx => {
-                        return false;
-                    }
-                }
-            }
->>>>>>> d99c6c7e
         };
         let selector = compaction_selectors.get_mut(&task_type).unwrap();
         self.pick_and_assign(compaction_group, compactor, sched_channel.clone(), selector)
