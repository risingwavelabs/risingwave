--- conflicted
+++ resolved
@@ -33,6 +33,7 @@
 pub type CompactionSchedulerRef<S> = Arc<CompactionScheduler<S>>;
 
 pub type CompactionRequestChannelRef = Arc<CompactionRequestChannel>;
+
 /// [`CompactionRequestChannel`] wrappers a mpsc channel and deduplicate requests from same
 /// compaction groups.
 pub struct CompactionRequestChannel {
@@ -100,13 +101,9 @@
         self.hummock_manager
             .set_compaction_scheduler(request_channel.clone());
         tracing::info!("Start compaction scheduler.");
-<<<<<<< HEAD
         let mut min_trigger_interval = tokio::time::interval(Duration::from_secs(60));
         min_trigger_interval.set_missed_tick_behavior(tokio::time::MissedTickBehavior::Delay);
-        'compaction_trigger: loop {
-=======
         loop {
->>>>>>> aef435ab
             let compaction_group: CompactionGroupId = tokio::select! {
                 compaction_group = request_rx.recv() => {
                     match compaction_group {
@@ -118,18 +115,16 @@
                         }
                     }
                 },
-<<<<<<< HEAD
                 _ = min_trigger_interval.tick() => {
                     // Periodically trigger compaction for all compaction groups.
-                    for cg in self.hummock_manager.compaction_group_manager().compaction_groups().await {
-                        request_channel.try_send(cg.group_id());
-                    }
-                    continue 'compaction_trigger;
+                    for cg_id in self.hummock_manager.compaction_group_manager().compaction_group_ids().await {
+                        if request_channel.try_send(cg_id).is_err() {
+                            tracing::warn!("Failed to schedule compaction for compaction group {}", cg_id);
+                        }
+                    }
+                    continue;
                 },
-                // Shutdown compactor
-=======
                 // Shutdown compactor scheduler
->>>>>>> aef435ab
                 _ = &mut shutdown_rx => {
                     break;
                 }
