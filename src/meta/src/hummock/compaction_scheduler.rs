--- conflicted
+++ resolved
@@ -288,42 +288,8 @@
     use risingwave_hummock_sdk::CompactionGroupId;
 
     use crate::hummock::compaction_scheduler::{CompactionRequestChannel, ScheduleStatus};
-<<<<<<< HEAD
-    use crate::hummock::test_utils::{
-        generate_test_tables, get_sst_ids, register_sstable_infos_to_compaction_group,
-        setup_compute_env, to_local_sstable_info,
-    };
-    use crate::hummock::{CompactionScheduler, HummockManager};
-    use crate::storage::MetaStore;
-
-    async fn add_ssts<S>(
-        epoch: HummockEpoch,
-        hummock_manager: &HummockManager<S>,
-        context_id: HummockContextId,
-    ) -> Vec<SstableInfo>
-    where
-        S: MetaStore,
-    {
-        let table_ids = get_sst_ids(hummock_manager, 3).await;
-        let test_tables = generate_test_tables(epoch, table_ids);
-        register_sstable_infos_to_compaction_group(
-            hummock_manager.compaction_group_manager(),
-            &test_tables,
-            StaticCompactionGroupId::StateDefault.into(),
-        )
-        .await;
-        let ssts = to_local_sstable_info(&test_tables);
-        let sst_to_worker = ssts.iter().map(|(_, sst)| (sst.id, context_id)).collect();
-        hummock_manager
-            .commit_epoch(epoch, ssts, sst_to_worker)
-            .await
-            .unwrap();
-        test_tables
-    }
-=======
     use crate::hummock::test_utils::{add_ssts, setup_compute_env};
-    use crate::hummock::{CompactionScheduler, CompactorManager};
->>>>>>> 5e51cbf3
+    use crate::hummock::CompactionScheduler;
 
     #[tokio::test]
     async fn test_pick_and_assign() {
