// Copyright 2022 Singularity Data
//
// Licensed under the Apache License, Version 2.0 (the "License");
// you may not use this file except in compliance with the License.
// You may obtain a copy of the License at
//
// http://www.apache.org/licenses/LICENSE-2.0
//
// Unless required by applicable law or agreed to in writing, software
// distributed under the License is distributed on an "AS IS" BASIS,
// WITHOUT WARRANTIES OR CONDITIONS OF ANY KIND, either express or implied.
// See the License for the specific language governing permissions and
// limitations under the License.

use std::cmp;
use std::collections::HashSet;
use std::sync::Arc;
use std::time::Duration;

use futures::{stream, StreamExt};
use itertools::Itertools;
use risingwave_hummock_sdk::HummockSstableId;
use risingwave_pb::common::WorkerType;
use risingwave_pb::hummock::subscribe_compact_tasks_response::Task;
use risingwave_pb::hummock::{FullScanTask, VacuumTask};

use super::CompactorManagerRef;
use crate::hummock::error::{Error, Result};
use crate::hummock::HummockManagerRef;
use crate::manager::{ClusterManagerRef, MetaSrvEnv};
use crate::storage::MetaStore;
use crate::MetaResult;

pub type VacuumManagerRef<S> = Arc<VacuumManager<S>>;

pub struct VacuumManager<S: MetaStore> {
    env: MetaSrvEnv<S>,
    hummock_manager: HummockManagerRef<S>,
    /// Use the CompactorManager to dispatch VacuumTask.
    compactor_manager: CompactorManagerRef,
    /// SST ids which have been dispatched to vacuum nodes but are not replied yet.
    pending_sst_ids: parking_lot::RwLock<HashSet<HummockSstableId>>,
}

impl<S> VacuumManager<S>
where
    S: MetaStore,
{
    pub fn new(
        env: MetaSrvEnv<S>,
        hummock_manager: HummockManagerRef<S>,
        compactor_manager: CompactorManagerRef,
    ) -> Self {
        Self {
            env,
            hummock_manager,
            compactor_manager,
            pending_sst_ids: Default::default(),
        }
    }

    /// Tries to make checkpoint at the minimum pinned version.
    ///
    /// Returns number of deleted deltas
    pub async fn vacuum_metadata(&self) -> MetaResult<usize> {
        self.hummock_manager.proceed_version_checkpoint().await?;
        let batch_size = 64usize;
        let mut total_deleted = 0;
        loop {
            let (deleted, remain) = self
                .hummock_manager
                .delete_version_deltas(batch_size)
                .await?;
            total_deleted += deleted;
            if remain < batch_size {
                break;
            }
        }
        Ok(total_deleted)
    }

    /// Schedules deletion of SSTs from object store
    ///
    /// Returns SSTs scheduled in worker node.
    pub async fn vacuum_sst_data(&self) -> MetaResult<Vec<HummockSstableId>> {
        // Select SSTs to delete.
        let ssts_to_delete = {
            // 1. Retry the pending SSTs first.
            // It is possible some vacuum workers have been asked to vacuum these SSTs previously,
            // but they don't report the results yet due to either latency or failure.
            // This is OK since trying to delete the same SST multiple times is safe.
            let pending_sst_ids = self.pending_sst_ids.read().iter().cloned().collect_vec();
            if !pending_sst_ids.is_empty() {
                pending_sst_ids
            } else {
                // 2. If no pending SSTs, then fetch new ones.
                let ssts_to_delete = self.hummock_manager.get_ssts_to_delete().await;
                if ssts_to_delete.is_empty() {
                    return Ok(vec![]);
                }
                // Track these SST ids, so that we can remove them from metadata later.
                self.pending_sst_ids.write().extend(ssts_to_delete.clone());
                ssts_to_delete
            }
        };

        // Dispatch the vacuum task
        let mut batch_idx = 0;
        let batch_size = 500usize;
        let mut sent_batch = Vec::with_capacity(ssts_to_delete.len());
        while batch_idx < ssts_to_delete.len() {
            let delete_batch = ssts_to_delete
                .iter()
                .skip(batch_idx)
                .take(batch_size)
                .cloned()
                .collect_vec();
            // 1. Pick a worker.
            let compactor = match self.compactor_manager.next_compactor() {
                None => {
                    tracing::warn!("No vacuum worker is available.");
                    break;
                }
                Some(compactor) => compactor,
            };

            // 2. Send task.
            match compactor
                .send_task(Task::VacuumTask(VacuumTask {
                    // The SST id doesn't necessarily have a counterpart SST file in S3, but
                    // it's OK trying to delete it.
                    sstable_ids: delete_batch.clone(),
                }))
                .await
            {
                Ok(_) => {
                    tracing::debug!(
                        "Try to vacuum SSTs {:?} in worker {}.",
                        delete_batch,
                        compactor.context_id()
                    );
                    batch_idx += batch_size;
                    sent_batch.extend(delete_batch);
                }
                Err(err) => {
                    tracing::warn!(
                        "Failed to send vacuum task to worker {}: {:#?}",
                        compactor.context_id(),
                        err
                    );
                    self.compactor_manager
                        .remove_compactor(compactor.context_id());
                }
            }
        }
        Ok(sent_batch)
    }

    /// Acknowledges deletion of SSTs and deletes corresponding metadata.
    pub async fn report_vacuum_task(&self, vacuum_task: VacuumTask) -> MetaResult<()> {
        let deleted_sst_ids = self
            .pending_sst_ids
            .read()
            .iter()
            .filter(|p| vacuum_task.sstable_ids.contains(p))
            .cloned()
            .collect_vec();
        if !deleted_sst_ids.is_empty() {
            self.hummock_manager
                .ack_deleted_ssts(&deleted_sst_ids)
                .await?;
            self.pending_sst_ids
                .write()
                .retain(|p| !deleted_sst_ids.contains(p));
        }
        tracing::info!("Finish vacuuming SSTs {:?}", vacuum_task.sstable_ids);
        Ok(())
    }

    /// Starts a full GC.
    /// 1. Meta node sends a `FullScanTask` to a compactor in this method.
    /// 2. The compactor returns scan result of object store to meta node. See
    /// `Vacuum::full_scan_inner` in storage crate.
    /// 3. Meta node decides which SSTs to delete. See `VacuumManager::complete_full_gc`.
    ///
    /// Returns Ok(false) if there is no worker available.
    pub async fn start_full_gc(&self, sst_retention_time: Duration) -> Result<bool> {
        // Set a minimum sst_retention_time to avoid deleting SSTs of on-going write op.
        let sst_retention_time = cmp::max(
            sst_retention_time,
            Duration::from_secs(self.env.opts.min_sst_retention_time_sec),
        );
        tracing::info!(
            "run full GC with sst_retention_time = {} secs",
            sst_retention_time.as_secs()
        );
        let compactor = match self.compactor_manager.next_compactor() {
            None => {
                tracing::warn!("Try full GC but no available idle worker.");
                return Ok(false);
            }
            Some(compactor) => compactor,
        };
        compactor
            .send_task(Task::FullScanTask(FullScanTask {
                sst_retention_time_sec: sst_retention_time.as_secs(),
            }))
            .await
            .map_err(|_| Error::CompactorUnreachable(compactor.context_id()))?;
        Ok(true)
    }

    /// Given candidate SSTs to GC, filter out false positive.
    /// Returns number of SSTs to GC.
    pub async fn complete_full_gc(&self, sst_ids: Vec<HummockSstableId>) -> Result<usize> {
        if sst_ids.is_empty() {
            tracing::info!("SST full scan returns no SSTs.");
            return Ok(0);
        }
        let spin_interval =
            Duration::from_secs(self.env.opts.collect_gc_watermark_spin_interval_sec);
        let watermark = collect_global_gc_watermark(
            self.hummock_manager.cluster_manager().clone(),
            spin_interval,
        )
        .await?;
        let sst_number = sst_ids.len();
        // 1. filter by watermark
        let sst_ids = sst_ids.into_iter().filter(|s| *s < watermark).collect_vec();
        // 2. filter by version
        let number = self
            .hummock_manager
            .extend_ssts_to_delete_from_scan(&sst_ids)
            .await;
        tracing::info!("GC watermark is {}. SST full scan returns {} SSTs. {} remains after filtered by GC watermark. {} remains after filtered by hummock version.",
            watermark, sst_number, sst_ids.len(), number);
        Ok(number)
    }
}

/// Collects SST GC watermark from related cluster nodes and calculates a global one.
///
/// It must wait enough heartbeats first. This precondition is checked at `spin_interval`.
///
/// Returns a global GC watermark. The watermark only guards SSTs created before this
/// invocation.
pub async fn collect_global_gc_watermark<S>(
    cluster_manager: ClusterManagerRef<S>,
    spin_interval: Duration,
) -> Result<HummockSstableId>
where
    S: MetaStore,
{
    let mut global_watermark = HummockSstableId::MAX;
    let workers = vec![
        cluster_manager
            .list_worker_node(WorkerType::ComputeNode, None)
            .await,
        cluster_manager
            .list_worker_node(WorkerType::Compactor, None)
            .await,
    ]
    .concat();

    if workers.is_empty() {
        return Ok(global_watermark);
    }

    let mut worker_futures = vec![];
    for worker in &workers {
        // For each cluster node, its watermark is collected after waiting for 2 heartbeats.
        // The first heartbeat may carry watermark took before the start of this method,
        // which doesn't correctly guard target SSTs.
        // The second heartbeat guarantees its watermark is took after the start of this method.
        let worker_id = worker.id;
        let cluster_manager_clone = cluster_manager.clone();
        worker_futures.push(tokio::spawn(async move {
            let mut init_version_id: Option<u64> = None;
            loop {
                let worker_info = match cluster_manager_clone.get_worker_by_id(worker_id).await {
                    None => {
                        return None;
                    }
                    Some(worker_info) => worker_info,
                };
                match init_version_id.as_ref() {
                    None => {
                        init_version_id = Some(worker_info.info_version_id());
                    }
                    Some(init_version_id) => {
                        if worker_info.info_version_id() >= *init_version_id + 2 {
                            return worker_info.hummock_gc_watermark();
                        }
                    }
                }
                tokio::time::sleep(spin_interval).await;
            }
        }));
    }
    let mut buffered = stream::iter(worker_futures).buffer_unordered(workers.len());
    while let Some(worker_result) = buffered.next().await {
        let worker_watermark = worker_result
            .map_err(|e| anyhow::anyhow!("Failed to collect GC watermark: {:#?}", e))?;
        // None means either the worker has gone or the worker has not set a watermark.
        global_watermark = cmp::min(
            global_watermark,
            worker_watermark.unwrap_or(HummockSstableId::MAX),
        );
    }
    Ok(global_watermark)
}

#[cfg(test)]
mod tests {
    use std::sync::Arc;
    use std::time::Duration;

    use itertools::Itertools;
    use risingwave_hummock_sdk::HummockSstableId;
    use risingwave_pb::hummock::subscribe_compact_tasks_response::Task;
    use risingwave_pb::hummock::VacuumTask;

    use crate::hummock::test_utils::{add_test_tables, setup_compute_env};
    use crate::hummock::{start_vacuum_scheduler, CompactorManager, VacuumManager};
    use crate::MetaOpts;

    #[tokio::test]
    async fn test_shutdown_vacuum() {
        let (env, hummock_manager, _cluster_manager, _worker_node) = setup_compute_env(80).await;
        let compactor_manager = Arc::new(CompactorManager::new_for_test());
        let vacuum = Arc::new(VacuumManager::new(env, hummock_manager, compactor_manager));
        let (join_handle, shutdown_sender) =
            start_vacuum_scheduler(vacuum, Duration::from_secs(60));
        shutdown_sender.send(()).unwrap();
        join_handle.await.unwrap();
    }

    #[tokio::test]
    async fn test_vacuum() {
        let (env, hummock_manager, _cluster_manager, worker_node) = setup_compute_env(80).await;
        let context_id = worker_node.id;
        let compactor_manager = hummock_manager.compactor_manager_ref_for_test();
        let vacuum = Arc::new(VacuumManager::new(
            env,
            hummock_manager.clone(),
            compactor_manager.clone(),
        ));
<<<<<<< HEAD
=======
        let _receiver = compactor_manager.add_compactor(context_id, u64::MAX);
>>>>>>> 84f51945

        assert_eq!(VacuumManager::vacuum_metadata(&vacuum).await.unwrap(), 0);
        assert_eq!(
            VacuumManager::vacuum_sst_data(&vacuum).await.unwrap().len(),
            0
        );
        let sst_infos = add_test_tables(hummock_manager.as_ref(), context_id).await;
        // Current state: {v0: [], v1: [test_tables], v2: [test_tables_2, to_delete:test_tables],
        // v3: [test_tables_2, test_tables_3]}

        // Makes checkpoint and extends deltas_to_delete. Deletes deltas of v0->v1 and v2->v3.
        // Delta of v1->v2 cannot be deleted yet because it's used by ssts_to_delete.
        assert_eq!(VacuumManager::vacuum_metadata(&vacuum).await.unwrap(), 2);
        // No SST deletion is scheduled because no available worker.
        assert_eq!(
            VacuumManager::vacuum_sst_data(&vacuum).await.unwrap().len(),
            0
        );
        let _receiver = compactor_manager.add_compactor(0, u64::MAX);
        // SST deletion is scheduled.
        assert_eq!(
            VacuumManager::vacuum_sst_data(&vacuum).await.unwrap().len(),
            3
        );
        // The deletion is not acked yet.
        assert_eq!(
            VacuumManager::vacuum_sst_data(&vacuum).await.unwrap().len(),
            3
        );
        // The delta cannot be deleted yet.
        assert_eq!(VacuumManager::vacuum_metadata(&vacuum).await.unwrap(), 0);

        // The vacuum task is reported.
        vacuum
            .report_vacuum_task(VacuumTask {
                sstable_ids: sst_infos
                    .first()
                    .unwrap()
                    .iter()
                    .map(|s| s.id)
                    .collect_vec(),
            })
            .await
            .unwrap();
        // The delta can be deleted now.
        assert_eq!(VacuumManager::vacuum_metadata(&vacuum).await.unwrap(), 1);
        // No ssts_to_delete.
        assert_eq!(
            VacuumManager::vacuum_sst_data(&vacuum).await.unwrap().len(),
            0
        );
    }

    #[tokio::test]
    async fn test_full_gc() {
        let (mut env, hummock_manager, cluster_manager, worker_node) = setup_compute_env(80).await;
        let context_id = worker_node.id;
        let compactor_manager = Arc::new(CompactorManager::new(1));
        // Use smaller spin interval to accelerate test.
        env.opts = Arc::new(MetaOpts {
            collect_gc_watermark_spin_interval_sec: 1,
            ..(*env.opts).clone()
        });
        let vacuum = Arc::new(VacuumManager::new(
            env,
            hummock_manager.clone(),
            compactor_manager.clone(),
        ));

        // No task scheduled because no available worker.
        assert!(!vacuum
            .start_full_gc(Duration::from_secs(
                vacuum.env.opts.min_sst_retention_time_sec - 1
            ))
            .await
            .unwrap());

        let mut receiver = compactor_manager.add_compactor(0, u64::MAX);

        assert!(vacuum
            .start_full_gc(Duration::from_secs(
                vacuum.env.opts.min_sst_retention_time_sec - 1
            ))
            .await
            .unwrap());
        let full_scan_task = match receiver.recv().await.unwrap().unwrap().task.unwrap() {
            Task::FullScanTask(task) => task,
            _ => {
                panic!()
            }
        };
        // min_sst_retention_time_sec overwrite user provided value.
        assert_eq!(
            vacuum.env.opts.min_sst_retention_time_sec,
            full_scan_task.sst_retention_time_sec
        );

        assert!(vacuum
            .start_full_gc(Duration::from_secs(
                vacuum.env.opts.min_sst_retention_time_sec + 1
            ))
            .await
            .unwrap());
        let full_scan_task = match receiver.recv().await.unwrap().unwrap().task.unwrap() {
            Task::FullScanTask(task) => task,
            _ => {
                panic!()
            }
        };
        // min_sst_retention_time_sec doesn't overwrite user provided value.
        assert_eq!(
            vacuum.env.opts.min_sst_retention_time_sec + 1,
            full_scan_task.sst_retention_time_sec
        );

        // Empty input results immediate return, without waiting heartbeat.
        vacuum.complete_full_gc(vec![]).await.unwrap();

        // mimic CN heartbeat
        use risingwave_pb::meta::heartbeat_request::extra_info::Info;
        let heartbeat_interval = vacuum.env.opts.collect_gc_watermark_spin_interval_sec;
        tokio::spawn(async move {
            loop {
                cluster_manager
                    .heartbeat(
                        context_id,
                        vec![Info::HummockGcWatermark(HummockSstableId::MAX)],
                    )
                    .await
                    .unwrap();
                tokio::time::sleep(Duration::from_secs(heartbeat_interval)).await;
            }
        });

        // LSMtree is empty. All input SST ids should be treated as garbage.
        assert_eq!(3, vacuum.complete_full_gc(vec![1, 2, 3]).await.unwrap());

        // All committed SST ids should be excluded from GC.
        let sst_infos = add_test_tables(hummock_manager.as_ref(), context_id).await;
        let committed_sst_ids = sst_infos
            .into_iter()
            .flatten()
            .map(|s| s.id)
            .sorted()
            .collect_vec();
        assert!(!committed_sst_ids.is_empty());
        let max_committed_sst_id = *committed_sst_ids.iter().max().unwrap();
        assert_eq!(
            1,
            vacuum
                .complete_full_gc([committed_sst_ids, vec![max_committed_sst_id + 1]].concat())
                .await
                .unwrap()
        );
    }
}<|MERGE_RESOLUTION|>--- conflicted
+++ resolved
@@ -345,11 +345,6 @@
             hummock_manager.clone(),
             compactor_manager.clone(),
         ));
-<<<<<<< HEAD
-=======
-        let _receiver = compactor_manager.add_compactor(context_id, u64::MAX);
->>>>>>> 84f51945
-
         assert_eq!(VacuumManager::vacuum_metadata(&vacuum).await.unwrap(), 0);
         assert_eq!(
             VacuumManager::vacuum_sst_data(&vacuum).await.unwrap().len(),
@@ -367,7 +362,7 @@
             VacuumManager::vacuum_sst_data(&vacuum).await.unwrap().len(),
             0
         );
-        let _receiver = compactor_manager.add_compactor(0, u64::MAX);
+        let _receiver = compactor_manager.add_compactor(context_id, u64::MAX);
         // SST deletion is scheduled.
         assert_eq!(
             VacuumManager::vacuum_sst_data(&vacuum).await.unwrap().len(),
@@ -406,7 +401,7 @@
     async fn test_full_gc() {
         let (mut env, hummock_manager, cluster_manager, worker_node) = setup_compute_env(80).await;
         let context_id = worker_node.id;
-        let compactor_manager = Arc::new(CompactorManager::new(1));
+        let compactor_manager = hummock_manager.compactor_manager_ref_for_test();
         // Use smaller spin interval to accelerate test.
         env.opts = Arc::new(MetaOpts {
             collect_gc_watermark_spin_interval_sec: 1,
@@ -426,7 +421,7 @@
             .await
             .unwrap());
 
-        let mut receiver = compactor_manager.add_compactor(0, u64::MAX);
+        let mut receiver = compactor_manager.add_compactor(context_id, u64::MAX);
 
         assert!(vacuum
             .start_full_gc(Duration::from_secs(
