--- conflicted
+++ resolved
@@ -16,12 +16,8 @@
 use std::sync::Arc;
 use std::time::SystemTime;
 
-<<<<<<< HEAD
+use fail::fail_point;
 use parking_lot::RwLock;
-=======
-use fail::fail_point;
-use rand::Rng;
->>>>>>> be362d9c
 use risingwave_hummock_sdk::HummockContextId;
 use risingwave_pb::hummock::subscribe_compact_tasks_response::Task;
 use risingwave_pb::hummock::{
@@ -181,32 +177,8 @@
         &self,
         compactor_assigned_task_num: &HashMap<HummockContextId, u64>,
     ) -> Option<Arc<Compactor>> {
-<<<<<<< HEAD
         let policy = self.policy.read();
         policy.next_idle_compactor(compactor_assigned_task_num)
-=======
-        let mut visited = HashSet::new();
-        loop {
-            match self.next_compactor() {
-                None => {
-                    return None;
-                }
-                Some(compactor) => {
-                    if visited.contains(&compactor.context_id()) {
-                        return None;
-                    }
-                    if hummock_manager
-                        .get_assigned_tasks_number(compactor.context_id())
-                        .await
-                        < compactor.max_concurrent_task_number()
-                    {
-                        return Some(compactor);
-                    }
-                    visited.insert(compactor.context_id());
-                }
-            }
-        }
->>>>>>> be362d9c
     }
 
     /// Gets next compactor to assign task.
@@ -350,174 +322,8 @@
             }
         }
     }
-<<<<<<< HEAD
-=======
 
     pub fn compactor_num(&self) -> usize {
-        self.inner.read().compactors.len()
-    }
-}
-
-#[cfg(test)]
-mod tests {
-    use std::collections::HashMap;
-
-    use risingwave_common::try_match_expand;
-    use risingwave_hummock_sdk::compaction_group::StaticCompactionGroupId;
-    use risingwave_pb::hummock::compact_task::TaskStatus;
-    use risingwave_pb::hummock::subscribe_compact_tasks_response::Task;
-    use risingwave_pb::hummock::CompactTask;
-    use tokio::sync::mpsc::error::TryRecvError;
-
-    use crate::hummock::compaction::compaction_config::CompactionConfigBuilder;
-    use crate::hummock::test_utils::{
-        commit_from_meta_node, generate_test_tables, get_sst_ids,
-        register_sstable_infos_to_compaction_group, setup_compute_env_with_config,
-        to_local_sstable_info,
-    };
-    use crate::hummock::{CompactorManager, HummockManager};
-    use crate::storage::MetaStore;
-
-    async fn add_compact_task<S>(hummock_manager: &HummockManager<S>, _context_id: u32, epoch: u64)
-    where
-        S: MetaStore,
-    {
-        let original_tables = generate_test_tables(epoch, get_sst_ids(hummock_manager, 2).await);
-        register_sstable_infos_to_compaction_group(
-            hummock_manager.compaction_group_manager(),
-            &original_tables,
-            StaticCompactionGroupId::StateDefault.into(),
-        )
-        .await;
-        commit_from_meta_node(
-            hummock_manager,
-            epoch,
-            to_local_sstable_info(&original_tables),
-        )
-        .await
-        .unwrap();
-    }
-
-    fn dummy_compact_task(task_id: u64) -> CompactTask {
-        CompactTask {
-            input_ssts: vec![],
-            splits: vec![],
-            watermark: 0,
-            sorted_output_ssts: vec![],
-            task_id,
-            target_level: 0,
-            gc_delete_keys: false,
-            task_status: TaskStatus::Pending as i32,
-            compaction_group_id: StaticCompactionGroupId::StateDefault.into(),
-            existing_table_ids: vec![],
-            compression_algorithm: 0,
-            target_file_size: 1,
-            compaction_filter_mask: 0,
-            table_options: HashMap::default(),
-            current_epoch_time: 0,
-            target_sub_level_id: 0,
-        }
-    }
-
-    #[tokio::test]
-    async fn test_add_remove_compactor() {
-        let compactor_manager = CompactorManager::new(1);
-        // No compactors by default.
-        assert_eq!(compactor_manager.inner.read().compactors.len(), 0);
-
-        let mut receiver = compactor_manager.add_compactor(1, u64::MAX);
-        assert_eq!(compactor_manager.inner.read().compactors.len(), 1);
-        let _receiver_2 = compactor_manager.add_compactor(2, u64::MAX);
-        assert_eq!(compactor_manager.inner.read().compactors.len(), 2);
-        compactor_manager.remove_compactor(2);
-        assert_eq!(compactor_manager.inner.read().compactors.len(), 1);
-
-        // No compact task there.
-        assert!(matches!(
-            receiver.try_recv().unwrap_err(),
-            TryRecvError::Empty
-        ));
-
-        let task = dummy_compact_task(123);
-        let compactor = {
-            let guard = compactor_manager.inner.write();
-            let compactor_id = guard.compactors.first().unwrap();
-            guard.compactor_map.get(compactor_id).unwrap().clone()
-        };
-        compactor
-            .send_task(Task::CompactTask(task.clone()))
-            .await
-            .unwrap();
-        // Receive a compact task.
-        let received_task = receiver.try_recv().unwrap().unwrap().task.unwrap();
-        let received_compact_task = try_match_expand!(received_task, Task::CompactTask).unwrap();
-        assert_eq!(received_compact_task, task);
-
-        compactor_manager.remove_compactor(compactor.context_id);
-        assert_eq!(compactor_manager.inner.read().compactors.len(), 0);
-        drop(compactor);
-        assert!(matches!(
-            receiver.try_recv().unwrap_err(),
-            TryRecvError::Disconnected
-        ));
-    }
-
-    #[tokio::test]
-    async fn test_next_compactor() {
-        let config = CompactionConfigBuilder::new()
-            .level0_tier_compact_file_number(1)
-            .max_bytes_for_level_base(1)
-            .build();
-        let (_, hummock_manager, _, worker_node) = setup_compute_env_with_config(80, config).await;
-        let context_id = worker_node.id;
-        let compactor_manager = CompactorManager::new(1);
-        add_compact_task(hummock_manager.as_ref(), context_id, 1).await;
-
-        // No compactor available.
-        assert!(compactor_manager.next_compactor().is_none());
-
-        // Add a compactor.
-        let mut receiver = compactor_manager.add_compactor(context_id, u64::MAX);
-        assert_eq!(compactor_manager.inner.read().compactors.len(), 1);
-        let compactor = compactor_manager.next_compactor().unwrap();
-        // No compact task.
-        assert!(matches!(
-            receiver.try_recv().unwrap_err(),
-            TryRecvError::Empty
-        ));
-
-        let task = hummock_manager
-            .get_compact_task(StaticCompactionGroupId::StateDefault.into())
-            .await
-            .unwrap()
-            .unwrap();
-        compactor
-            .send_task(Task::CompactTask(task.clone()))
-            .await
-            .unwrap();
-
-        // Get a compact task.
-        let received_task = receiver.try_recv().unwrap().unwrap().task.unwrap();
-        let received_compact_task = try_match_expand!(received_task, Task::CompactTask).unwrap();
-        assert_eq!(received_compact_task, task);
-
-        compactor_manager.remove_compactor(compactor.context_id());
-        assert_eq!(compactor_manager.inner.read().compactors.len(), 0);
-        assert!(compactor_manager.next_compactor().is_none());
-    }
-
-    #[tokio::test]
-    async fn test_next_compactor_round_robin() {
-        let compactor_manager = CompactorManager::new(1);
-        let mut receivers = vec![];
-        for context_id in 0..5 {
-            receivers.push(compactor_manager.add_compactor(context_id, u64::MAX));
-        }
-        assert_eq!(compactor_manager.inner.read().compactors.len(), 5);
-        for i in 0..receivers.len() * 3 {
-            let compactor = compactor_manager.next_compactor().unwrap();
-            assert_eq!(compactor.context_id as usize, i % receivers.len());
-        }
-    }
->>>>>>> be362d9c
+        self.policy.read().compactor_num()
+    }
 }