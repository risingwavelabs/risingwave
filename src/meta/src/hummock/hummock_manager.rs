// Copyright 2022 Singularity Data
//
// Licensed under the Apache License, Version 2.0 (the "License");
// you may not use this file except in compliance with the License.
// You may obtain a copy of the License at
//
// http://www.apache.org/licenses/LICENSE-2.0
//
// Unless required by applicable law or agreed to in writing, software
// distributed under the License is distributed on an "AS IS" BASIS,
// WITHOUT WARRANTIES OR CONDITIONS OF ANY KIND, either express or implied.
// See the License for the specific language governing permissions and
// limitations under the License.

use std::collections::{BTreeMap, HashSet, VecDeque};
use std::future::Future;
use std::ops::DerefMut;
use std::sync::Arc;
use std::time::{Duration, Instant};

use itertools::Itertools;
use prost::Message;
use risingwave_common::util::epoch::INVALID_EPOCH;
use risingwave_hummock_sdk::compact::compact_task_to_string;
use risingwave_hummock_sdk::compaction_group::hummock_version_ext::HummockVersionExt;
use risingwave_hummock_sdk::{
    get_remote_sst_id, CompactionGroupId, HummockCompactionTaskId, HummockContextId, HummockEpoch,
    HummockRefCount, HummockSSTableId, HummockVersionId, LocalSstableInfo, FIRST_VERSION_ID,
};
use risingwave_pb::hummock::hummock_version::Levels;
use risingwave_pb::hummock::{
    CompactTask, CompactTaskAssignment, HummockPinnedSnapshot, HummockPinnedVersion,
    HummockSnapshot, HummockStaleSstables, HummockVersion, HummockVersionDelta, Level, LevelDelta,
    LevelType, SstableIdInfo, SstableInfo,
};
use risingwave_pb::meta::subscribe_response::{Info, Operation};
use risingwave_pb::meta::MetaLeaderInfo;
use tokio::sync::RwLock;

use crate::cluster::{ClusterManagerRef, META_NODE_ID};
use crate::hummock::compaction::{CompactStatus, ManualCompactionOption};
use crate::hummock::compaction_group::manager::CompactionGroupManagerRef;
use crate::hummock::compaction_scheduler::CompactionRequestChannelRef;
use crate::hummock::error::{Error, Result};
use crate::hummock::metrics_utils::{trigger_commit_stat, trigger_sst_stat};
use crate::hummock::model::{
    sstable_id_info, CurrentHummockVersionId, HummockPinnedSnapshotExt, HummockPinnedVersionExt,
    INVALID_TIMESTAMP,
};
use crate::hummock::CompactorManagerRef;
use crate::manager::{IdCategory, MetaSrvEnv};
use crate::model::{MetadataModel, ValTransaction, VarTransaction};
use crate::rpc::metrics::MetaMetrics;
use crate::rpc::{META_CF_NAME, META_LEADER_KEY};
use crate::storage::{MetaStore, Transaction};

// Update to states are performed as follow:
// - Initialize ValTransaction for the meta state to update
// - Make changes on the ValTransaction.
// - Call `commit_multi_var` to commit the changes via meta store transaction. If transaction
//   succeeds, the in-mem state will be updated by the way.
pub struct HummockManager<S: MetaStore> {
    env: MetaSrvEnv<S>,
    cluster_manager: ClusterManagerRef<S>,
    compaction_group_manager: CompactionGroupManagerRef<S>,
    // When trying to locks compaction and versioning at the same time, compaction lock should
    // be requested before versioning lock.
    compaction: RwLock<Compaction>,
    versioning: RwLock<Versioning>,

    metrics: Arc<MetaMetrics>,

    // `compaction_scheduler` is used to schedule a compaction for specified CompactionGroupId
    compaction_scheduler: parking_lot::RwLock<Option<CompactionRequestChannelRef>>,

    compactor_manager: CompactorManagerRef,
}

pub type HummockManagerRef<S> = Arc<HummockManager<S>>;

#[derive(Default)]
struct Compaction {
    /// Compaction task that is already assigned to a compactor
    compact_task_assignment: BTreeMap<HummockCompactionTaskId, CompactTaskAssignment>,
    /// `CompactStatus` of each compaction group
    compaction_statuses: BTreeMap<CompactionGroupId, CompactStatus>,
    /// Available compaction task ids for use
    next_task_ids: VecDeque<HummockCompactionTaskId>,
}

impl Compaction {
    /// Gets a new compaction task id locally. If no id is available locally, fetch some ids via
    /// `get_more_ids` first.
    async fn get_next_task_id<F>(&mut self, get_more_ids: F) -> Result<HummockCompactionTaskId>
    where
        F: Future<Output = Result<Vec<HummockCompactionTaskId>>>,
    {
        if self.next_task_ids.is_empty() {
            let new_ids = get_more_ids.await?;
            self.next_task_ids.extend(new_ids);
        }
        self.next_task_ids
            .pop_front()
            .ok_or_else(|| Error::InternalError("cannot get compaction task id".to_string()))
    }
}

/// Commit multiple `ValTransaction`s to state store and upon success update the local in-mem state
/// by the way
/// After called, the `ValTransaction` will be dropped.
macro_rules! commit_multi_var {
    ($hummock_mgr:expr, $context_id:expr, $($val_txn:expr),*) => {
        {
            async {
                let mut trx = Transaction::default();
                // Apply the change in `ValTransaction` to trx
                $(
                    $val_txn.apply_to_txn(&mut trx)?;
                )*
                // Commit to state store
                $hummock_mgr.commit_trx($hummock_mgr.env.meta_store(), trx, $context_id, $hummock_mgr.env.get_leader_info())
                .await?;
                // Upon successful commit, commit the change to local in-mem state
                $(
                    $val_txn.commit();
                )*
                Result::Ok(())
            }.await
        }
    };
}

#[derive(Default)]
struct Versioning {
    current_version_id: CurrentHummockVersionId,
    hummock_versions: BTreeMap<HummockVersionId, HummockVersion>,
    hummock_version_deltas: BTreeMap<HummockVersionId, HummockVersionDelta>,
    pinned_versions: BTreeMap<HummockContextId, HummockPinnedVersion>,
    pinned_snapshots: BTreeMap<HummockContextId, HummockPinnedSnapshot>,
    stale_sstables: BTreeMap<HummockVersionId, HummockStaleSstables>,
    sstable_id_infos: BTreeMap<HummockSSTableId, SstableIdInfo>,
}

impl Versioning {
    pub fn current_version_ref(&self) -> &HummockVersion {
        self.hummock_versions
            .get(&self.current_version_id.id())
            .expect("current version should always be available.")
    }

    pub fn current_version(&self) -> HummockVersion {
        self.current_version_ref().clone()
    }
}

impl<S> HummockManager<S>
where
    S: MetaStore,
{
    pub async fn new(
        env: MetaSrvEnv<S>,
        cluster_manager: ClusterManagerRef<S>,
        metrics: Arc<MetaMetrics>,
        compaction_group_manager: CompactionGroupManagerRef<S>,
        compactor_manager: CompactorManagerRef,
    ) -> Result<HummockManager<S>> {
        let instance = HummockManager {
            env,
            versioning: RwLock::new(Default::default()),
            compaction: RwLock::new(Default::default()),
            metrics,
            cluster_manager,
            compaction_group_manager,
            compaction_scheduler: parking_lot::RwLock::new(None),
            compactor_manager,
        };

        instance.load_meta_store_state().await?;
        instance.release_invalid_contexts().await?;
        instance.cancel_unassigned_compaction_task().await?;
        // Release snapshots pinned by meta on restarting.
        instance.release_contexts([META_NODE_ID]).await?;
        Ok(instance)
    }

    /// Load state from meta store.
    async fn load_meta_store_state(&self) -> Result<()> {
        let mut compaction_guard = self.compaction.write().await;
        let compaction_statuses = CompactStatus::list(self.env.meta_store())
            .await?
            .into_iter()
            .map(|cg| (cg.compaction_group_id(), cg))
            .collect::<BTreeMap<CompactionGroupId, CompactStatus>>();
        if !compaction_statuses.is_empty() {
            compaction_guard.compaction_statuses = compaction_statuses;
        } else {
            // Initialize compact status for each compaction group
            let mut compaction_statuses =
                VarTransaction::new(&mut compaction_guard.compaction_statuses);
            for compaction_group in self.compaction_group_manager.compaction_groups().await {
                let compact_status = CompactStatus::new(
                    compaction_group.group_id(),
                    Arc::new(compaction_group.compaction_config().clone()),
                );
                compaction_statuses.insert(compact_status.compaction_group_id(), compact_status);
            }
            commit_multi_var!(self, None, compaction_statuses)?;
        }
        compaction_guard.compact_task_assignment =
            CompactTaskAssignment::list(self.env.meta_store())
                .await?
                .into_iter()
                .map(|assigned| (assigned.key().unwrap(), assigned))
                .collect();

        let mut versioning_guard = self.versioning.write().await;
        versioning_guard.current_version_id = CurrentHummockVersionId::get(self.env.meta_store())
            .await?
            .unwrap_or_else(CurrentHummockVersionId::new);

        let mut version_ids: HashSet<_> = HummockVersion::list(self.env.meta_store())
            .await?
            .into_iter()
            .map(|version| version.id)
            .collect();

        let hummock_version_deltas: BTreeMap<_, _> =
            HummockVersionDelta::list(self.env.meta_store())
                .await?
                .into_iter()
                .map(|version_delta| (version_delta.id, version_delta))
                .collect();

        // Insert the initial version.
        if versioning_guard.hummock_versions.is_empty() {
            let mut init_version = HummockVersion {
                id: FIRST_VERSION_ID,
                levels: Default::default(),
                max_committed_epoch: INVALID_EPOCH,
                safe_epoch: INVALID_EPOCH,
            };
            // Initialize independent levels via corresponding compaction group' config.
            for compaction_group in self.compaction_group_manager.compaction_groups().await {
                let mut levels = vec![Level {
                    level_idx: 0u32,
                    level_type: LevelType::Overlapping as i32,
                    table_infos: vec![],
                    total_file_size: 0,
                }];
                for l in 0..compaction_group.compaction_config().max_level {
                    levels.push(Level {
                        level_idx: (l + 1) as u32,
                        level_type: LevelType::Nonoverlapping as i32,
                        table_infos: vec![],
                        total_file_size: 0,
                    });
                }
                init_version
                    .levels
                    .insert(compaction_group.group_id(), Levels { levels });
            }
            if version_ids.is_empty() {
                version_ids.insert(init_version.id);
            }
            let mut redo_state = init_version.clone();
            if version_ids.contains(&init_version.id) {
                init_version.insert(self.env.meta_store()).await?;
                versioning_guard
                    .hummock_versions
                    .insert(init_version.id, init_version);
            }

            for (id, version_delta) in &hummock_version_deltas {
                for (compaction_group_id, level_deltas) in &version_delta.level_deltas {
                    let mut delete_sst_levels = Vec::with_capacity(level_deltas.level_deltas.len());
                    let mut delete_sst_ids_set = HashSet::new();
                    let mut insert_sst_level = u32::MAX;
                    let mut insert_table_infos = vec![];
                    for level_delta in &level_deltas.level_deltas {
                        if !level_delta.removed_table_ids.is_empty() {
                            delete_sst_levels.push(level_delta.level_idx);
                            delete_sst_ids_set.extend(level_delta.removed_table_ids.iter().clone());
                        }
                        if !level_delta.inserted_table_infos.is_empty() {
                            insert_sst_level = level_delta.level_idx;
                            insert_table_infos
                                .extend(level_delta.inserted_table_infos.iter().cloned());
                        }
                    }
                    let operand = &mut redo_state
                        .get_compaction_group_levels_mut(*compaction_group_id as CompactionGroupId);
                    HummockVersion::apply_compact_ssts(
                        operand,
                        &delete_sst_levels,
                        &delete_sst_ids_set,
                        insert_sst_level,
                        insert_table_infos,
                    );
                }
                redo_state.id = *id;
                redo_state.max_committed_epoch = version_delta.max_committed_epoch;
                redo_state.safe_epoch = version_delta.safe_epoch;

                if version_ids.contains(&redo_state.id) {
                    redo_state.insert(self.env.meta_store()).await?;
                    versioning_guard
                        .hummock_versions
                        .insert(redo_state.id, redo_state.clone());
                }
            }
        }
        versioning_guard.hummock_version_deltas = hummock_version_deltas;

        versioning_guard.pinned_versions = HummockPinnedVersion::list(self.env.meta_store())
            .await?
            .into_iter()
            .map(|p| (p.context_id, p))
            .collect();
        versioning_guard.pinned_snapshots = HummockPinnedSnapshot::list(self.env.meta_store())
            .await?
            .into_iter()
            .map(|p| (p.context_id, p))
            .collect();

        versioning_guard.stale_sstables = HummockStaleSstables::list(self.env.meta_store())
            .await?
            .into_iter()
            .map(|s| (s.version_id, s))
            .collect();

        versioning_guard.sstable_id_infos = SstableIdInfo::list(self.env.meta_store())
            .await?
            .into_iter()
            .map(|s| (s.id, s))
            .collect();

        Ok(())
    }

    /// We use worker node id as the `context_id`.
    /// If the `context_id` is provided, the transaction will abort if the `context_id` is not
    /// valid, which means the worker node is not a valid member of the cluster.
    /// This operation is protected by mutex of compaction, so that other thread can not
    /// call `release_contexts` even if it has removed `context_id` from cluster manager.
    async fn commit_trx(
        &self,
        meta_store: &S,
        mut trx: Transaction,
        context_id: Option<HummockContextId>,
        info: MetaLeaderInfo,
    ) -> Result<()> {
        if let Some(context_id) = context_id {
            if context_id == META_NODE_ID {
                // Using the preserved meta id is allowed.
            } else if self
                .cluster_manager
                .get_worker_by_id(context_id)
                .await
                .is_none()
            {
                // The worker is not found in cluster.
                return Err(Error::InvalidContext(context_id));
            }
        }
        trx.check_equal(
            META_CF_NAME.to_owned(),
            META_LEADER_KEY.as_bytes().to_vec(),
            info.encode_to_vec(),
        );
        meta_store.txn(trx).await.map_err(Into::into)
    }

    /// Pin a hummock version that is greater than `last_pinned`. The pin belongs to `context_id`
    /// and will be unpinned when `context_id` is invalidated.
    /// `last_pinned` helps to make `pin_version` retryable:
    /// 1 Return the smallest already pinned version of `context_id` that is greater than
    /// `last_pinned`, if any.
    /// 2 Otherwise pin and return the current greatest version.
    pub async fn pin_version(
        &self,
        context_id: HummockContextId,
        last_pinned: HummockVersionId,
    ) -> Result<HummockVersion> {
        let mut versioning_guard = self.versioning.write().await;
        let versioning = versioning_guard.deref_mut();
        let mut pinned_versions = VarTransaction::new(&mut versioning.pinned_versions);
        let hummock_versions = &versioning.hummock_versions;
        let current_version_id = versioning.current_version_id.clone();
        let mut context_pinned_version = pinned_versions.new_entry_txn_or_default(
            context_id,
            HummockPinnedVersion {
                context_id,
                version_id: vec![],
            },
        );

        let mut already_pinned = false;
        let version_id = {
            let partition_point = context_pinned_version
                .version_id
                .iter()
                .sorted()
                .cloned()
                .collect_vec()
                .partition_point(|p| *p <= last_pinned);
            if partition_point < context_pinned_version.version_id.len() {
                already_pinned = true;
                context_pinned_version.version_id[partition_point]
            } else {
                current_version_id.id()
            }
        };

        if !already_pinned {
            context_pinned_version.pin_version(version_id);
            commit_multi_var!(self, Some(context_id), context_pinned_version)?;
        }

        let ret = Ok(hummock_versions.get(&version_id).unwrap().clone());

        #[cfg(test)]
        {
            drop(versioning_guard);
            self.check_state_consistency().await;
        }

        ret
    }

    pub async fn unpin_version(
        &self,
        context_id: HummockContextId,
        pinned_version_ids: impl AsRef<[HummockVersionId]>,
    ) -> Result<()> {
        let mut versioning_guard = self.versioning.write().await;
        let mut pinned_versions = VarTransaction::new(&mut versioning_guard.pinned_versions);
        let mut context_pinned_version = match pinned_versions.new_entry_txn(context_id) {
            None => {
                return Ok(());
            }
            Some(context_pinned_version) => context_pinned_version,
        };
        for pinned_version_id in pinned_version_ids.as_ref() {
            context_pinned_version.unpin_version(*pinned_version_id);
        }
        commit_multi_var!(self, Some(context_id), context_pinned_version)?;

        #[cfg(test)]
        {
            drop(versioning_guard);
            self.check_state_consistency().await;
        }

        Ok(())
    }

    /// Make sure `max_commited_epoch` is pinned and return it.
    /// Assume that frontend will only pass the latest epoch value recorded by frontend to
    /// `last_pinned`. Meta will unpin snapshots which are pinned and in (`last_pinned`,
    /// `max_commited_epoch`).
    pub async fn pin_snapshot(
        &self,
        context_id: HummockContextId,
        last_pinned: HummockEpoch,
    ) -> Result<HummockSnapshot> {
        let mut versioning_guard = self.versioning.write().await;

        // Use the max_committed_epoch in storage as the snapshot ts so only committed changes are
        // visible in the snapshot.
        let version_id = versioning_guard.current_version_id.id();

        let max_committed_epoch = versioning_guard
            .hummock_versions
            .get(&version_id)
            .unwrap()
            .max_committed_epoch;

        let mut pinned_snapshots = VarTransaction::new(&mut versioning_guard.pinned_snapshots);
        let mut context_pinned_snapshot = pinned_snapshots.new_entry_txn_or_default(
            context_id,
            HummockPinnedSnapshot {
                context_id,
                snapshot_id: vec![],
            },
        );

        // Unpin the snapshots pinned by meta but frontend doesn't know.
        let to_unpin = context_pinned_snapshot
            .snapshot_id
            .iter()
            .filter(|e| **e > last_pinned && **e < max_committed_epoch)
            .cloned()
            .collect_vec();
        let mut snapshots_change = !to_unpin.is_empty();
        for epoch in to_unpin {
            context_pinned_snapshot.unpin_snapshot(epoch);
        }

        if !context_pinned_snapshot
            .snapshot_id
            .contains(&max_committed_epoch)
        {
            snapshots_change = true;
            context_pinned_snapshot.pin_snapshot(max_committed_epoch);
        }

        if snapshots_change {
            commit_multi_var!(self, Some(context_id), context_pinned_snapshot)?;
        }

        #[cfg(test)]
        {
            drop(versioning_guard);
            self.check_state_consistency().await;
        }

        Ok(HummockSnapshot {
            epoch: max_committed_epoch,
        })
    }

    pub async fn unpin_snapshot(
        &self,
        context_id: HummockContextId,
        hummock_snapshots: impl AsRef<[HummockSnapshot]>,
    ) -> Result<()> {
        let mut versioning_guard = self.versioning.write().await;
        let mut pinned_snapshots = VarTransaction::new(&mut versioning_guard.pinned_snapshots);

        let mut context_pinned_snapshot = match pinned_snapshots.new_entry_txn(context_id) {
            None => {
                return Ok(());
            }
            Some(context_pinned_snapshot) => context_pinned_snapshot,
        };
        for hummock_snapshot in hummock_snapshots.as_ref() {
            context_pinned_snapshot.unpin_snapshot(hummock_snapshot.epoch);
        }
        commit_multi_var!(self, Some(context_id), context_pinned_snapshot)?;

        #[cfg(test)]
        {
            drop(versioning_guard);
            self.check_state_consistency().await;
        }

        Ok(())
    }

    /// Unpin all snapshots smaller than specified epoch for current context.
    pub async fn unpin_snapshot_before(
        &self,
        context_id: HummockContextId,
        hummock_snapshot: HummockSnapshot,
    ) -> Result<()> {
        let mut versioning_guard = self.versioning.write().await;

        // Use the max_committed_epoch in storage as the snapshot ts so only committed changes are
        // visible in the snapshot.
        let version_id = versioning_guard.current_version_id.id();
        let _max_committed_epoch = versioning_guard
            .hummock_versions
            .get(&version_id)
            .unwrap()
            .max_committed_epoch;
        // Ensure the unpin will not clean the latest one.
        #[cfg(not(test))]
        {
            assert!(hummock_snapshot.epoch <= _max_committed_epoch);
        }

        let mut pinned_snapshots = VarTransaction::new(&mut versioning_guard.pinned_snapshots);
        let mut context_pinned_snapshot = match pinned_snapshots.new_entry_txn(context_id) {
            None => {
                return Ok(());
            }
            Some(context_pinned_snapshot) => context_pinned_snapshot,
        };

        let to_unpin = context_pinned_snapshot
            .snapshot_id
            .iter()
            // hummock_snapshot.epoch should always <= max committed epoch.
            .filter(|e| **e < hummock_snapshot.epoch)
            .cloned()
            .collect_vec();
        // Unpin the snapshots pinned by meta but frontend doesn't know. Also equal to unpin all
        // epochs below specific watermark.
        for epoch in &to_unpin {
            context_pinned_snapshot.unpin_snapshot(*epoch);
        }

        if !to_unpin.is_empty() {
            commit_multi_var!(self, Some(context_id), context_pinned_snapshot)?;
        }

        #[cfg(test)]
        {
            drop(versioning_guard);
            self.check_state_consistency().await;
        }

        Ok(())
    }

    pub async fn get_compact_task_impl(
        &self,
        compaction_group_id: CompactionGroupId,
        manual_compaction_option: Option<ManualCompactionOption>,
    ) -> Result<Option<CompactTask>> {
        let start_time = Instant::now();
        let mut compaction_guard = self.compaction.write().await;
        let compaction = compaction_guard.deref_mut();
        let task_id = compaction
            .get_next_task_id(async {
                let batch_size = 10;
                self.env
                    .id_gen_manager()
                    .generate_interval::<{ IdCategory::HummockCompactionTask }>(batch_size)
                    .await
                    .map(|id| {
                        (id as HummockCompactionTaskId
                            ..(id + batch_size) as HummockCompactionTaskId)
                            .collect_vec()
                    })
                    .map_err(Error::from)
            })
            .await?;
        let mut compact_status = VarTransaction::new(
            compaction
                .compaction_statuses
                .get_mut(&compaction_group_id)
                .ok_or(Error::InvalidCompactionGroup(compaction_group_id))?,
        );
        let current_version = self.versioning.read().await.current_version();
        let compact_task = compact_status.get_compact_task(
            current_version.get_compaction_group_levels(compaction_group_id),
            task_id as HummockCompactionTaskId,
            compaction_group_id,
            manual_compaction_option,
        );

        let ret = match compact_task {
            None => Ok(None),
            Some(mut compact_task) => {
                let existing_table_ids_from_meta = self
                    .compaction_group_manager
                    .internal_table_ids_by_compaction_group_id(compaction_group_id)
                    .await?;

                compact_task.watermark = {
                    let versioning_guard = self.versioning.read().await;
                    let current_version_id = versioning_guard.current_version_id.id();
                    let max_committed_epoch = versioning_guard
                        .hummock_versions
                        .get(&current_version_id)
                        .unwrap()
                        .max_committed_epoch;
                    versioning_guard
                        .pinned_snapshots
                        .values()
                        .flat_map(|v| v.snapshot_id.clone())
                        .fold(max_committed_epoch, std::cmp::min)
                };

                // to get all relational table_id from sst_info
                let table_ids = compact_task
                    .input_ssts
                    .iter()
                    .flat_map(|level| {
                        level
                            .table_infos
                            .iter()
                            .flat_map(|sst_info| sst_info.table_ids.iter().cloned())
                            .collect_vec()
                    })
                    .collect::<HashSet<u32>>();

                for table_id in table_ids {
                    // to found exist table_id from
                    if existing_table_ids_from_meta.contains(&table_id) {
                        compact_task.existing_table_ids.push(table_id);
                    }
                }

                // build table_options
                let compaction_group = self
                    .compaction_group_manager
                    .compaction_group(compaction_group_id)
                    .await
                    .unwrap();
                compact_task.table_options = compaction_group
                    .table_id_to_options()
                    .iter()
                    .filter(|id_to_option| compact_task.existing_table_ids.contains(id_to_option.0))
                    .map(|id_to_option| (*id_to_option.0, id_to_option.1.into()))
                    .collect();

                compact_task.compaction_filter_mask =
                    compact_status.compaction_config.compaction_filter_mask;

                commit_multi_var!(self, None, compact_status)?;
                tracing::trace!(
                    "For compaction group {}: pick up {} tables in level {} to compact, The number of total tables is {}. cost time: {:?}",
                    compaction_group_id,
                    compact_task.input_ssts[0].table_infos.len(),
                    compact_task.input_ssts[0].level_idx,
                    current_version.get_compaction_group_levels(compaction_group_id)[compact_task.input_ssts[0].level_idx as usize]
                        .table_infos
                        .len(),
                    start_time.elapsed()
                );
                Ok(Some(compact_task))
            }
        };

        #[cfg(test)]
        {
            drop(compaction_guard);
            self.check_state_consistency().await;
        }

        ret
    }

    pub async fn get_compact_task(
        &self,
        compaction_group_id: CompactionGroupId,
    ) -> Result<Option<CompactTask>> {
        self.get_compact_task_impl(compaction_group_id, None).await
    }

    pub async fn manual_get_compact_task(
        &self,
        compaction_group_id: CompactionGroupId,
        manual_compaction_option: ManualCompactionOption,
    ) -> Result<Option<CompactTask>> {
        self.get_compact_task_impl(compaction_group_id, Some(manual_compaction_option))
            .await
    }

    /// Assigns a compaction task to a compactor
    pub async fn assign_compaction_task<T: Future<Output = bool>>(
        &self,
        compact_task: &CompactTask,
        assignee_context_id: HummockContextId,
        send_task: T,
    ) -> Result<()> {
        let mut compaction_guard = self.compaction.write().await;
        if !send_task.await {
            return Err(Error::CompactorUnreachable(assignee_context_id));
        }

        let compaction = compaction_guard.deref_mut();
        let mut compact_task_assignment =
            VarTransaction::new(&mut compaction.compact_task_assignment);
        if let Some(assignment) = compact_task_assignment.get(&compact_task.task_id) {
            return Err(Error::CompactionTaskAlreadyAssigned(
                compact_task.task_id,
                assignment.context_id,
            ));
        }
        compact_task_assignment.insert(
            compact_task.task_id,
            CompactTaskAssignment {
                compact_task: Some(compact_task.clone()),
                context_id: assignee_context_id,
            },
        );
        commit_multi_var!(self, Some(assignee_context_id), compact_task_assignment)?;

        #[cfg(test)]
        {
            drop(compaction_guard);
            self.check_state_consistency().await;
        }

        Ok(())
    }

    /// `report_compact_task` is retryable. `task_id` in `compact_task` parameter is used as the
    /// idempotency key. Return Ok(false) to indicate the `task_id` is not found, which may have
    /// been processed previously.
    pub async fn report_compact_task(&self, compact_task: &CompactTask) -> Result<bool> {
        let mut compaction_guard = self.compaction.write().await;
        let start_time = Instant::now();
        let compaction = compaction_guard.deref_mut();
        let mut compact_status = VarTransaction::new(
            compaction
                .compaction_statuses
                .get_mut(&compact_task.compaction_group_id)
                .ok_or(Error::InvalidCompactionGroup(
                    compact_task.compaction_group_id,
                ))?,
        );
        let mut compact_task_assignment =
            VarTransaction::new(&mut compaction.compact_task_assignment);
        let assignee_context_id = match compact_task_assignment.remove(&compact_task.task_id) {
            None => {
                // The task is not found.
                return Ok(false);
            }
            Some(assignment) => assignment.context_id,
        };
        compact_status.report_compact_task(compact_task);
        if compact_task.task_status {
            // The compaction task is finished.
            let mut versioning_guard = self.versioning.write().await;
            let old_version = versioning_guard.current_version();
            let versioning = versioning_guard.deref_mut();
            let mut current_version_id = VarTransaction::new(&mut versioning.current_version_id);
            let mut hummock_versions = VarTransaction::new(&mut versioning.hummock_versions);
            let mut hummock_version_deltas =
                VarTransaction::new(&mut versioning.hummock_version_deltas);
            let mut stale_sstables = VarTransaction::new(&mut versioning.stale_sstables);
            let mut sstable_id_infos = VarTransaction::new(&mut versioning.sstable_id_infos);
            let mut version_stale_sstables = stale_sstables.new_entry_txn_or_default(
                old_version.id,
                HummockStaleSstables {
                    version_id: old_version.id,
                    id: vec![],
                },
            );
            let mut version_delta = HummockVersionDelta {
                prev_id: old_version.id,
                max_committed_epoch: old_version.max_committed_epoch,
                ..Default::default()
            };
            let level_deltas = &mut version_delta
                .level_deltas
                .entry(compact_task.compaction_group_id)
                .or_default()
                .level_deltas;
            for level in &compact_task.input_ssts {
                version_stale_sstables
                    .id
                    .extend(level.table_infos.iter().map(|sst| sst.id).collect_vec());
                let level_delta = LevelDelta {
                    level_idx: level.level_idx,
                    removed_table_ids: level.table_infos.iter().map(|sst| sst.id).collect_vec(),
                    ..Default::default()
                };
                level_deltas.push(level_delta);
            }
            let level_delta = LevelDelta {
                level_idx: compact_task.target_level,
                inserted_table_infos: compact_task.sorted_output_ssts.clone(),
                ..Default::default()
            };
            level_deltas.push(level_delta);
            let mut new_version = CompactStatus::apply_compact_result(compact_task, old_version);
            version_delta.safe_epoch = new_version.safe_epoch;

            current_version_id.increase();
            new_version.id = current_version_id.id();
            version_delta.id = current_version_id.id();
            hummock_versions.insert(new_version.id, new_version);
            hummock_version_deltas.insert(version_delta.id, version_delta);

            for SstableInfo { id: ref sst_id, .. } in &compact_task.sorted_output_ssts {
                match sstable_id_infos.get_mut(sst_id) {
                    None => {
                        return Err(Error::InternalError(format!(
                            "invalid sst id {}, may have been vacuumed",
                            sst_id
                        )));
                    }
                    Some(mut sst_id_info) => {
                        sst_id_info.meta_create_timestamp = sstable_id_info::get_timestamp_now();
                    }
                }
            }

            commit_multi_var!(
                self,
                Some(assignee_context_id),
                compact_status,
                compact_task_assignment,
                current_version_id,
                hummock_versions,
                hummock_version_deltas,
                version_stale_sstables,
                sstable_id_infos
            )?;
        } else {
            // The compaction task is cancelled.
            commit_multi_var!(
                self,
                Some(assignee_context_id),
                compact_status,
                compact_task_assignment
            )?;
        }

        tracing::trace!(
            "Reported compaction task. {}. cost time: {:?}",
            compact_task_to_string(compact_task),
            start_time.elapsed(),
        );

        trigger_sst_stat(
            &self.metrics,
            compaction
                .compaction_statuses
                .get(&compact_task.compaction_group_id)
                .ok_or(Error::InvalidCompactionGroup(
                    compact_task.compaction_group_id,
                ))?,
            self.versioning.read().await.current_version_ref(),
            compact_task.compaction_group_id,
        );

        self.try_send_compaction_request(compact_task.compaction_group_id);

        #[cfg(test)]
        {
            drop(compaction_guard);
            self.check_state_consistency().await;
        }

        Ok(true)
    }

    /// Caller should ensure `epoch` > `max_committed_epoch`
    pub async fn commit_epoch(
        &self,
        epoch: HummockEpoch,
        sstables: Vec<LocalSstableInfo>,
    ) -> Result<()> {
        // Verify all table_ids have already been registered to compaction group.
        // Prerequisite: `commit_epoch` should be called before any compaction group unregistration
        // within the same epoch. So that a being dropped table is still a valid compaction group
        // member.
        for (compaction_group_id, sst) in &sstables {
            let compaction_group = self
                .compaction_group_manager
                .compaction_group(*compaction_group_id)
                .await
                .unwrap_or_else(|| panic!("compaction group {} exists", compaction_group_id));
            for table_id in &sst.table_ids {
                assert!(
                    compaction_group.member_table_ids().contains(table_id),
                    "table {} doesn't belong to compaction group {}",
                    table_id,
                    compaction_group_id
                );
            }
        }

        let mut versioning_guard = self.versioning.write().await;
        let old_version = versioning_guard.current_version();
        let versioning = versioning_guard.deref_mut();
        let mut current_version_id = VarTransaction::new(&mut versioning.current_version_id);
        let mut hummock_versions = VarTransaction::new(&mut versioning.hummock_versions);
        let mut hummock_version_deltas =
            VarTransaction::new(&mut versioning.hummock_version_deltas);
        let mut sstable_id_infos = VarTransaction::new(&mut versioning.sstable_id_infos);
        current_version_id.increase();
        let mut new_version_delta = hummock_version_deltas.new_entry_txn_or_default(
            current_version_id.id(),
            HummockVersionDelta {
                prev_id: old_version.id,
                safe_epoch: old_version.safe_epoch,
                ..Default::default()
            },
        );
        let mut new_hummock_version =
            hummock_versions.new_entry_txn_or_default(current_version_id.id(), old_version);
        new_hummock_version.id = current_version_id.id();
        new_version_delta.id = current_version_id.id();
        if epoch <= new_hummock_version.max_committed_epoch {
            return Err(Error::InternalError(format!(
                "Epoch {} <= max_committed_epoch {}",
                epoch, new_hummock_version.max_committed_epoch
            )));
        }

        // Track SSTs in meta.
        // TODO: If a epoch contains many SSTs, modifying sstable_id_infos will result many KVs in
        // the meta store transaction. To avoid etcd errors if the aforementioned case
        // happens, we temporarily set a large value for etcd's max-txn-ops. But we need to
        // formally fix this because the performance degradation is not acceptable anyway.
        let mut total_files_size = 0;
        for sst in sstables.iter().map(|(_, sst)| sst) {
            match sstable_id_infos.get_mut(&sst.id) {
                None => {
                    return Err(Error::InternalError(format!(
                        "Invalid SST id {}, may have been vacuumed",
                        sst.id
                    )));
                }
                Some(sst_id_info) => {
                    if sst_id_info.meta_delete_timestamp != INVALID_TIMESTAMP {
                        return Err(Error::InternalError(format!(
                            "SST id {} has been marked for vacuum",
                            sst.id
                        )));
                    }
                    if sst_id_info.meta_create_timestamp != INVALID_TIMESTAMP {
                        return Err(Error::InternalError(format!(
                            "SST id {} has been committed",
                            sst.id
                        )));
                    }
                    sst_id_info.meta_create_timestamp = sstable_id_info::get_timestamp_now();
                    total_files_size += sst.file_size;
                }
            }
        }

<<<<<<< HEAD
        let mut modified_compaction_groups = HashSet::new();
        for (compaction_group_id, sst) in sstables {
            modified_compaction_groups.insert(compaction_group_id);
            let version_first_level = new_hummock_version
                .get_compaction_group_levels_mut(compaction_group_id)
                .first_mut()
                .expect("Expect at least one level");
            assert_eq!(version_first_level.level_idx, 0);
            assert_eq!(
                version_first_level.level_type,
                LevelType::Overlapping as i32
            );
            version_first_level.table_infos.push(sst);
            version_first_level.total_file_size += total_files_size;
        }

        // Create a new_version, possibly merely to bump up the version id and max_committed_epoch.
=======
        let level_deltas = &mut new_version_delta
            .level_deltas
            .entry(StaticCompactionGroupId::StateDefault.into())
            .or_default()
            .level_deltas;
        let level_delta = LevelDelta {
            level_idx: 0,
            inserted_table_infos: sstables.clone(),
            ..Default::default()
        };
        level_deltas.push(level_delta);

        // Create a new_version, possibly merely to bump up the version id and max_committed_epoch.
        // TODO #2065: use correct compaction group id
        let version_first_level = new_hummock_version
            .get_compaction_group_levels_mut(StaticCompactionGroupId::StateDefault.into())
            .first_mut()
            .expect("Expect at least one level");
        assert_eq!(version_first_level.level_idx, 0);
        assert_eq!(
            version_first_level.level_type,
            LevelType::Overlapping as i32
        );
        version_first_level.table_infos.extend(sstables);
        version_first_level.total_file_size += total_files_size;
        new_version_delta.max_committed_epoch = epoch;
>>>>>>> 9abfc35b
        new_hummock_version.max_committed_epoch = epoch;
        commit_multi_var!(
            self,
            None,
            new_hummock_version,
            new_version_delta,
            current_version_id,
            sstable_id_infos
        )?;

        // Update metrics
        trigger_commit_stat(&self.metrics, versioning.current_version_ref());

        tracing::trace!("new committed epoch {}", epoch);

        self.env
            .notification_manager()
            .notify_frontend_asynchronously(
                Operation::Update, // Frontends don't care about operation.
                Info::HummockSnapshot(HummockSnapshot { epoch }),
            );

        drop(versioning_guard);

        // commit_epoch may contains SSTs from any compaction group
        for id in modified_compaction_groups {
            self.try_send_compaction_request(id);
        }

        #[cfg(test)]
        {
            self.check_state_consistency().await;
        }

        Ok(())
    }

    pub async fn get_new_table_id(&self) -> Result<HummockSSTableId> {
        // TODO id_gen_manager generates u32, we need u64
        let sstable_id = get_remote_sst_id(
            self.env
                .id_gen_manager()
                .generate::<{ IdCategory::HummockSSTableId }>()
                .await
                .map(|id| id as HummockSSTableId)?,
        );

        let mut versioning_guard = self.versioning.write().await;
        let new_sst_id_info = SstableIdInfo {
            id: sstable_id,
            id_create_timestamp: sstable_id_info::get_timestamp_now(),
            meta_create_timestamp: INVALID_TIMESTAMP,
            meta_delete_timestamp: INVALID_TIMESTAMP,
        };
        new_sst_id_info.insert(self.env.meta_store()).await?;

        // Update in-mem state after transaction succeeds.
        versioning_guard
            .sstable_id_infos
            .insert(new_sst_id_info.id, new_sst_id_info);

        #[cfg(test)]
        {
            drop(versioning_guard);
            self.check_state_consistency().await;
        }

        Ok(sstable_id)
    }

    /// Release resources pinned by these contexts, including:
    /// - Version
    /// - Snapshot
    /// - Compaction task
    pub async fn release_contexts(
        &self,
        context_ids: impl AsRef<[HummockContextId]>,
    ) -> Result<()> {
        let mut compaction_guard = self.compaction.write().await;
        let compaction = compaction_guard.deref_mut();
        let mut compact_statuses = VarTransaction::new(&mut compaction.compaction_statuses);
        let mut compact_task_assignment =
            VarTransaction::new(&mut compaction.compact_task_assignment);
        let mut versioning_guard = self.versioning.write().await;
        let versioning = versioning_guard.deref_mut();
        let mut pinned_versions = VarTransaction::new(&mut versioning.pinned_versions);
        let mut pinned_snapshots = VarTransaction::new(&mut versioning.pinned_snapshots);
        for context_id in context_ids.as_ref() {
            tracing::debug!("Release context {}", *context_id);
            for assignment in compact_task_assignment.values() {
                if assignment.context_id != *context_id {
                    continue;
                }
                let task = assignment
                    .compact_task
                    .as_ref()
                    .expect("compact_task shouldn't be None");
                let compact_status = compact_statuses
                    .get_mut(&task.compaction_group_id)
                    .ok_or(Error::InvalidCompactionGroup(task.compaction_group_id))?;
                compact_status.report_compact_task(
                    assignment
                        .compact_task
                        .as_ref()
                        .expect("compact_task shouldn't be None"),
                );
            }
            compact_task_assignment.retain(|_, v| v.context_id != *context_id);
            pinned_versions.remove(context_id);
            pinned_snapshots.remove(context_id);
        }
        commit_multi_var!(
            self,
            None,
            compact_statuses,
            compact_task_assignment,
            pinned_versions,
            pinned_snapshots
        )?;

        #[cfg(test)]
        {
            drop(versioning_guard);
            drop(compaction_guard);
            self.check_state_consistency().await;
        }

        Ok(())
    }

    /// List version ids in ascending order.
    pub async fn list_version_ids_asc(&self) -> Result<Vec<HummockVersionId>> {
        let versioning_guard = self.versioning.read().await;
        let version_ids = versioning_guard
            .hummock_versions
            .keys()
            .cloned()
            .collect_vec();
        Ok(version_ids)
    }

    /// Get the reference count of given version id
    pub async fn get_version_pin_count(
        &self,
        version_id: HummockVersionId,
    ) -> Result<HummockRefCount> {
        let versioning_guard = self.versioning.read().await;
        let count = versioning_guard
            .pinned_versions
            .values()
            .filter(|version_pin| version_pin.version_id.contains(&version_id))
            .count();
        Ok(count as HummockRefCount)
    }

    pub async fn get_ssts_to_delete(
        &self,
        version_id: HummockVersionId,
    ) -> Result<Vec<HummockSSTableId>> {
        let versioning_guard = self.versioning.read().await;
        Ok(versioning_guard
            .stale_sstables
            .get(&version_id)
            .map(|s| s.id.clone())
            .unwrap_or_default())
    }

    pub async fn delete_will_not_be_used_ssts(
        &self,
        version_id: HummockVersionId,
        ssts_in_use: &HashSet<HummockSSTableId>,
    ) -> Result<()> {
        let mut versioning_guard = self.versioning.write().await;
        let versioning = versioning_guard.deref_mut();
        let mut stale_sstables = VarTransaction::new(&mut versioning.stale_sstables);
        let mut sstable_id_infos = VarTransaction::new(&mut versioning.sstable_id_infos);
        if let Some(ssts_to_delete) = stale_sstables.get_mut(&version_id) {
            // Delete sstables that are stale in the view of `version_id` Version, and
            // are Not referred by any other older Version.
            // No newer version would use any stale sstables in the current Version.
            let num_ssts_to_delete = ssts_to_delete.id.len();
            for idx in (0..num_ssts_to_delete).rev() {
                let sst_id = ssts_to_delete.id[idx];
                if !ssts_in_use.contains(&sst_id) && let Some(mut sst_id_info) = sstable_id_infos.get_mut(&sst_id) {
                    sst_id_info.meta_delete_timestamp = sstable_id_info::get_timestamp_now();
                    // We don't want to repetitively set the delete timestamp of these that have been set,
                    // so we remove these ones.
                    ssts_to_delete.id.swap_remove(idx);
                }
            }
        }

        commit_multi_var!(self, None, stale_sstables, sstable_id_infos)?;

        #[cfg(test)]
        {
            drop(versioning_guard);
            self.check_state_consistency().await;
        }

        Ok(())
    }

    /// Delete metadata of the given `version_ids`
    pub async fn delete_versions(&self, version_ids: &[HummockVersionId]) -> Result<()> {
        let mut versioning_guard = self.versioning.write().await;
        let versioning = versioning_guard.deref_mut();
        let pinned_versions_ref = &versioning.pinned_versions;
        let mut hummock_versions = VarTransaction::new(&mut versioning.hummock_versions);
        let mut stale_sstables = VarTransaction::new(&mut versioning.stale_sstables);
        for version_id in version_ids {
            if hummock_versions.remove(version_id).is_none() {
                continue;
            }
            if let Some(ssts_to_delete) = stale_sstables.get_mut(version_id) {
                if !ssts_to_delete.id.is_empty() {
                    return Err(Error::InternalError(format!(
                        "Version {} still has stale ssts undeleted:{:?}",
                        version_id, ssts_to_delete.id
                    )));
                }
            }
            stale_sstables.remove(version_id);

            for version_pin in pinned_versions_ref.values() {
                assert!(
                    !version_pin.version_id.contains(version_id),
                    "version still referenced shouldn't be deleted."
                );
            }
        }
        commit_multi_var!(self, None, hummock_versions, stale_sstables)?;

        #[cfg(test)]
        {
            drop(versioning_guard);
            self.check_state_consistency().await;
        }

        Ok(())
    }

    // TODO: use proc macro to call check_state_consistency
    #[cfg(test)]
    pub async fn check_state_consistency(&self) {
        let get_state = || async {
            let compaction_guard = self.compaction.read().await;
            let versioning_guard = self.versioning.read().await;
            let compact_statuses_copy = compaction_guard.compaction_statuses.clone();
            let compact_task_assignment_copy = compaction_guard.compact_task_assignment.clone();
            let current_version_id_copy = versioning_guard.current_version_id.clone();
            let hummmock_versions_copy = versioning_guard.hummock_versions.clone();
            let pinned_versions_copy = versioning_guard.pinned_versions.clone();
            let pinned_snapshots_copy = versioning_guard.pinned_snapshots.clone();
            let stale_sstables_copy = versioning_guard.stale_sstables.clone();
            let sst_id_infos_copy = versioning_guard.sstable_id_infos.clone();
            (
                compact_statuses_copy,
                compact_task_assignment_copy,
                current_version_id_copy,
                hummmock_versions_copy,
                pinned_versions_copy,
                pinned_snapshots_copy,
                stale_sstables_copy,
                sst_id_infos_copy,
            )
        };
        let mem_state = get_state().await;
        self.load_meta_store_state()
            .await
            .expect("Failed to load state from meta store");
        let loaded_state = get_state().await;
        assert_eq!(
            mem_state, loaded_state,
            "hummock in-mem state is inconsistent with meta store state",
        );
    }

    /// When `version_id` is `None`, this function returns all the `SstableIdInfo` across all the
    /// versions. With `version_id` being specified, this function returns all the
    /// `SstableIdInfo` of `version_id` Version.
    pub async fn list_sstable_id_infos(
        &self,
        version_id: Option<HummockVersionId>,
    ) -> Result<Vec<SstableIdInfo>> {
        let versioning_guard = self.versioning.read().await;
        if version_id.is_none() {
            Ok(versioning_guard
                .sstable_id_infos
                .values()
                .cloned()
                .collect_vec())
        } else {
            let version_id = version_id.unwrap();
            let versioning = versioning_guard.hummock_versions.get(&version_id);
            versioning
                .map(|versioning| {
                    versioning
                        .levels
                        .iter()
                        .flat_map(|(_, l)| &l.levels)
                        .flat_map(|level| {
                            level.table_infos.iter().map(|table_info| {
                                versioning_guard
                                    .sstable_id_infos
                                    .get(&table_info.id)
                                    .unwrap()
                                    .clone()
                            })
                        })
                        .collect_vec()
                })
                .ok_or_else(|| {
                    Error::InternalError(format!(
                        "list_sstable_id_infos cannot find version:{}",
                        version_id
                    ))
                })
        }
    }

    pub async fn delete_sstable_ids(&self, sst_ids: impl AsRef<[HummockSSTableId]>) -> Result<()> {
        let mut versioning_guard = self.versioning.write().await;
        let mut sstable_id_infos = VarTransaction::new(&mut versioning_guard.sstable_id_infos);

        // Update in-mem state after transaction succeeds.
        for sst_id in sst_ids.as_ref() {
            sstable_id_infos.remove(sst_id);
        }

        commit_multi_var!(self, None, sstable_id_infos)?;

        #[cfg(test)]
        {
            drop(versioning_guard);
            self.check_state_consistency().await;
        }

        Ok(())
    }

    /// Release invalid contexts, aka worker node ids which are no longer valid in `ClusterManager`.
    async fn release_invalid_contexts(&self) -> Result<Vec<HummockContextId>> {
        let active_context_ids = {
            let compaction_guard = self.compaction.read().await;
            let versioning_guard = self.versioning.read().await;
            let mut active_context_ids = HashSet::new();
            active_context_ids.extend(
                compaction_guard
                    .compact_task_assignment
                    .values()
                    .map(|c| c.context_id),
            );
            active_context_ids.extend(versioning_guard.pinned_versions.keys());
            active_context_ids.extend(versioning_guard.pinned_snapshots.keys());
            active_context_ids
        };

        let mut invalid_context_ids = vec![];
        for active_context_id in &active_context_ids {
            if !self.check_context(*active_context_id).await {
                invalid_context_ids.push(*active_context_id);
            }
        }

        self.release_contexts(&invalid_context_ids).await?;

        Ok(invalid_context_ids)
    }

    /// Checks whether `context_id` is valid.
    pub async fn check_context(&self, context_id: HummockContextId) -> bool {
        self.cluster_manager
            .get_worker_by_id(context_id)
            .await
            .is_some()
    }

    /// Marks SSTs which haven't been added in meta (`meta_create_timestamp` is not set) for at
    /// least `sst_retention_interval` since `id_create_timestamp`
    pub async fn mark_orphan_ssts(
        &self,
        sst_retention_interval: Duration,
    ) -> Result<Vec<SstableIdInfo>> {
        let mut versioning_guard = self.versioning.write().await;
        let mut sstable_id_infos = VarTransaction::new(&mut versioning_guard.sstable_id_infos);

        let now = sstable_id_info::get_timestamp_now();
        let mut marked = vec![];
        for (_, sstable_id_info) in sstable_id_infos.iter_mut() {
            if sstable_id_info.meta_delete_timestamp != INVALID_TIMESTAMP {
                continue;
            }
            let is_orphan = sstable_id_info.meta_create_timestamp == INVALID_TIMESTAMP
                && now >= sstable_id_info.id_create_timestamp
                && now - sstable_id_info.id_create_timestamp >= sst_retention_interval.as_secs();
            if is_orphan {
                sstable_id_info.meta_delete_timestamp = now;
                marked.push(sstable_id_info.clone());
            }
        }
        if marked.is_empty() {
            return Ok(vec![]);
        }

        commit_multi_var!(self, None, sstable_id_infos)?;

        #[cfg(test)]
        {
            drop(versioning_guard);
            self.check_state_consistency().await;
        }

        tracing::debug!("Mark {:?} as orphan SSTs", marked);
        Ok(marked)
    }

    /// Gets current version without pinning it.
    pub async fn get_current_version(&self) -> HummockVersion {
        self.versioning.read().await.current_version()
    }

    pub fn set_compaction_scheduler(&self, sender: CompactionRequestChannelRef) {
        *self.compaction_scheduler.write() = Some(sender);
    }

    /// Cancels pending compaction tasks which are not yet assigned to any compactor.
    async fn cancel_unassigned_compaction_task(&self) -> Result<()> {
        let mut compaction_guard = self.compaction.write().await;
        let compaction = compaction_guard.deref_mut();
        let mut compact_statuses = VarTransaction::new(&mut compaction.compaction_statuses);
        let mut cancelled_count = 0;
        for (_, compact_status) in compact_statuses.iter_mut() {
            cancelled_count += compact_status.cancel_compaction_tasks_if(|pending_task_id| {
                !compaction
                    .compact_task_assignment
                    .contains_key(&pending_task_id)
            });
        }
        if cancelled_count > 0 {
            commit_multi_var!(self, None, compact_statuses)?;
        }
        #[cfg(test)]
        {
            drop(compaction_guard);
            self.check_state_consistency().await;
        }
        Ok(())
    }

    /// Sends a compaction request to compaction scheduler.
    pub fn try_send_compaction_request(&self, compaction_group: CompactionGroupId) -> bool {
        if let Some(sender) = self.compaction_scheduler.read().as_ref() {
            return sender.try_send(compaction_group);
        }
        false
    }

    pub async fn trigger_manual_compaction(
        &self,
        compaction_group: CompactionGroupId,
        manual_compaction_option: ManualCompactionOption,
    ) -> Result<()> {
        let start_time = Instant::now();

        // 1. select_compactor
        let compactor = self.compactor_manager.random_compactor();
        let compactor = match compactor {
            None => {
                tracing::warn!("trigger_manual_compaction No compactor is available.");
                return Err(Error::InternalError(format!(
                    "trigger_manual_compaction No compactor is available. compaction_group {}",
                    compaction_group
                )));
            }

            Some(compactor) => compactor,
        };

        // 2. manual_get_compact_task
        let compact_task = self
            .manual_get_compact_task(compaction_group, manual_compaction_option)
            .await;
        let compact_task = match compact_task {
            Ok(Some(compact_task)) => compact_task,
            Ok(None) => {
                // No compaction task available.
                return Err(Error::InternalError(format!(
                    "trigger_manual_compaction No compaction_task is available. compaction_group {}",
                    compaction_group
                )));
            }
            Err(err) => {
                tracing::warn!("Failed to get compaction task: {:#?}.", err);
                return Err(Error::InternalError(format!(
                    "Failed to get compaction task: {:#?} compaction_group {}",
                    err, compaction_group
                )));
            }
        };

        let send_task = async {
            tokio::time::timeout(Duration::from_secs(3), async {
                compactor
                    .send_task(Some(compact_task.clone()), None)
                    .await
                    .is_ok()
            })
            .await
            .unwrap_or(false)
        };

        match self
            .assign_compaction_task(&compact_task, compactor.context_id(), send_task)
            .await
        {
            Ok(_) => {}

            Err(error) => {
                // cancel task in memory
                let mut compaction_guard = self.compaction.write().await;
                let compaction = compaction_guard.deref_mut();
                let compact_status = compaction
                    .compaction_statuses
                    .get_mut(&compact_task.task_id)
                    .unwrap();
                compact_status.cancel_compaction_tasks_if(|pending_task_id| {
                    pending_task_id == compact_task.task_id
                });

                return Err(error);
            }
        }

        tracing::info!(
            "Trigger manual compaction task. {}. cost time: {:?}",
            compact_task_to_string(&compact_task),
            start_time.elapsed(),
        );

        Ok(())
    }

    pub fn compactor_manager_ref_for_test(&self) -> CompactorManagerRef {
        self.compactor_manager.clone()
    }

    pub async fn compaction_task_from_assignment_for_test(
        &self,
        task_id: u64,
    ) -> Option<CompactTaskAssignment> {
        let compaction_guard = self.compaction.read().await;
        let assignment_ref = &compaction_guard.compact_task_assignment;
        assignment_ref.get(&task_id).cloned()
    }

    pub fn compaction_group_manager_ref_for_test(&self) -> CompactionGroupManagerRef<S> {
        self.compaction_group_manager.clone()
    }
}<|MERGE_RESOLUTION|>--- conflicted
+++ resolved
@@ -1008,10 +1008,23 @@
             }
         }
 
-<<<<<<< HEAD
-        let mut modified_compaction_groups = HashSet::new();
-        for (compaction_group_id, sst) in sstables {
-            modified_compaction_groups.insert(compaction_group_id);
+        let mut modified_compaction_groups = vec![];
+        // Append SSTs to a new version.
+        for (compaction_group_id, sstables) in &sstables.into_iter().group_by(|(cg_id, _)| *cg_id) {
+            modified_compaction_groups.push(compaction_group_id);
+            let group_sstables = sstables.into_iter().map(|(_, sst)| sst).collect_vec();
+            let level_deltas = &mut new_version_delta
+                .level_deltas
+                .entry(compaction_group_id)
+                .or_default()
+                .level_deltas;
+            let level_delta = LevelDelta {
+                level_idx: 0,
+                inserted_table_infos: group_sstables.clone(),
+                ..Default::default()
+            };
+            level_deltas.push(level_delta);
+
             let version_first_level = new_hummock_version
                 .get_compaction_group_levels_mut(compaction_group_id)
                 .first_mut()
@@ -1021,39 +1034,12 @@
                 version_first_level.level_type,
                 LevelType::Overlapping as i32
             );
-            version_first_level.table_infos.push(sst);
+            version_first_level.table_infos.extend(group_sstables);
             version_first_level.total_file_size += total_files_size;
         }
 
         // Create a new_version, possibly merely to bump up the version id and max_committed_epoch.
-=======
-        let level_deltas = &mut new_version_delta
-            .level_deltas
-            .entry(StaticCompactionGroupId::StateDefault.into())
-            .or_default()
-            .level_deltas;
-        let level_delta = LevelDelta {
-            level_idx: 0,
-            inserted_table_infos: sstables.clone(),
-            ..Default::default()
-        };
-        level_deltas.push(level_delta);
-
-        // Create a new_version, possibly merely to bump up the version id and max_committed_epoch.
-        // TODO #2065: use correct compaction group id
-        let version_first_level = new_hummock_version
-            .get_compaction_group_levels_mut(StaticCompactionGroupId::StateDefault.into())
-            .first_mut()
-            .expect("Expect at least one level");
-        assert_eq!(version_first_level.level_idx, 0);
-        assert_eq!(
-            version_first_level.level_type,
-            LevelType::Overlapping as i32
-        );
-        version_first_level.table_infos.extend(sstables);
-        version_first_level.total_file_size += total_files_size;
         new_version_delta.max_committed_epoch = epoch;
->>>>>>> 9abfc35b
         new_hummock_version.max_committed_epoch = epoch;
         commit_multi_var!(
             self,
