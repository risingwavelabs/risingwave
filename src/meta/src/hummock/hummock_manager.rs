// Copyright 2022 Singularity Data
//
// Licensed under the Apache License, Version 2.0 (the "License");
// you may not use this file except in compliance with the License.
// You may obtain a copy of the License at
//
// http://www.apache.org/licenses/LICENSE-2.0
//
// Unless required by applicable law or agreed to in writing, software
// distributed under the License is distributed on an "AS IS" BASIS,
// WITHOUT WARRANTIES OR CONDITIONS OF ANY KIND, either express or implied.
// See the License for the specific language governing permissions and
// limitations under the License.

use std::collections::{BTreeMap, HashSet, VecDeque};
use std::future::Future;
use std::ops::DerefMut;
use std::sync::atomic::{AtomicU64, Ordering};
use std::sync::Arc;
use std::time::{Duration, Instant};

use itertools::Itertools;
use prost::Message;
use risingwave_common::util::epoch::{Epoch, INVALID_EPOCH};
use risingwave_hummock_sdk::compact::compact_task_to_string;
use risingwave_hummock_sdk::compaction_group::hummock_version_ext::HummockVersionExt;
use risingwave_hummock_sdk::{
    get_remote_sst_id, CompactionGroupId, HummockCompactionTaskId, HummockContextId, HummockEpoch,
    HummockRefCount, HummockSSTableId, HummockVersionId, LocalSstableInfo, FIRST_VERSION_ID,
};
use risingwave_pb::hummock::hummock_version::Levels;
use risingwave_pb::hummock::{
    CompactTask, CompactTaskAssignment, HummockPinnedSnapshot, HummockPinnedVersion,
    HummockSnapshot, HummockStaleSstables, HummockVersion, HummockVersionDelta, Level, LevelDelta,
    LevelType, SstableIdInfo, SstableInfo,
};
use risingwave_pb::meta::subscribe_response::{Info, Operation};
use risingwave_pb::meta::MetaLeaderInfo;
use tokio::sync::RwLock;

use crate::cluster::{ClusterManagerRef, META_NODE_ID};
use crate::hummock::compaction::{CompactStatus, ManualCompactionOption};
use crate::hummock::compaction_group::manager::CompactionGroupManagerRef;
use crate::hummock::compaction_scheduler::CompactionRequestChannelRef;
use crate::hummock::error::{Error, Result};
use crate::hummock::metrics_utils::{trigger_commit_stat, trigger_sst_stat};
use crate::hummock::model::{
    sstable_id_info, CurrentHummockVersionId, HummockPinnedVersionExt, INVALID_TIMESTAMP,
};
use crate::hummock::CompactorManagerRef;
use crate::manager::{IdCategory, MetaSrvEnv};
use crate::model::{BTreeMapTransaction, MetadataModel, ValTransaction, VarTransaction};
use crate::rpc::metrics::MetaMetrics;
use crate::rpc::{META_CF_NAME, META_LEADER_KEY};
use crate::storage::{MetaStore, Transaction};

// Update to states are performed as follow:
// - Initialize ValTransaction for the meta state to update
// - Make changes on the ValTransaction.
// - Call `commit_multi_var` to commit the changes via meta store transaction. If transaction
//   succeeds, the in-mem state will be updated by the way.
pub struct HummockManager<S: MetaStore> {
    env: MetaSrvEnv<S>,
    cluster_manager: ClusterManagerRef<S>,
    compaction_group_manager: CompactionGroupManagerRef<S>,
    // When trying to locks compaction and versioning at the same time, compaction lock should
    // be requested before versioning lock.
    compaction: RwLock<Compaction>,
    versioning: RwLock<Versioning>,
    max_committed_epoch: AtomicU64,

    metrics: Arc<MetaMetrics>,

    // `compaction_scheduler` is used to schedule a compaction for specified CompactionGroupId
    compaction_scheduler: parking_lot::RwLock<Option<CompactionRequestChannelRef>>,

    compactor_manager: CompactorManagerRef,
}

pub type HummockManagerRef<S> = Arc<HummockManager<S>>;

#[derive(Default)]
struct Compaction {
    /// Compaction task that is already assigned to a compactor
    compact_task_assignment: BTreeMap<HummockCompactionTaskId, CompactTaskAssignment>,
    /// `CompactStatus` of each compaction group
    compaction_statuses: BTreeMap<CompactionGroupId, CompactStatus>,
    /// Available compaction task ids for use
    next_task_ids: VecDeque<HummockCompactionTaskId>,
}

impl Compaction {
    /// Gets a new compaction task id locally. If no id is available locally, fetch some ids via
    /// `get_more_ids` first.
    async fn get_next_task_id<F>(&mut self, get_more_ids: F) -> Result<HummockCompactionTaskId>
    where
        F: Future<Output = Result<Vec<HummockCompactionTaskId>>>,
    {
        if self.next_task_ids.is_empty() {
            let new_ids = get_more_ids.await?;
            self.next_task_ids.extend(new_ids);
        }
        self.next_task_ids
            .pop_front()
            .ok_or_else(|| Error::InternalError("cannot get compaction task id".to_string()))
    }
}

/// Commit multiple `ValTransaction`s to state store and upon success update the local in-mem state
/// by the way
/// After called, the `ValTransaction` will be dropped.
macro_rules! commit_multi_var {
    ($hummock_mgr:expr, $context_id:expr, $($val_txn:expr),*) => {
        {
            async {
                let mut trx = Transaction::default();
                // Apply the change in `ValTransaction` to trx
                $(
                    $val_txn.apply_to_txn(&mut trx)?;
                )*
                // Commit to state store
                $hummock_mgr.commit_trx($hummock_mgr.env.meta_store(), trx, $context_id, $hummock_mgr.env.get_leader_info())
                .await?;
                // Upon successful commit, commit the change to local in-mem state
                $(
                    $val_txn.commit();
                )*
                Result::Ok(())
            }.await
        }
    };
}

#[derive(Default)]
struct Versioning {
    current_version_id: CurrentHummockVersionId,
    hummock_versions: BTreeMap<HummockVersionId, HummockVersion>,
    hummock_version_deltas: BTreeMap<HummockVersionId, HummockVersionDelta>,
    pinned_versions: BTreeMap<HummockContextId, HummockPinnedVersion>,
    pinned_snapshots: BTreeMap<HummockContextId, HummockPinnedSnapshot>,
    stale_sstables: BTreeMap<HummockVersionId, HummockStaleSstables>,
    sstable_id_infos: BTreeMap<HummockSSTableId, SstableIdInfo>,
}

impl Versioning {
    pub fn current_version_ref(&self) -> &HummockVersion {
        self.hummock_versions
            .get(&self.current_version_id.id())
            .expect("current version should always be available.")
    }

    pub fn current_version(&self) -> HummockVersion {
        self.current_version_ref().clone()
    }
}

impl<S> HummockManager<S>
where
    S: MetaStore,
{
    pub async fn new(
        env: MetaSrvEnv<S>,
        cluster_manager: ClusterManagerRef<S>,
        metrics: Arc<MetaMetrics>,
        compaction_group_manager: CompactionGroupManagerRef<S>,
        compactor_manager: CompactorManagerRef,
    ) -> Result<HummockManager<S>> {
        let instance = HummockManager {
            env,
            versioning: RwLock::new(Default::default()),
            compaction: RwLock::new(Default::default()),
            metrics,
            cluster_manager,
            compaction_group_manager,
            compaction_scheduler: parking_lot::RwLock::new(None),
            compactor_manager,
            max_committed_epoch: AtomicU64::new(0),
        };

        instance.load_meta_store_state().await?;
        instance.release_invalid_contexts().await?;
        instance.cancel_unassigned_compaction_task().await?;
        // Release snapshots pinned by meta on restarting.
        instance.release_contexts([META_NODE_ID]).await?;
        Ok(instance)
    }

    /// Load state from meta store.
    async fn load_meta_store_state(&self) -> Result<()> {
        let mut compaction_guard = self.compaction.write().await;
        let compaction_statuses = CompactStatus::list(self.env.meta_store())
            .await?
            .into_iter()
            .map(|cg| (cg.compaction_group_id(), cg))
            .collect::<BTreeMap<CompactionGroupId, CompactStatus>>();
        if !compaction_statuses.is_empty() {
            compaction_guard.compaction_statuses = compaction_statuses;
        } else {
            // Initialize compact status for each compaction group
            let mut compaction_statuses =
                BTreeMapTransaction::new(&mut compaction_guard.compaction_statuses);
            for compaction_group in self.compaction_group_manager.compaction_groups().await {
                let compact_status = CompactStatus::new(
                    compaction_group.group_id(),
                    Arc::new(compaction_group.compaction_config().clone()),
                );
                compaction_statuses.insert(compact_status.compaction_group_id(), compact_status);
            }
            commit_multi_var!(self, None, compaction_statuses)?;
        }
        compaction_guard.compact_task_assignment =
            CompactTaskAssignment::list(self.env.meta_store())
                .await?
                .into_iter()
                .map(|assigned| (assigned.key().unwrap(), assigned))
                .collect();

        let mut versioning_guard = self.versioning.write().await;
        versioning_guard.current_version_id = CurrentHummockVersionId::get(self.env.meta_store())
            .await?
            .unwrap_or_else(CurrentHummockVersionId::new);

        let mut version_ids: HashSet<_> = HummockVersion::list(self.env.meta_store())
            .await?
            .into_iter()
            .map(|version| version.id)
            .collect();

        let hummock_version_deltas: BTreeMap<_, _> =
            HummockVersionDelta::list(self.env.meta_store())
                .await?
                .into_iter()
                .map(|version_delta| (version_delta.id, version_delta))
                .collect();

        // Insert the initial version.
        if versioning_guard.hummock_versions.is_empty() {
            let mut init_version = HummockVersion {
                id: FIRST_VERSION_ID,
                levels: Default::default(),
                max_committed_epoch: INVALID_EPOCH,
                safe_epoch: INVALID_EPOCH,
            };
            // Initialize independent levels via corresponding compaction group' config.
            for compaction_group in self.compaction_group_manager.compaction_groups().await {
                let mut levels = vec![Level {
                    level_idx: 0u32,
                    level_type: LevelType::Overlapping as i32,
                    table_infos: vec![],
                    total_file_size: 0,
                }];
                for l in 0..compaction_group.compaction_config().max_level {
                    levels.push(Level {
                        level_idx: (l + 1) as u32,
                        level_type: LevelType::Nonoverlapping as i32,
                        table_infos: vec![],
                        total_file_size: 0,
                    });
                }
                init_version
                    .levels
                    .insert(compaction_group.group_id(), Levels { levels });
            }
            if version_ids.is_empty() {
                version_ids.insert(init_version.id);
            }
            let mut redo_state = init_version.clone();
            if version_ids.contains(&init_version.id) {
                init_version.insert(self.env.meta_store()).await?;
                versioning_guard
                    .hummock_versions
                    .insert(init_version.id, init_version);
            }

            for (id, version_delta) in &hummock_version_deltas {
                for (compaction_group_id, level_deltas) in &version_delta.level_deltas {
                    let mut delete_sst_levels = Vec::with_capacity(level_deltas.level_deltas.len());
                    let mut delete_sst_ids_set = HashSet::new();
                    let mut insert_sst_level = u32::MAX;
                    let mut insert_table_infos = vec![];
                    for level_delta in &level_deltas.level_deltas {
                        if !level_delta.removed_table_ids.is_empty() {
                            delete_sst_levels.push(level_delta.level_idx);
                            delete_sst_ids_set.extend(level_delta.removed_table_ids.iter().clone());
                        }
                        if !level_delta.inserted_table_infos.is_empty() {
                            insert_sst_level = level_delta.level_idx;
                            insert_table_infos
                                .extend(level_delta.inserted_table_infos.iter().cloned());
                        }
                    }
                    let operand = &mut redo_state
                        .get_compaction_group_levels_mut(*compaction_group_id as CompactionGroupId);
                    HummockVersion::apply_compact_ssts(
                        operand,
                        &delete_sst_levels,
                        &delete_sst_ids_set,
                        insert_sst_level,
                        insert_table_infos,
                    );
                }
                redo_state.id = *id;
                redo_state.max_committed_epoch = version_delta.max_committed_epoch;
                redo_state.safe_epoch = version_delta.safe_epoch;

                if version_ids.contains(&redo_state.id) {
                    redo_state.insert(self.env.meta_store()).await?;
                    versioning_guard
                        .hummock_versions
                        .insert(redo_state.id, redo_state.clone());
                }
            }
        }
        self.max_committed_epoch.store(
            versioning_guard
                .hummock_versions
                .get(&versioning_guard.current_version_id.id())
                .unwrap()
                .max_committed_epoch,
            Ordering::Relaxed,
        );
        versioning_guard.hummock_version_deltas = hummock_version_deltas;

        versioning_guard.pinned_versions = HummockPinnedVersion::list(self.env.meta_store())
            .await?
            .into_iter()
            .map(|p| (p.context_id, p))
            .collect();
        versioning_guard.pinned_snapshots = HummockPinnedSnapshot::list(self.env.meta_store())
            .await?
            .into_iter()
            .map(|p| (p.context_id, p))
            .collect();

        versioning_guard.stale_sstables = HummockStaleSstables::list(self.env.meta_store())
            .await?
            .into_iter()
            .map(|s| (s.version_id, s))
            .collect();

        versioning_guard.sstable_id_infos = SstableIdInfo::list(self.env.meta_store())
            .await?
            .into_iter()
            .map(|s| (s.id, s))
            .collect();

        Ok(())
    }

    /// We use worker node id as the `context_id`.
    /// If the `context_id` is provided, the transaction will abort if the `context_id` is not
    /// valid, which means the worker node is not a valid member of the cluster.
    /// This operation is protected by mutex of compaction, so that other thread can not
    /// call `release_contexts` even if it has removed `context_id` from cluster manager.
    async fn commit_trx(
        &self,
        meta_store: &S,
        mut trx: Transaction,
        context_id: Option<HummockContextId>,
        info: MetaLeaderInfo,
    ) -> Result<()> {
        if let Some(context_id) = context_id {
            if context_id == META_NODE_ID {
                // Using the preserved meta id is allowed.
            } else if self
                .cluster_manager
                .get_worker_by_id(context_id)
                .await
                .is_none()
            {
                // The worker is not found in cluster.
                return Err(Error::InvalidContext(context_id));
            }
        }
        trx.check_equal(
            META_CF_NAME.to_owned(),
            META_LEADER_KEY.as_bytes().to_vec(),
            info.encode_to_vec(),
        );
        meta_store.txn(trx).await.map_err(Into::into)
    }

    /// Pin a hummock version that is greater than `last_pinned`. The pin belongs to `context_id`
    /// and will be unpinned when `context_id` is invalidated.
    /// `last_pinned` helps to make `pin_version` retryable:
    /// 1 Return the smallest already pinned version of `context_id` that is greater than
    /// `last_pinned`, if any.
    /// 2 Otherwise pin and return the current greatest version.
    pub async fn pin_version(
        &self,
        context_id: HummockContextId,
        last_pinned: HummockVersionId,
    ) -> Result<HummockVersion> {
        let mut versioning_guard = self.versioning.write().await;
        let versioning = versioning_guard.deref_mut();
        let mut pinned_versions = BTreeMapTransaction::new(&mut versioning.pinned_versions);
        let hummock_versions = &versioning.hummock_versions;
        let current_version_id = versioning.current_version_id.clone();
        let mut context_pinned_version = pinned_versions.new_entry_txn_or_default(
            context_id,
            HummockPinnedVersion {
                context_id,
                version_id: vec![],
            },
        );

        let mut already_pinned = false;
        let version_id = {
            let partition_point = context_pinned_version
                .version_id
                .iter()
                .sorted()
                .cloned()
                .collect_vec()
                .partition_point(|p| *p <= last_pinned);
            if partition_point < context_pinned_version.version_id.len() {
                already_pinned = true;
                context_pinned_version.version_id[partition_point]
            } else {
                current_version_id.id()
            }
        };

        if !already_pinned {
            context_pinned_version.pin_version(version_id);
            commit_multi_var!(self, Some(context_id), context_pinned_version)?;
        }

        let ret = Ok(hummock_versions.get(&version_id).unwrap().clone());

        #[cfg(test)]
        {
            drop(versioning_guard);
            self.check_state_consistency().await;
        }

        ret
    }

    pub async fn unpin_version(
        &self,
        context_id: HummockContextId,
        pinned_version_ids: impl AsRef<[HummockVersionId]>,
    ) -> Result<()> {
        let mut versioning_guard = self.versioning.write().await;
        let mut pinned_versions = BTreeMapTransaction::new(&mut versioning_guard.pinned_versions);
        let mut context_pinned_version = match pinned_versions.new_entry_txn(context_id) {
            None => {
                return Ok(());
            }
            Some(context_pinned_version) => context_pinned_version,
        };
        for pinned_version_id in pinned_version_ids.as_ref() {
            context_pinned_version.unpin_version(*pinned_version_id);
        }
        commit_multi_var!(self, Some(context_id), context_pinned_version)?;

        #[cfg(test)]
        {
            drop(versioning_guard);
            self.check_state_consistency().await;
        }

        Ok(())
    }

    /// Make sure `max_commited_epoch` is pinned and return it.
<<<<<<< HEAD
    /// Assume that frontend will only pass the latest epoch value recorded by frontend to
    /// `last_pinned`. Meta will unpin snapshots which are pinned and in (`last_pinned`,
    /// `max_commited_epoch`).
    pub async fn pin_snapshot(
        &self,
        context_id: HummockContextId,
        last_pinned: HummockEpoch,
    ) -> Result<HummockSnapshot> {
        let mut versioning_guard = self.versioning.write().await;

        // Use the max_committed_epoch in storage as the snapshot ts so only committed changes are
        // visible in the snapshot.
        let version_id = versioning_guard.current_version_id.id();

        let max_committed_epoch = versioning_guard
            .hummock_versions
            .get(&version_id)
            .unwrap()
            .max_committed_epoch;

        let mut pinned_snapshots = BTreeMapTransaction::new(&mut versioning_guard.pinned_snapshots);
=======
    pub async fn pin_snapshot(&self, context_id: HummockContextId) -> Result<HummockSnapshot> {
        let max_committed_epoch = self.max_committed_epoch.load(Ordering::Relaxed);
        let mut guard = self.versioning.write().await;
        let mut pinned_snapshots = VarTransaction::new(&mut guard.pinned_snapshots);
>>>>>>> 383199d0
        let mut context_pinned_snapshot = pinned_snapshots.new_entry_txn_or_default(
            context_id,
            HummockPinnedSnapshot {
                context_id,
                minimal_pinned_snapshot: 0,
            },
        );
        if context_pinned_snapshot.minimal_pinned_snapshot == 0 {
            context_pinned_snapshot.minimal_pinned_snapshot = max_committed_epoch;
            commit_multi_var!(self, Some(context_id), context_pinned_snapshot)?;
        }

        Ok(HummockSnapshot {
            epoch: max_committed_epoch,
        })
    }

    pub fn get_last_epoch(&self) -> Result<HummockSnapshot> {
        let max_committed_epoch = self.max_committed_epoch.load(Ordering::Relaxed);
        Ok(HummockSnapshot {
            epoch: max_committed_epoch,
        })
    }

    pub async fn unpin_snapshot(&self, context_id: HummockContextId) -> Result<()> {
        let mut versioning_guard = self.versioning.write().await;
<<<<<<< HEAD
        let mut pinned_snapshots = BTreeMapTransaction::new(&mut versioning_guard.pinned_snapshots);
=======
        let mut pinned_snapshots = VarTransaction::new(&mut versioning_guard.pinned_snapshots);
        let release_snapshot = pinned_snapshots.remove(&context_id);
>>>>>>> 383199d0

        if release_snapshot.is_some() {
            commit_multi_var!(self, Some(context_id), pinned_snapshots)?;
        }

        #[cfg(test)]
        {
            drop(versioning_guard);
            self.check_state_consistency().await;
        }

        Ok(())
    }

    /// Unpin all snapshots smaller than specified epoch for current context.
    pub async fn unpin_snapshot_before(
        &self,
        context_id: HummockContextId,
        hummock_snapshot: HummockSnapshot,
    ) -> Result<()> {
        let mut versioning_guard = self.versioning.write().await;

        // Use the max_committed_epoch in storage as the snapshot ts so only committed changes are
        // visible in the snapshot.
        let version_id = versioning_guard.current_version_id.id();
        let max_committed_epoch = versioning_guard
            .hummock_versions
            .get(&version_id)
            .unwrap()
            .max_committed_epoch;
        // Ensure the unpin will not clean the latest one.
        #[cfg(not(test))]
        {
            assert!(hummock_snapshot.epoch <= max_committed_epoch);
        }
        let last_read_epoch = std::cmp::min(hummock_snapshot.epoch, max_committed_epoch);

<<<<<<< HEAD
        let mut pinned_snapshots = BTreeMapTransaction::new(&mut versioning_guard.pinned_snapshots);
        let mut context_pinned_snapshot = match pinned_snapshots.new_entry_txn(context_id) {
            None => {
                return Ok(());
            }
            Some(context_pinned_snapshot) => context_pinned_snapshot,
        };
=======
        let mut pinned_snapshots = VarTransaction::new(&mut versioning_guard.pinned_snapshots);
        let mut context_pinned_snapshot = pinned_snapshots.new_entry_txn_or_default(
            context_id,
            HummockPinnedSnapshot {
                context_id,
                minimal_pinned_snapshot: 0,
            },
        );
>>>>>>> 383199d0

        // Unpin the snapshots pinned by meta but frontend doesn't know. Also equal to unpin all
        // epochs below specific watermark.
        if context_pinned_snapshot.minimal_pinned_snapshot < last_read_epoch
            || context_pinned_snapshot.minimal_pinned_snapshot == 0
        {
            context_pinned_snapshot.minimal_pinned_snapshot = last_read_epoch;
            commit_multi_var!(self, Some(context_id), context_pinned_snapshot)?;
        }

        #[cfg(test)]
        {
            drop(versioning_guard);
            self.check_state_consistency().await;
        }

        Ok(())
    }

    pub async fn get_compact_task_impl(
        &self,
        compaction_group_id: CompactionGroupId,
        manual_compaction_option: Option<ManualCompactionOption>,
    ) -> Result<Option<CompactTask>> {
        let start_time = Instant::now();
        let mut compaction_guard = self.compaction.write().await;
        let compaction = compaction_guard.deref_mut();
        let task_id = compaction
            .get_next_task_id(async {
                let batch_size = 10;
                self.env
                    .id_gen_manager()
                    .generate_interval::<{ IdCategory::HummockCompactionTask }>(batch_size)
                    .await
                    .map(|id| {
                        (id as HummockCompactionTaskId
                            ..(id + batch_size) as HummockCompactionTaskId)
                            .collect_vec()
                    })
                    .map_err(Error::from)
            })
            .await?;
        let mut compact_status = VarTransaction::new(
            compaction
                .compaction_statuses
                .get_mut(&compaction_group_id)
                .ok_or(Error::InvalidCompactionGroup(compaction_group_id))?,
        );
        let current_version = self.versioning.read().await.current_version();
        let compact_task = compact_status.get_compact_task(
            current_version.get_compaction_group_levels(compaction_group_id),
            task_id as HummockCompactionTaskId,
            compaction_group_id,
            manual_compaction_option,
        );

        let ret = match compact_task {
            None => Ok(None),
            Some(mut compact_task) => {
                let existing_table_ids_from_meta = self
                    .compaction_group_manager
                    .internal_table_ids_by_compaction_group_id(compaction_group_id)
                    .await?;

                compact_task.watermark = {
                    let versioning_guard = self.versioning.read().await;
                    let current_version_id = versioning_guard.current_version_id.id();
                    let max_committed_epoch = versioning_guard
                        .hummock_versions
                        .get(&current_version_id)
                        .unwrap()
                        .max_committed_epoch;
                    versioning_guard
                        .pinned_snapshots
                        .values()
                        .map(|v| v.minimal_pinned_snapshot)
                        .fold(max_committed_epoch, std::cmp::min)
                };

                // to get all relational table_id from sst_info
                let table_ids = compact_task
                    .input_ssts
                    .iter()
                    .flat_map(|level| {
                        level
                            .table_infos
                            .iter()
                            .flat_map(|sst_info| sst_info.table_ids.iter().cloned())
                            .collect_vec()
                    })
                    .collect::<HashSet<u32>>();

                for table_id in table_ids {
                    // to found exist table_id from
                    if existing_table_ids_from_meta.contains(&table_id) {
                        compact_task.existing_table_ids.push(table_id);
                    }
                }

                // build table_options
                let compaction_group = self
                    .compaction_group_manager
                    .compaction_group(compaction_group_id)
                    .await
                    .unwrap();
                compact_task.table_options = compaction_group
                    .table_id_to_options()
                    .iter()
                    .filter(|id_to_option| compact_task.existing_table_ids.contains(id_to_option.0))
                    .map(|id_to_option| (*id_to_option.0, id_to_option.1.into()))
                    .collect();
                compact_task.current_epoch_time = Epoch::now().0;

                compact_task.compaction_filter_mask =
                    compact_status.compaction_config.compaction_filter_mask;

                commit_multi_var!(self, None, compact_status)?;
                tracing::trace!(
                    "For compaction group {}: pick up {} tables in level {} to compact, The number of total tables is {}. cost time: {:?}",
                    compaction_group_id,
                    compact_task.input_ssts[0].table_infos.len(),
                    compact_task.input_ssts[0].level_idx,
                    current_version.get_compaction_group_levels(compaction_group_id)[compact_task.input_ssts[0].level_idx as usize]
                        .table_infos
                        .len(),
                    start_time.elapsed()
                );
                Ok(Some(compact_task))
            }
        };

        #[cfg(test)]
        {
            drop(compaction_guard);
            self.check_state_consistency().await;
        }

        ret
    }

    pub async fn get_compact_task(
        &self,
        compaction_group_id: CompactionGroupId,
    ) -> Result<Option<CompactTask>> {
        self.get_compact_task_impl(compaction_group_id, None).await
    }

    pub async fn manual_get_compact_task(
        &self,
        compaction_group_id: CompactionGroupId,
        manual_compaction_option: ManualCompactionOption,
    ) -> Result<Option<CompactTask>> {
        self.get_compact_task_impl(compaction_group_id, Some(manual_compaction_option))
            .await
    }

    /// Assigns a compaction task to a compactor
    pub async fn assign_compaction_task<T: Future<Output = bool>>(
        &self,
        compact_task: &CompactTask,
        assignee_context_id: HummockContextId,
        send_task: T,
    ) -> Result<()> {
        let mut compaction_guard = self.compaction.write().await;
        if !send_task.await {
            return Err(Error::CompactorUnreachable(assignee_context_id));
        }

        let compaction = compaction_guard.deref_mut();
        let mut compact_task_assignment =
            BTreeMapTransaction::new(&mut compaction.compact_task_assignment);
        if let Some(assignment) = compact_task_assignment.get(&compact_task.task_id) {
            return Err(Error::CompactionTaskAlreadyAssigned(
                compact_task.task_id,
                assignment.context_id,
            ));
        }
        compact_task_assignment.insert(
            compact_task.task_id,
            CompactTaskAssignment {
                compact_task: Some(compact_task.clone()),
                context_id: assignee_context_id,
            },
        );
        commit_multi_var!(self, Some(assignee_context_id), compact_task_assignment)?;

        #[cfg(test)]
        {
            drop(compaction_guard);
            self.check_state_consistency().await;
        }

        Ok(())
    }

    /// `report_compact_task` is retryable. `task_id` in `compact_task` parameter is used as the
    /// idempotency key. Return Ok(false) to indicate the `task_id` is not found, which may have
    /// been processed previously.
    pub async fn report_compact_task(&self, compact_task: &CompactTask) -> Result<bool> {
        let mut compaction_guard = self.compaction.write().await;
        let start_time = Instant::now();
        let compaction = compaction_guard.deref_mut();
        let mut compact_status = VarTransaction::new(
            compaction
                .compaction_statuses
                .get_mut(&compact_task.compaction_group_id)
                .ok_or(Error::InvalidCompactionGroup(
                    compact_task.compaction_group_id,
                ))?,
        );
        let mut compact_task_assignment =
            BTreeMapTransaction::new(&mut compaction.compact_task_assignment);
        let assignee_context_id = match compact_task_assignment.remove(compact_task.task_id) {
            None => {
                // The task is not found.
                return Ok(false);
            }
            Some(assignment) => assignment.context_id,
        };
        compact_status.report_compact_task(compact_task);
        if compact_task.task_status {
            // The compaction task is finished.
            let mut versioning_guard = self.versioning.write().await;
            let old_version = versioning_guard.current_version();
            let versioning = versioning_guard.deref_mut();
            let mut current_version_id = VarTransaction::new(&mut versioning.current_version_id);
            let mut hummock_versions = BTreeMapTransaction::new(&mut versioning.hummock_versions);
            let mut hummock_version_deltas =
                BTreeMapTransaction::new(&mut versioning.hummock_version_deltas);
            let mut stale_sstables = BTreeMapTransaction::new(&mut versioning.stale_sstables);
            let mut sstable_id_infos = BTreeMapTransaction::new(&mut versioning.sstable_id_infos);
            let mut version_stale_sstables = stale_sstables.new_entry_txn_or_default(
                old_version.id,
                HummockStaleSstables {
                    version_id: old_version.id,
                    id: vec![],
                },
            );
            let mut version_delta = HummockVersionDelta {
                prev_id: old_version.id,
                max_committed_epoch: old_version.max_committed_epoch,
                ..Default::default()
            };
            let level_deltas = &mut version_delta
                .level_deltas
                .entry(compact_task.compaction_group_id)
                .or_default()
                .level_deltas;
            for level in &compact_task.input_ssts {
                version_stale_sstables
                    .id
                    .extend(level.table_infos.iter().map(|sst| sst.id).collect_vec());
                let level_delta = LevelDelta {
                    level_idx: level.level_idx,
                    removed_table_ids: level.table_infos.iter().map(|sst| sst.id).collect_vec(),
                    ..Default::default()
                };
                level_deltas.push(level_delta);
            }
            let level_delta = LevelDelta {
                level_idx: compact_task.target_level,
                inserted_table_infos: compact_task.sorted_output_ssts.clone(),
                ..Default::default()
            };
            level_deltas.push(level_delta);
            let mut new_version = CompactStatus::apply_compact_result(compact_task, old_version);
            version_delta.safe_epoch = new_version.safe_epoch;

            current_version_id.increase();
            new_version.id = current_version_id.id();
            version_delta.id = current_version_id.id();
            hummock_versions.insert(new_version.id, new_version);
            hummock_version_deltas.insert(version_delta.id, version_delta);

            for SstableInfo { id: ref sst_id, .. } in &compact_task.sorted_output_ssts {
                match sstable_id_infos.get_mut(*sst_id) {
                    None => {
                        return Err(Error::InternalError(format!(
                            "invalid sst id {}, may have been vacuumed",
                            sst_id
                        )));
                    }
                    Some(mut sst_id_info) => {
                        sst_id_info.meta_create_timestamp = sstable_id_info::get_timestamp_now();
                    }
                }
            }

            commit_multi_var!(
                self,
                Some(assignee_context_id),
                compact_status,
                compact_task_assignment,
                current_version_id,
                hummock_versions,
                hummock_version_deltas,
                version_stale_sstables,
                sstable_id_infos
            )?;
        } else {
            // The compaction task is cancelled.
            commit_multi_var!(
                self,
                Some(assignee_context_id),
                compact_status,
                compact_task_assignment
            )?;
        }

        tracing::trace!(
            "Reported compaction task. {}. cost time: {:?}",
            compact_task_to_string(compact_task),
            start_time.elapsed(),
        );

        trigger_sst_stat(
            &self.metrics,
            compaction
                .compaction_statuses
                .get(&compact_task.compaction_group_id)
                .ok_or(Error::InvalidCompactionGroup(
                    compact_task.compaction_group_id,
                ))?,
            self.versioning.read().await.current_version_ref(),
            compact_task.compaction_group_id,
        );

        self.try_send_compaction_request(compact_task.compaction_group_id);

        #[cfg(test)]
        {
            drop(compaction_guard);
            self.check_state_consistency().await;
        }

        Ok(true)
    }

    /// Caller should ensure `epoch` > `max_committed_epoch`
    pub async fn commit_epoch(
        &self,
        epoch: HummockEpoch,
        sstables: Vec<LocalSstableInfo>,
    ) -> Result<()> {
        // Warn of table_ids that is not found in expected compaction group.
        // It indicates:
        // 1. Either these table_ids are never registered to any compaction group. This is FATAL
        // since compaction filter will remove these valid states incorrectly.
        // 2. Or the owners of these table_ids have been dropped, but their stale states are still
        // committed. This is OK since compaction filter will remove these stale states
        // later.
        for (compaction_group_id, sst) in &sstables {
            let compaction_group = self
                .compaction_group_manager
                .compaction_group(*compaction_group_id)
                .await
                .unwrap_or_else(|| panic!("compaction group {} exists", compaction_group_id));
            for table_id in sst
                .table_ids
                .iter()
                .filter(|t| !compaction_group.member_table_ids().contains(t))
            {
                tracing::warn!(
                    "table {} doesn't belong to expected compaction group {}",
                    table_id,
                    compaction_group_id
                );
            }
        }

        let mut versioning_guard = self.versioning.write().await;
        let old_version = versioning_guard.current_version();
        let versioning = versioning_guard.deref_mut();
        let mut current_version_id = VarTransaction::new(&mut versioning.current_version_id);
        let mut hummock_versions = BTreeMapTransaction::new(&mut versioning.hummock_versions);
        let mut hummock_version_deltas =
            BTreeMapTransaction::new(&mut versioning.hummock_version_deltas);
        let mut sstable_id_infos = BTreeMapTransaction::new(&mut versioning.sstable_id_infos);
        current_version_id.increase();
        let mut new_version_delta = hummock_version_deltas.new_entry_insert_txn(
            current_version_id.id(),
            HummockVersionDelta {
                prev_id: old_version.id,
                safe_epoch: old_version.safe_epoch,
                ..Default::default()
            },
        );
        let mut new_hummock_version =
            hummock_versions.new_entry_insert_txn(current_version_id.id(), old_version);
        new_hummock_version.id = current_version_id.id();
        new_version_delta.id = current_version_id.id();
        if epoch <= new_hummock_version.max_committed_epoch {
            return Err(Error::InternalError(format!(
                "Epoch {} <= max_committed_epoch {}",
                epoch, new_hummock_version.max_committed_epoch
            )));
        }

        // Track SSTs in meta.
        // TODO: If a epoch contains many SSTs, modifying sstable_id_infos will result many KVs in
        // the meta store transaction. To avoid etcd errors if the aforementioned case
        // happens, we temporarily set a large value for etcd's max-txn-ops. But we need to
        // formally fix this because the performance degradation is not acceptable anyway.
        let mut total_files_size = 0;
        for sst in sstables.iter().map(|(_, sst)| sst) {
            match sstable_id_infos.get_mut(sst.id) {
                None => {
                    return Err(Error::InternalError(format!(
                        "Invalid SST id {}, may have been vacuumed",
                        sst.id
                    )));
                }
                Some(mut sst_id_info) => {
                    if sst_id_info.meta_delete_timestamp != INVALID_TIMESTAMP {
                        return Err(Error::InternalError(format!(
                            "SST id {} has been marked for vacuum",
                            sst.id
                        )));
                    }
                    if sst_id_info.meta_create_timestamp != INVALID_TIMESTAMP {
                        return Err(Error::InternalError(format!(
                            "SST id {} has been committed",
                            sst.id
                        )));
                    }
                    sst_id_info.meta_create_timestamp = sstable_id_info::get_timestamp_now();
                    total_files_size += sst.file_size;
                }
            }
        }

        let mut modified_compaction_groups = vec![];
        // Append SSTs to a new version.
        for (compaction_group_id, sstables) in &sstables.into_iter().group_by(|(cg_id, _)| *cg_id) {
            modified_compaction_groups.push(compaction_group_id);
            let group_sstables = sstables.into_iter().map(|(_, sst)| sst).collect_vec();
            let level_deltas = &mut new_version_delta
                .level_deltas
                .entry(compaction_group_id)
                .or_default()
                .level_deltas;
            let level_delta = LevelDelta {
                level_idx: 0,
                inserted_table_infos: group_sstables.clone(),
                ..Default::default()
            };
            level_deltas.push(level_delta);

            let version_first_level = new_hummock_version
                .get_compaction_group_levels_mut(compaction_group_id)
                .first_mut()
                .expect("Expect at least one level");
            assert_eq!(version_first_level.level_idx, 0);
            assert_eq!(
                version_first_level.level_type,
                LevelType::Overlapping as i32
            );
            version_first_level.table_infos.extend(group_sstables);
            version_first_level.total_file_size += total_files_size;
        }

        // Create a new_version, possibly merely to bump up the version id and max_committed_epoch.
        new_version_delta.max_committed_epoch = epoch;
        new_hummock_version.max_committed_epoch = epoch;
        commit_multi_var!(
            self,
            None,
            new_hummock_version,
            new_version_delta,
            current_version_id,
            sstable_id_infos
        )?;
        self.max_committed_epoch.store(epoch, Ordering::Release);

        // Update metrics
        trigger_commit_stat(&self.metrics, versioning.current_version_ref());

        tracing::trace!("new committed epoch {}", epoch);

        self.env
            .notification_manager()
            .notify_frontend_asynchronously(
                Operation::Update, // Frontends don't care about operation.
                Info::HummockSnapshot(HummockSnapshot { epoch }),
            );

        drop(versioning_guard);

        // commit_epoch may contains SSTs from any compaction group
        for id in modified_compaction_groups {
            self.try_send_compaction_request(id);
        }

        #[cfg(test)]
        {
            self.check_state_consistency().await;
        }

        Ok(())
    }

    pub async fn get_new_table_id(&self) -> Result<HummockSSTableId> {
        // TODO id_gen_manager generates u32, we need u64
        let sstable_id = get_remote_sst_id(
            self.env
                .id_gen_manager()
                .generate::<{ IdCategory::HummockSSTableId }>()
                .await
                .map(|id| id as HummockSSTableId)?,
        );

        let mut versioning_guard = self.versioning.write().await;
        let new_sst_id_info = SstableIdInfo {
            id: sstable_id,
            id_create_timestamp: sstable_id_info::get_timestamp_now(),
            meta_create_timestamp: INVALID_TIMESTAMP,
            meta_delete_timestamp: INVALID_TIMESTAMP,
        };
        new_sst_id_info.insert(self.env.meta_store()).await?;

        // Update in-mem state after transaction succeeds.
        versioning_guard
            .sstable_id_infos
            .insert(new_sst_id_info.id, new_sst_id_info);

        #[cfg(test)]
        {
            drop(versioning_guard);
            self.check_state_consistency().await;
        }

        Ok(sstable_id)
    }

    /// Release resources pinned by these contexts, including:
    /// - Version
    /// - Snapshot
    /// - Compaction task
    pub async fn release_contexts(
        &self,
        context_ids: impl AsRef<[HummockContextId]>,
    ) -> Result<()> {
        let mut compaction_guard = self.compaction.write().await;
        let compaction = compaction_guard.deref_mut();
        let mut compact_statuses = BTreeMapTransaction::new(&mut compaction.compaction_statuses);
        let mut compact_task_assignment =
            BTreeMapTransaction::new(&mut compaction.compact_task_assignment);
        let mut versioning_guard = self.versioning.write().await;
        let versioning = versioning_guard.deref_mut();
        let mut pinned_versions = BTreeMapTransaction::new(&mut versioning.pinned_versions);
        let mut pinned_snapshots = BTreeMapTransaction::new(&mut versioning.pinned_snapshots);
        for context_id in context_ids.as_ref() {
            tracing::debug!("Release context {}", *context_id);
            for assignment in compact_task_assignment.tree_ref().values() {
                if assignment.context_id != *context_id {
                    continue;
                }
                let task = assignment
                    .compact_task
                    .as_ref()
                    .expect("compact_task shouldn't be None");
                let mut compact_status = compact_statuses
                    .get_mut(task.compaction_group_id)
                    .ok_or(Error::InvalidCompactionGroup(task.compaction_group_id))?;
                compact_status.report_compact_task(
                    assignment
                        .compact_task
                        .as_ref()
                        .expect("compact_task shouldn't be None"),
                );
            }
            let task_ids_to_remove = compact_task_assignment
                .tree_ref()
                .iter()
                .filter_map(|(task_id, v)| {
                    if v.context_id == *context_id {
                        Some(*task_id)
                    } else {
                        None
                    }
                })
                .collect_vec();
            for task_id in task_ids_to_remove {
                compact_task_assignment.remove(task_id);
            }
            pinned_versions.remove(*context_id);
            pinned_snapshots.remove(*context_id);
        }
        commit_multi_var!(
            self,
            None,
            compact_statuses,
            compact_task_assignment,
            pinned_versions,
            pinned_snapshots
        )?;

        #[cfg(test)]
        {
            drop(versioning_guard);
            drop(compaction_guard);
            self.check_state_consistency().await;
        }

        Ok(())
    }

    /// List version ids in ascending order.
    pub async fn list_version_ids_asc(&self) -> Result<Vec<HummockVersionId>> {
        let versioning_guard = self.versioning.read().await;
        let version_ids = versioning_guard
            .hummock_versions
            .keys()
            .cloned()
            .collect_vec();
        Ok(version_ids)
    }

    /// Get the reference count of given version id
    pub async fn get_version_pin_count(
        &self,
        version_id: HummockVersionId,
    ) -> Result<HummockRefCount> {
        let versioning_guard = self.versioning.read().await;
        let count = versioning_guard
            .pinned_versions
            .values()
            .filter(|version_pin| version_pin.version_id.contains(&version_id))
            .count();
        Ok(count as HummockRefCount)
    }

    pub async fn get_ssts_to_delete(
        &self,
        version_id: HummockVersionId,
    ) -> Result<Vec<HummockSSTableId>> {
        let versioning_guard = self.versioning.read().await;
        Ok(versioning_guard
            .stale_sstables
            .get(&version_id)
            .map(|s| s.id.clone())
            .unwrap_or_default())
    }

    pub async fn delete_will_not_be_used_ssts(
        &self,
        version_id: HummockVersionId,
        ssts_in_use: &HashSet<HummockSSTableId>,
    ) -> Result<()> {
        let mut versioning_guard = self.versioning.write().await;
        let versioning = versioning_guard.deref_mut();
        let mut stale_sstables = BTreeMapTransaction::new(&mut versioning.stale_sstables);
        let mut sstable_id_infos = BTreeMapTransaction::new(&mut versioning.sstable_id_infos);
        if let Some(mut ssts_to_delete) = stale_sstables.get_mut(version_id) {
            // Delete sstables that are stale in the view of `version_id` Version, and
            // are Not referred by any other older Version.
            // No newer version would use any stale sstables in the current Version.
            let num_ssts_to_delete = ssts_to_delete.id.len();
            for idx in (0..num_ssts_to_delete).rev() {
                let sst_id = ssts_to_delete.id[idx];
                if !ssts_in_use.contains(&sst_id) && let Some(mut sst_id_info) = sstable_id_infos.get_mut(sst_id) {
                    sst_id_info.meta_delete_timestamp = sstable_id_info::get_timestamp_now();
                    // We don't want to repetitively set the delete timestamp of these that have been set,
                    // so we remove these ones.
                    ssts_to_delete.id.swap_remove(idx);
                }
            }
        }

        commit_multi_var!(self, None, stale_sstables, sstable_id_infos)?;

        #[cfg(test)]
        {
            drop(versioning_guard);
            self.check_state_consistency().await;
        }

        Ok(())
    }

    /// Delete metadata of the given `version_ids`
    pub async fn delete_versions(&self, version_ids: &[HummockVersionId]) -> Result<()> {
        let mut versioning_guard = self.versioning.write().await;
        let versioning = versioning_guard.deref_mut();
        let pinned_versions_ref = &versioning.pinned_versions;
        let mut hummock_versions = BTreeMapTransaction::new(&mut versioning.hummock_versions);
        let mut stale_sstables = BTreeMapTransaction::new(&mut versioning.stale_sstables);
        for version_id in version_ids {
            if hummock_versions.remove(*version_id).is_none() {
                continue;
            }
            if let Some(ssts_to_delete) = stale_sstables.get(version_id) {
                if !ssts_to_delete.id.is_empty() {
                    return Err(Error::InternalError(format!(
                        "Version {} still has stale ssts undeleted:{:?}",
                        version_id, ssts_to_delete.id
                    )));
                }
            }
            stale_sstables.remove(*version_id);

            for version_pin in pinned_versions_ref.values() {
                assert!(
                    !version_pin.version_id.contains(version_id),
                    "version still referenced shouldn't be deleted."
                );
            }
        }
        commit_multi_var!(self, None, hummock_versions, stale_sstables)?;

        #[cfg(test)]
        {
            drop(versioning_guard);
            self.check_state_consistency().await;
        }

        Ok(())
    }

    // TODO: use proc macro to call check_state_consistency
    #[cfg(test)]
    pub async fn check_state_consistency(&self) {
        let get_state = || async {
            let compaction_guard = self.compaction.read().await;
            let versioning_guard = self.versioning.read().await;
            let compact_statuses_copy = compaction_guard.compaction_statuses.clone();
            let compact_task_assignment_copy = compaction_guard.compact_task_assignment.clone();
            let current_version_id_copy = versioning_guard.current_version_id.clone();
            let hummmock_versions_copy = versioning_guard.hummock_versions.clone();
            let pinned_versions_copy = versioning_guard.pinned_versions.clone();
            let pinned_snapshots_copy = versioning_guard.pinned_snapshots.clone();
            let stale_sstables_copy = versioning_guard.stale_sstables.clone();
            let sst_id_infos_copy = versioning_guard.sstable_id_infos.clone();
            (
                compact_statuses_copy,
                compact_task_assignment_copy,
                current_version_id_copy,
                hummmock_versions_copy,
                pinned_versions_copy,
                pinned_snapshots_copy,
                stale_sstables_copy,
                sst_id_infos_copy,
            )
        };
        let mem_state = get_state().await;
        self.load_meta_store_state()
            .await
            .expect("Failed to load state from meta store");
        let loaded_state = get_state().await;
        assert_eq!(
            mem_state, loaded_state,
            "hummock in-mem state is inconsistent with meta store state",
        );
    }

    /// When `version_id` is `None`, this function returns all the `SstableIdInfo` across all the
    /// versions. With `version_id` being specified, this function returns all the
    /// `SstableIdInfo` of `version_id` Version.
    pub async fn list_sstable_id_infos(
        &self,
        version_id: Option<HummockVersionId>,
    ) -> Result<Vec<SstableIdInfo>> {
        let versioning_guard = self.versioning.read().await;
        if version_id.is_none() {
            Ok(versioning_guard
                .sstable_id_infos
                .values()
                .cloned()
                .collect_vec())
        } else {
            let version_id = version_id.unwrap();
            let versioning = versioning_guard.hummock_versions.get(&version_id);
            versioning
                .map(|versioning| {
                    versioning
                        .levels
                        .iter()
                        .flat_map(|(_, l)| &l.levels)
                        .flat_map(|level| {
                            level.table_infos.iter().map(|table_info| {
                                versioning_guard
                                    .sstable_id_infos
                                    .get(&table_info.id)
                                    .unwrap()
                                    .clone()
                            })
                        })
                        .collect_vec()
                })
                .ok_or_else(|| {
                    Error::InternalError(format!(
                        "list_sstable_id_infos cannot find version:{}",
                        version_id
                    ))
                })
        }
    }

    pub async fn delete_sstable_ids(&self, sst_ids: impl AsRef<[HummockSSTableId]>) -> Result<()> {
        let mut versioning_guard = self.versioning.write().await;
        let mut sstable_id_infos = BTreeMapTransaction::new(&mut versioning_guard.sstable_id_infos);

        // Update in-mem state after transaction succeeds.
        for sst_id in sst_ids.as_ref() {
            sstable_id_infos.remove(*sst_id);
        }

        commit_multi_var!(self, None, sstable_id_infos)?;

        #[cfg(test)]
        {
            drop(versioning_guard);
            self.check_state_consistency().await;
        }

        Ok(())
    }

    /// Release invalid contexts, aka worker node ids which are no longer valid in `ClusterManager`.
    async fn release_invalid_contexts(&self) -> Result<Vec<HummockContextId>> {
        let active_context_ids = {
            let compaction_guard = self.compaction.read().await;
            let versioning_guard = self.versioning.read().await;
            let mut active_context_ids = HashSet::new();
            active_context_ids.extend(
                compaction_guard
                    .compact_task_assignment
                    .values()
                    .map(|c| c.context_id),
            );
            active_context_ids.extend(versioning_guard.pinned_versions.keys());
            active_context_ids.extend(versioning_guard.pinned_snapshots.keys());
            active_context_ids
        };

        let mut invalid_context_ids = vec![];
        for active_context_id in &active_context_ids {
            if !self.check_context(*active_context_id).await {
                invalid_context_ids.push(*active_context_id);
            }
        }

        self.release_contexts(&invalid_context_ids).await?;

        Ok(invalid_context_ids)
    }

    /// Checks whether `context_id` is valid.
    pub async fn check_context(&self, context_id: HummockContextId) -> bool {
        self.cluster_manager
            .get_worker_by_id(context_id)
            .await
            .is_some()
    }

    /// Marks SSTs which haven't been added in meta (`meta_create_timestamp` is not set) for at
    /// least `sst_retention_interval` since `id_create_timestamp`
    pub async fn mark_orphan_ssts(
        &self,
        sst_retention_interval: Duration,
    ) -> Result<Vec<SstableIdInfo>> {
        let mut versioning_guard = self.versioning.write().await;
        let mut sstable_id_infos = BTreeMapTransaction::new(&mut versioning_guard.sstable_id_infos);

        let now = sstable_id_info::get_timestamp_now();
        let mut marked = vec![];
        for (sstable_id, sstable_id_info) in sstable_id_infos.tree_ref().iter() {
            let mut sstable_id_info = sstable_id_info.clone();
            if sstable_id_info.meta_delete_timestamp != INVALID_TIMESTAMP {
                continue;
            }
            let is_orphan = sstable_id_info.meta_create_timestamp == INVALID_TIMESTAMP
                && now >= sstable_id_info.id_create_timestamp
                && now - sstable_id_info.id_create_timestamp >= sst_retention_interval.as_secs();
            if is_orphan {
                sstable_id_info.meta_delete_timestamp = now;
                marked.push((*sstable_id, sstable_id_info.clone()));
            }
        }
        if marked.is_empty() {
            return Ok(vec![]);
        }

        for (sstable_id, sstable_id_info) in &marked {
            sstable_id_infos.insert(*sstable_id, sstable_id_info.clone());
        }

        commit_multi_var!(self, None, sstable_id_infos)?;

        #[cfg(test)]
        {
            drop(versioning_guard);
            self.check_state_consistency().await;
        }

        tracing::debug!("Mark {:?} as orphan SSTs", marked);
        Ok(marked.into_iter().map(|t| t.1).collect())
    }

    /// Gets current version without pinning it.
    pub async fn get_current_version(&self) -> HummockVersion {
        self.versioning.read().await.current_version()
    }

    pub fn set_compaction_scheduler(&self, sender: CompactionRequestChannelRef) {
        *self.compaction_scheduler.write() = Some(sender);
    }

    /// Cancels pending compaction tasks which are not yet assigned to any compactor.
    async fn cancel_unassigned_compaction_task(&self) -> Result<()> {
        let mut compaction_guard = self.compaction.write().await;
        let compaction = compaction_guard.deref_mut();
        let mut compact_statuses = BTreeMapTransaction::new(&mut compaction.compaction_statuses);
        let mut cancelled_count = 0;
        let mut modified_group_status = vec![];
        for (group_id, compact_status) in compact_statuses.tree_ref().iter() {
            let mut compact_status = compact_status.clone();
            let count = compact_status.cancel_compaction_tasks_if(|pending_task_id| {
                !compaction
                    .compact_task_assignment
                    .contains_key(&pending_task_id)
            });
            if count > 0 {
                cancelled_count += count;
                modified_group_status.push((*group_id, compact_status));
            }
        }
        for (group_id, compact_status) in modified_group_status {
            compact_statuses.insert(group_id, compact_status);
        }
        if cancelled_count > 0 {
            commit_multi_var!(self, None, compact_statuses)?;
        }
        #[cfg(test)]
        {
            drop(compaction_guard);
            self.check_state_consistency().await;
        }
        Ok(())
    }

    /// Sends a compaction request to compaction scheduler.
    pub fn try_send_compaction_request(&self, compaction_group: CompactionGroupId) -> bool {
        if let Some(sender) = self.compaction_scheduler.read().as_ref() {
            return sender.try_send(compaction_group);
        }
        false
    }

    pub async fn trigger_manual_compaction(
        &self,
        compaction_group: CompactionGroupId,
        manual_compaction_option: ManualCompactionOption,
    ) -> Result<()> {
        let start_time = Instant::now();

        // 1. select_compactor
        let compactor = self.compactor_manager.random_compactor();
        let compactor = match compactor {
            None => {
                tracing::warn!("trigger_manual_compaction No compactor is available.");
                return Err(Error::InternalError(format!(
                    "trigger_manual_compaction No compactor is available. compaction_group {}",
                    compaction_group
                )));
            }

            Some(compactor) => compactor,
        };

        // 2. manual_get_compact_task
        let compact_task = self
            .manual_get_compact_task(compaction_group, manual_compaction_option)
            .await;
        let compact_task = match compact_task {
            Ok(Some(compact_task)) => compact_task,
            Ok(None) => {
                // No compaction task available.
                return Err(Error::InternalError(format!(
                    "trigger_manual_compaction No compaction_task is available. compaction_group {}",
                    compaction_group
                )));
            }
            Err(err) => {
                tracing::warn!("Failed to get compaction task: {:#?}.", err);
                return Err(Error::InternalError(format!(
                    "Failed to get compaction task: {:#?} compaction_group {}",
                    err, compaction_group
                )));
            }
        };

        let send_task = async {
            tokio::time::timeout(Duration::from_secs(3), async {
                compactor
                    .send_task(Some(compact_task.clone()), None)
                    .await
                    .is_ok()
            })
            .await
            .unwrap_or(false)
        };

        match self
            .assign_compaction_task(&compact_task, compactor.context_id(), send_task)
            .await
        {
            Ok(_) => {}

            Err(error) => {
                // cancel task in memory
                let mut compaction_guard = self.compaction.write().await;
                let compaction = compaction_guard.deref_mut();
                let compact_status = compaction
                    .compaction_statuses
                    .get_mut(&compact_task.task_id)
                    .unwrap();
                compact_status.cancel_compaction_tasks_if(|pending_task_id| {
                    pending_task_id == compact_task.task_id
                });

                return Err(error);
            }
        }

        tracing::info!(
            "Trigger manual compaction task. {}. cost time: {:?}",
            compact_task_to_string(&compact_task),
            start_time.elapsed(),
        );

        Ok(())
    }

    pub fn compactor_manager_ref_for_test(&self) -> CompactorManagerRef {
        self.compactor_manager.clone()
    }

    pub async fn compaction_task_from_assignment_for_test(
        &self,
        task_id: u64,
    ) -> Option<CompactTaskAssignment> {
        let compaction_guard = self.compaction.read().await;
        let assignment_ref = &compaction_guard.compact_task_assignment;
        assignment_ref.get(&task_id).cloned()
    }

    pub fn compaction_group_manager_ref_for_test(&self) -> CompactionGroupManagerRef<S> {
        self.compaction_group_manager.clone()
    }
}<|MERGE_RESOLUTION|>--- conflicted
+++ resolved
@@ -465,34 +465,10 @@
     }
 
     /// Make sure `max_commited_epoch` is pinned and return it.
-<<<<<<< HEAD
-    /// Assume that frontend will only pass the latest epoch value recorded by frontend to
-    /// `last_pinned`. Meta will unpin snapshots which are pinned and in (`last_pinned`,
-    /// `max_commited_epoch`).
-    pub async fn pin_snapshot(
-        &self,
-        context_id: HummockContextId,
-        last_pinned: HummockEpoch,
-    ) -> Result<HummockSnapshot> {
-        let mut versioning_guard = self.versioning.write().await;
-
-        // Use the max_committed_epoch in storage as the snapshot ts so only committed changes are
-        // visible in the snapshot.
-        let version_id = versioning_guard.current_version_id.id();
-
-        let max_committed_epoch = versioning_guard
-            .hummock_versions
-            .get(&version_id)
-            .unwrap()
-            .max_committed_epoch;
-
-        let mut pinned_snapshots = BTreeMapTransaction::new(&mut versioning_guard.pinned_snapshots);
-=======
     pub async fn pin_snapshot(&self, context_id: HummockContextId) -> Result<HummockSnapshot> {
         let max_committed_epoch = self.max_committed_epoch.load(Ordering::Relaxed);
         let mut guard = self.versioning.write().await;
-        let mut pinned_snapshots = VarTransaction::new(&mut guard.pinned_snapshots);
->>>>>>> 383199d0
+        let mut pinned_snapshots = BTreeMapTransaction::new(&mut guard.pinned_snapshots);
         let mut context_pinned_snapshot = pinned_snapshots.new_entry_txn_or_default(
             context_id,
             HummockPinnedSnapshot {
@@ -519,12 +495,8 @@
 
     pub async fn unpin_snapshot(&self, context_id: HummockContextId) -> Result<()> {
         let mut versioning_guard = self.versioning.write().await;
-<<<<<<< HEAD
         let mut pinned_snapshots = BTreeMapTransaction::new(&mut versioning_guard.pinned_snapshots);
-=======
-        let mut pinned_snapshots = VarTransaction::new(&mut versioning_guard.pinned_snapshots);
-        let release_snapshot = pinned_snapshots.remove(&context_id);
->>>>>>> 383199d0
+        let release_snapshot = pinned_snapshots.remove(context_id);
 
         if release_snapshot.is_some() {
             commit_multi_var!(self, Some(context_id), pinned_snapshots)?;
@@ -562,16 +534,7 @@
         }
         let last_read_epoch = std::cmp::min(hummock_snapshot.epoch, max_committed_epoch);
 
-<<<<<<< HEAD
         let mut pinned_snapshots = BTreeMapTransaction::new(&mut versioning_guard.pinned_snapshots);
-        let mut context_pinned_snapshot = match pinned_snapshots.new_entry_txn(context_id) {
-            None => {
-                return Ok(());
-            }
-            Some(context_pinned_snapshot) => context_pinned_snapshot,
-        };
-=======
-        let mut pinned_snapshots = VarTransaction::new(&mut versioning_guard.pinned_snapshots);
         let mut context_pinned_snapshot = pinned_snapshots.new_entry_txn_or_default(
             context_id,
             HummockPinnedSnapshot {
@@ -579,7 +542,6 @@
                 minimal_pinned_snapshot: 0,
             },
         );
->>>>>>> 383199d0
 
         // Unpin the snapshots pinned by meta but frontend doesn't know. Also equal to unpin all
         // epochs below specific watermark.
