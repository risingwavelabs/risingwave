--- conflicted
+++ resolved
@@ -50,11 +50,9 @@
 };
 use crate::hummock::CompactorManagerRef;
 use crate::manager::{IdCategory, MetaSrvEnv};
-<<<<<<< HEAD
-use crate::model::{BTreeMapTransaction, MetadataModel, ValTransaction, VarTransaction};
-=======
-use crate::model::{MetadataModel, Transactional, ValTransaction, VarTransaction};
->>>>>>> 0b65e68c
+use crate::model::{
+    BTreeMapTransaction, MetadataModel, Transactional, ValTransaction, VarTransaction,
+};
 use crate::rpc::metrics::MetaMetrics;
 use crate::rpc::{META_CF_NAME, META_LEADER_KEY};
 use crate::storage::{MetaStore, Transaction};
@@ -777,10 +775,6 @@
             let old_version = versioning_guard.current_version();
             let versioning = versioning_guard.deref_mut();
             let mut current_version_id = VarTransaction::new(&mut versioning.current_version_id);
-<<<<<<< HEAD
-            let mut hummock_versions = BTreeMapTransaction::new(&mut versioning.hummock_versions);
-=======
->>>>>>> 0b65e68c
             let mut hummock_version_deltas =
                 BTreeMapTransaction::new(&mut versioning.hummock_version_deltas);
             let mut stale_sstables = BTreeMapTransaction::new(&mut versioning.stale_sstables);
@@ -929,20 +923,12 @@
         let old_version = versioning_guard.current_version();
         let versioning = versioning_guard.deref_mut();
         let mut current_version_id = VarTransaction::new(&mut versioning.current_version_id);
-<<<<<<< HEAD
-        let mut hummock_versions = BTreeMapTransaction::new(&mut versioning.hummock_versions);
-=======
->>>>>>> 0b65e68c
         let mut hummock_version_deltas =
             BTreeMapTransaction::new(&mut versioning.hummock_version_deltas);
         let mut sstable_id_infos = BTreeMapTransaction::new(&mut versioning.sstable_id_infos);
         current_version_id.increase();
-<<<<<<< HEAD
+        let new_version_id = current_version_id.id();
         let mut new_version_delta = hummock_version_deltas.new_entry_insert_txn(
-=======
-        let new_version_id = current_version_id.id();
-        let mut new_version_delta = hummock_version_deltas.new_entry_txn_or_default(
->>>>>>> 0b65e68c
             current_version_id.id(),
             HummockVersionDelta {
                 prev_id: old_version.id,
@@ -950,12 +936,7 @@
                 ..Default::default()
             },
         );
-<<<<<<< HEAD
-        let mut new_hummock_version =
-            hummock_versions.new_entry_insert_txn(current_version_id.id(), old_version);
-=======
         let mut new_hummock_version = old_version.clone();
->>>>>>> 0b65e68c
         new_hummock_version.id = current_version_id.id();
         new_version_delta.id = current_version_id.id();
         if epoch <= new_hummock_version.max_committed_epoch {
