--- conflicted
+++ resolved
@@ -266,15 +266,8 @@
 where
     S: MetaStore,
 {
-<<<<<<< HEAD
     let range = hummock_manager.get_new_sst_ids(number).await.unwrap();
     (range.start_id..range.end_id).collect_vec()
-=======
-    let mut ret = vec![];
-    for _ in 0..number {
-        ret.push(hummock_manager.get_new_table_id().await.unwrap());
-    }
-    ret
 }
 
 pub async fn commit_from_meta_node<S>(
@@ -289,5 +282,4 @@
     hummock_manager_ref
         .commit_epoch(epoch, ssts, sst_to_worker)
         .await
->>>>>>> 9b164b7f
 }