--- conflicted
+++ resolved
@@ -173,16 +173,10 @@
 
     {
         // sub level stat
-<<<<<<< HEAD
-        let overlapping_level_label = format!("cg{}_l0_sub_overlapping", compaction_group_id);
-        let non_overlap_level_label = format!("cg{}_l0_sub_non_overlap", compaction_group_id);
-        let partition_level_label = format!("cg{}_l0_sub_partition", compaction_group_id);
-=======
         let overlapping_level_label =
             build_compact_task_l0_stat_metrics_label(compaction_group_id, true);
         let non_overlap_level_label =
             build_compact_task_l0_stat_metrics_label(compaction_group_id, false);
->>>>>>> 5c588ef3
 
         let overlapping_sst_num = current_version
             .levels
@@ -234,10 +228,6 @@
             .level_sst_num
             .with_label_values(&[&non_overlap_level_label])
             .set(non_overlap_sst_num as i64);
-        metrics
-            .level_sst_num
-            .with_label_values(&[&partition_level_label])
-            .set(partition_level_num as i64);
     }
 
     let previous_time = metrics.time_after_last_observation.load(Ordering::Relaxed);
