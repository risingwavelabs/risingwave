// Copyright 2025 RisingWave Labs
//
// Licensed under the Apache License, Version 2.0 (the "License");
// you may not use this file except in compliance with the License.
// You may obtain a copy of the License at
//
//     http://www.apache.org/licenses/LICENSE-2.0
//
// Unless required by applicable law or agreed to in writing, software
// distributed under the License is distributed on an "AS IS" BASIS,
// WITHOUT WARRANTIES OR CONDITIONS OF ANY KIND, either express or implied.
// See the License for the specific language governing permissions and
// limitations under the License.

use risingwave_common::config::default::compaction_config;
use risingwave_common::config::CompactionConfig as CompactionConfigOpt;
use risingwave_pb::hummock::compaction_config::CompactionMode;
use risingwave_pb::hummock::CompactionConfig;

pub struct CompactionConfigBuilder {
    config: CompactionConfig,
}

impl CompactionConfigBuilder {
    pub fn new() -> Self {
        Self {
            config: CompactionConfig {
                max_bytes_for_level_base: compaction_config::max_bytes_for_level_base(),
                max_bytes_for_level_multiplier: compaction_config::max_bytes_for_level_multiplier(),
                max_level: compaction_config::max_level() as u64,
                max_compaction_bytes: compaction_config::max_compaction_bytes(),
                sub_level_max_compaction_bytes: compaction_config::sub_level_max_compaction_bytes(),
                level0_tier_compact_file_number: compaction_config::level0_tier_compact_file_number(
                ),
                target_file_size_base: compaction_config::target_file_size_base(),
                compaction_mode: CompactionMode::Range as i32,
                // support compression setting per level
                // L0/L1 and L2 do not use compression algorithms
                // L3 - L4 use Lz4, else use Zstd
                compression_algorithm: vec![
                    "None".to_owned(),
                    "None".to_owned(),
                    "None".to_owned(),
                    "Lz4".to_owned(),
                    "Lz4".to_owned(),
                    "Zstd".to_owned(),
                    "Zstd".to_owned(),
                ],
                compaction_filter_mask: compaction_config::compaction_filter_mask(),
                max_sub_compaction: compaction_config::max_sub_compaction(),
                max_space_reclaim_bytes: compaction_config::max_space_reclaim_bytes(),
                split_by_state_table: false,
                split_weight_by_vnode: 0,
                level0_stop_write_threshold_sub_level_number:
                    compaction_config::level0_stop_write_threshold_sub_level_number(),
                // This configure variable shall be larger than level0_tier_compact_file_number, and
                // it shall meet the following condition:
                //    level0_max_compact_file_number * target_file_size_base >
                // max_bytes_for_level_base
                level0_max_compact_file_number: compaction_config::level0_max_compact_file_number(),
                level0_sub_level_compact_level_count:
                    compaction_config::level0_sub_level_compact_level_count(),
                level0_overlapping_sub_level_compact_level_count:
                    compaction_config::level0_overlapping_sub_level_compact_level_count(),
                tombstone_reclaim_ratio: compaction_config::tombstone_reclaim_ratio(),
                enable_emergency_picker: compaction_config::enable_emergency_picker(),
                max_l0_compact_level_count: Some(compaction_config::max_l0_compact_level_count()),
                sst_allowed_trivial_move_min_size: Some(
                    compaction_config::sst_allowed_trivial_move_min_size(),
                ),
                disable_auto_group_scheduling: Some(
                    compaction_config::disable_auto_group_scheduling(),
                ),
                max_overlapping_level_size: Some(compaction_config::max_overlapping_level_size()),
<<<<<<< HEAD
                sst_allowed_trivial_move_max_count: Some(
                    compaction_config::sst_allowed_trivial_move_max_count(),
=======
                emergency_level0_sst_file_count: Some(
                    compaction_config::emergency_level0_sst_file_count(),
                ),
                emergency_level0_sub_level_partition: Some(
                    compaction_config::emergency_level0_sub_level_partition(),
                ),
                level0_stop_write_threshold_max_sst_count: Some(
                    compaction_config::level0_stop_write_threshold_max_sst_count(),
                ),
                level0_stop_write_threshold_max_size: Some(
                    compaction_config::level0_stop_write_threshold_max_size(),
>>>>>>> 4f6ad776
                ),
            },
        }
    }

    pub fn with_config(config: CompactionConfig) -> Self {
        Self { config }
    }

    pub fn with_opt(opt: &CompactionConfigOpt) -> Self {
        Self::new()
            .max_bytes_for_level_base(opt.max_bytes_for_level_base)
            .max_bytes_for_level_multiplier(opt.max_bytes_for_level_multiplier)
            .max_compaction_bytes(opt.max_compaction_bytes)
            .sub_level_max_compaction_bytes(opt.sub_level_max_compaction_bytes)
            .level0_tier_compact_file_number(opt.level0_tier_compact_file_number)
            .target_file_size_base(opt.target_file_size_base)
            .compaction_filter_mask(opt.compaction_filter_mask)
            .max_sub_compaction(opt.max_sub_compaction)
            .level0_stop_write_threshold_sub_level_number(
                opt.level0_stop_write_threshold_sub_level_number,
            )
            .level0_sub_level_compact_level_count(opt.level0_sub_level_compact_level_count)
            .level0_overlapping_sub_level_compact_level_count(
                opt.level0_overlapping_sub_level_compact_level_count,
            )
            .max_space_reclaim_bytes(opt.max_space_reclaim_bytes)
            .level0_max_compact_file_number(opt.level0_max_compact_file_number)
            .tombstone_reclaim_ratio(opt.tombstone_reclaim_ratio)
            .max_level(opt.max_level as u64)
            .sst_allowed_trivial_move_min_size(Some(opt.sst_allowed_trivial_move_min_size))
<<<<<<< HEAD
            .sst_allowed_trivial_move_max_count(Some(opt.sst_allowed_trivial_move_max_count))
=======
            .max_overlapping_level_size(Some(opt.max_overlapping_level_size))
            .emergency_level0_sst_file_count(Some(opt.emergency_level0_sst_file_count))
            .emergency_level0_sub_level_partition(Some(opt.emergency_level0_sub_level_partition))
            .level0_stop_write_threshold_max_sst_count(Some(
                opt.level0_stop_write_threshold_max_sst_count,
            ))
            .level0_stop_write_threshold_max_size(Some(opt.level0_stop_write_threshold_max_size))
>>>>>>> 4f6ad776
    }

    pub fn build(self) -> CompactionConfig {
        if let Err(reason) = validate_compaction_config(&self.config) {
            tracing::warn!("Bad compaction config: {}", reason);
        }
        self.config
    }
}

/// Returns Ok if `config` is valid,
/// or the reason why it's invalid.
pub fn validate_compaction_config(config: &CompactionConfig) -> Result<(), String> {
    let sub_level_number_threshold_min = 1;
    if config.level0_stop_write_threshold_sub_level_number < sub_level_number_threshold_min {
        return Err(format!(
            "{} is too small for level0_stop_write_threshold_sub_level_number, expect >= {}",
            config.level0_stop_write_threshold_sub_level_number, sub_level_number_threshold_min
        ));
    }
    Ok(())
}

impl Default for CompactionConfigBuilder {
    fn default() -> Self {
        Self::new()
    }
}

macro_rules! builder_field {
    ($( $name:ident: $type:ty ),* ,) => {
        impl CompactionConfigBuilder {
            $(
                pub fn $name(mut self, v:$type) -> Self {
                    self.config.$name = v;
                    self
                }
            )*
        }
    }
}

builder_field! {
    max_bytes_for_level_base: u64,
    max_bytes_for_level_multiplier: u64,
    max_level: u64,
    max_compaction_bytes: u64,
    sub_level_max_compaction_bytes: u64,
    level0_tier_compact_file_number: u64,
    compaction_mode: i32,
    compression_algorithm: Vec<String>,
    compaction_filter_mask: u32,
    target_file_size_base: u64,
    max_sub_compaction: u32,
    max_space_reclaim_bytes: u64,
    level0_stop_write_threshold_sub_level_number: u64,
    level0_max_compact_file_number: u64,
    level0_sub_level_compact_level_count: u32,
    level0_overlapping_sub_level_compact_level_count: u32,
    tombstone_reclaim_ratio: u32,
    sst_allowed_trivial_move_min_size: Option<u64>,
<<<<<<< HEAD
    sst_allowed_trivial_move_max_count: Option<u32>,
=======
    disable_auto_group_scheduling: Option<bool>,
    max_overlapping_level_size: Option<u64>,
    emergency_level0_sst_file_count: Option<u32>,
    emergency_level0_sub_level_partition: Option<u32>,
    level0_stop_write_threshold_max_sst_count: Option<u32>,
    level0_stop_write_threshold_max_size: Option<u64>,
>>>>>>> 4f6ad776
}<|MERGE_RESOLUTION|>--- conflicted
+++ resolved
@@ -72,10 +72,9 @@
                     compaction_config::disable_auto_group_scheduling(),
                 ),
                 max_overlapping_level_size: Some(compaction_config::max_overlapping_level_size()),
-<<<<<<< HEAD
                 sst_allowed_trivial_move_max_count: Some(
                     compaction_config::sst_allowed_trivial_move_max_count(),
-=======
+                ),
                 emergency_level0_sst_file_count: Some(
                     compaction_config::emergency_level0_sst_file_count(),
                 ),
@@ -87,7 +86,6 @@
                 ),
                 level0_stop_write_threshold_max_size: Some(
                     compaction_config::level0_stop_write_threshold_max_size(),
->>>>>>> 4f6ad776
                 ),
             },
         }
@@ -119,9 +117,7 @@
             .tombstone_reclaim_ratio(opt.tombstone_reclaim_ratio)
             .max_level(opt.max_level as u64)
             .sst_allowed_trivial_move_min_size(Some(opt.sst_allowed_trivial_move_min_size))
-<<<<<<< HEAD
             .sst_allowed_trivial_move_max_count(Some(opt.sst_allowed_trivial_move_max_count))
-=======
             .max_overlapping_level_size(Some(opt.max_overlapping_level_size))
             .emergency_level0_sst_file_count(Some(opt.emergency_level0_sst_file_count))
             .emergency_level0_sub_level_partition(Some(opt.emergency_level0_sub_level_partition))
@@ -129,7 +125,6 @@
                 opt.level0_stop_write_threshold_max_sst_count,
             ))
             .level0_stop_write_threshold_max_size(Some(opt.level0_stop_write_threshold_max_size))
->>>>>>> 4f6ad776
     }
 
     pub fn build(self) -> CompactionConfig {
@@ -191,14 +186,11 @@
     level0_overlapping_sub_level_compact_level_count: u32,
     tombstone_reclaim_ratio: u32,
     sst_allowed_trivial_move_min_size: Option<u64>,
-<<<<<<< HEAD
     sst_allowed_trivial_move_max_count: Option<u32>,
-=======
     disable_auto_group_scheduling: Option<bool>,
     max_overlapping_level_size: Option<u64>,
     emergency_level0_sst_file_count: Option<u32>,
     emergency_level0_sub_level_partition: Option<u32>,
     level0_stop_write_threshold_max_sst_count: Option<u32>,
     level0_stop_write_threshold_max_size: Option<u64>,
->>>>>>> 4f6ad776
 }