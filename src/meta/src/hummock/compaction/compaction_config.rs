// Copyright 2022 Singularity Data
//
// Licensed under the Apache License, Version 2.0 (the "License");
// you may not use this file except in compliance with the License.
// You may obtain a copy of the License at
//
// http://www.apache.org/licenses/LICENSE-2.0
//
// Unless required by applicable law or agreed to in writing, software
// distributed under the License is distributed on an "AS IS" BASIS,
// WITHOUT WARRANTIES OR CONDITIONS OF ANY KIND, either express or implied.
// See the License for the specific language governing permissions and
// limitations under the License.

use risingwave_pb::hummock::compaction_config::CompactionMode;
use risingwave_pb::hummock::CompactionConfig;

const DEFAULT_MAX_COMPACTION_BYTES: u64 = 4 * 1024 * 1024 * 1024; // 4GB
const DEFAULT_MIN_COMPACTION_BYTES: u64 = 128 * 1024 * 1024; // 128MB
const DEFAULT_MAX_BYTES_FOR_LEVEL_BASE: u64 = 1024 * 1024 * 1024; // 1GB

// decrease this configure when the generation of checkpoint barrier is not frequent.
const DEFAULT_TIER_COMPACT_TRIGGER_NUMBER: u64 = 16;
const DEFAULT_TARGET_FILE_SIZE_BASE: u64 = 32 * 1024 * 1024; // 32MB
const MAX_LEVEL: u64 = 6;

pub struct CompactionConfigBuilder {
    config: CompactionConfig,
}

impl CompactionConfigBuilder {
    pub fn new() -> Self {
        Self {
            config: CompactionConfig {
                max_bytes_for_level_base: DEFAULT_MAX_BYTES_FOR_LEVEL_BASE,
                max_bytes_for_level_multiplier: 10,
                max_level: MAX_LEVEL,
                max_compaction_bytes: DEFAULT_MAX_COMPACTION_BYTES,
                min_compaction_bytes: DEFAULT_MIN_COMPACTION_BYTES,
                level0_tigger_file_numer: DEFAULT_TIER_COMPACT_TRIGGER_NUMBER * 2,
                level0_tier_compact_file_number: DEFAULT_TIER_COMPACT_TRIGGER_NUMBER,
                target_file_size_base: DEFAULT_TARGET_FILE_SIZE_BASE,
                compaction_mode: CompactionMode::Range as i32,
<<<<<<< HEAD
=======
                // support compression setting per level
                // L0 and L1 do not use compression algorithms
                // L2 - L4 use Lz4, else use Zstd
>>>>>>> 28cf5ff3
                compression_algorithm: vec![
                    "None".to_string(),
                    "None".to_string(),
                    "Lz4".to_string(),
                    "Lz4".to_string(),
                    "Lz4".to_string(),
                    "Zstd".to_string(),
                    "Zstd".to_string(),
                ],
            },
        }
    }

    pub fn new_with(config: CompactionConfig) -> Self {
        Self { config }
    }

    pub fn build(self) -> CompactionConfig {
        self.config
    }
}

impl Default for CompactionConfigBuilder {
    fn default() -> Self {
        Self::new()
    }
}

macro_rules! builder_field {
    ($( $name:ident: $type:ty ),* ,) => {
        impl CompactionConfigBuilder {
            $(
                pub fn $name(mut self, v:$type) -> Self {
                    self.config.$name = v;
                    self
                }
            )*
        }
    }
}

builder_field! {
    max_bytes_for_level_base: u64,
    max_bytes_for_level_multiplier: u64,
    max_level: u64,
    max_compaction_bytes: u64,
    min_compaction_bytes: u64,
    level0_tigger_file_numer: u64,
    level0_tier_compact_file_number: u64,
    compaction_mode: i32,
    compression_algorithm: Vec<String>,
}<|MERGE_RESOLUTION|>--- conflicted
+++ resolved
@@ -41,12 +41,9 @@
                 level0_tier_compact_file_number: DEFAULT_TIER_COMPACT_TRIGGER_NUMBER,
                 target_file_size_base: DEFAULT_TARGET_FILE_SIZE_BASE,
                 compaction_mode: CompactionMode::Range as i32,
-<<<<<<< HEAD
-=======
                 // support compression setting per level
                 // L0 and L1 do not use compression algorithms
                 // L2 - L4 use Lz4, else use Zstd
->>>>>>> 28cf5ff3
                 compression_algorithm: vec![
                     "None".to_string(),
                     "None".to_string(),
