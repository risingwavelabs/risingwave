--- conflicted
+++ resolved
@@ -62,12 +62,9 @@
                     .into(),
                 max_sub_compaction: DEFAULT_MAX_SUB_COMPACTION,
                 max_space_reclaim_bytes: DEFAULT_MAX_SPACE_RECLAIM_BYTES,
-<<<<<<< HEAD
+                split_by_state_table: false,
                 level0_stop_write_threshold_sub_level_number:
                     DEFAULT_LEVEL0_STOP_WRITE_THRESHOLD_SUB_LEVEL_NUMBER,
-=======
-                split_by_state_table: false,
->>>>>>> 4b49428f
             },
         }
     }
