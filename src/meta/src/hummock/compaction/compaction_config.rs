// Copyright 2023 RisingWave Labs
//
// Licensed under the Apache License, Version 2.0 (the "License");
// you may not use this file except in compliance with the License.
// You may obtain a copy of the License at
//
//     http://www.apache.org/licenses/LICENSE-2.0
//
// Unless required by applicable law or agreed to in writing, software
// distributed under the License is distributed on an "AS IS" BASIS,
// WITHOUT WARRANTIES OR CONDITIONS OF ANY KIND, either express or implied.
// See the License for the specific language governing permissions and
// limitations under the License.

use risingwave_common::constants::hummock::CompactionFilterFlag;
use risingwave_pb::hummock::compaction_config::CompactionMode;
use risingwave_pb::hummock::CompactionConfig;

<<<<<<< HEAD
const DEFAULT_MAX_COMPACTION_BYTES: u64 = 1024 * 1024 * 1024; // 1GB
=======
const DEFAULT_MAX_COMPACTION_BYTES: u64 = 2 * 1024 * 1024 * 1024; // 2GB
>>>>>>> bba43baf
const DEFAULT_MIN_COMPACTION_BYTES: u64 = 128 * 1024 * 1024; // 128MB
const DEFAULT_MAX_BYTES_FOR_LEVEL_BASE: u64 = 512 * 1024 * 1024; // 512MB

// decrease this configure when the generation of checkpoint barrier is not frequent.
const DEFAULT_TIER_COMPACT_TRIGGER_NUMBER: u64 = 6;
const DEFAULT_TARGET_FILE_SIZE_BASE: u64 = 32 * 1024 * 1024; // 32MB
const DEFAULT_MAX_SUB_COMPACTION: u32 = 4;
const MAX_LEVEL: u64 = 6;
const DEFAULT_LEVEL_MULTIPLIER: u64 = 5;
const DEFAULT_MAX_SPACE_RECLAIM_BYTES: u64 = 512 * 1024 * 1024; // 512MB;
const DEFAULT_LEVEL0_STOP_WRITE_THRESHOLD_SUB_LEVEL_NUMBER: u64 = u32::MAX as u64;
<<<<<<< HEAD
const DEFAULT_MAX_COMPACTION_FILE_COUNT: u64 = 64;
=======
const DEFAULT_MAX_COMPACTION_FILE_COUNT: u64 = 96;
>>>>>>> bba43baf

pub struct CompactionConfigBuilder {
    config: CompactionConfig,
}

impl CompactionConfigBuilder {
    pub fn new() -> Self {
        Self {
            config: CompactionConfig {
                max_bytes_for_level_base: DEFAULT_MAX_BYTES_FOR_LEVEL_BASE,
                max_bytes_for_level_multiplier: DEFAULT_LEVEL_MULTIPLIER,
                max_level: MAX_LEVEL,
                max_compaction_bytes: DEFAULT_MAX_COMPACTION_BYTES,
                sub_level_max_compaction_bytes: DEFAULT_MIN_COMPACTION_BYTES,
                level0_tier_compact_file_number: DEFAULT_TIER_COMPACT_TRIGGER_NUMBER,
                target_file_size_base: DEFAULT_TARGET_FILE_SIZE_BASE,
                compaction_mode: CompactionMode::Range as i32,
                // support compression setting per level
                // L0/L1 and L2 do not use compression algorithms
                // L3 - L4 use Lz4, else use Zstd
                compression_algorithm: vec![
                    "None".to_string(),
                    "None".to_string(),
                    "None".to_string(),
                    "Lz4".to_string(),
                    "Lz4".to_string(),
                    "Zstd".to_string(),
                    "Zstd".to_string(),
                ],
                compaction_filter_mask: (CompactionFilterFlag::STATE_CLEAN
                    | CompactionFilterFlag::TTL)
                    .into(),
                max_sub_compaction: DEFAULT_MAX_SUB_COMPACTION,
                max_space_reclaim_bytes: DEFAULT_MAX_SPACE_RECLAIM_BYTES,
                split_by_state_table: false,
                level0_max_compact_file_number: DEFAULT_MAX_COMPACTION_FILE_COUNT,
                level0_stop_write_threshold_sub_level_number:
                    DEFAULT_LEVEL0_STOP_WRITE_THRESHOLD_SUB_LEVEL_NUMBER,
                // This configure variable shall be larger than level0_tier_compact_file_number, and
                // it shall meet the following condition:
                //    level0_max_compact_file_number * target_file_size_base >
                // max_bytes_for_level_base
                level0_max_compact_file_number: DEFAULT_MAX_COMPACTION_FILE_COUNT,
            },
        }
    }

    pub fn with_config(config: CompactionConfig) -> Self {
        Self { config }
    }

    pub fn build(self) -> CompactionConfig {
        if let Err(reason) = validate_compaction_config(&self.config) {
            tracing::warn!("Bad compaction config: {}", reason);
        }
        self.config
    }
}

/// Returns Ok if `config` is valid,
/// or the reason why it's invalid.
pub fn validate_compaction_config(config: &CompactionConfig) -> Result<(), String> {
    let sub_level_number_threshold_min = 1;
    if config.level0_stop_write_threshold_sub_level_number < sub_level_number_threshold_min {
        return Err(format!(
            "{} is too small for level0_stop_write_threshold_sub_level_number, expect >= {}",
            config.level0_stop_write_threshold_sub_level_number, sub_level_number_threshold_min
        ));
    }
    Ok(())
}

impl Default for CompactionConfigBuilder {
    fn default() -> Self {
        Self::new()
    }
}

macro_rules! builder_field {
    ($( $name:ident: $type:ty ),* ,) => {
        impl CompactionConfigBuilder {
            $(
                pub fn $name(mut self, v:$type) -> Self {
                    self.config.$name = v;
                    self
                }
            )*
        }
    }
}

builder_field! {
    max_bytes_for_level_base: u64,
    max_bytes_for_level_multiplier: u64,
    max_level: u64,
    max_compaction_bytes: u64,
    sub_level_max_compaction_bytes: u64,
    level0_tier_compact_file_number: u64,
    compaction_mode: i32,
    compression_algorithm: Vec<String>,
    compaction_filter_mask: u32,
    target_file_size_base: u64,
    max_sub_compaction: u32,
    max_space_reclaim_bytes: u64,
    level0_max_compact_file_number: u64,
    level0_stop_write_threshold_sub_level_number: u64,
    level0_max_compact_file_number: u64,
}<|MERGE_RESOLUTION|>--- conflicted
+++ resolved
@@ -16,11 +16,7 @@
 use risingwave_pb::hummock::compaction_config::CompactionMode;
 use risingwave_pb::hummock::CompactionConfig;
 
-<<<<<<< HEAD
-const DEFAULT_MAX_COMPACTION_BYTES: u64 = 1024 * 1024 * 1024; // 1GB
-=======
 const DEFAULT_MAX_COMPACTION_BYTES: u64 = 2 * 1024 * 1024 * 1024; // 2GB
->>>>>>> bba43baf
 const DEFAULT_MIN_COMPACTION_BYTES: u64 = 128 * 1024 * 1024; // 128MB
 const DEFAULT_MAX_BYTES_FOR_LEVEL_BASE: u64 = 512 * 1024 * 1024; // 512MB
 
@@ -32,11 +28,7 @@
 const DEFAULT_LEVEL_MULTIPLIER: u64 = 5;
 const DEFAULT_MAX_SPACE_RECLAIM_BYTES: u64 = 512 * 1024 * 1024; // 512MB;
 const DEFAULT_LEVEL0_STOP_WRITE_THRESHOLD_SUB_LEVEL_NUMBER: u64 = u32::MAX as u64;
-<<<<<<< HEAD
-const DEFAULT_MAX_COMPACTION_FILE_COUNT: u64 = 64;
-=======
 const DEFAULT_MAX_COMPACTION_FILE_COUNT: u64 = 96;
->>>>>>> bba43baf
 
 pub struct CompactionConfigBuilder {
     config: CompactionConfig,
@@ -72,7 +64,6 @@
                 max_sub_compaction: DEFAULT_MAX_SUB_COMPACTION,
                 max_space_reclaim_bytes: DEFAULT_MAX_SPACE_RECLAIM_BYTES,
                 split_by_state_table: false,
-                level0_max_compact_file_number: DEFAULT_MAX_COMPACTION_FILE_COUNT,
                 level0_stop_write_threshold_sub_level_number:
                     DEFAULT_LEVEL0_STOP_WRITE_THRESHOLD_SUB_LEVEL_NUMBER,
                 // This configure variable shall be larger than level0_tier_compact_file_number, and
@@ -141,7 +132,6 @@
     target_file_size_base: u64,
     max_sub_compaction: u32,
     max_space_reclaim_bytes: u64,
-    level0_max_compact_file_number: u64,
     level0_stop_write_threshold_sub_level_number: u64,
     level0_max_compact_file_number: u64,
 }