// Copyright 2022 Singularity Data
//
// Licensed under the Apache License, Version 2.0 (the "License");
// you may not use this file except in compliance with the License.
// You may obtain a copy of the License at
//
// http://www.apache.org/licenses/LICENSE-2.0
//
// Unless required by applicable law or agreed to in writing, software
// distributed under the License is distributed on an "AS IS" BASIS,
// WITHOUT WARRANTIES OR CONDITIONS OF ANY KIND, either express or implied.
// See the License for the specific language governing permissions and
// limitations under the License.

use std::collections::HashSet;
use std::sync::Arc;

use risingwave_hummock_sdk::key::{user_key, FullKey};
use risingwave_hummock_sdk::prost_key_range::KeyRangeExt;
use risingwave_hummock_sdk::HummockEpoch;
use risingwave_pb::hummock::{KeyRange, Level, LevelType, SstableInfo};

use super::SearchResult;
use crate::hummock::compaction::compaction_config::CompactionConfig;
use crate::hummock::compaction::compaction_picker::CompactionPicker;
use crate::hummock::compaction::overlap_strategy::OverlapStrategy;
use crate::hummock::level_handler::LevelHandler;

const MIN_COMPACTION_BYTES: u64 = 2 * 1024 * 1024; // 1MB

pub struct TierCompactionPicker {
    compact_task_id: u64,
    config: Arc<CompactionConfig>,
}

impl TierCompactionPicker {
    pub fn new(compact_task_id: u64, config: Arc<CompactionConfig>) -> TierCompactionPicker {
        TierCompactionPicker {
            compact_task_id,
            config,
        }
    }
}

impl CompactionPicker for TierCompactionPicker {
    fn pick_compaction(
        &self,
        levels: &[Level],
        level_handlers: &mut [LevelHandler],
    ) -> Option<SearchResult> {
        let mut idx = 0;
        while idx < levels[0].table_infos.len() {
            let table = &levels[0].table_infos[idx];
            if level_handlers[0].is_pending_compact(&table.id) {
                idx += 1;
                continue;
            }
            let mut compaction_bytes = table.file_size;
            let mut select_level_inputs = vec![table.clone()];
            if table.file_size > self.config.inner().min_compaction_bytes {
                // only merge small file until we support sub-level.
                idx += 1;
                continue;
            }

            let mut next_offset = idx + 1;

            for other in &levels[0].table_infos[idx + 1..] {
                if level_handlers[0].is_pending_compact(&other.id) {
                    break;
                }
                // no need to trigger a bigger compaction
                if compaction_bytes >= self.config.inner().min_compaction_bytes {
                    break;
                }
                compaction_bytes += other.file_size;
                select_level_inputs.push(other.clone());
                next_offset += 1;
            }

            // to make compaction tree balance, we do not need to merge a large file and a few small
            // files.
            while let Some(first) = select_level_inputs.first() {
                if first.file_size * 2 > compaction_bytes
                    && select_level_inputs.len()
                        >= self.config.inner().level0_tier_compact_file_number as usize
                    && compaction_bytes > MIN_COMPACTION_BYTES
                {
                    compaction_bytes -= first.file_size;
                    select_level_inputs.remove(0);
                } else {
                    break;
                }
            }

            if select_level_inputs.len()
                < self.config.inner().level0_tier_compact_file_number as usize
            {
                idx = next_offset;
                continue;
            }

            level_handlers[0].add_pending_task(self.compact_task_id, &select_level_inputs);

            return Some(SearchResult {
                select_level: Level {
                    level_idx: 0,
                    level_type: LevelType::Overlapping as i32,
                    table_infos: select_level_inputs,
                },
                target_level: Level {
                    level_idx: 0,
                    level_type: LevelType::Overlapping as i32,
                    table_infos: vec![],
                },
                split_ranges: vec![],
            });
        }
        None
    }
}

pub struct LevelCompactionPicker {
    compact_task_id: u64,
    target_level: usize,
    overlap_strategy: Arc<dyn OverlapStrategy>,
    config: Arc<CompactionConfig>,
}

#[derive(Default)]
pub struct TargetFilesInfo {
    tables: Vec<SstableInfo>,
    table_ids: HashSet<u64>,
    compaction_bytes: u64,
}

impl TargetFilesInfo {
    fn add_tables(&mut self, new_add_tables: Vec<SstableInfo>) {
        for table in new_add_tables {
            if self.table_ids.contains(&table.id) {
                continue;
            }
            self.table_ids.insert(table.id);
            self.compaction_bytes += table.file_size;
            self.tables.push(table);
        }
    }

    fn calc_inc_compaction_size(&self, new_add_tables: &[SstableInfo]) -> u64 {
        new_add_tables
            .iter()
            .filter(|table| !self.table_ids.contains(&table.id))
            .map(|table| table.file_size)
            .sum()
    }
}

impl CompactionPicker for LevelCompactionPicker {
    fn pick_compaction(
        &self,
        levels: &[Level],
        level_handlers: &mut [LevelHandler],
    ) -> Option<SearchResult> {
        let select_level = 0;
        let target_level = self.target_level;
        let next_task_id = self.compact_task_id;

        if levels[select_level].table_infos.is_empty() {
            return None;
        }

        let (select_level_inputs, target_level_inputs) = self.select_input_files(
            &levels[select_level],
            &levels[target_level],
            &level_handlers[select_level],
            &level_handlers[target_level],
        );
        if select_level_inputs.is_empty() {
            return None;
        }

        level_handlers[select_level].add_pending_task(next_task_id, &select_level_inputs);
        level_handlers[target_level].add_pending_task(next_task_id, &target_level_inputs);
        // Here, we have known that `select_level_input` is valid
        let mut splits = Vec::with_capacity(target_level_inputs.len());
        splits.push(KeyRange::new(vec![], vec![]));
        if target_level_inputs.len() > 1 {
            for table in &target_level_inputs[1..] {
                let key_before_last = FullKey::from_user_key_slice(
                    user_key(&table.key_range.as_ref().unwrap().left),
                    HummockEpoch::MAX,
                )
                .into_inner();
                splits.last_mut().unwrap().right = key_before_last.clone();
                splits.push(KeyRange::new(key_before_last, vec![]));
            }
        }

        Some(SearchResult {
            select_level: Level {
                level_idx: select_level as u32,
                level_type: LevelType::Overlapping as i32,
                table_infos: select_level_inputs,
            },
            target_level: Level {
                level_idx: target_level as u32,
                level_type: LevelType::Nonoverlapping as i32,
                table_infos: target_level_inputs,
            },
            split_ranges: splits,
        })
    }
}

impl LevelCompactionPicker {
    pub fn new(
        compact_task_id: u64,
        target_level: usize,
        config: Arc<CompactionConfig>,
        overlap_strategy: Arc<dyn OverlapStrategy>,
    ) -> LevelCompactionPicker {
        LevelCompactionPicker {
            compact_task_id,
            target_level,
            overlap_strategy,
            config,
        }
    }

    fn pick_target_level_overlap_files(
        &self,
        select_tables: &[SstableInfo],
        level: &Level,
        level_handlers: &LevelHandler,
    ) -> Option<Vec<SstableInfo>> {
        if level.table_infos.is_empty() {
            return Some(vec![]);
        }
        // pick up files in L1 which are overlap with L0 to target level input.
        let new_add_tables = self
            .overlap_strategy
            .check_base_level_overlap(select_tables, &level.table_infos);
        if new_add_tables
            .iter()
            .any(|table| level_handlers.is_pending_compact(&table.id))
        {
            return None;
        }
        Some(new_add_tables)
    }

    fn select_input_files(
        &self,
        select_level: &Level,
        target_level: &Level,
        select_level_handler: &LevelHandler,
        target_level_handler: &LevelHandler,
    ) -> (Vec<SstableInfo>, Vec<SstableInfo>) {
        let mut info = self.overlap_strategy.create_overlap_info();
        for idx in 0..select_level.table_infos.len() {
            let select_table = select_level.table_infos[idx].clone();
            if select_level_handler.is_pending_compact(&select_table.id) {
                info.update(&select_table);
                continue;
            }
            if info.check_overlap(&select_table) {
                info.update(&select_table);
                continue;
            }

            let mut target_level_ssts = TargetFilesInfo::default();
            let mut select_info = self.overlap_strategy.create_overlap_info();
            let mut select_compaction_bytes = select_table.file_size;
            select_info.update(&select_table);
            let mut select_level_ssts = vec![select_table];
            match self.pick_target_level_overlap_files(
                &select_level_ssts,
                target_level,
                target_level_handler,
            ) {
                None => continue,
                Some(tables) => {
                    target_level_ssts.add_tables(tables);
                }
            }
            // try expand more L0 files if the currenct compaction job is too small.
            for other in &select_level.table_infos[idx + 1..] {
                if select_level_handler.is_pending_compact(&other.id) {
                    break;
                }
                if select_compaction_bytes >= self.config.inner().max_compaction_bytes {
                    break;
                }

                if info.check_overlap(other) {
                    break;
                }

                select_level_ssts.push(other.clone());
                select_info.update(other);
                if select_level.table_infos[0..idx]
                    .iter()
                    .any(|table| select_info.check_overlap(table))
                {
                    select_level_ssts.pop().unwrap();
                    break;
                }

                match self.pick_target_level_overlap_files(
                    &select_level_ssts,
                    target_level,
                    target_level_handler,
                ) {
                    None => {
                        select_level_ssts.pop().unwrap();
                        break;
                    }
                    Some(tables) => {
                        // we only extend L0 files when write-amplification does not increase.
                        let inc_compaction_size =
                            target_level_ssts.calc_inc_compaction_size(&tables);
                        if select_compaction_bytes > 0
                            && (target_level_ssts.compaction_bytes + inc_compaction_size)
                                / (select_compaction_bytes + other.file_size)
                                > target_level_ssts.compaction_bytes / select_compaction_bytes
                        {
                            select_level_ssts.pop().unwrap();
                            break;
                        }
                        target_level_ssts.add_tables(tables);
                    }
                }
                select_compaction_bytes += other.file_size;
            }

            // do not schedule tasks with big write-amplification
            if select_compaction_bytes < self.config.inner().min_compaction_bytes
                && select_compaction_bytes * 4 < target_level_ssts.compaction_bytes
            {
                continue;
            }

            target_level_ssts.tables.sort_by(|a, b| {
                let r1 = a.key_range.as_ref().unwrap();
                let r2 = b.key_range.as_ref().unwrap();
                r1.compare(r2)
            });
            return (select_level_ssts, target_level_ssts.tables);
        }
        (vec![], vec![])
    }
}

#[cfg(test)]
pub mod tests {
    use itertools::Itertools;
    use risingwave_pb::hummock::KeyRange;

    use super::*;
    use crate::hummock::compaction::compaction_config::CompactionConfigBuilder;
    use crate::hummock::compaction::overlap_strategy::RangeOverlapStrategy;
    use crate::hummock::compaction::CompactionMode;
    use crate::hummock::test_utils::iterator_test_key_of_epoch;

    pub fn generate_table(
        id: u64,
        table_prefix: u64,
        left: usize,
        right: usize,
        epoch: u64,
    ) -> SstableInfo {
        SstableInfo {
            id,
            key_range: Some(KeyRange {
                left: iterator_test_key_of_epoch(table_prefix, left, epoch),
                right: iterator_test_key_of_epoch(table_prefix, right, epoch),
                inf: false,
            }),
            file_size: (right - left + 1) as u64,
            vnode_bitmaps: vec![],
        }
    }

    fn create_compaction_picker_for_test() -> LevelCompactionPicker {
        let config = Arc::new(
            CompactionConfigBuilder::new()
                .level0_tier_compact_file_number(2)
                .min_compaction_bytes(0)
                .build(),
        );
        LevelCompactionPicker::new(0, 1, config, Arc::new(RangeOverlapStrategy::default()))
    }

    #[test]
    fn test_compact_l0_to_l1() {
        let picker = create_compaction_picker_for_test();
        let mut levels = vec![
            Level {
                level_idx: 0,
                level_type: LevelType::Overlapping as i32,
                table_infos: vec![
                    generate_table(5, 1, 201, 300, 2),
                    generate_table(4, 1, 112, 200, 2),
                ],
            },
            Level {
                level_idx: 1,
                level_type: LevelType::Nonoverlapping as i32,
                table_infos: vec![
                    generate_table(3, 1, 0, 100, 1),
                    generate_table(2, 1, 111, 200, 1),
                    generate_table(1, 1, 222, 300, 1),
                    generate_table(0, 1, 301, 400, 1),
                ],
            },
        ];
        let mut levels_handler = vec![LevelHandler::new(0), LevelHandler::new(1)];
        let ret = picker
            .pick_compaction(&levels, &mut levels_handler)
            .unwrap();
        assert_eq!(levels_handler[0].get_pending_file_count(), 2);
        assert_eq!(levels_handler[1].get_pending_file_count(), 2);
        assert_eq!(ret.target_level.table_infos[0].id, 2);
        assert_eq!(ret.target_level.table_infos[1].id, 1);

        // no conflict with the last job
        levels[0]
            .table_infos
            .push(generate_table(6, 1, 301, 333, 4));
        levels[0]
            .table_infos
            .push(generate_table(7, 1, 100, 200, 2));
        // pick table 5 and 0. but skip table 6 because [0_key_test_000100, 1_key_test_000333] will
        // be conflict with the previous job.
        let ret = picker
            .pick_compaction(&levels, &mut levels_handler)
            .unwrap();
        assert_eq!(levels_handler[0].get_pending_file_count(), 3);
        assert_eq!(levels_handler[1].get_pending_file_count(), 3);
        assert_eq!(ret.target_level.table_infos[0].id, 0);
        assert_eq!(ret.select_level.table_infos[0].id, 6);

        // the first idle table in L0 is table 6 and its confict with the last job so we can not
        // pick table 7.
        let picker = LevelCompactionPicker::new(
            1,
            1,
            Arc::new(CompactionConfigBuilder::new().build()),
            Arc::new(RangeOverlapStrategy::default()),
        );
        levels[0]
            .table_infos
            .push(generate_table(8, 1, 199, 233, 3));
        let ret = picker.pick_compaction(&levels, &mut levels_handler);
        assert!(ret.is_none());

        // compact L0 to L0
        let config = CompactionConfigBuilder::new()
            .level0_tier_compact_file_number(2)
            .build();
        let picker = TierCompactionPicker::new(2, Arc::new(config));
        levels[0]
            .table_infos
            .push(generate_table(9, 1, 100, 400, 3));
        let ret = picker
            .pick_compaction(&levels, &mut levels_handler)
            .unwrap();
        assert_eq!(ret.select_level.table_infos[0].id, 7);
        assert_eq!(ret.select_level.table_infos[1].id, 8);
        assert_eq!(ret.select_level.table_infos[2].id, 9);
        assert!(ret.target_level.table_infos.is_empty());
        levels_handler[0].remove_task(1);
        levels[0].table_infos.retain(|table| table.id < 7);
        levels[0]
            .table_infos
            .push(generate_table(10, 1, 100, 200, 3));
        levels[0]
            .table_infos
            .push(generate_table(11, 1, 201, 300, 3));
        levels[0]
            .table_infos
            .push(generate_table(12, 1, 301, 400, 3));
        let ret = picker
            .pick_compaction(&levels, &mut levels_handler)
            .unwrap();
        assert_eq!(ret.select_level.table_infos.len(), 3);
    }

    #[test]
    fn test_selecting_key_range_overlap() {
        // When picking L0->L1, all L1 files overlapped with selecting_key_range should be picked.
<<<<<<< HEAD
        let config = Arc::new(
            CompactionConfigBuilder::new()
                .level0_tier_compact_file_number(2)
                .min_compaction_bytes(0)
                .build(),
        );
=======

        let config = Arc::new(CompactionConfig {
            level0_tier_compact_file_number: 2,
            min_compaction_bytes: 0,
            compaction_mode: CompactionMode::RangeMode,
            ..Default::default()
        });
>>>>>>> d7e6420a
        let picker =
            LevelCompactionPicker::new(0, 1, config, Arc::new(RangeOverlapStrategy::default()));

        let levels = vec![
            Level {
                level_idx: 0,
                level_type: LevelType::Overlapping as i32,
                table_infos: vec![
                    generate_table(1, 1, 100, 200, 2),
                    generate_table(2, 1, 400, 500, 2),
                ],
            },
            Level {
                level_idx: 1,

                level_type: LevelType::Nonoverlapping as i32,

                table_infos: vec![
                    generate_table(3, 1, 0, 50, 1),
                    generate_table(4, 1, 150, 200, 1),
                    generate_table(5, 1, 250, 300, 1),
                    generate_table(6, 1, 1000, 2000, 1),
                ],
            },
        ];

        let mut levels_handler = vec![LevelHandler::new(0), LevelHandler::new(1)];

        let ret = picker
            .pick_compaction(&levels, &mut levels_handler)
            .unwrap();

        assert_eq!(levels_handler[0].get_pending_file_count(), 2);

        assert_eq!(levels_handler[1].get_pending_file_count(), 2);

        assert_eq!(
            ret.select_level
                .table_infos
                .iter()
                .map(|t| t.id)
                .collect_vec(),
            vec![1, 2]
        );

        assert_eq!(
            ret.target_level
                .table_infos
                .iter()
                .map(|t| t.id)
                .collect_vec(),
            vec![4, 5]
        );
    }

    #[test]
    fn test_compacting_key_range_overlap_l0() {
        // When picking L0->L1, L0's selecting_key_range should not be overlapped with L0's

        // compacting_key_range.
        let picker = create_compaction_picker_for_test();
        let mut levels = vec![
            Level {
                level_idx: 0,
                level_type: LevelType::Overlapping as i32,
                table_infos: vec![
                    generate_table(1, 1, 100, 200, 2),
                    generate_table(2, 1, 450, 500, 2),
                ],
            },
            Level {
                level_idx: 1,
                level_type: LevelType::Nonoverlapping as i32,
                table_infos: vec![],
            },
        ];

        let mut levels_handler = vec![LevelHandler::new(0), LevelHandler::new(1)];

        let _ret = picker
            .pick_compaction(&levels, &mut levels_handler)
            .unwrap();
        assert_eq!(levels_handler[0].get_pending_file_count(), 2);
        assert_eq!(levels_handler[1].get_pending_file_count(), 0);

        levels[0]
            .table_infos
            .push(generate_table(3, 1, 250, 300, 3));

        assert!(picker
            .pick_compaction(&levels, &mut levels_handler)
            .is_none());
    }

    #[test]
    fn test_compacting_key_range_overlap_l1() {
        // When picking L0->L1, L0's selecting_key_range should not be overlapped with any L1 files
        // under compaction.
        let picker = create_compaction_picker_for_test();

        let mut levels = vec![
            Level {
                level_idx: 0,
                level_type: LevelType::Overlapping as i32,
                table_infos: vec![generate_table(1, 1, 200, 250, 2)],
            },
            Level {
                level_idx: 1,
                level_type: LevelType::Nonoverlapping as i32,
                table_infos: vec![generate_table(2, 1, 150, 300, 2)],
            },
        ];

        let mut levels_handler = vec![LevelHandler::new(0), LevelHandler::new(1)];

        let _ret = picker
            .pick_compaction(&levels, &mut levels_handler)
            .unwrap();

        assert_eq!(levels_handler[0].get_pending_file_count(), 1);
        assert_eq!(levels_handler[1].get_pending_file_count(), 1);

        levels[0]
            .table_infos
            .push(generate_table(3, 1, 100, 110, 3));

        levels[0]
            .table_infos
            .push(generate_table(4, 1, 400, 500, 3));

        let ret = picker
            .pick_compaction(&levels, &mut levels_handler)
            .unwrap();

        // Will be trival move. The second file can not be picked up because the range of files
        // [3,4] would be overlap with file [0]
        assert!(ret.target_level.table_infos.is_empty());
        assert_eq!(ret.target_level.level_idx, 1);
        assert_eq!(
            ret.select_level
                .table_infos
                .iter()
                .map(|t| t.id)
                .collect_vec(),
            vec![3]
        );
    }

    #[test]
    fn test_compacting_key_range_overlap_intra_l0() {
        // When picking L0->L0, L0's selecting_key_range should not be overlapped with L0's
        // compacting_key_range.
        let picker = create_compaction_picker_for_test();
        let mut levels = vec![
            Level {
                level_idx: 0,
                level_type: LevelType::Overlapping as i32,
                table_infos: vec![
                    generate_table(1, 1, 100, 160, 2),
                    generate_table(2, 1, 190, 250, 2),
                ],
            },
            Level {
                level_idx: 1,
                level_type: LevelType::Nonoverlapping as i32,
                table_infos: vec![generate_table(3, 1, 200, 300, 2)],
            },
        ];

        let mut levels_handler = vec![LevelHandler::new(0), LevelHandler::new(1)];

        let _ret = picker
            .pick_compaction(&levels, &mut levels_handler)
            .unwrap();

        assert_eq!(levels_handler[0].get_pending_file_count(), 2);
        assert_eq!(levels_handler[1].get_pending_file_count(), 1);

        levels[0]
            .table_infos
            .push(generate_table(4, 1, 170, 180, 3));

        assert!(picker
            .pick_compaction(&levels, &mut levels_handler)
            .is_none());
    }

    #[test]
    fn test_compact_with_write_amplification_limit() {
        let picker = create_compaction_picker_for_test();
        let levels = vec![
            Level {
                level_idx: 0,
                level_type: LevelType::Overlapping as i32,
                table_infos: vec![
                    generate_table(1, 1, 100, 160, 2),
                    generate_table(2, 1, 190, 250, 2),
                    generate_table(3, 1, 200, 300, 2),
                ],
            },
            Level {
                level_idx: 1,
                level_type: LevelType::Nonoverlapping as i32,
                table_infos: vec![
                    generate_table(4, 1, 100, 199, 2),
                    generate_table(5, 1, 200, 260, 2),
                    generate_table(6, 1, 300, 600, 2),
                ],
            },
        ];
        let mut levels_handler = vec![LevelHandler::new(0), LevelHandler::new(1)];

        let ret = picker
            .pick_compaction(&levels, &mut levels_handler)
            .unwrap();
        assert_eq!(levels_handler[0].get_pending_file_count(), 2);
        assert_eq!(levels_handler[1].get_pending_file_count(), 2);
        assert_eq!(ret.select_level.table_infos[0].id, 1);
        assert_eq!(ret.select_level.table_infos[1].id, 2);
        assert_eq!(ret.target_level.table_infos[0].id, 4);
        assert_eq!(ret.target_level.table_infos[1].id, 5);
    }
}<|MERGE_RESOLUTION|>--- conflicted
+++ resolved
@@ -489,22 +489,13 @@
     #[test]
     fn test_selecting_key_range_overlap() {
         // When picking L0->L1, all L1 files overlapped with selecting_key_range should be picked.
-<<<<<<< HEAD
         let config = Arc::new(
             CompactionConfigBuilder::new()
                 .level0_tier_compact_file_number(2)
                 .min_compaction_bytes(0)
+                .compaction_mode(CompactionMode::Range as i32)
                 .build(),
         );
-=======
-
-        let config = Arc::new(CompactionConfig {
-            level0_tier_compact_file_number: 2,
-            min_compaction_bytes: 0,
-            compaction_mode: CompactionMode::RangeMode,
-            ..Default::default()
-        });
->>>>>>> d7e6420a
         let picker =
             LevelCompactionPicker::new(0, 1, config, Arc::new(RangeOverlapStrategy::default()));
 
