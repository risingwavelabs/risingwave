--- conflicted
+++ resolved
@@ -43,11 +43,6 @@
 
 use crate::hummock::level_handler::LevelHandler;
 
-<<<<<<< HEAD
-pub const MAX_COMPACT_LEVEL_COUNT: usize = 300;
-
-=======
->>>>>>> 0d15d6c5
 #[derive(Default, Debug)]
 pub struct LocalPickerStatistic {
     pub skip_by_write_amp_limit: u64,
