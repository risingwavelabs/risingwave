--- conflicted
+++ resolved
@@ -75,17 +75,9 @@
                 if compaction_bytes > max_compaction_bytes {
                     break;
                 }
-<<<<<<< HEAD
-
                 if compact_file_count > self.config.level0_max_compact_file_number {
                     break;
                 }
-
-=======
-                if compact_file_count > self.config.level0_max_compact_file_number {
-                    break;
-                }
->>>>>>> bba43baf
                 if other.level_type != non_overlapping_type
                     || other.total_file_size > self.config.sub_level_max_compaction_bytes
                 {
@@ -315,13 +307,8 @@
                 self.config.sub_level_max_compaction_bytes,
             );
 
-<<<<<<< HEAD
-            let mut compact_file_count = level.table_infos.len();
-            let mut compaction_bytes = level.total_file_size;
-=======
             let mut compaction_bytes = level.total_file_size;
             let mut compact_file_count = level.table_infos.len() as u64;
->>>>>>> bba43baf
             let mut waiting_enough_files = true;
 
             for other in &l0.sub_levels[idx + 1..] {
@@ -330,11 +317,7 @@
                     break;
                 }
 
-<<<<<<< HEAD
-                if compact_file_count as u64 > self.config.level0_max_compact_file_number {
-=======
                 if compact_file_count > self.config.level0_max_compact_file_number {
->>>>>>> bba43baf
                     break;
                 }
 
@@ -347,7 +330,7 @@
                     break;
                 }
 
-                compact_file_count += other.table_infos.len();
+                compact_file_count += other.table_infos.len() as u64;
 
                 compaction_bytes += other.total_file_size;
                 compact_file_count += other.table_infos.len() as u64;
