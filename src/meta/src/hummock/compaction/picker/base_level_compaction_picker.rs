--- conflicted
+++ resolved
@@ -22,12 +22,9 @@
 use super::min_overlap_compaction_picker::NonOverlapSubLevelPicker;
 use super::{CompactionInput, CompactionPicker, LocalPickerStatistic};
 use crate::hummock::compaction::create_overlap_strategy;
-<<<<<<< HEAD
 use crate::hummock::compaction::picker::include_sst_picker::L0IncludeSstPicker;
 use crate::hummock::compaction::picker::MinOverlappingPicker;
-=======
 use crate::hummock::compaction::picker::TrivialMovePicker;
->>>>>>> 9c89aa0f
 use crate::hummock::level_handler::LevelHandler;
 
 pub struct LevelCompactionPicker {
@@ -57,18 +54,6 @@
 
         let target_level = levels.get_level(self.target_level);
 
-<<<<<<< HEAD
-        let min_overlap_picker = MinOverlappingPicker::new(
-            0,
-            self.target_level,
-            self.config.sub_level_max_compaction_bytes,
-            false,
-            overlap_strategy.clone(),
-        );
-        let (select_tables, target_tables) = min_overlap_picker.pick_tables(
-            &l0.sub_levels[0].table_infos,
-            &target_level.table_infos,
-=======
         if let Some(ret) = self.pick_base_trivial_move(
             l0,
             levels.get_level(self.target_level),
@@ -82,42 +67,14 @@
         if let Some(ret) = self.pick_multi_level_to_base(
             l0,
             levels.get_level(self.target_level),
->>>>>>> 9c89aa0f
             level_handlers,
         );
-        // only pick tables for trivial move
-        if !select_tables.is_empty() && target_tables.is_empty() {
-            return Some(CompactionInput {
-                input_levels: vec![
-                    InputLevel {
-                        level_idx: 0,
-                        level_type: LevelType::Nonoverlapping as i32,
-                        table_infos: select_tables,
-                    },
-                    InputLevel {
-                        level_idx: self.target_level as u32,
-                        level_type: LevelType::Nonoverlapping as i32,
-                        table_infos: vec![],
-                    },
-                ],
-                target_level: self.target_level,
-                target_sub_level_id: 0,
-            });
-        }
-        debug_assert!(self.target_level == target_level.level_idx as usize);
-        if let Some(ret) = self.pick_multi_level_to_base(l0, target_level, level_handlers, stats) {
-            return Some(ret);
-        }
 
         if let Some(ret) = self.pick_l0_intra(l0, &level_handlers[0], stats) {
             return Some(ret);
         }
-<<<<<<< HEAD
-        self.pick_l0_trivial_move_file(l0, level_handlers)
-=======
 
         self.pick_l0_trivial_move_file(l0, level_handlers, stats)
->>>>>>> 9c89aa0f
     }
 }
 
@@ -765,13 +722,8 @@
         let ret = picker
             .pick_compaction(&levels, &levels_handler, &mut local_stats)
             .unwrap();
-<<<<<<< HEAD
-        ret.add_pending_task(0, &mut levels_handler);
-
-=======
         // trivial_move
         ret.add_pending_task(0, &mut levels_handler); // pending only for test
->>>>>>> 9c89aa0f
         push_tables_level0_nonoverlapping(&mut levels, vec![generate_table(3, 1, 250, 300, 3)]);
         let config: CompactionConfig = CompactionConfigBuilder::new()
             .level0_tier_compact_file_number(2)
@@ -1096,15 +1048,11 @@
         assert!(ret.input_levels[1].table_infos.is_empty());
         assert_eq!(5, ret.input_levels[0].table_infos[0].sst_id);
         ret.add_pending_task(0, &mut levels_handler);
-<<<<<<< HEAD
         let sst = generate_table(5, 1, 1000, 2000, 1);
         levels.l0.as_mut().unwrap().sub_levels[0].total_file_size += sst.file_size;
         levels.l0.as_mut().unwrap().sub_levels[0]
             .table_infos
             .push(sst);
-=======
-
->>>>>>> 9c89aa0f
         let ret = picker
             .pick_compaction(&levels, &levels_handler, &mut local_stats)
             .unwrap();
