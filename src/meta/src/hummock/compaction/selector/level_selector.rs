--- conflicted
+++ resolved
@@ -485,11 +485,7 @@
 
     use itertools::Itertools;
     use risingwave_common::constants::hummock::CompactionFilterFlag;
-<<<<<<< HEAD
-    use risingwave_hummock_sdk::version::Levels;
-=======
-    use risingwave_hummock_sdk::version::HummockVersionStateTableInfo;
->>>>>>> 285afdb6
+    use risingwave_hummock_sdk::version::{HummockVersionStateTableInfo, Levels};
     use risingwave_pb::hummock::compaction_config::CompactionMode;
 
     use crate::hummock::compaction::compaction_config::CompactionConfigBuilder;
