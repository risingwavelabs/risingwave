// Copyright 2025 RisingWave Labs
//
// Licensed under the Apache License, Version 2.0 (the "License");
// you may not use this file except in compliance with the License.
// You may obtain a copy of the License at
//
//     http://www.apache.org/licenses/LICENSE-2.0
//
// Unless required by applicable law or agreed to in writing, software
// distributed under the License is distributed on an "AS IS" BASIS,
// WITHOUT WARRANTIES OR CONDITIONS OF ANY KIND, either express or implied.
// See the License for the specific language governing permissions and
// limitations under the License.

#![expect(clippy::arc_with_non_send_sync, reason = "FIXME: later")]

pub mod compaction_config;
mod overlap_strategy;
use risingwave_common::catalog::{TableId, TableOption};
use risingwave_hummock_sdk::compact_task::CompactTask;
use risingwave_hummock_sdk::level::Levels;
use risingwave_pb::hummock::compact_task::{self};

mod picker;
pub mod selector;
use std::collections::{BTreeSet, HashMap};
use std::fmt::{Debug, Formatter};
use std::sync::Arc;

use picker::{LevelCompactionPicker, TierCompactionPicker};
use risingwave_hummock_sdk::table_watermark::TableWatermarks;
use risingwave_hummock_sdk::version::HummockVersionStateTableInfo;
use risingwave_hummock_sdk::{CompactionGroupId, HummockCompactionTaskId};
use risingwave_pb::hummock::compaction_config::CompactionMode;
use risingwave_pb::hummock::CompactionConfig;
pub use selector::{CompactionSelector, CompactionSelectorContext};

use self::selector::{EmergencySelector, LocalSelectorStatistic};
use super::{check_emergency_state, EmergencyState};
use crate::hummock::compaction::overlap_strategy::{OverlapStrategy, RangeOverlapStrategy};
use crate::hummock::compaction::picker::CompactionInput;
use crate::hummock::level_handler::LevelHandler;
use crate::hummock::model::CompactionGroup;
use crate::MetaOpts;

#[derive(Clone)]
pub struct CompactStatus {
    pub compaction_group_id: CompactionGroupId,
    pub level_handlers: Vec<LevelHandler>,
}

impl Debug for CompactStatus {
    fn fmt(&self, f: &mut Formatter<'_>) -> std::fmt::Result {
        f.debug_struct("CompactStatus")
            .field("compaction_group_id", &self.compaction_group_id)
            .field("level_handlers", &self.level_handlers)
            .finish()
    }
}

impl PartialEq for CompactStatus {
    fn eq(&self, other: &Self) -> bool {
        self.level_handlers.eq(&other.level_handlers)
            && self.compaction_group_id == other.compaction_group_id
    }
}

pub struct CompactionTask {
    pub input: CompactionInput,
    pub base_level: usize,
    pub compression_algorithm: String,
    pub target_file_size: u64,
    pub compaction_task_type: compact_task::TaskType,
}

pub fn create_overlap_strategy(compaction_mode: CompactionMode) -> Arc<dyn OverlapStrategy> {
    match compaction_mode {
        CompactionMode::Range => Arc::new(RangeOverlapStrategy::default()),
        CompactionMode::Unspecified => unreachable!(),
    }
}

impl CompactStatus {
    pub fn new(compaction_group_id: CompactionGroupId, max_level: u64) -> CompactStatus {
        let mut level_handlers = vec![];
        for level in 0..=max_level {
            level_handlers.push(LevelHandler::new(level as u32));
        }
        CompactStatus {
            compaction_group_id,
            level_handlers,
        }
    }

    #[allow(clippy::too_many_arguments)]
    pub fn get_compact_task(
        &mut self,
        levels: &Levels,
        member_table_ids: &BTreeSet<TableId>,
        task_id: HummockCompactionTaskId,
        group: &CompactionGroup,
        stats: &mut LocalSelectorStatistic,
        selector: &mut Box<dyn CompactionSelector>,
        table_id_to_options: &HashMap<u32, TableOption>,
        developer_config: Arc<CompactionDeveloperConfig>,
        table_watermarks: &HashMap<TableId, Arc<TableWatermarks>>,
        state_table_info: &HummockVersionStateTableInfo,
    ) -> Option<CompactionTask> {
        let selector_context = CompactionSelectorContext {
            group,
            levels,
            member_table_ids,
            level_handlers: &mut self.level_handlers,
            selector_stats: stats,
            table_id_to_options,
            developer_config: developer_config.clone(),
            table_watermarks,
            state_table_info,
        };
        // When we compact the files, we must make the result of compaction meet the following
        // conditions, for any user key, the epoch of it in the file existing in the lower
        // layer must be larger.
        if let Some(task) = selector.pick_compaction(task_id, selector_context) {
            return Some(task);
        } else {
            let compaction_group_config = &group.compaction_config;
            if let EmergencyState::Emergency =
                check_emergency_state(levels, compaction_group_config.as_ref())
                && compaction_group_config.enable_emergency_picker
            {
                let selector_context = CompactionSelectorContext {
                    group,
                    levels,
                    member_table_ids,
                    level_handlers: &mut self.level_handlers,
                    selector_stats: stats,
                    table_id_to_options,
                    developer_config,
                    table_watermarks,
                    state_table_info,
                };
                return EmergencySelector::default().pick_compaction(task_id, selector_context);
            }
        }

        None
    }

<<<<<<< HEAD
    pub fn is_trivial_move_task(task: &CompactTask) -> bool {
        if task.task_type != TaskType::Dynamic && task.task_type != TaskType::Emergency {
            return false;
        }

        if task.input_ssts.len() != 2 || task.input_ssts[0].level_type != LevelType::Nonoverlapping
        {
            return false;
        }

        // it may be a manual compaction task
        if task.input_ssts[0].level_idx == task.input_ssts[1].level_idx
            && task.input_ssts[0].level_idx > 0
        {
            return false;
        }

        if task.input_ssts[1].level_idx == task.target_level
            && task.input_ssts[1].table_infos.is_empty()
        {
            return true;
        }

        false
    }

    pub fn is_trivial_reclaim(task: &CompactTask) -> bool {
        // Currently all VnodeWatermark tasks are trivial reclaim.
        if task.task_type == TaskType::VnodeWatermark {
            assert!(task.input_ssts.len() == 2);
            assert!(task.input_ssts[1].table_infos.is_empty());
            return true;
        }
        let exist_table_ids = HashSet::<u32>::from_iter(task.existing_table_ids.clone());
        task.input_ssts.iter().all(|level| {
            level.table_infos.iter().all(|sst| {
                sst.table_ids
                    .iter()
                    .all(|table_id| !exist_table_ids.contains(table_id))
            })
        })
    }

=======
>>>>>>> c9ca12ef
    pub fn report_compact_task(&mut self, compact_task: &CompactTask) {
        for level in &compact_task.input_ssts {
            self.level_handlers[level.level_idx as usize].remove_task(compact_task.task_id);
        }
    }

    pub fn compaction_group_id(&self) -> CompactionGroupId {
        self.compaction_group_id
    }
}

pub fn create_compaction_task(
    compaction_config: &CompactionConfig,
    input: CompactionInput,
    base_level: usize,
    compaction_task_type: compact_task::TaskType,
) -> CompactionTask {
    let target_file_size = if input.target_level == 0 {
        compaction_config.target_file_size_base
    } else {
        assert!(input.target_level >= base_level);
        let step = (input.target_level - base_level) / 2;
        compaction_config.target_file_size_base << step
    };

    CompactionTask {
        compression_algorithm: get_compression_algorithm(
            compaction_config,
            base_level,
            input.target_level,
        ),
        base_level,
        input,
        target_file_size,
        compaction_task_type,
    }
}

pub fn get_compression_algorithm(
    compaction_config: &CompactionConfig,
    base_level: usize,
    level: usize,
) -> String {
    if level == 0 || level < base_level {
        compaction_config.compression_algorithm[0].clone()
    } else {
        let idx = level - base_level + 1;
        compaction_config.compression_algorithm[idx].clone()
    }
}

pub struct CompactionDeveloperConfig {
    /// l0 picker whether to select trivial move task
    pub enable_trivial_move: bool,

    /// l0 multi level picker whether to check the overlap accuracy between sub levels
    pub enable_check_task_level_overlap: bool,
}

impl CompactionDeveloperConfig {
    pub fn new_from_meta_opts(opts: &MetaOpts) -> Self {
        Self {
            enable_trivial_move: opts.enable_trivial_move,
            enable_check_task_level_overlap: opts.enable_check_task_level_overlap,
        }
    }
}

impl Default for CompactionDeveloperConfig {
    fn default() -> Self {
        Self {
            enable_trivial_move: true,
            enable_check_task_level_overlap: true,
        }
    }
}<|MERGE_RESOLUTION|>--- conflicted
+++ resolved
@@ -146,52 +146,6 @@
         None
     }
 
-<<<<<<< HEAD
-    pub fn is_trivial_move_task(task: &CompactTask) -> bool {
-        if task.task_type != TaskType::Dynamic && task.task_type != TaskType::Emergency {
-            return false;
-        }
-
-        if task.input_ssts.len() != 2 || task.input_ssts[0].level_type != LevelType::Nonoverlapping
-        {
-            return false;
-        }
-
-        // it may be a manual compaction task
-        if task.input_ssts[0].level_idx == task.input_ssts[1].level_idx
-            && task.input_ssts[0].level_idx > 0
-        {
-            return false;
-        }
-
-        if task.input_ssts[1].level_idx == task.target_level
-            && task.input_ssts[1].table_infos.is_empty()
-        {
-            return true;
-        }
-
-        false
-    }
-
-    pub fn is_trivial_reclaim(task: &CompactTask) -> bool {
-        // Currently all VnodeWatermark tasks are trivial reclaim.
-        if task.task_type == TaskType::VnodeWatermark {
-            assert!(task.input_ssts.len() == 2);
-            assert!(task.input_ssts[1].table_infos.is_empty());
-            return true;
-        }
-        let exist_table_ids = HashSet::<u32>::from_iter(task.existing_table_ids.clone());
-        task.input_ssts.iter().all(|level| {
-            level.table_infos.iter().all(|sst| {
-                sst.table_ids
-                    .iter()
-                    .all(|table_id| !exist_table_ids.contains(table_id))
-            })
-        })
-    }
-
-=======
->>>>>>> c9ca12ef
     pub fn report_compact_task(&mut self, compact_task: &CompactTask) {
         for level in &compact_task.input_ssts {
             self.level_handlers[level.level_idx as usize].remove_task(compact_task.task_id);
