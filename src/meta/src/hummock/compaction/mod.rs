--- conflicted
+++ resolved
@@ -191,31 +191,8 @@
     base_level: usize,
     compaction_task_type: compact_task::TaskType,
 ) -> CompactionTask {
-<<<<<<< HEAD
-    let target_file_size = if input.target_level == 0 || input.target_level == base_level {
-        let task_size = input.target_input_size + input.select_input_size;
-        if input.target_level > 0 && task_size < compaction_config.max_bytes_for_level_base {
-            // This is just a temporary optimization measure. We hope to reduce the size of SST as much
-            // as possible to reduce the amount of data blocked by a single task during compaction,
-            // but too many files will increase computing overhead.
-            // TODO: remove it after can reduce configuration `target_file_size_base`.
-            compaction_config.target_file_size_base / 4
-        } else if task_size < compaction_config.max_compaction_bytes {
-            compaction_config.target_file_size_base
-        } else {
-            const MAX_FILE_COUNT: u64 = 256;
-            std::cmp::min(
-                compaction_config.max_bytes_for_level_base,
-                std::cmp::max(
-                    compaction_config.target_file_size_base,
-                    task_size / MAX_FILE_COUNT,
-                ),
-            )
-        }
-=======
     let target_file_size = if input.target_level == 0 {
         compaction_config.target_file_size_base
->>>>>>> 6de082d5
     } else {
         assert!(input.target_level >= base_level);
         let step = (input.target_level - base_level) / 2;
