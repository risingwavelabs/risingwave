// Copyright 2024 RisingWave Labs
//
// Licensed under the Apache License, Version 2.0 (the "License");
// you may not use this file except in compliance with the License.
// You may obtain a copy of the License at
//
//     http://www.apache.org/licenses/LICENSE-2.0
//
// Unless required by applicable law or agreed to in writing, software
// distributed under the License is distributed on an "AS IS" BASIS,
// WITHOUT WARRANTIES OR CONDITIONS OF ANY KIND, either express or implied.
// See the License for the specific language governing permissions and
// limitations under the License.

use std::collections::{BTreeMap, HashMap, HashSet};

use risingwave_common::catalog::TableId;
use risingwave_hummock_sdk::compaction_group::hummock_version_ext::split_sst;
use risingwave_hummock_sdk::compaction_group::StaticCompactionGroupId;
use risingwave_hummock_sdk::table_stats::{
    add_prost_table_stats_map, purge_prost_table_stats, to_prost_table_stats_map, PbTableStatsMap,
};
use risingwave_hummock_sdk::table_watermark::TableWatermarks;
use risingwave_hummock_sdk::version::HummockVersionStateTableInfo;
use risingwave_hummock_sdk::{
    CompactionGroupId, HummockContextId, HummockEpoch, HummockSstableObjectId, LocalSstableInfo,
};
use risingwave_pb::hummock::compact_task::{self};
use risingwave_pb::hummock::hummock_version_delta::ChangeLogDelta;
<<<<<<< HEAD
use risingwave_pb::hummock::{GroupDelta, HummockSnapshot, IntraLevelDelta, StateTableInfoDelta};
use sea_orm::TransactionTrait;
=======
use risingwave_pb::hummock::{HummockSnapshot, SstableInfo};
>>>>>>> f81ca609

use crate::hummock::error::{Error, Result};
use crate::hummock::manager::time_travel::require_sql_meta_store_err;
use crate::hummock::manager::transaction::{
    HummockVersionStatsTransaction, HummockVersionTransaction,
};
use crate::hummock::manager::versioning::Versioning;
use crate::hummock::metrics_utils::{
    get_or_create_local_table_stat, trigger_local_table_stat, trigger_sst_stat,
};
use crate::hummock::sequence::next_sstable_object_id;
use crate::hummock::{
    commit_multi_var, commit_multi_var_with_provided_txn, start_measure_real_process_timer,
    HummockManager,
};

#[derive(Debug, Clone)]
pub struct NewTableFragmentInfo {
    pub table_id: TableId,
    pub mv_table_id: Option<TableId>,
    pub internal_table_ids: Vec<TableId>,
}

pub struct CommitEpochInfo {
    pub sstables: Vec<LocalSstableInfo>,
    pub new_table_watermarks: HashMap<TableId, TableWatermarks>,
    pub sst_to_context: HashMap<HummockSstableObjectId, HummockContextId>,
    pub new_table_fragment_info: Option<NewTableFragmentInfo>,
    pub change_log_delta: HashMap<TableId, ChangeLogDelta>,
    pub table_committed_epoch: BTreeMap<HummockEpoch, HashSet<TableId>>,
    pub max_committed_epoch: HummockEpoch,
}

impl CommitEpochInfo {
    pub fn new(
        sstables: Vec<LocalSstableInfo>,
        new_table_watermarks: HashMap<TableId, TableWatermarks>,
        sst_to_context: HashMap<HummockSstableObjectId, HummockContextId>,
        new_table_fragment_info: Option<NewTableFragmentInfo>,
        change_log_delta: HashMap<TableId, ChangeLogDelta>,
        table_committed_epoch: BTreeMap<HummockEpoch, HashSet<TableId>>,
        max_committed_epoch: HummockEpoch,
    ) -> Self {
        Self {
            sstables,
            new_table_watermarks,
            sst_to_context,
            new_table_fragment_info,
            change_log_delta,
            table_committed_epoch,
            max_committed_epoch,
        }
    }
}

impl HummockManager {
    #[cfg(any(test, feature = "test"))]
    pub async fn commit_epoch_for_test(
        &self,
        epoch: HummockEpoch,
        sstables: Vec<impl Into<LocalSstableInfo>>,
        sst_to_context: HashMap<HummockSstableObjectId, HummockContextId>,
    ) -> Result<()> {
        let tables = self
            .versioning
            .read()
            .await
            .current_version
            .state_table_info
            .info()
            .keys()
            .cloned()
            .collect();
        let info = CommitEpochInfo::new(
            sstables.into_iter().map(Into::into).collect(),
            HashMap::new(),
            sst_to_context,
            None,
            HashMap::new(),
            BTreeMap::from_iter([(epoch, tables)]),
            epoch,
        );
        self.commit_epoch(info).await?;
        Ok(())
    }

    /// Caller should ensure `epoch` > `max_committed_epoch`
    pub async fn commit_epoch(
        &self,
        commit_info: CommitEpochInfo,
    ) -> Result<Option<HummockSnapshot>> {
        let CommitEpochInfo {
            mut sstables,
            new_table_watermarks,
            sst_to_context,
            new_table_fragment_info,
            change_log_delta,
            table_committed_epoch,
            max_committed_epoch: epoch,
        } = commit_info;
        let mut versioning_guard = self.versioning.write().await;
        let _timer = start_measure_real_process_timer!(self, "commit_epoch");
        // Prevent commit new epochs if this flag is set
        if versioning_guard.disable_commit_epochs {
            return Ok(None);
        }

        let versioning: &mut Versioning = &mut versioning_guard;
        self.commit_epoch_sanity_check(
            epoch,
            &sstables,
            &sst_to_context,
            &versioning.current_version,
        )
        .await?;

        // Consume and aggregate table stats.
        let mut table_stats_change = PbTableStatsMap::default();
        for s in &mut sstables {
            add_prost_table_stats_map(
                &mut table_stats_change,
                &to_prost_table_stats_map(std::mem::take(&mut s.table_stats)),
            );
        }

        let mut version = HummockVersionTransaction::new(
            &mut versioning.current_version,
            &mut versioning.hummock_version_deltas,
            self.env.notification_manager(),
            &self.metrics,
        );

        let state_table_info = &version.latest_version().state_table_info;
        let mut table_compaction_group_mapping = state_table_info.build_table_compaction_group_id();

        let mut new_table_ids = HashMap::new();
        // Add new table
        if let Some(new_fragment_table_info) = new_table_fragment_info {
            if !new_fragment_table_info.internal_table_ids.is_empty() {
                on_handle_add_new_table(
                    state_table_info,
                    &new_fragment_table_info.internal_table_ids,
                    StaticCompactionGroupId::StateDefault as u64,
                    &mut table_compaction_group_mapping,
                    &mut new_table_ids,
                )?;
            }

            if let Some(mv_table_id) = new_fragment_table_info.mv_table_id {
                on_handle_add_new_table(
                    state_table_info,
                    &[mv_table_id],
                    StaticCompactionGroupId::MaterializedView as u64,
                    &mut table_compaction_group_mapping,
                    &mut new_table_ids,
                )?;
            }
        }
<<<<<<< HEAD
        let mut modified_compaction_groups = vec![];
        // Append SSTs to a new version.
        for (compaction_group_id, sstables) in &sstables
            .into_iter()
            // the sort is stable sort, and will not change the order within compaction group.
            // Do a sort so that sst in the same compaction group can be consecutive
            .sorted_by_key(
                |ExtendedSstableInfo {
                     compaction_group_id,
                     ..
                 }| *compaction_group_id,
            )
            .group_by(
                |ExtendedSstableInfo {
                     compaction_group_id,
                     ..
                 }| *compaction_group_id,
            )
        {
            modified_compaction_groups.push(compaction_group_id);
            let group_sstables = sstables
                .into_iter()
                .map(|ExtendedSstableInfo { sst_info, .. }| sst_info)
                .collect_vec();

            let group_deltas = &mut new_version_delta
                .group_deltas
                .entry(compaction_group_id)
                .or_default()
                .group_deltas;
            let l0_sub_level_id = epoch;
            let group_delta = GroupDelta {
                delta_type: Some(DeltaType::IntraLevel(IntraLevelDelta {
                    level_idx: 0,
                    inserted_table_infos: group_sstables.clone(),
                    l0_sub_level_id,
                    ..Default::default()
                })),
            };
            group_deltas.push(group_delta);
        }

        // update state table info
        new_version_delta.with_latest_version(|version, delta| {
            if let Some(new_table_ids) = new_table_ids {
                for (table_id, cg_id) in new_table_ids {
                    delta.state_table_info_delta.insert(
                        table_id,
                        StateTableInfoDelta {
                            committed_epoch: epoch,
                            safe_epoch: epoch,
                            compaction_group_id: cg_id,
                        },
                    );
                }
            }
            for (table_id, info) in version.state_table_info.info() {
                assert!(
                    delta
                        .state_table_info_delta
                        .insert(
                            *table_id,
                            StateTableInfoDelta {
                                committed_epoch: epoch,
                                safe_epoch: info.safe_epoch,
                                compaction_group_id: info.compaction_group_id,
                            }
                        )
                        .is_none(),
                    "newly added table exists previously: {:?}",
                    table_id
                );
            }
        });
        let time_travel_delta = (*new_version_delta).clone();
        new_version_delta.pre_apply();
=======

        let commit_sstables = self
            .correct_commit_ssts(sstables, &table_compaction_group_mapping)
            .await?;

        let modified_compaction_groups: Vec<_> = commit_sstables.keys().cloned().collect();

        version.pre_commit_epoch(
            epoch,
            commit_sstables,
            new_table_ids,
            new_table_watermarks,
            change_log_delta,
        );
>>>>>>> f81ca609

        // TODO: remove the sanity check when supporting partial checkpoint
        assert_eq!(1, table_committed_epoch.len());
        assert_eq!(
            table_committed_epoch.iter().next().expect("non-empty"),
            (
                &epoch,
                &version
                    .latest_version()
                    .state_table_info
                    .info()
                    .keys()
                    .cloned()
                    .collect()
            )
        );

        // Apply stats changes.
        let mut version_stats = HummockVersionStatsTransaction::new(
            &mut versioning.version_stats,
            self.env.notification_manager(),
        );
        add_prost_table_stats_map(&mut version_stats.table_stats, &table_stats_change);
        if purge_prost_table_stats(&mut version_stats.table_stats, version.latest_version()) {
            self.metrics.version_stats.reset();
            versioning.local_metrics.clear();
        }

        trigger_local_table_stat(
            &self.metrics,
            &mut versioning.local_metrics,
            &version_stats,
            &table_stats_change,
        );
        for (table_id, stats) in &table_stats_change {
            if stats.total_key_size == 0
                && stats.total_value_size == 0
                && stats.total_key_count == 0
            {
                continue;
            }
            let stats_value = std::cmp::max(0, stats.total_key_size + stats.total_value_size);
            let table_metrics = get_or_create_local_table_stat(
                &self.metrics,
                *table_id,
                &mut versioning.local_metrics,
            );
            table_metrics.inc_write_throughput(stats_value as u64);
        }
<<<<<<< HEAD
        if self.env.opts.enable_hummock_time_travel {
            let mut time_travel_version = None;
            if versioning.time_travel_snapshot_interval_counter
                >= self.env.opts.hummock_time_travel_snapshot_interval
            {
                versioning.time_travel_snapshot_interval_counter = 0;
                time_travel_version = Some(version.latest_version());
            } else {
                versioning.time_travel_snapshot_interval_counter = versioning
                    .time_travel_snapshot_interval_counter
                    .saturating_add(1);
            }
            let group_parents = version
                .latest_version()
                .levels
                .values()
                .map(|g| (g.group_id, g.parent_group_id))
                .collect();
            let sql_store = self.sql_store().ok_or_else(require_sql_meta_store_err)?;
            let mut txn = sql_store.conn.begin().await?;
            let version_snapshot_sst_ids = self
                .write_time_travel_metadata(
                    &txn,
                    time_travel_version,
                    time_travel_delta,
                    &group_parents,
                    &versioning.last_time_travel_snapshot_sst_ids,
                )
                .await?;
            commit_multi_var_with_provided_txn!(txn, version, version_stats)?;
            if let Some(version_snapshot_sst_ids) = version_snapshot_sst_ids {
                versioning.last_time_travel_snapshot_sst_ids = version_snapshot_sst_ids;
            }
        } else {
            commit_multi_var!(self.meta_store_ref(), version, version_stats)?;
        }
=======

        commit_multi_var!(self.meta_store_ref(), version, version_stats)?;
>>>>>>> f81ca609

        let snapshot = HummockSnapshot {
            committed_epoch: epoch,
            current_epoch: epoch,
        };
        let prev_snapshot = self.latest_snapshot.swap(snapshot.clone().into());
        assert!(prev_snapshot.committed_epoch < epoch);
        assert!(prev_snapshot.current_epoch < epoch);

        for compaction_group_id in &modified_compaction_groups {
            trigger_sst_stat(
                &self.metrics,
                None,
                &versioning.current_version,
                *compaction_group_id,
            );
        }

        drop(versioning_guard);
        tracing::trace!("new committed epoch {}", epoch);

        // Don't trigger compactions if we enable deterministic compaction
        if !self.env.opts.compaction_deterministic_test {
            // commit_epoch may contains SSTs from any compaction group
            for id in &modified_compaction_groups {
                self.try_send_compaction_request(*id, compact_task::TaskType::Dynamic);
            }
            if !table_stats_change.is_empty() {
                self.collect_table_write_throughput(table_stats_change);
            }
        }
        if !modified_compaction_groups.is_empty() {
            self.try_update_write_limits(&modified_compaction_groups)
                .await;
        }
        #[cfg(test)]
        {
            self.check_state_consistency().await;
        }
        Ok(Some(snapshot))
    }

    fn collect_table_write_throughput(&self, table_stats: PbTableStatsMap) {
        let mut table_infos = self.history_table_throughput.write();
        for (table_id, stat) in table_stats {
            let throughput = (stat.total_value_size + stat.total_key_size) as u64;
            let entry = table_infos.entry(table_id).or_default();
            entry.push_back(throughput);
            if entry.len() > self.env.opts.table_info_statistic_history_times {
                entry.pop_front();
            }
        }
    }

    async fn correct_commit_ssts(
        &self,
        sstables: Vec<LocalSstableInfo>,
        table_compaction_group_mapping: &HashMap<TableId, CompactionGroupId>,
    ) -> Result<BTreeMap<CompactionGroupId, Vec<SstableInfo>>> {
        let mut new_sst_id_number = 0;
        let mut sst_to_cg_vec = Vec::with_capacity(sstables.len());
        for commit_sst in sstables {
            let mut group_table_ids: BTreeMap<u64, Vec<u32>> = BTreeMap::new();
            for table_id in commit_sst.sst_info.get_table_ids() {
                match table_compaction_group_mapping.get(&TableId::new(*table_id)) {
                    Some(cg_id_from_meta) => {
                        group_table_ids
                            .entry(*cg_id_from_meta)
                            .or_default()
                            .push(*table_id);
                    }
                    None => {
                        tracing::warn!(
                            "table {} in SST {} doesn't belong to any compaction group",
                            table_id,
                            commit_sst.sst_info.get_object_id(),
                        );
                    }
                }
            }

            new_sst_id_number += group_table_ids.len();
            sst_to_cg_vec.push((commit_sst, group_table_ids));
        }

        // Generate new SST IDs for each compaction group
        // `next_sstable_object_id` will update the global SST ID and reserve the new SST IDs
        // So we need to get the new SST ID first and then split the SSTs
        let mut new_sst_id = next_sstable_object_id(&self.env, new_sst_id_number).await?;
        let mut commit_sstables: BTreeMap<u64, Vec<SstableInfo>> = BTreeMap::new();

        for (mut sst, group_table_ids) in sst_to_cg_vec {
            for (group_id, _match_ids) in group_table_ids {
                let branch_sst = split_sst(&mut sst.sst_info, &mut new_sst_id);
                commit_sstables
                    .entry(group_id)
                    .or_default()
                    .push(branch_sst);
            }
        }

        Ok(commit_sstables)
    }
}

fn on_handle_add_new_table(
    state_table_info: &HummockVersionStateTableInfo,
    table_ids: &[TableId],
    compaction_group_id: CompactionGroupId,
    table_compaction_group_mapping: &mut HashMap<TableId, CompactionGroupId>,
    new_table_ids: &mut HashMap<TableId, CompactionGroupId>,
) -> Result<()> {
    if table_ids.is_empty() {
        return Err(Error::CompactionGroup("empty table ids".to_string()));
    }

    for table_id in table_ids {
        if let Some(info) = state_table_info.info().get(table_id) {
            return Err(Error::CompactionGroup(format!(
                "table {} already exist {:?}",
                table_id.table_id, info,
            )));
        }
        table_compaction_group_mapping.insert(*table_id, compaction_group_id);
        new_table_ids.insert(*table_id, compaction_group_id);
    }

    Ok(())
}<|MERGE_RESOLUTION|>--- conflicted
+++ resolved
@@ -27,12 +27,8 @@
 };
 use risingwave_pb::hummock::compact_task::{self};
 use risingwave_pb::hummock::hummock_version_delta::ChangeLogDelta;
-<<<<<<< HEAD
-use risingwave_pb::hummock::{GroupDelta, HummockSnapshot, IntraLevelDelta, StateTableInfoDelta};
+use risingwave_pb::hummock::{HummockSnapshot, SstableInfo};
 use sea_orm::TransactionTrait;
-=======
-use risingwave_pb::hummock::{HummockSnapshot, SstableInfo};
->>>>>>> f81ca609
 
 use crate::hummock::error::{Error, Result};
 use crate::hummock::manager::time_travel::require_sql_meta_store_err;
@@ -191,84 +187,6 @@
                 )?;
             }
         }
-<<<<<<< HEAD
-        let mut modified_compaction_groups = vec![];
-        // Append SSTs to a new version.
-        for (compaction_group_id, sstables) in &sstables
-            .into_iter()
-            // the sort is stable sort, and will not change the order within compaction group.
-            // Do a sort so that sst in the same compaction group can be consecutive
-            .sorted_by_key(
-                |ExtendedSstableInfo {
-                     compaction_group_id,
-                     ..
-                 }| *compaction_group_id,
-            )
-            .group_by(
-                |ExtendedSstableInfo {
-                     compaction_group_id,
-                     ..
-                 }| *compaction_group_id,
-            )
-        {
-            modified_compaction_groups.push(compaction_group_id);
-            let group_sstables = sstables
-                .into_iter()
-                .map(|ExtendedSstableInfo { sst_info, .. }| sst_info)
-                .collect_vec();
-
-            let group_deltas = &mut new_version_delta
-                .group_deltas
-                .entry(compaction_group_id)
-                .or_default()
-                .group_deltas;
-            let l0_sub_level_id = epoch;
-            let group_delta = GroupDelta {
-                delta_type: Some(DeltaType::IntraLevel(IntraLevelDelta {
-                    level_idx: 0,
-                    inserted_table_infos: group_sstables.clone(),
-                    l0_sub_level_id,
-                    ..Default::default()
-                })),
-            };
-            group_deltas.push(group_delta);
-        }
-
-        // update state table info
-        new_version_delta.with_latest_version(|version, delta| {
-            if let Some(new_table_ids) = new_table_ids {
-                for (table_id, cg_id) in new_table_ids {
-                    delta.state_table_info_delta.insert(
-                        table_id,
-                        StateTableInfoDelta {
-                            committed_epoch: epoch,
-                            safe_epoch: epoch,
-                            compaction_group_id: cg_id,
-                        },
-                    );
-                }
-            }
-            for (table_id, info) in version.state_table_info.info() {
-                assert!(
-                    delta
-                        .state_table_info_delta
-                        .insert(
-                            *table_id,
-                            StateTableInfoDelta {
-                                committed_epoch: epoch,
-                                safe_epoch: info.safe_epoch,
-                                compaction_group_id: info.compaction_group_id,
-                            }
-                        )
-                        .is_none(),
-                    "newly added table exists previously: {:?}",
-                    table_id
-                );
-            }
-        });
-        let time_travel_delta = (*new_version_delta).clone();
-        new_version_delta.pre_apply();
-=======
 
         let commit_sstables = self
             .correct_commit_ssts(sstables, &table_compaction_group_mapping)
@@ -276,14 +194,13 @@
 
         let modified_compaction_groups: Vec<_> = commit_sstables.keys().cloned().collect();
 
-        version.pre_commit_epoch(
+        let time_travel_delta = version.pre_commit_epoch(
             epoch,
             commit_sstables,
             new_table_ids,
             new_table_watermarks,
             change_log_delta,
         );
->>>>>>> f81ca609
 
         // TODO: remove the sanity check when supporting partial checkpoint
         assert_eq!(1, table_committed_epoch.len());
@@ -333,7 +250,6 @@
             );
             table_metrics.inc_write_throughput(stats_value as u64);
         }
-<<<<<<< HEAD
         if self.env.opts.enable_hummock_time_travel {
             let mut time_travel_version = None;
             if versioning.time_travel_snapshot_interval_counter
@@ -370,10 +286,6 @@
         } else {
             commit_multi_var!(self.meta_store_ref(), version, version_stats)?;
         }
-=======
-
-        commit_multi_var!(self.meta_store_ref(), version, version_stats)?;
->>>>>>> f81ca609
 
         let snapshot = HummockSnapshot {
             committed_epoch: epoch,
