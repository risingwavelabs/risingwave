--- conflicted
+++ resolved
@@ -12,13 +12,7 @@
 // See the License for the specific language governing permissions and
 // limitations under the License.
 
-<<<<<<< HEAD
-use std::collections::{BTreeMap, HashMap, HashSet};
-use std::ops::Deref;
-use std::sync::Arc;
-=======
 use std::collections::{BTreeMap, BTreeSet, HashMap, HashSet};
->>>>>>> 2529c563
 
 use risingwave_common::catalog::TableId;
 use risingwave_hummock_sdk::change_log::ChangeLogDelta;
@@ -83,33 +77,6 @@
         sstables: Vec<impl Into<LocalSstableInfo>>,
         sst_to_context: HashMap<HummockSstableObjectId, HummockContextId>,
     ) -> Result<()> {
-<<<<<<< HEAD
-        use itertools::Itertools;
-        let sstables: Vec<LocalSstableInfo> = sstables.into_iter().map(Into::into).collect();
-
-        let mut table_ids_from_sst = sstables
-            .iter()
-            .flat_map(|s| s.sst_info.table_ids.iter().cloned())
-            .map(TableId::from)
-            .collect_vec();
-        table_ids_from_sst.sort();
-
-        let new_table_fragment_info = NewTableFragmentInfo {
-            table_id: TableId::new(1),
-            mv_table_id: None,
-            internal_table_ids: table_ids_from_sst.clone(),
-        };
-        let info = CommitEpochInfo::new(
-            sstables,
-            HashMap::new(),
-            sst_to_context,
-            Some(new_table_fragment_info),
-            HashMap::new(),
-            BTreeMap::from_iter([(epoch, table_ids_from_sst.iter().cloned().collect())]),
-            epoch,
-            vec![],
-        );
-=======
         let tables = self
             .versioning
             .read()
@@ -130,7 +97,6 @@
             tables_to_commit: tables,
             is_visible_table_committed_epoch: true,
         };
->>>>>>> 2529c563
         self.commit_epoch(info).await?;
         Ok(())
     }
@@ -195,15 +161,11 @@
         let state_table_info = &version.latest_version().state_table_info;
         let mut table_compaction_group_mapping = state_table_info.build_table_compaction_group_id();
 
-<<<<<<< HEAD
-        // let mut new_table_ids = HashMap::new();
-        // let new_compaction_group;
         let mut new_tables = None;
         let mut compaction_group_manager_txn = None;
         let mut compaction_group_config = None;
 
-        // Add new table
-        if let Some(new_fragment_table_info) = new_table_fragment_info {
+        if !matches!(new_table_fragment_info, NewTableFragmentInfo::None) {
             let mut new_table_ids = Vec::default();
             if compaction_group_manager_txn.is_none() {
                 let compaction_group_manager_guard = self.compaction_group_manager.write().await;
@@ -227,145 +189,100 @@
                 },
             );
 
-            if !new_fragment_table_info.internal_table_ids.is_empty() {
-                on_handle_add_new_table(
-                    state_table_info,
-                    &new_fragment_table_info.internal_table_ids,
-                    new_compaction_group_id,
-                    &mut table_compaction_group_mapping,
-                    // &mut new_table_ids,
-                )?;
-
-                new_table_ids.extend_from_slice(&new_fragment_table_info.internal_table_ids);
-            }
-
-            if let Some(mv_table_id) = new_fragment_table_info.mv_table_id {
-                on_handle_add_new_table(
-                    state_table_info,
-                    &[mv_table_id],
-                    new_compaction_group_id,
-                    &mut table_compaction_group_mapping,
-                    // &mut new_table_ids,
-                )?;
-
-                new_table_ids.push(mv_table_id);
-            }
-
-            new_tables = Some((
-                new_table_ids,
-                new_compaction_group_id,
-                compaction_group_config.as_ref().unwrap().clone(),
-            ));
-        }
-
-        let batch_commit_for_new_cg = if !batch_commit_for_new_cg.is_empty() {
-            if compaction_group_manager_txn.is_none() {
-                let compaction_group_manager_guard = self.compaction_group_manager.write().await;
-                let config = compaction_group_manager_guard
-                    .default_compaction_config()
-                    .deref()
-                    .clone();
-                compaction_group_config = Some(config);
-                compaction_group_manager_txn =
-                    Some(CompactionGroupManager::start_owned_compaction_groups_txn(
-                        compaction_group_manager_guard,
-                    ));
-            }
-
-            let mut batch_commit_info = HashMap::new();
-            for BatchCommitForNewCg {
-                epoch_to_ssts,
-                table_ids,
-            } in batch_commit_for_new_cg
-            {
-                let new_compaction_group_id = next_compaction_group_id(&self.env).await?;
-                compaction_group_manager_txn.as_mut().unwrap().insert(
-                    new_compaction_group_id,
-                    CompactionGroup {
-                        group_id: new_compaction_group_id,
-                        compaction_config: Arc::new(
-                            compaction_group_config.as_ref().unwrap().clone(),
-                        ),
-                    },
-                );
-
-                on_handle_add_new_table(
-                    state_table_info,
-                    &table_ids,
-                    new_compaction_group_id,
-                    &mut table_compaction_group_mapping,
-                )?;
-
-                batch_commit_info.insert(new_compaction_group_id, (epoch_to_ssts, table_ids));
-            }
-            Some((
-                batch_commit_info,
-                compaction_group_config.as_ref().unwrap().clone(),
-            ))
-        } else {
-            None
-        };
-=======
-        // Add new table
-        let (new_table_ids, new_compaction_group, compaction_group_manager_txn) =
             match new_table_fragment_info {
                 NewTableFragmentInfo::Normal {
                     mv_table_id,
                     internal_table_ids,
                 } => {
-                    let mut new_table_ids = HashMap::new();
                     on_handle_add_new_table(
                         state_table_info,
                         &internal_table_ids,
-                        StaticCompactionGroupId::StateDefault as u64,
+                        new_compaction_group_id,
                         &mut table_compaction_group_mapping,
-                        &mut new_table_ids,
                     )?;
 
                     on_handle_add_new_table(
                         state_table_info,
                         &mv_table_id,
-                        StaticCompactionGroupId::MaterializedView as u64,
+                        new_compaction_group_id,
                         &mut table_compaction_group_mapping,
-                        &mut new_table_ids,
                     )?;
-                    (new_table_ids, None, None)
+                    new_table_ids.extend(internal_table_ids);
+                    new_table_ids.push(mv_table_id);
                 }
                 NewTableFragmentInfo::NewCompactionGroup { table_ids } => {
-                    let compaction_group_manager_guard =
-                        self.compaction_group_manager.write().await;
-                    let compaction_group_config =
-                        compaction_group_manager_guard.default_compaction_config();
-                    let mut compaction_group_manager =
-                        CompactionGroupManager::start_owned_compaction_groups_txn(
-                            compaction_group_manager_guard,
-                        );
-                    let mut new_table_ids = HashMap::new();
-                    let new_compaction_group_id = next_compaction_group_id(&self.env).await?;
-                    compaction_group_manager.insert(
-                        new_compaction_group_id,
-                        CompactionGroup {
-                            group_id: new_compaction_group_id,
-                            compaction_config: compaction_group_config.clone(),
-                        },
-                    );
-
                     on_handle_add_new_table(
                         state_table_info,
                         &table_ids,
                         new_compaction_group_id,
                         &mut table_compaction_group_mapping,
-                        &mut new_table_ids,
                     )?;
-                    (
-                        new_table_ids,
-                        Some((new_compaction_group_id, (*compaction_group_config).clone())),
-                        Some(compaction_group_manager),
-                    )
+                    new_table_ids.extend(table_ids.iter().cloned());
                 }
-                NewTableFragmentInfo::None => (HashMap::new(), None, None),
-            };
->>>>>>> 2529c563
+                NewTableFragmentInfo::None => unreachable!(),
+            }
+        }
+
+        // Add new table
+        // let (new_table_ids, new_compaction_group, compaction_group_manager_txn) =
+        //     match new_table_fragment_info {
+        //         // NewTableFragmentInfo::Normal {
+        //         //     mv_table_id,
+        //         //     internal_table_ids,
+        //         // } => {
+        //         //     let mut new_table_ids = HashMap::new();
+        //         //     on_handle_add_new_table(
+        //         //         state_table_info,
+        //         //         &internal_table_ids,
+        //         //         StaticCompactionGroupId::StateDefault as u64,
+        //         //         &mut table_compaction_group_mapping,
+        //         //         &mut new_table_ids,
+        //         //     )?;
+
+        //         //     on_handle_add_new_table(
+        //         //         state_table_info,
+        //         //         &mv_table_id,
+        //         //         StaticCompactionGroupId::MaterializedView as u64,
+        //         //         &mut table_compaction_group_mapping,
+        //         //         &mut new_table_ids,
+        //         //     )?;
+        //         //     (new_table_ids, None, None)
+        //         // }
+        //         NewTableFragmentInfo::Normal
+        //         | NewTableFragmentInfo::NewCompactionGroup { table_ids } => {
+        //             let compaction_group_manager_guard =
+        //                 self.compaction_group_manager.write().await;
+        //             let compaction_group_config =
+        //                 compaction_group_manager_guard.default_compaction_config();
+        //             let mut compaction_group_manager =
+        //                 CompactionGroupManager::start_owned_compaction_groups_txn(
+        //                     compaction_group_manager_guard,
+        //                 );
+        //             let mut new_table_ids = HashMap::new();
+        //             let new_compaction_group_id = next_compaction_group_id(&self.env).await?;
+        //             compaction_group_manager.insert(
+        //                 new_compaction_group_id,
+        //                 CompactionGroup {
+        //                     group_id: new_compaction_group_id,
+        //                     compaction_config: compaction_group_config.clone(),
+        //                 },
+        //             );
+
+        //             on_handle_add_new_table(
+        //                 state_table_info,
+        //                 &table_ids,
+        //                 new_compaction_group_id,
+        //                 &mut table_compaction_group_mapping,
+        //                 // &mut new_table_ids,
+        //             )?;
+        //             (
+        //                 new_table_ids,
+        //                 Some((new_compaction_group_id, (*compaction_group_config).clone())),
+        //                 Some(compaction_group_manager),
+        //             )
+        //         }
+        //         NewTableFragmentInfo::None => (HashMap::new(), None, None),
+        //     };
 
         let mut group_members_table_ids: HashMap<u64, BTreeSet<TableId>> = HashMap::new();
         {
@@ -574,44 +491,44 @@
         let mut new_sst_id = next_sstable_object_id(&self.env, new_sst_id_number).await?;
         let mut commit_sstables: BTreeMap<u64, Vec<SstableInfo>> = BTreeMap::new();
 
-<<<<<<< HEAD
-        for (sst, group_table_ids) in &mut sst_to_cg_vec {
-            let sst_size = sst.sst_info.sst_size;
-            for (group_id, match_ids) in group_table_ids {
-                let split_key = build_split_key_with_table_id(match_ids.last().unwrap() + 1);
-                let split_type = group_split::need_to_split(&sst.sst_info, split_key.clone());
-                match split_type {
-                    group_split::SstSplitType::Left => {
-                        commit_sstables
-                            .entry(*group_id)
-                            .or_default()
-                            .push(sst.sst_info.clone());
-                        break;
-                    }
-
-                    group_split::SstSplitType::Right => {
-                        // do nothing
-                        break;
-                    }
-
-                    group_split::SstSplitType::Both => {
-                        let mut branch_sst = split_sst(
-                            &mut sst.sst_info,
-                            &mut new_sst_id,
-                            split_key.clone(),
-                            sst_size / 2,
-                            sst_size / 2,
-                        );
-
-                        // push the left sst to commit_sstables
-                        std::mem::swap(&mut sst.sst_info, &mut branch_sst);
-                        commit_sstables
-                            .entry(*group_id)
-                            .or_default()
-                            .push(branch_sst);
-                    }
-                }
-=======
+        // for (sst, group_table_ids) in &mut sst_to_cg_vec {
+        //     let sst_size = sst.sst_info.sst_size;
+        //     for (group_id, match_ids) in group_table_ids {
+        //         let split_key = build_split_key_with_table_id(match_ids.last().unwrap() + 1);
+        //         let split_type = group_split::need_to_split(&sst.sst_info, split_key.clone());
+        //         match split_type {
+        //             group_split::SstSplitType::Left => {
+        //                 commit_sstables
+        //                     .entry(*group_id)
+        //                     .or_default()
+        //                     .push(sst.sst_info.clone());
+        //                 break;
+        //             }
+
+        //             group_split::SstSplitType::Right => {
+        //                 // do nothing
+        //                 break;
+        //             }
+
+        //             group_split::SstSplitType::Both => {
+        //                 let mut branch_sst = split_sst(
+        //                     &mut sst.sst_info,
+        //                     &mut new_sst_id,
+        //                     split_key.clone(),
+        //                     sst_size / 2,
+        //                     sst_size / 2,
+        //                 );
+
+        //                 // push the left sst to commit_sstables
+        //                 std::mem::swap(&mut sst.sst_info, &mut branch_sst);
+        //                 commit_sstables
+        //                     .entry(*group_id)
+        //                     .or_default()
+        //                     .push(branch_sst);
+        //             }
+        //         }
+        //     }
+        // }
         for (mut sst, group_table_ids) in sst_to_cg_vec {
             for (group_id, match_ids) in group_table_ids {
                 let group_members_table_ids = group_members_table_ids.get(&group_id).unwrap();
@@ -635,19 +552,20 @@
                     })
                     .sum();
 
+                let split_key = build_split_key_with_table_id(match_ids.last().unwrap() + 1);
                 let branch_sst = split_sst(
                     &mut sst.sst_info,
                     &mut new_sst_id,
+                    split_key,
                     origin_sst_size - new_sst_size,
                     new_sst_size,
-                    match_ids,
+                    // match_ids,
                 );
 
                 commit_sstables
                     .entry(group_id)
                     .or_default()
                     .push(branch_sst);
->>>>>>> 2529c563
             }
         }
 
