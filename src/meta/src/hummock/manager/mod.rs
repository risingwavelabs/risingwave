--- conflicted
+++ resolved
@@ -972,14 +972,13 @@
             commit_multi_var!(self, context_id, compact_status, compact_task_assignment)?;
         }
 
-<<<<<<< HEAD
         // A task heartbeat is removed IFF a task report has an associated context_id
         // and its task_status has been committed.
         if let Some(context_id) = context_id {
             self.compactor_manager
                 .remove_task_heartbeat(context_id, compact_task.task_id);
         }
-=======
+
         // Update compaaction task count.
         let task_label = match task_status {
             TaskStatus::Success => "success",
@@ -991,7 +990,6 @@
             .compact_frequency
             .with_label_values(&[&compact_task.compaction_group_id.to_string(), task_label])
             .inc();
->>>>>>> 3202a445
 
         tracing::trace!(
             "Reported compaction task. {}. cost time: {:?}",
