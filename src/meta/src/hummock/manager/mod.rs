// Copyright 2023 RisingWave Labs
//
// Licensed under the Apache License, Version 2.0 (the "License");
// you may not use this file except in compliance with the License.
// You may obtain a copy of the License at
//
//     http://www.apache.org/licenses/LICENSE-2.0
//
// Unless required by applicable law or agreed to in writing, software
// distributed under the License is distributed on an "AS IS" BASIS,
// WITHOUT WARRANTIES OR CONDITIONS OF ANY KIND, either express or implied.
// See the License for the specific language governing permissions and
// limitations under the License.

use core::panic;
use std::borrow::{Borrow, BorrowMut};
use std::collections::hash_map::Entry::{Occupied, Vacant};
use std::collections::{BTreeMap, HashMap, HashSet};
use std::ops::Bound::{Excluded, Included};
use std::ops::DerefMut;
use std::sync::{Arc, LazyLock};
use std::time::Instant;

use arc_swap::ArcSwap;
use fail::fail_point;
use function_name::named;
use itertools::Itertools;
use risingwave_common::monitor::rwlock::MonitoredRwLock;
use risingwave_common::util::epoch::{Epoch, INVALID_EPOCH};
use risingwave_hummock_sdk::compact::compact_task_to_string;
use risingwave_hummock_sdk::compaction_group::hummock_version_ext::{
    add_new_sub_level, build_initial_compaction_group_levels, get_member_table_ids,
    try_get_compaction_group_id_by_table_id, HummockLevelsExt, HummockVersionExt,
    HummockVersionUpdateExt,
};
use risingwave_hummock_sdk::{
    CompactionGroupId, ExtendedSstableInfo, HummockCompactionTaskId, HummockContextId,
    HummockEpoch, HummockSstableId, HummockVersionId, SstIdRange, FIRST_VERSION_ID,
    INVALID_VERSION_ID,
};
use risingwave_pb::hummock::compact_task::{self, TaskStatus};
use risingwave_pb::hummock::group_delta::DeltaType;
use risingwave_pb::hummock::hummock_version::Levels;
use risingwave_pb::hummock::subscribe_compact_tasks_response::Task;
use risingwave_pb::hummock::{
    version_update_payload, CompactTask, CompactTaskAssignment, CompactionConfig, GroupConstruct,
    GroupDelta, GroupDestroy, HummockPinnedSnapshot, HummockPinnedVersion, HummockSnapshot,
    HummockVersion, HummockVersionDelta, HummockVersionDeltas, HummockVersionStats,
    IntraLevelDelta, LevelType,
};
use risingwave_pb::meta::subscribe_response::{Info, Operation};
use tokio::sync::oneshot::Sender;
use tokio::sync::{Notify, RwLockReadGuard, RwLockWriteGuard};
use tokio::task::JoinHandle;

<<<<<<< HEAD
use crate::hummock::compaction::{CompactStatus, LocalSelectorStatistic, ManualCompactionOption};
=======
use crate::hummock::compaction::{
    create_overlap_strategy, selector_option, CompactStatus, DynamicLevelSelector, LevelSelector,
    LocalSelectorStatistic, ManualCompactionOption, SelectorOption,
};
use crate::hummock::compaction_group::CompactionGroup;
>>>>>>> df6b1578
use crate::hummock::compaction_scheduler::CompactionRequestChannelRef;
use crate::hummock::error::{Error, Result};
use crate::hummock::metrics_utils::{
    remove_compaction_group_in_sst_stat, trigger_pin_unpin_snapshot_state,
    trigger_pin_unpin_version_state, trigger_sst_stat, trigger_version_stat,
};
use crate::hummock::CompactorManagerRef;
use crate::manager::{ClusterManagerRef, IdCategory, LocalNotification, MetaSrvEnv, META_NODE_ID};
use crate::model::{
    BTreeMapEntryTransaction, BTreeMapTransaction, MetadataModel, ValTransaction, VarTransaction,
};
use crate::rpc::metrics::MetaMetrics;
use crate::storage::{MetaStore, Transaction};

mod compaction_group_manager;
mod context;
mod gc;
#[cfg(test)]
mod tests;
mod versioning;
pub use versioning::HummockVersionSafePoint;
use versioning::*;
mod compaction;
mod worker;

use compaction::*;

type Snapshot = ArcSwap<HummockSnapshot>;

// Update to states are performed as follow:
// - Initialize ValTransaction for the meta state to update
// - Make changes on the ValTransaction.
// - Call `commit_multi_var` to commit the changes via meta store transaction. If transaction
//   succeeds, the in-mem state will be updated by the way.
pub struct HummockManager<S: MetaStore> {
    env: MetaSrvEnv<S>,
    cluster_manager: ClusterManagerRef<S>,

    // `CompactionGroupManager` manages `CompactionGroup`'s members.
    // Note that all hummock state store user should register to `CompactionGroupManager`. It
    // includes all state tables of streaming jobs except sink.
    compaction_group_manager: tokio::sync::RwLock<CompactionGroupManager>,
    // When trying to locks compaction and versioning at the same time, compaction lock should
    // be requested before versioning lock.
    compaction: MonitoredRwLock<Compaction>,
    versioning: MonitoredRwLock<Versioning>,
    latest_snapshot: Snapshot,

    metrics: Arc<MetaMetrics>,

    // `compaction_request_channel` is used to schedule a compaction for specified
    // CompactionGroupId
    compaction_request_channel: parking_lot::RwLock<Option<CompactionRequestChannelRef>>,
    compaction_resume_notifier: parking_lot::RwLock<Option<Arc<Notify>>>,
    compaction_tasks_to_cancel: parking_lot::Mutex<Vec<HummockCompactionTaskId>>,

    compactor_manager: CompactorManagerRef,
    event_sender: HummockManagerEventSender,
}

pub type HummockManagerRef<S> = Arc<HummockManager<S>>;

/// Commit multiple `ValTransaction`s to state store and upon success update the local in-mem state
/// by the way
/// After called, the `ValTransaction` will be dropped.
macro_rules! commit_multi_var {
    ($hummock_mgr:expr, $context_id:expr, $trx_extern_part:expr, $($val_txn:expr),*) => {
        {
            async {
                let mut trx = $trx_extern_part;
                // Apply the change in `ValTransaction` to trx
                $(
                    $val_txn.apply_to_txn(&mut trx)?;
                )*
                // Commit to state store
                $hummock_mgr.commit_trx($hummock_mgr.env.meta_store(), trx, $context_id)
                .await?;
                // Upon successful commit, commit the change to local in-mem state
                $(
                    $val_txn.commit();
                )*
                Result::Ok(())
            }.await
        }
    };
}
pub(crate) use commit_multi_var;

/// Acquire read lock of the lock with `lock_name`.
/// The macro will use macro `function_name` to get the name of the function of method that calls
/// the lock, and therefore, anyone to call this macro should ensured that the caller method has the
/// macro #[named]
macro_rules! read_lock {
    ($hummock_mgr:expr, $lock_name:ident) => {
        async {
            $hummock_mgr
                .$lock_name
                .read(&[function_name!(), stringify!($lock_name), "read"])
                .await
        }
    };
}
pub(crate) use read_lock;
use risingwave_hummock_sdk::compaction_group::{StateTableId, StaticCompactionGroupId};
use risingwave_hummock_sdk::table_stats::{
    add_prost_table_stats_map, purge_prost_table_stats, ProstTableStatsMap,
};
use risingwave_pb::catalog::Table;
use risingwave_pb::hummock::version_update_payload::Payload;
use risingwave_pb::hummock::CompactionGroup as ProstCompactionGroup;

/// Acquire write lock of the lock with `lock_name`.
/// The macro will use macro `function_name` to get the name of the function of method that calls
/// the lock, and therefore, anyone to call this macro should ensured that the caller method has the
/// macro #[named]
macro_rules! write_lock {
    ($hummock_mgr:expr, $lock_name:ident) => {
        async {
            $hummock_mgr
                .$lock_name
                .write(&[function_name!(), stringify!($lock_name), "write"])
                .await
        }
    };
}
pub(crate) use write_lock;

macro_rules! start_measure_real_process_timer {
    ($hummock_mgr:expr) => {
        $hummock_mgr
            .metrics
            .hummock_manager_real_process_time
            .with_label_values(&[function_name!()])
            .start_timer()
    };
}
pub(crate) use start_measure_real_process_timer;

<<<<<<< HEAD
use self::compaction_group_manager::CompactionGroupManager;
=======
use self::compaction_group_manager::CompactionGroupManagerInner;
use super::compaction::{
    ManualCompactionSelector, SpaceReclaimCompactionSelector, TtlCompactionSelector,
};
>>>>>>> df6b1578
use super::Compactor;
use crate::hummock::compaction::compaction_config::CompactionConfigBuilder;
use crate::hummock::manager::worker::HummockManagerEventSender;

static CANCEL_STATUS_SET: LazyLock<HashSet<TaskStatus>> = LazyLock::new(|| {
    [
        TaskStatus::ManualCanceled,
        TaskStatus::SendFailCanceled,
        TaskStatus::AssignFailCanceled,
        TaskStatus::HeartbeatCanceled,
        TaskStatus::InvalidGroupCanceled,
    ]
    .into_iter()
    .collect()
});

#[derive(Debug)]
pub enum CompactionResumeTrigger {
    /// The addition (re-subscription) of compactors
    CompactorAddition { context_id: HummockContextId },
    /// A compaction task is reported when all compactors are not idle.
    TaskReport { original_task_num: usize },
}

#[derive(Clone)]
pub struct CompactionPickParma {
    pub task_type: compact_task::TaskType,

    manual_compaction_option: Option<ManualCompactionOption>,
}

impl CompactionPickParma {
    pub fn new_base_parma() -> Self {
        Self {
            task_type: compact_task::TaskType::Dynamic,
            manual_compaction_option: None,
        }
    }

    pub fn new_space_reclaim_parma() -> Self {
        Self {
            task_type: compact_task::TaskType::SpaceReclaim,
            manual_compaction_option: None,
        }
    }

    pub fn new_ttl_reclaim_parma() -> Self {
        Self {
            task_type: compact_task::TaskType::Ttl,
            manual_compaction_option: None,
        }
    }

    pub fn new_manual_parma(manual_compaction_option: ManualCompactionOption) -> Self {
        Self {
            task_type: compact_task::TaskType::Manual,
            manual_compaction_option: Some(manual_compaction_option),
        }
    }
}

impl<S> HummockManager<S>
where
    S: MetaStore,
{
    pub(crate) async fn new(
        env: MetaSrvEnv<S>,
        cluster_manager: ClusterManagerRef<S>,
        metrics: Arc<MetaMetrics>,
        compactor_manager: CompactorManagerRef,
    ) -> Result<HummockManagerRef<S>> {
        let compaction_group_manager = Self::build_compaction_group_manager(&env).await?;
        Self::with_compaction_group_manager(
            env,
            cluster_manager,
            metrics,
            compactor_manager,
            compaction_group_manager,
        )
        .await
    }

    #[cfg(any(test, feature = "test"))]
    pub(super) async fn with_config(
        env: MetaSrvEnv<S>,
        cluster_manager: ClusterManagerRef<S>,
        metrics: Arc<MetaMetrics>,
        compactor_manager: CompactorManagerRef,
        config: CompactionConfig,
    ) -> Result<HummockManagerRef<S>> {
        let compaction_group_manager =
            Self::build_compaction_group_manager_with_config(&env, config).await?;
        Self::with_compaction_group_manager(
            env,
            cluster_manager,
            metrics,
            compactor_manager,
            compaction_group_manager,
        )
        .await
    }

    async fn with_compaction_group_manager(
        env: MetaSrvEnv<S>,
        cluster_manager: ClusterManagerRef<S>,
        metrics: Arc<MetaMetrics>,
        compactor_manager: CompactorManagerRef,
        compaction_group_manager: tokio::sync::RwLock<CompactionGroupManager>,
    ) -> Result<HummockManagerRef<S>> {
        let (tx, rx) = tokio::sync::mpsc::unbounded_channel();
        let instance = HummockManager {
            env,
            versioning: MonitoredRwLock::new(
                metrics.hummock_manager_lock_time.clone(),
                Default::default(),
            ),
            compaction: MonitoredRwLock::new(
                metrics.hummock_manager_lock_time.clone(),
                Default::default(),
            ),
            metrics,
            cluster_manager,
            compaction_group_manager,
            compaction_request_channel: parking_lot::RwLock::new(None),
            compaction_resume_notifier: parking_lot::RwLock::new(None),
            compaction_tasks_to_cancel: parking_lot::Mutex::new(vec![]),
            compactor_manager,
            latest_snapshot: ArcSwap::from_pointee(HummockSnapshot {
                committed_epoch: INVALID_EPOCH,
                current_epoch: INVALID_EPOCH,
            }),
            event_sender: tx,
        };
        let instance = Arc::new(instance);
        instance.start_worker(rx).await;
        instance.load_meta_store_state().await?;
        instance.release_invalid_contexts().await?;
        instance.cancel_unassigned_compaction_task().await?;
        // Release snapshots pinned by meta on restarting.
        instance.release_meta_context().await?;
        Ok(instance)
    }

    pub async fn start_compaction_heartbeat(
        hummock_manager: Arc<Self>,
    ) -> (JoinHandle<()>, Sender<()>) {
        let (shutdown_tx, mut shutdown_rx) = tokio::sync::oneshot::channel();
        let compactor_manager = hummock_manager.compactor_manager.clone();
        let join_handle = tokio::spawn(async move {
            let mut min_interval = tokio::time::interval(std::time::Duration::from_millis(1000));
            loop {
                tokio::select! {
                    // Wait for interval
                    _ = min_interval.tick() => {
                    },
                    // Shutdown
                    _ = &mut shutdown_rx => {
                        tracing::info!("Compaction heartbeat checker is stopped");
                        return;
                    }
                }
                let mut split_cancel = {
                    let mut manager_cancel = hummock_manager.compaction_tasks_to_cancel.lock();
                    manager_cancel.drain(..).collect_vec()
                };
                split_cancel.sort();
                split_cancel.dedup();
                // TODO: add metrics to track expired tasks
                for (context_id, mut task) in compactor_manager.get_expired_tasks(split_cancel) {
                    tracing::info!("Task with task_id {} with context_id {context_id} has expired due to lack of visible progress", task.task_id);
                    if let Some(compactor) = compactor_manager.get_compactor(context_id) {
                        // Forcefully cancel the task so that it terminates early on the compactor
                        // node.
                        let _ = compactor.cancel_task(task.task_id).await;
                        tracing::info!("CancelTask operation for task_id {} has been sent to node with context_id {context_id}", task.task_id);
                    }

                    if let Err(e) = hummock_manager
                        .cancel_compact_task(&mut task, TaskStatus::HeartbeatCanceled)
                        .await
                    {
                        tracing::error!("Attempt to remove compaction task due to elapsed heartbeat failed. We will continue to track its heartbeat
                            until we can successfully report its status. {context_id}, task_id: {}, ERR: {e:?}", task.task_id);
                    }
                }
            }
        });
        (join_handle, shutdown_tx)
    }

    /// Load state from meta store.
    #[named]
    async fn load_meta_store_state(&self) -> Result<()> {
        let mut compaction_guard = write_lock!(self, compaction).await;
        let mut versioning_guard = write_lock!(self, versioning).await;
        self.load_meta_store_state_impl(
            compaction_guard.borrow_mut(),
            versioning_guard.borrow_mut(),
        )
        .await
    }

    /// Load state from meta store.
    async fn load_meta_store_state_impl(
        &self,
        compaction_guard: &mut RwLockWriteGuard<'_, Compaction>,
        versioning_guard: &mut RwLockWriteGuard<'_, Versioning>,
    ) -> Result<()> {
        let compaction_statuses = CompactStatus::list(self.env.meta_store())
            .await?
            .into_iter()
            .map(|cg| (cg.compaction_group_id(), cg))
            .collect::<BTreeMap<CompactionGroupId, CompactStatus>>();
        if !compaction_statuses.is_empty() {
            compaction_guard.compaction_statuses = compaction_statuses;
        }
        compaction_guard.compact_task_assignment =
            CompactTaskAssignment::list(self.env.meta_store())
                .await?
                .into_iter()
                .map(|assigned| (assigned.key().unwrap(), assigned))
                .collect();

        let versions = HummockVersion::list(self.env.meta_store()).await?;

        let hummock_version_deltas: BTreeMap<_, _> =
            HummockVersionDelta::list(self.env.meta_store())
                .await?
                .into_iter()
                .map(|version_delta| (version_delta.id, version_delta))
                .collect();

        if let Some((_, last_version_delta)) = hummock_version_deltas.last_key_value() {
            for (compaction_group_id, group_deltas) in last_version_delta.get_group_deltas() {
                if group_deltas.get_group_deltas().iter().any(|group_delta| {
                    matches!(
                        group_delta.delta_type.as_ref().unwrap(),
                        DeltaType::GroupDestroy(_)
                    )
                }) {
                    remove_compaction_group_in_sst_stat(&self.metrics, *compaction_group_id);
                }
            }
        }

        // Insert the initial version.
        let mut redo_state = if versions.is_empty() {
            let mut init_version = HummockVersion {
                id: FIRST_VERSION_ID,
                levels: Default::default(),
                max_committed_epoch: INVALID_EPOCH,
                safe_epoch: INVALID_EPOCH,
            };
            // Initialize independent levels via corresponding compaction groups' config.
            let default_compaction_config = CompactionConfigBuilder::new().build();
            for group_id in vec![
                StaticCompactionGroupId::StateDefault as CompactionGroupId,
                StaticCompactionGroupId::MaterializedView as CompactionGroupId,
            ] {
                init_version.levels.insert(
                    group_id,
                    build_initial_compaction_group_levels(group_id, &default_compaction_config),
                );
            }
            versioning_guard.version_stats = HummockVersionStats::default();
            init_version.insert(self.env.meta_store()).await?;
            versioning_guard
                .version_stats
                .insert(self.env.meta_store())
                .await?;
            init_version
        } else {
            versioning_guard.version_stats = HummockVersionStats::list(self.env.meta_store())
                .await?
                .into_iter()
                .next()
                .expect("should contain exact one item");
            versions
                .into_iter()
                .next()
                .expect("should contain exact one item")
        };
        versioning_guard.checkpoint_version = redo_state.clone();

        for version_delta in hummock_version_deltas.values() {
            if version_delta.prev_id == redo_state.id {
                redo_state.apply_version_delta(version_delta);
            }
        }
        self.latest_snapshot.store(
            HummockSnapshot {
                committed_epoch: redo_state.max_committed_epoch,
                current_epoch: redo_state.max_committed_epoch,
            }
            .into(),
        );

        versioning_guard.current_version = redo_state;
        versioning_guard.branched_ssts = versioning_guard.current_version.build_branched_sst_info();
        versioning_guard.hummock_version_deltas = hummock_version_deltas;

        versioning_guard.pinned_versions = HummockPinnedVersion::list(self.env.meta_store())
            .await?
            .into_iter()
            .map(|p| (p.context_id, p))
            .collect();
        versioning_guard.pinned_snapshots = HummockPinnedSnapshot::list(self.env.meta_store())
            .await?
            .into_iter()
            .map(|p| (p.context_id, p))
            .collect();

        let checkpoint_id = versioning_guard.checkpoint_version.id;
        versioning_guard.ssts_to_delete.clear();
        versioning_guard.extend_ssts_to_delete_from_deltas(..=checkpoint_id);
        let preserved_deltas: HashSet<HummockVersionId> =
            HashSet::from_iter(versioning_guard.ssts_to_delete.values().cloned());
        versioning_guard.deltas_to_delete = versioning_guard
            .hummock_version_deltas
            .keys()
            .cloned()
            .filter(|id| {
                *id <= versioning_guard.checkpoint_version.id && !preserved_deltas.contains(id)
            })
            .collect_vec();

        Ok(())
    }

    /// We use worker node id as the `context_id`.
    /// If the `context_id` is provided, the transaction will abort if the `context_id` is not
    /// valid, which means the worker node is not a valid member of the cluster.
    /// This operation is protected by mutex of compaction, so that other thread can not
    /// call `release_contexts` even if it has removed `context_id` from cluster manager.
    async fn commit_trx(
        &self,
        meta_store: &S,
        trx: Transaction,
        context_id: Option<HummockContextId>,
    ) -> Result<()> {
        if let Some(context_id) = context_id {
            if context_id == META_NODE_ID {
                // Using the preserved meta id is allowed.
            } else if !self.check_context(context_id).await {
                // The worker is not found in cluster.
                return Err(Error::InvalidContext(context_id));
            }
        }

        meta_store.txn(trx).await.map_err(Into::into)
    }

    /// Pin the current greatest hummock version. The pin belongs to `context_id`
    /// and will be unpinned when `context_id` is invalidated.
    #[named]
    pub async fn pin_version(
        &self,
        context_id: HummockContextId,
    ) -> Result<version_update_payload::Payload> {
        let mut versioning_guard = write_lock!(self, versioning).await;
        let _timer = start_measure_real_process_timer!(self);
        let versioning = versioning_guard.deref_mut();
        let mut pinned_versions = BTreeMapTransaction::new(&mut versioning.pinned_versions);
        let mut context_pinned_version = pinned_versions.new_entry_txn_or_default(
            context_id,
            HummockPinnedVersion {
                context_id,
                min_pinned_id: INVALID_VERSION_ID,
            },
        );
        let version_id = versioning.current_version.id;
        let ret = Payload::PinnedVersion(versioning.current_version.clone());
        if context_pinned_version.min_pinned_id == INVALID_VERSION_ID
            || context_pinned_version.min_pinned_id > version_id
        {
            context_pinned_version.min_pinned_id = version_id;
            commit_multi_var!(
                self,
                Some(context_id),
                Transaction::default(),
                context_pinned_version
            )?;
            trigger_pin_unpin_version_state(&self.metrics, &versioning.pinned_versions);
        }

        #[cfg(test)]
        {
            drop(versioning_guard);
            self.check_state_consistency().await;
        }

        Ok(ret)
    }

    /// Unpin all pins which belongs to `context_id` and has an id which is older than
    /// `unpin_before`. All versions >= `unpin_before` will be treated as if they are all pinned by
    /// this `context_id` so they will not be vacummed.
    #[named]
    pub async fn unpin_version_before(
        &self,
        context_id: HummockContextId,
        unpin_before: HummockVersionId,
    ) -> Result<()> {
        let mut versioning_guard = write_lock!(self, versioning).await;
        let _timer = start_measure_real_process_timer!(self);
        let versioning = versioning_guard.deref_mut();
        let mut pinned_versions = BTreeMapTransaction::new(&mut versioning.pinned_versions);
        let mut context_pinned_version = pinned_versions.new_entry_txn_or_default(
            context_id,
            HummockPinnedVersion {
                context_id,
                min_pinned_id: 0,
            },
        );
        context_pinned_version.min_pinned_id = unpin_before;
        commit_multi_var!(
            self,
            Some(context_id),
            Transaction::default(),
            context_pinned_version
        )?;
        trigger_pin_unpin_version_state(&self.metrics, &versioning.pinned_versions);

        #[cfg(test)]
        {
            drop(versioning_guard);
            self.check_state_consistency().await;
        }

        Ok(())
    }

    #[named]
    pub async fn pin_specific_snapshot(
        &self,
        context_id: HummockContextId,
        epoch: HummockEpoch,
    ) -> Result<HummockSnapshot> {
        let snapshot = self.latest_snapshot.load();
        let mut guard = write_lock!(self, versioning).await;
        let mut pinned_snapshots = BTreeMapTransaction::new(&mut guard.pinned_snapshots);
        let mut context_pinned_snapshot = pinned_snapshots.new_entry_txn_or_default(
            context_id,
            HummockPinnedSnapshot {
                context_id,
                minimal_pinned_snapshot: INVALID_EPOCH,
            },
        );
        let epoch_to_pin = std::cmp::min(epoch, snapshot.committed_epoch);
        if context_pinned_snapshot.minimal_pinned_snapshot == INVALID_EPOCH {
            context_pinned_snapshot.minimal_pinned_snapshot = epoch_to_pin;
            commit_multi_var!(
                self,
                Some(context_id),
                Transaction::default(),
                context_pinned_snapshot
            )?;
        }
        Ok(HummockSnapshot::clone(&snapshot))
    }

    /// Make sure `max_committed_epoch` is pinned and return it.
    #[named]
    pub async fn pin_snapshot(&self, context_id: HummockContextId) -> Result<HummockSnapshot> {
        let snapshot = self.latest_snapshot.load();
        let mut guard = write_lock!(self, versioning).await;
        let _timer = start_measure_real_process_timer!(self);
        let mut pinned_snapshots = BTreeMapTransaction::new(&mut guard.pinned_snapshots);
        let mut context_pinned_snapshot = pinned_snapshots.new_entry_txn_or_default(
            context_id,
            HummockPinnedSnapshot {
                context_id,
                minimal_pinned_snapshot: INVALID_EPOCH,
            },
        );
        if context_pinned_snapshot.minimal_pinned_snapshot == INVALID_EPOCH {
            context_pinned_snapshot.minimal_pinned_snapshot = snapshot.committed_epoch;
            commit_multi_var!(
                self,
                Some(context_id),
                Transaction::default(),
                context_pinned_snapshot
            )?;
            trigger_pin_unpin_snapshot_state(&self.metrics, &guard.pinned_snapshots);
        }
        Ok(HummockSnapshot::clone(&snapshot))
    }

    pub fn get_last_epoch(&self) -> Result<HummockSnapshot> {
        let snapshot = self.latest_snapshot.load();
        Ok(HummockSnapshot::clone(&snapshot))
    }

    #[named]
    pub async fn unpin_snapshot(&self, context_id: HummockContextId) -> Result<()> {
        let mut versioning_guard = write_lock!(self, versioning).await;
        let _timer = start_measure_real_process_timer!(self);
        let mut pinned_snapshots = BTreeMapTransaction::new(&mut versioning_guard.pinned_snapshots);
        let release_snapshot = pinned_snapshots.remove(context_id);
        if release_snapshot.is_some() {
            commit_multi_var!(
                self,
                Some(context_id),
                Transaction::default(),
                pinned_snapshots
            )?;
            trigger_pin_unpin_snapshot_state(&self.metrics, &versioning_guard.pinned_snapshots);
        }

        #[cfg(test)]
        {
            drop(versioning_guard);
            self.check_state_consistency().await;
        }

        Ok(())
    }

    /// Unpin all snapshots smaller than specified epoch for current context.
    #[named]
    pub async fn unpin_snapshot_before(
        &self,
        context_id: HummockContextId,
        hummock_snapshot: HummockSnapshot,
    ) -> Result<()> {
        let mut versioning_guard = write_lock!(self, versioning).await;
        let _timer = start_measure_real_process_timer!(self);
        // Use the max_committed_epoch in storage as the snapshot ts so only committed changes are
        // visible in the snapshot.
        let max_committed_epoch = versioning_guard.current_version.max_committed_epoch;
        // Ensure the unpin will not clean the latest one.
        let snapshot_committed_epoch = hummock_snapshot.committed_epoch;
        #[cfg(not(test))]
        {
            assert!(snapshot_committed_epoch <= max_committed_epoch);
        }
        let last_read_epoch = std::cmp::min(snapshot_committed_epoch, max_committed_epoch);

        let mut pinned_snapshots = BTreeMapTransaction::new(&mut versioning_guard.pinned_snapshots);
        let mut context_pinned_snapshot = pinned_snapshots.new_entry_txn_or_default(
            context_id,
            HummockPinnedSnapshot {
                context_id,
                minimal_pinned_snapshot: INVALID_EPOCH,
            },
        );

        // Unpin the snapshots pinned by meta but frontend doesn't know. Also equal to unpin all
        // epochs below specific watermark.
        if context_pinned_snapshot.minimal_pinned_snapshot < last_read_epoch
            || context_pinned_snapshot.minimal_pinned_snapshot == INVALID_EPOCH
        {
            context_pinned_snapshot.minimal_pinned_snapshot = last_read_epoch;
            commit_multi_var!(
                self,
                Some(context_id),
                Transaction::default(),
                context_pinned_snapshot
            )?;
            trigger_pin_unpin_snapshot_state(&self.metrics, &versioning_guard.pinned_snapshots);
        }

        #[cfg(test)]
        {
            drop(versioning_guard);
            self.check_state_consistency().await;
        }

        Ok(())
    }

    async fn build_selector_option(
        &self,
        compaction_config: &CompactionConfig,
        compaction_pick_parma: CompactionPickParma,
    ) -> SelectorOption {
        match compaction_pick_parma.task_type {
            compact_task::TaskType::Dynamic => {
                SelectorOption::Dynamic(selector_option::DynamicLevelSelectorOption {
                    compaction_config: Arc::new(compaction_config.clone()),
                })
            }
            compact_task::TaskType::SpaceReclaim => SelectorOption::SpaceReclaim(
                selector_option::SpaceReclaimCompactionSelectorOption {
                    compaction_config: Arc::new(compaction_config.clone()),
                    all_table_ids: self.all_table_ids().await,
                },
            ),

            compact_task::TaskType::Ttl => {
                SelectorOption::Ttl(selector_option::TtlCompactionSelectorOption {
                    compaction_config: Arc::new(compaction_config.clone()),
                })
            }

            compact_task::TaskType::Manual => {
                SelectorOption::Manual(selector_option::ManualCompactionSelectorOption {
                    compaction_config: Arc::new(compaction_config.clone()),
                    option: compaction_pick_parma.manual_compaction_option.unwrap(),
                })
            }

            _ => {
                panic!("SharedBuffer compaction not expected")
            }
        }
    }

    #[named]
    pub async fn get_compact_task_impl(
        &self,
        compaction_group_id: CompactionGroupId,
        compaction_pick_parma: CompactionPickParma,
    ) -> Result<Option<CompactTask>> {
        let mut compaction_guard = write_lock!(self, compaction).await;
        let compaction = compaction_guard.deref_mut();
        let compaction_selectors = &mut compaction.compaction_selectors;
        let compaction_statuses = &mut compaction.compaction_statuses;

        let start_time = Instant::now();
        // StoredIdGenerator already implements ids pre-allocation by ID_PREALLOCATE_INTERVAL.
        let task_id = self
            .env
            .id_gen_manager()
            .generate::<{ IdCategory::HummockCompactionTask }>()
            .await?;
<<<<<<< HEAD
        let group_config = self.get_compaction_config(compaction_group_id).await;
        if !compaction
            .compaction_statuses
            .contains_key(&compaction_group_id)
        {
            let mut compact_statuses =
                BTreeMapTransaction::new(&mut compaction.compaction_statuses);
            let new_compact_status = compact_statuses.new_entry_insert_txn(
                compaction_group_id,
                CompactStatus::new(compaction_group_id, group_config.max_level),
            );
            commit_multi_var!(self, None, Transaction::default(), new_compact_status)?;
        }
=======
        let group_config = self
            .compaction_group(compaction_group_id)
            .await
            .ok_or(Error::InvalidCompactionGroup(compaction_group_id))?;
        self.precheck_compaction_group(
            compaction_group_id,
            compaction_statuses,
            &group_config.compaction_config,
        )
        .await?;

>>>>>>> df6b1578
        let mut compact_status = match compaction.compaction_statuses.get_mut(&compaction_group_id)
        {
            Some(c) => VarTransaction::new(c),
            None => {
                return Ok(None);
            }
        };
        let (current_version, watermark) = {
            let versioning_guard = read_lock!(self, versioning).await;
            let max_committed_epoch = versioning_guard.current_version.max_committed_epoch;
            let watermark = versioning_guard
                .pinned_snapshots
                .values()
                .map(|v| v.minimal_pinned_snapshot)
                .fold(max_committed_epoch, std::cmp::min);
            (versioning_guard.current_version.clone(), watermark)
        };
        if current_version.levels.get(&compaction_group_id).is_none() {
            // compaction group has been deleted.
            return Ok(None);
        }

        // selector_option will carry some information and affect the selection of compact_task. To
        // avoid data loss, the selector_option must be constructed after the current_version is
        // obtained
        let task_type = compaction_pick_parma.task_type;
        let selector_option = self
            .build_selector_option(&group_config.compaction_config, compaction_pick_parma)
            .await;

        // get selector
        let selector = Self::fetch_selector(
            compaction_selectors,
            compaction_group_id,
            task_type,
            selector_option,
        );

        let can_trivial_move = matches!(selector.task_type(), compact_task::TaskType::Dynamic);

        let mut stats = LocalSelectorStatistic::default();
        let compact_task = compact_status.get_compact_task(
            current_version.get_compaction_group_levels(compaction_group_id),
            task_id as HummockCompactionTaskId,
            compaction_group_id,
<<<<<<< HEAD
            manual_compaction_option,
            group_config.clone(),
=======
>>>>>>> df6b1578
            &mut stats,
            selector,
        );
        stats.report_to_metrics(compaction_group_id, self.metrics.as_ref());
        let mut compact_task = match compact_task {
            None => {
                return Ok(None);
            }
            Some(task) => task,
        };
        compact_task.watermark = watermark;

        if CompactStatus::is_trivial_move_task(&compact_task) && can_trivial_move {
            compact_task.sorted_output_ssts = compact_task.input_ssts[0].table_infos.clone();
            // this task has been finished and `trivial_move_task` does not need to be schedule.
            compact_task.set_task_status(TaskStatus::Success);
            self.report_compact_task_impl(None, &mut compact_task, Some(compaction_guard), None)
                .await?;
            tracing::debug!(
                "TrivialMove for compaction group {}: pick up {} tables in level {} to compact to target_level {}  cost time: {:?}",
                compaction_group_id,
                compact_task.input_ssts[0].table_infos.len(),
                compact_task.input_ssts[0].level_idx,
                compact_task.target_level,
                start_time.elapsed()
            );
        } else {
            let all_table_ids: HashSet<StateTableId> =
                get_member_table_ids(&current_version).into_iter().collect();
            // to get all relational table_id from sst_info
            let table_ids = compact_task
                .input_ssts
                .iter()
                .flat_map(|level| {
                    level
                        .table_infos
                        .iter()
                        .flat_map(|sst_info| sst_info.table_ids.iter().cloned())
                        .collect_vec()
                })
                .collect::<HashSet<u32>>();
            for table_id in table_ids {
                // to found exist table_id from
                if all_table_ids.contains(&table_id) {
                    compact_task.existing_table_ids.push(table_id);
                }
            }

            // build table_options
            compact_task.table_options = current_version
                .get_compaction_group_levels(compaction_group_id)
                .table_id_to_options
                .iter()
                .filter(|id_to_option| compact_task.existing_table_ids.contains(id_to_option.0))
                .map(|id_to_option| (*id_to_option.0, id_to_option.1.clone()))
                .collect();
            compact_task.current_epoch_time = Epoch::now().0;
            compact_task.compaction_filter_mask = group_config.compaction_filter_mask;
            commit_multi_var!(self, None, Transaction::default(), compact_status)?;

            // this task has been finished.
            compact_task.set_task_status(TaskStatus::Pending);

            trigger_sst_stat(
                &self.metrics,
                compaction.compaction_statuses.get(&compaction_group_id),
                &current_version,
                compaction_group_id,
            );

            tracing::trace!(
                "For compaction group {}: pick up {} tables in level {} to compact.  cost time: {:?}",
                compaction_group_id,
                compact_task.input_ssts[0].table_infos.len(),
                compact_task.input_ssts[0].level_idx,
                start_time.elapsed()
            );
            drop(compaction_guard);
        }
        #[cfg(test)]
        {
            self.check_state_consistency().await;
        }

        Ok(Some(compact_task))
    }

    /// Cancels a compaction task no matter it's assigned or unassigned.
    pub async fn cancel_compact_task(
        &self,
        compact_task: &mut CompactTask,
        task_status: TaskStatus,
    ) -> Result<bool> {
        compact_task.set_task_status(task_status);
        fail_point!("fp_cancel_compact_task", |_| Err(Error::MetaStore(
            anyhow::anyhow!("failpoint metastore err")
        )));
        self.cancel_compact_task_impl(compact_task).await
    }

    pub async fn cancel_compact_task_impl(&self, compact_task: &mut CompactTask) -> Result<bool> {
        assert!(CANCEL_STATUS_SET.contains(&compact_task.task_status()));
        self.report_compact_task_impl(None, compact_task, None, None)
            .await
    }

    // need mutex protect
    async fn precheck_compaction_group(
        &self,
        compaction_group_id: CompactionGroupId,
        compaction_statuses: &mut BTreeMap<CompactionGroupId, CompactStatus>,
        compaction_config: &CompactionConfig,
    ) -> Result<()> {
        if !compaction_statuses.contains_key(&compaction_group_id) {
            let mut compact_statuses = BTreeMapTransaction::new(compaction_statuses);
            let new_compact_status = compact_statuses.new_entry_insert_txn(
                compaction_group_id,
                CompactStatus::new(compaction_group_id, compaction_config.max_level),
            );
            commit_multi_var!(self, None, Transaction::default(), new_compact_status)?;
        }

        Ok(())
    }

    fn fetch_selector(
        compaction_selectors: &mut HashMap<
            CompactionGroupId,
            HashMap<compact_task::TaskType, Box<dyn LevelSelector>>,
        >,
        compaction_group_id: CompactionGroupId,
        task_type: compact_task::TaskType,
        selector_option: SelectorOption,
    ) -> &mut Box<dyn LevelSelector> {
        match compaction_selectors
            .entry(compaction_group_id)
            .or_default()
            .entry(task_type)
        {
            Occupied(mut selector) => selector.get_mut().try_update(selector_option),

            Vacant(entry) => {
                let new_selector: Box<dyn LevelSelector> = match task_type {
                    compact_task::TaskType::Dynamic => {
                        let selector_option =
                            selector_option.as_dynamic().expect("tried to as_dynamic");
                        Box::new(DynamicLevelSelector::new(
                            selector_option.compaction_config.clone(),
                            create_overlap_strategy(
                                selector_option.compaction_config.compaction_mode(),
                            ),
                        ))
                    }

                    compact_task::TaskType::Manual => {
                        let selector_option =
                            selector_option.as_manual().expect("tried to as_dynamic");
                        Box::new(ManualCompactionSelector::new(
                            selector_option.compaction_config.clone(),
                            create_overlap_strategy(
                                selector_option.compaction_config.compaction_mode(),
                            ),
                            selector_option.option,
                        ))
                    }

                    compact_task::TaskType::SpaceReclaim => {
                        let selector_option = selector_option
                            .as_space_reclaim()
                            .expect("tried to as_space_reclaim");
                        Box::new(SpaceReclaimCompactionSelector::new(selector_option))
                    }

                    compact_task::TaskType::Ttl => {
                        let selector_option = selector_option.as_ttl().expect("tried to as_ttl");
                        Box::new(TtlCompactionSelector::new(
                            selector_option.compaction_config,
                        ))
                    }

                    _ => {
                        panic!()
                    }
                };

                entry.insert(new_selector);
            }
        }

        compaction_selectors
            .get_mut(&compaction_group_id)
            .unwrap()
            .get_mut(&task_type)
            .unwrap()
    }

    pub async fn get_compact_task(
        &self,
        compaction_group_id: CompactionGroupId,
        compaction_pick_parma: CompactionPickParma,
    ) -> Result<Option<CompactTask>> {
        fail_point!("fp_get_compact_task", |_| Err(Error::MetaStore(
            anyhow::anyhow!("failpoint metastore error")
        )));

        while let Some(task) = self
            .get_compact_task_impl(compaction_group_id, compaction_pick_parma.clone())
            .await?
        {
            if let TaskStatus::Pending = task.task_status() {
                return Ok(Some(task));
            }
            assert!(CompactStatus::is_trivial_move_task(&task));
        }

        Ok(None)
    }

    pub async fn manual_get_compact_task(
        &self,
        compaction_group_id: CompactionGroupId,
        manual_compaction_option: ManualCompactionOption,
    ) -> Result<Option<CompactTask>> {
        self.get_compact_task(
            compaction_group_id,
            CompactionPickParma::new_manual_parma(manual_compaction_option),
        )
        .await
    }

    #[named]
    pub async fn get_idle_compactor(&self) -> Option<Arc<Compactor>> {
        let compaction_guard = read_lock!(self, compaction).await;
        // Calculate the number of tasks assigned to each compactor.
        let mut compactor_assigned_task_num = HashMap::new();
        compaction_guard
            .compact_task_assignment
            .values()
            .for_each(|assignment| {
                compactor_assigned_task_num
                    .entry(assignment.context_id)
                    .and_modify(|n| *n += 1)
                    .or_insert(1);
            });
        drop(compaction_guard);
        self.compactor_manager
            .next_idle_compactor(&compactor_assigned_task_num)
    }

    /// Assign a compaction task to the compactor identified by `assignee_context_id`.
    #[named]
    pub async fn assign_compaction_task(
        &self,
        compact_task: &CompactTask,
        assignee_context_id: HummockContextId,
    ) -> Result<()> {
        fail_point!("assign_compaction_task_fail", |_| Err(anyhow::anyhow!(
            "assign_compaction_task_fail"
        )
        .into()));
        let mut compaction_guard = write_lock!(self, compaction).await;
        let _timer = start_measure_real_process_timer!(self);

        // Assign the task.
        let compaction = compaction_guard.deref_mut();
        let mut compact_task_assignment =
            BTreeMapTransaction::new(&mut compaction.compact_task_assignment);
        if let Some(assignment) = compact_task_assignment.get(&compact_task.task_id) {
            return Err(Error::CompactionTaskAlreadyAssigned(
                compact_task.task_id,
                assignment.context_id,
            ));
        }
        compact_task_assignment.insert(
            compact_task.task_id,
            CompactTaskAssignment {
                compact_task: Some(compact_task.clone()),
                context_id: assignee_context_id,
            },
        );
        commit_multi_var!(
            self,
            Some(assignee_context_id),
            Transaction::default(),
            compact_task_assignment
        )?;
        // Update compaction schedule policy.
        self.compactor_manager
            .assign_compact_task(assignee_context_id, compact_task)?;

        // Initiate heartbeat for the task to track its progress.
        self.compactor_manager
            .initiate_task_heartbeat(assignee_context_id, compact_task.clone());

        #[cfg(test)]
        {
            drop(compaction_guard);
            self.check_state_consistency().await;
        }

        Ok(())
    }

    fn is_compact_task_expired(
        compact_task: &CompactTask,
        branched_ssts: &BTreeMap<HummockSstableId, HashMap<CompactionGroupId, u64>>,
    ) -> bool {
        for input_level in compact_task.get_input_ssts() {
            for table_info in input_level.get_table_infos() {
                if match branched_ssts.get(&table_info.id) {
                    Some(mp) => match mp.get(&compact_task.compaction_group_id) {
                        Some(divide_version) => *divide_version,
                        None => {
                            return true;
                        }
                    },
                    None => 0,
                } > table_info.divide_version
                {
                    return true;
                }
            }
        }
        false
    }

    pub async fn report_compact_task(
        &self,
        context_id: HummockContextId,
        compact_task: &mut CompactTask,
        table_stats_change: Option<ProstTableStatsMap>,
    ) -> Result<bool> {
        let ret = self
            .report_compact_task_impl(Some(context_id), compact_task, None, table_stats_change)
            .await?;

        Ok(ret)
    }

    /// Finishes or cancels a compaction task, according to `task_status`.
    ///
    /// If `context_id` is not None, its validity will be checked when writing meta store.
    /// Its ownership of the task is checked as well.
    ///
    /// Return Ok(false) indicates either the task is not found,
    /// or the task is not owned by `context_id` when `context_id` is not None.
    #[named]
    pub async fn report_compact_task_impl(
        &self,
        context_id: Option<HummockContextId>,
        compact_task: &mut CompactTask,
        compaction_guard: Option<RwLockWriteGuard<'_, Compaction>>,
        table_stats_change: Option<ProstTableStatsMap>,
    ) -> Result<bool> {
        let mut compaction_guard = match compaction_guard {
            None => write_lock!(self, compaction).await,
            Some(compaction_guard) => compaction_guard,
        };
        let deterministic_mode = self.env.opts.compaction_deterministic_test;
        let compaction = compaction_guard.deref_mut();
        let start_time = Instant::now();
        let compaction_groups: HashSet<_> =
            HashSet::from_iter(self.compaction_group_ids().await.into_iter());
        let original_keys = compaction.compaction_statuses.keys().cloned().collect_vec();
        let mut compact_statuses = BTreeMapTransaction::new(&mut compaction.compaction_statuses);
        for group_id in original_keys {
            if !compaction_groups.contains(&group_id) {
                compact_statuses.remove(group_id);
                compaction.compaction_selectors.remove(&group_id);
            }
        }
        let assigned_task_num = compaction.compact_task_assignment.len();
        let mut compact_task_assignment =
            BTreeMapTransaction::new(&mut compaction.compact_task_assignment);
        let assignee_context_id = compact_task_assignment
            .remove(compact_task.task_id)
            .map(|assignment| assignment.context_id);

        // For context_id is None, there is no need to check the task assignment.
        if let Some(context_id) = context_id {
            match assignee_context_id {
                Some(id) => {
                    // Assignee id mismatch.
                    if id != context_id {
                        tracing::warn!(
                            "Wrong reporter {}. Compaction task {} is assigned to {}",
                            context_id,
                            compact_task.task_id,
                            *assignee_context_id.as_ref().unwrap(),
                        );
                        return Ok(false);
                    }
                }
                None => {
                    // The task is not found.
                    tracing::warn!("Compaction task {} not found", compact_task.task_id);
                    return Ok(false);
                }
            }
        }

        match compact_statuses.get_mut(compact_task.compaction_group_id) {
            Some(mut compact_status) => {
                compact_status.report_compact_task(compact_task);
            }
            None => {
                compact_task.set_task_status(TaskStatus::InvalidGroupCanceled);
            }
        }

        debug_assert!(
            compact_task.task_status() != TaskStatus::Pending,
            "report pending compaction task"
        );
        {
            // The compaction task is finished.
            let mut versioning_guard = write_lock!(self, versioning).await;
            let versioning = versioning_guard.deref_mut();
            let current_version = &mut versioning.current_version;
            let is_success = if let TaskStatus::Success = compact_task.task_status() {
                let is_expired = !current_version
                    .get_levels()
                    .contains_key(&compact_task.compaction_group_id)
                    || Self::is_compact_task_expired(compact_task, &versioning.branched_ssts);
                if is_expired {
                    compact_task.set_task_status(TaskStatus::InvalidGroupCanceled);
                    false
                } else {
                    true
                }
            } else {
                false
            };
            if is_success {
                let mut hummock_version_deltas =
                    BTreeMapTransaction::new(&mut versioning.hummock_version_deltas);
                let mut branched_ssts = BTreeMapTransaction::new(&mut versioning.branched_ssts);
                let version_delta = gen_version_delta(
                    &mut hummock_version_deltas,
                    &mut branched_ssts,
                    current_version,
                    compact_task,
                    CompactStatus::is_trivial_move_task(compact_task),
                    deterministic_mode,
                );
                let mut version_stats = VarTransaction::new(&mut versioning.version_stats);
                if let Some(table_stats_change) = table_stats_change {
                    add_prost_table_stats_map(&mut version_stats.table_stats, &table_stats_change);
                }

                commit_multi_var!(
                    self,
                    context_id,
                    Transaction::default(),
                    compact_statuses,
                    compact_task_assignment,
                    hummock_version_deltas,
                    version_stats
                )?;
                branched_ssts.commit_memory();
                current_version.apply_version_delta(&version_delta);

                trigger_version_stat(&self.metrics, current_version, &versioning.version_stats);

                if !deterministic_mode {
                    self.notify_last_version_delta(versioning);
                }
            } else {
                // The compaction task is cancelled or failed.
                commit_multi_var!(
                    self,
                    context_id,
                    Transaction::default(),
                    compact_statuses,
                    compact_task_assignment
                )?;
            }
        }

        let task_status = compact_task.task_status();
        let task_status_label = task_status.as_str_name();
        let task_type_label = compact_task.task_type().as_str_name();
        if let Some(context_id) = assignee_context_id {
            // A task heartbeat is removed IFF we report the task status of a task and it still has
            // a valid assignment, OR we remove the node context from our list of nodes,
            // in which case the associated heartbeats are forcefully purged.
            self.compactor_manager
                .remove_task_heartbeat(context_id, compact_task.task_id);
            // Also, if the task is already assigned, we need to update the compaction schedule
            // policy.
            self.compactor_manager
                .report_compact_task(context_id, compact_task);
            // Tell compaction scheduler to resume compaction if there's any compactor becoming
            // available.
            if assigned_task_num == self.compactor_manager.max_concurrent_task_number() {
                self.try_resume_compaction(CompactionResumeTrigger::TaskReport {
                    original_task_num: assigned_task_num,
                });
            }

            // Update compaction task count.
            //
            // A corner case is that the compactor is deleted
            // immediately after it reports the task and before the meta node handles
            // it. In that case, its host address will not be obtainable.
            if let Some(worker) = self.cluster_manager.get_worker_by_id(context_id).await {
                let host = worker.worker_node.host.unwrap();
                self.metrics
                    .compact_frequency
                    .with_label_values(&[
                        &format!("{}:{}", host.host, host.port),
                        &compact_task.compaction_group_id.to_string(),
                        task_type_label,
                        task_status_label,
                    ])
                    .inc();
            }
        } else {
            // There are two cases where assignee_context_id is not available
            // 1. compactor does not exist
            // 2. trivial_move

            let label = if CompactStatus::is_trivial_move_task(compact_task) {
                // TODO: only support can_trivial_move in DynamicLevelCompcation, will check
                // task_type next PR
                "trivial-move"
            } else {
                "unassigned"
            };

            self.metrics
                .compact_frequency
                .with_label_values(&[
                    label,
                    &compact_task.compaction_group_id.to_string(),
                    task_type_label,
                    task_status_label,
                ])
                .inc();
        }

        tracing::trace!(
            "Reported compaction task. {}. cost time: {:?}",
            compact_task_to_string(compact_task),
            start_time.elapsed(),
        );

        trigger_sst_stat(
            &self.metrics,
            compaction
                .compaction_statuses
                .get(&compact_task.compaction_group_id),
            read_lock!(self, versioning).await.current_version.borrow(),
            compact_task.compaction_group_id,
        );

        if !deterministic_mode
            && matches!(compact_task.task_type(), compact_task::TaskType::Dynamic)
        {
            self.try_send_compaction_request(
                compact_task.compaction_group_id,
                compact_task.task_type(),
            );
        }

        #[cfg(test)]
        {
            drop(compaction_guard);
            self.check_state_consistency().await;
        }

        Ok(true)
    }

    /// Caller should ensure `epoch` > `max_committed_epoch`
    #[named]
    pub async fn commit_epoch(
        &self,
        epoch: HummockEpoch,
        sstables: Vec<impl Into<ExtendedSstableInfo>>,
        sst_to_context: HashMap<HummockSstableId, HummockContextId>,
    ) -> Result<Option<HummockSnapshot>> {
        let mut sstables = sstables.into_iter().map(|s| s.into()).collect_vec();
        let mut versioning_guard = write_lock!(self, versioning).await;
        let _timer = start_measure_real_process_timer!(self);
        // Prevent commit new epochs if this flag is set
        if versioning_guard.disable_commit_epochs {
            return Ok(None);
        }

        let versioning = versioning_guard.deref_mut();
        self.commit_epoch_sanity_check(
            epoch,
            &sstables,
            &sst_to_context,
            &versioning.current_version,
        )
        .await?;

        // Consume and aggregate table stats.
        let mut table_stats_change = ProstTableStatsMap::default();
        for s in &mut sstables {
            add_prost_table_stats_map(&mut table_stats_change, &std::mem::take(&mut s.table_stats));
        }

        let old_version = &versioning.current_version;
        let new_version_id = old_version.id + 1;
        let mut new_version_delta = BTreeMapEntryTransaction::new_insert(
            &mut versioning.hummock_version_deltas,
            new_version_id,
            HummockVersionDelta {
                prev_id: old_version.id,
                safe_epoch: old_version.safe_epoch,
                trivial_move: false,
                ..Default::default()
            },
        );
        let mut new_hummock_version = old_version.clone();
        new_version_delta.id = new_version_id;
        new_hummock_version.id = new_version_id;
        let mut branched_ssts = BTreeMapTransaction::new(&mut versioning.branched_ssts);
        let mut branch_sstables = vec![];
        sstables.retain_mut(|local_sst_info| {
            let ExtendedSstableInfo {
                compaction_group_id,
                sst_info: sst,
                ..
            } = local_sst_info;
            let is_sst_belong_to_group_declared = match old_version.levels.get(compaction_group_id)
            {
                Some(compaction_group) => sst
                    .table_ids
                    .iter()
                    .all(|t| compaction_group.member_table_ids.contains(t)),
                None => false,
            };
            if !is_sst_belong_to_group_declared {
                let mut group_table_ids: BTreeMap<_, Vec<_>> = BTreeMap::new();
                for table_id in sst.get_table_ids() {
                    match try_get_compaction_group_id_by_table_id(
                        &versioning.current_version,
                        *table_id,
                    ) {
                        Some(compaction_group_id) => {
                            group_table_ids
                                .entry(compaction_group_id)
                                .or_default()
                                .push(*table_id);
                        }
                        None => {
                            tracing::warn!(
                                "table {} in SST {} doesn't belong to any compaction group",
                                table_id,
                                sst.get_id(),
                            );
                        }
                    }
                }
                let is_trivial_adjust = group_table_ids.len() == 1
                    && group_table_ids.first_key_value().unwrap().1.len()
                        == sst.get_table_ids().len();
                if !is_trivial_adjust {
                    sst.divide_version += 1;
                }
                let mut branch_groups = HashMap::new();
                for (group_id, match_ids) in group_table_ids {
                    let mut branch_sst = sst.clone();
                    branch_sst.table_ids = match_ids;
                    branch_sstables.push(ExtendedSstableInfo::with_compaction_group(
                        group_id, branch_sst,
                    ));
                    branch_groups.insert(group_id, sst.get_divide_version());
                }
                if !branch_groups.is_empty() && !is_trivial_adjust {
                    branched_ssts.insert(sst.get_id(), branch_groups);
                }
            }
            is_sst_belong_to_group_declared
        });
        sstables.append(&mut branch_sstables);

        let mut modified_compaction_groups = vec![];
        // Append SSTs to a new version.
        for (compaction_group_id, sstables) in &sstables
            .into_iter()
            // the sort is stable sort, and will not change the order within compaction group.
            // Do a sort so that sst in the same compaction group can be consecutive
            .sorted_by_key(
                |ExtendedSstableInfo {
                     compaction_group_id,
                     ..
                 }| *compaction_group_id,
            )
            .group_by(
                |ExtendedSstableInfo {
                     compaction_group_id,
                     ..
                 }| *compaction_group_id,
            )
        {
            modified_compaction_groups.push(compaction_group_id);
            let group_sstables = sstables
                .into_iter()
                .map(|ExtendedSstableInfo { sst_info, .. }| sst_info)
                .collect_vec();
            let group_deltas = &mut new_version_delta
                .group_deltas
                .entry(compaction_group_id)
                .or_default()
                .group_deltas;
            let version_l0 = new_hummock_version
                .get_compaction_group_levels_mut(compaction_group_id)
                .l0
                .as_mut()
                .expect("Expect level 0 is not empty");
            let l0_sub_level_id = epoch;
            let group_delta = GroupDelta {
                delta_type: Some(DeltaType::IntraLevel(IntraLevelDelta {
                    level_idx: 0,
                    inserted_table_infos: group_sstables.clone(),
                    l0_sub_level_id,
                    ..Default::default()
                })),
            };
            group_deltas.push(group_delta);

            add_new_sub_level(
                version_l0,
                l0_sub_level_id,
                LevelType::Overlapping,
                group_sstables,
            );
        }

        // Create a new_version, possibly merely to bump up the version id and max_committed_epoch.
        new_version_delta.max_committed_epoch = epoch;
        new_hummock_version.max_committed_epoch = epoch;

        // Apply stats changes.
        let mut version_stats = VarTransaction::new(&mut versioning.version_stats);
        add_prost_table_stats_map(&mut version_stats.table_stats, &table_stats_change);
        purge_prost_table_stats(&mut version_stats.table_stats, &new_hummock_version);

        commit_multi_var!(
            self,
            None,
            Transaction::default(),
            new_version_delta,
            version_stats
        )?;
        branched_ssts.commit_memory();
        versioning.current_version = new_hummock_version;

        let snapshot = HummockSnapshot {
            committed_epoch: epoch,
            current_epoch: epoch,
        };
        let prev_snapshot = self.latest_snapshot.swap(snapshot.clone().into());
        assert!(prev_snapshot.committed_epoch < epoch);
        assert!(prev_snapshot.current_epoch < epoch);

        trigger_version_stat(
            &self.metrics,
            &versioning.current_version,
            &versioning.version_stats,
        );
        for compaction_group_id in &modified_compaction_groups {
            trigger_sst_stat(
                &self.metrics,
                None,
                &versioning.current_version,
                *compaction_group_id,
            );
        }

        tracing::trace!("new committed epoch {}", epoch);

        self.notify_last_version_delta(versioning);

        drop(versioning_guard);
        // Don't trigger compactions if we enable deterministic compaction
        if !self.env.opts.compaction_deterministic_test {
            // commit_epoch may contains SSTs from any compaction group
            for id in modified_compaction_groups {
                self.try_send_compaction_request(id, compact_task::TaskType::Dynamic);
            }
        }
        #[cfg(test)]
        {
            self.check_state_consistency().await;
        }
        Ok(Some(snapshot))
    }

    /// We don't commit an epoch without checkpoint. We will only update the `max_current_epoch`.
    pub fn update_current_epoch(&self, max_current_epoch: HummockEpoch) -> HummockSnapshot {
        // We only update `max_current_epoch`!
        let prev_snapshot = self.latest_snapshot.rcu(|snapshot| HummockSnapshot {
            committed_epoch: snapshot.committed_epoch,
            current_epoch: max_current_epoch,
        });
        assert!(prev_snapshot.current_epoch < max_current_epoch);

        tracing::trace!("new current epoch {}", max_current_epoch);
        HummockSnapshot {
            committed_epoch: prev_snapshot.committed_epoch,
            current_epoch: max_current_epoch,
        }
    }

    pub async fn get_new_sst_ids(&self, number: u32) -> Result<SstIdRange> {
        let start_id = self
            .env
            .id_gen_manager()
            .generate_interval::<{ IdCategory::HummockSstableId }>(number as u64)
            .await?;
        Ok(SstIdRange::new(start_id, start_id + number as u64))
    }

    /// Tries to checkpoint at min_pinned_version_id
    ///
    /// Returns the diff between new and old checkpoint id.
    #[named]
    pub async fn proceed_version_checkpoint(&self) -> Result<u64> {
        let mut versioning_guard = write_lock!(self, versioning).await;
        let min_pinned_version_id = versioning_guard.min_pinned_version_id();
        if min_pinned_version_id <= versioning_guard.checkpoint_version.id {
            return Ok(0);
        }
        let versioning = versioning_guard.deref_mut();
        let mut checkpoint = VarTransaction::new(&mut versioning.checkpoint_version);
        let old_checkpoint_id = checkpoint.id;
        let mut new_checkpoint_id = min_pinned_version_id;
        for (_, version_delta) in versioning
            .hummock_version_deltas
            .range((Excluded(old_checkpoint_id), Included(new_checkpoint_id)))
        {
            checkpoint.apply_version_delta(version_delta);
        }
        new_checkpoint_id = checkpoint.id;
        if new_checkpoint_id == old_checkpoint_id {
            return Ok(0);
        }
        commit_multi_var!(self, None, Transaction::default(), checkpoint)?;
        versioning.extend_ssts_to_delete_from_deltas((
            Excluded(old_checkpoint_id),
            Included(new_checkpoint_id),
        ));
        #[cfg(test)]
        {
            drop(versioning_guard);
            self.check_state_consistency().await;
        }
        self.metrics
            .checkpoint_version_id
            .set(new_checkpoint_id as i64);
        Ok(new_checkpoint_id - old_checkpoint_id)
    }

    #[named]
    pub async fn get_min_pinned_version_id(&self) -> HummockVersionId {
        read_lock!(self, versioning).await.min_pinned_version_id()
    }

    // TODO: use proc macro to call check_state_consistency
    #[named]
    #[cfg(test)]
    pub async fn check_state_consistency(&self) {
        use std::borrow::Borrow;
        let mut compaction_guard = write_lock!(self, compaction).await;
        let mut versioning_guard = write_lock!(self, versioning).await;
        let get_state =
            |compaction_guard: &RwLockWriteGuard<'_, Compaction>,
             versioning_guard: &RwLockWriteGuard<'_, Versioning>| {
                let compact_statuses_copy = compaction_guard.compaction_statuses.clone();
                let compact_task_assignment_copy = compaction_guard.compact_task_assignment.clone();
                let pinned_versions_copy = versioning_guard.pinned_versions.clone();
                let pinned_snapshots_copy = versioning_guard.pinned_snapshots.clone();
                let checkpoint_version_copy = versioning_guard.checkpoint_version.clone();
                let hummock_version_deltas_copy = versioning_guard.hummock_version_deltas.clone();
                let version_stats_copy = versioning_guard.version_stats.clone();
                (
                    compact_statuses_copy,
                    compact_task_assignment_copy,
                    pinned_versions_copy,
                    pinned_snapshots_copy,
                    checkpoint_version_copy,
                    hummock_version_deltas_copy,
                    version_stats_copy,
                )
            };
        let mem_state = get_state(compaction_guard.borrow(), versioning_guard.borrow());
        self.load_meta_store_state_impl(
            compaction_guard.borrow_mut(),
            versioning_guard.borrow_mut(),
        )
        .await
        .expect("Failed to load state from meta store");
        let loaded_state = get_state(compaction_guard.borrow(), versioning_guard.borrow());
        assert_eq!(
            mem_state, loaded_state,
            "hummock in-mem state is inconsistent with meta store state",
        );
    }

    /// Gets current version without pinning it.
    #[named]
    pub async fn get_current_version(&self) -> HummockVersion {
        read_lock!(self, versioning).await.current_version.clone()
    }

    /// Get version deltas from meta store
    #[cfg_attr(coverage, no_coverage)]
    pub async fn list_version_deltas(
        &self,
        start_id: u64,
        num_limit: u32,
        committed_epoch_limit: HummockEpoch,
    ) -> Result<HummockVersionDeltas> {
        let ordered_version_deltas: BTreeMap<_, _> =
            HummockVersionDelta::list(self.env.meta_store())
                .await?
                .into_iter()
                .map(|version_delta| (version_delta.id, version_delta))
                .collect();

        let version_deltas = ordered_version_deltas
            .into_iter()
            .filter(|(id, delta)| {
                *id >= start_id && delta.max_committed_epoch <= committed_epoch_limit
            })
            .map(|(_, v)| v)
            .take(num_limit as _)
            .collect();
        Ok(HummockVersionDeltas { version_deltas })
    }

    pub async fn init_metadata_for_version_replay(
        &self,
        table_catalogs: Vec<Table>,
        compaction_groups: Vec<ProstCompactionGroup>,
    ) -> Result<()> {
        for table in &table_catalogs {
            table.insert(self.env.meta_store()).await?;
        }

        for group in compaction_groups {
            let mut pairs = vec![];
            for table_id in group.member_table_ids {
                if let Some(option) = group.table_id_to_options.get(&table_id) {
                    pairs.push((table_id as StateTableId, group.id, option.into()));
                }
            }
            let group_config = group.compaction_config.clone().unwrap();
            self.compaction_group_manager
                .write()
                .await
                .init_compaction_config_for_replay(group.id, group_config, self.env.meta_store())
                .await
                .unwrap();
            self.register_table_ids(&pairs).await?;
            tracing::info!("Registered table ids {:?}", pairs);
        }

        // Notify that tables have created
        for table in table_catalogs {
            self.env
                .notification_manager()
                .notify_hummock(Operation::Add, Info::Table(table.clone()))
                .await;
            self.env
                .notification_manager()
                .notify_compactor(Operation::Add, Info::Table(table))
                .await;
        }

        let groups = self.compaction_group_ids().await;
        tracing::info!("Inited compaction groups:");
        for group in groups {
            tracing::info!("{:?}", group);
        }
        Ok(())
    }

    /// Replay a version delta to current hummock version.
    /// Returns the `version_id`, `max_committed_epoch` of the new version and the modified
    /// compaction groups
    #[named]
    pub async fn replay_version_delta(
        &self,
        mut version_delta: HummockVersionDelta,
    ) -> Result<(HummockVersion, Vec<CompactionGroupId>)> {
        let mut versioning_guard = write_lock!(self, versioning).await;
        // ensure the version id is ascending after replay
        version_delta.id = versioning_guard.current_version.id + 1;
        version_delta.prev_id = version_delta.id - 1;
        versioning_guard
            .current_version
            .apply_version_delta(&version_delta);

        let version_new = versioning_guard.current_version.clone();
        let compaction_group_ids = version_delta.group_deltas.keys().cloned().collect_vec();
        Ok((version_new, compaction_group_ids))
    }

    #[named]
    pub async fn disable_commit_epoch(&self) -> HummockVersion {
        let mut versioning_guard = write_lock!(self, versioning).await;
        versioning_guard.disable_commit_epochs = true;
        versioning_guard.current_version.clone()
    }

    /// Triggers compacitons to specified compaction groups.
    /// Don't wait for compaction finish
    pub async fn trigger_compaction_deterministic(
        &self,
        _base_version_id: HummockVersionId,
        compaction_groups: Vec<CompactionGroupId>,
    ) -> Result<()> {
        let old_version = self.get_current_version().await;
        tracing::info!(
            "Trigger compaction for version {}, epoch {}, groups {:?}",
            old_version.id,
            old_version.max_committed_epoch,
            compaction_groups
        );

        if compaction_groups.is_empty() {
            return Ok(());
        }
        for compaction_group in compaction_groups {
            self.try_send_compaction_request(compaction_group, compact_task::TaskType::Dynamic);
        }
        Ok(())
    }

    pub fn init_compaction_scheduler(
        &self,
        sched_channel: CompactionRequestChannelRef,
        notifier: Option<Arc<Notify>>,
    ) {
        *self.compaction_request_channel.write() = Some(sched_channel);
        *self.compaction_resume_notifier.write() = notifier;
    }

    /// Cancels pending compaction tasks which are not yet assigned to any compactor.
    #[named]
    async fn cancel_unassigned_compaction_task(&self) -> Result<()> {
        let mut compaction_guard = write_lock!(self, compaction).await;
        let compaction = compaction_guard.deref_mut();
        let mut compact_statuses = BTreeMapTransaction::new(&mut compaction.compaction_statuses);
        let mut cancelled_count = 0;
        let mut modified_group_status = vec![];
        for (group_id, compact_status) in compact_statuses.tree_ref().iter() {
            let mut compact_status = compact_status.clone();
            let count = compact_status.cancel_compaction_tasks_if(|pending_task_id| {
                !compaction
                    .compact_task_assignment
                    .contains_key(&pending_task_id)
            });
            if count > 0 {
                cancelled_count += count;
                modified_group_status.push((*group_id, compact_status));
            }
        }
        for (group_id, compact_status) in modified_group_status {
            compact_statuses.insert(group_id, compact_status);
        }
        if cancelled_count > 0 {
            commit_multi_var!(self, None, Transaction::default(), compact_statuses)?;
        }
        #[cfg(test)]
        {
            drop(compaction_guard);
            self.check_state_consistency().await;
        }
        Ok(())
    }

    /// Sends a compaction request to compaction scheduler.
    pub fn try_send_compaction_request(
        &self,
        compaction_group: CompactionGroupId,
        task_type: compact_task::TaskType,
    ) -> bool {
        if let Some(sender) = self.compaction_request_channel.read().as_ref() {
            match sender.try_sched_compaction(compaction_group, task_type) {
                Ok(_) => true,
                Err(e) => {
                    tracing::error!(
                        "failed to send compaction request for compaction group {}. {}",
                        compaction_group,
                        e
                    );
                    false
                }
            }
        } else {
            tracing::warn!("compaction_request_channel is not initialized");
            false
        }
    }

    /// Tell compaction scheduler to resume compaction.
    pub fn try_resume_compaction(&self, trigger: CompactionResumeTrigger) {
        tracing::debug!("resume compaction, trigger: {:?}", trigger);
        if let Some(notifier) = self.compaction_resume_notifier.read().as_ref() {
            notifier.notify_one();
        }
    }

    pub async fn trigger_manual_compaction(
        &self,
        compaction_group: CompactionGroupId,
        manual_compaction_option: ManualCompactionOption,
    ) -> Result<()> {
        let start_time = Instant::now();

        // 1. Get idle compactor.
        let compactor = match self.get_idle_compactor().await {
            Some(compactor) => compactor,
            None => {
                tracing::warn!("trigger_manual_compaction No compactor is available.");
                return Err(anyhow::anyhow!(
                    "trigger_manual_compaction No compactor is available. compaction_group {}",
                    compaction_group
                )
                .into());
            }
        };

        // 2. Get manual compaction task.
        let compact_task = self
            .manual_get_compact_task(compaction_group, manual_compaction_option)
            .await;
        let compact_task = match compact_task {
            Ok(Some(compact_task)) => compact_task,
            Ok(None) => {
                // No compaction task available.
                return Err(anyhow::anyhow!(
                    "trigger_manual_compaction No compaction_task is available. compaction_group {}",
                    compaction_group
                ).into());
            }
            Err(err) => {
                tracing::warn!("Failed to get compaction task: {:#?}.", err);
                return Err(anyhow::anyhow!(
                    "Failed to get compaction task: {:#?} compaction_group {}",
                    err,
                    compaction_group
                )
                .into());
            }
        };

        // Locally cancel task if fails to assign or send task.
        let locally_cancel_task = |mut compact_task: CompactTask, task_status: TaskStatus| async move {
            compact_task.set_task_status(task_status);
            self.env
                .notification_manager()
                .notify_local_subscribers(LocalNotification::CompactionTaskNeedCancel(compact_task))
                .await;
            Err(Error::Internal(anyhow::anyhow!(
                "Failed to trigger_manual_compaction"
            )))
        };

        // 2. Assign the task to the previously picked compactor.
        if let Err(err) = self
            .assign_compaction_task(&compact_task, compactor.context_id())
            .await
        {
            tracing::warn!("Failed to assign compaction task to compactor: {:#?}", err);
            return locally_cancel_task(compact_task, TaskStatus::AssignFailCanceled).await;
        };

        // 3. Send the task.
        if let Err(e) = compactor
            .send_task(Task::CompactTask(compact_task.clone()))
            .await
        {
            tracing::warn!(
                "Failed to send task {} to {}. {:#?}",
                compact_task.task_id,
                compactor.context_id(),
                e
            );
            return locally_cancel_task(compact_task, TaskStatus::SendFailCanceled).await;
        }

        tracing::info!(
            "Trigger manual compaction task. {}. cost time: {:?}",
            compact_task_to_string(&compact_task),
            start_time.elapsed(),
        );

        Ok(())
    }

    pub fn compactor_manager_ref_for_test(&self) -> CompactorManagerRef {
        self.compactor_manager.clone()
    }

    #[named]
    pub async fn compaction_task_from_assignment_for_test(
        &self,
        task_id: u64,
    ) -> Option<CompactTaskAssignment> {
        let compaction_guard = read_lock!(self, compaction).await;
        let assignment_ref = &compaction_guard.compact_task_assignment;
        assignment_ref.get(&task_id).cloned()
    }

    pub fn cluster_manager(&self) -> &ClusterManagerRef<S> {
        &self.cluster_manager
    }

    fn notify_last_version_delta(&self, versioning: &mut Versioning) {
        self.env
            .notification_manager()
            .notify_hummock_without_version(
                Operation::Add,
                Info::HummockVersionDeltas(risingwave_pb::hummock::HummockVersionDeltas {
                    version_deltas: vec![versioning
                        .hummock_version_deltas
                        .last_key_value()
                        .unwrap()
                        .1
                        .clone()],
                }),
            );
    }
}

fn drop_sst(
    branched_ssts: &mut BTreeMapTransaction<'_, HummockSstableId, HashMap<CompactionGroupId, u64>>,
    group_id: CompactionGroupId,
    id: HummockSstableId,
) -> bool {
    match branched_ssts.get_mut(id) {
        Some(mut entry) => {
            entry.remove(&group_id);
            if entry.is_empty() {
                branched_ssts.remove(id);
                true
            } else {
                false
            }
        }
        None => true,
    }
}

fn gen_version_delta<'a>(
    txn: &mut BTreeMapTransaction<'a, HummockVersionId, HummockVersionDelta>,
    branched_ssts: &mut BTreeMapTransaction<'a, HummockSstableId, HashMap<CompactionGroupId, u64>>,
    old_version: &HummockVersion,
    compact_task: &CompactTask,
    trivial_move: bool,
    deterministic_mode: bool,
) -> HummockVersionDelta {
    let mut version_delta = HummockVersionDelta {
        prev_id: old_version.id,
        max_committed_epoch: old_version.max_committed_epoch,
        trivial_move,
        ..Default::default()
    };
    let group_deltas = &mut version_delta
        .group_deltas
        .entry(compact_task.compaction_group_id)
        .or_default()
        .group_deltas;
    let mut gc_sst_ids = vec![];
    for level in &compact_task.input_ssts {
        let group_delta = GroupDelta {
            delta_type: Some(DeltaType::IntraLevel(IntraLevelDelta {
                level_idx: level.level_idx,
                removed_table_ids: level
                    .table_infos
                    .iter()
                    .map(|sst| {
                        let id = sst.id;
                        if !trivial_move
                            && drop_sst(branched_ssts, compact_task.compaction_group_id, id)
                        {
                            gc_sst_ids.push(id);
                        }
                        id
                    })
                    .collect_vec(),
                ..Default::default()
            })),
        };
        group_deltas.push(group_delta);
    }
    let group_delta = GroupDelta {
        delta_type: Some(DeltaType::IntraLevel(IntraLevelDelta {
            level_idx: compact_task.target_level,
            inserted_table_infos: compact_task.sorted_output_ssts.clone(),
            l0_sub_level_id: compact_task.target_sub_level_id,
            ..Default::default()
        })),
    };
    group_deltas.push(group_delta);
    version_delta.gc_sst_ids.append(&mut gc_sst_ids);
    version_delta.safe_epoch = std::cmp::max(old_version.safe_epoch, compact_task.watermark);
    version_delta.id = old_version.id + 1;
    // Don't persist version delta generated by compaction to meta store in deterministic mode.
    // Because it will override existing version delta that has same ID generated in the data
    // ingestion phase.
    if !deterministic_mode {
        txn.insert(version_delta.id, version_delta.clone());
    }

    version_delta
}<|MERGE_RESOLUTION|>--- conflicted
+++ resolved
@@ -53,15 +53,10 @@
 use tokio::sync::{Notify, RwLockReadGuard, RwLockWriteGuard};
 use tokio::task::JoinHandle;
 
-<<<<<<< HEAD
-use crate::hummock::compaction::{CompactStatus, LocalSelectorStatistic, ManualCompactionOption};
-=======
 use crate::hummock::compaction::{
     create_overlap_strategy, selector_option, CompactStatus, DynamicLevelSelector, LevelSelector,
     LocalSelectorStatistic, ManualCompactionOption, SelectorOption,
 };
-use crate::hummock::compaction_group::CompactionGroup;
->>>>>>> df6b1578
 use crate::hummock::compaction_scheduler::CompactionRequestChannelRef;
 use crate::hummock::error::{Error, Result};
 use crate::hummock::metrics_utils::{
@@ -200,14 +195,10 @@
 }
 pub(crate) use start_measure_real_process_timer;
 
-<<<<<<< HEAD
 use self::compaction_group_manager::CompactionGroupManager;
-=======
-use self::compaction_group_manager::CompactionGroupManagerInner;
 use super::compaction::{
     ManualCompactionSelector, SpaceReclaimCompactionSelector, TtlCompactionSelector,
 };
->>>>>>> df6b1578
 use super::Compactor;
 use crate::hummock::compaction::compaction_config::CompactionConfigBuilder;
 use crate::hummock::manager::worker::HummockManagerEventSender;
@@ -783,6 +774,7 @@
         &self,
         compaction_config: &CompactionConfig,
         compaction_pick_parma: CompactionPickParma,
+        version: &HummockVersion,
     ) -> SelectorOption {
         match compaction_pick_parma.task_type {
             compact_task::TaskType::Dynamic => {
@@ -793,7 +785,7 @@
             compact_task::TaskType::SpaceReclaim => SelectorOption::SpaceReclaim(
                 selector_option::SpaceReclaimCompactionSelectorOption {
                     compaction_config: Arc::new(compaction_config.clone()),
-                    all_table_ids: self.all_table_ids().await,
+                    all_table_ids: get_member_table_ids(&version),
                 },
             ),
 
@@ -834,33 +826,11 @@
             .id_gen_manager()
             .generate::<{ IdCategory::HummockCompactionTask }>()
             .await?;
-<<<<<<< HEAD
+
         let group_config = self.get_compaction_config(compaction_group_id).await;
-        if !compaction
-            .compaction_statuses
-            .contains_key(&compaction_group_id)
-        {
-            let mut compact_statuses =
-                BTreeMapTransaction::new(&mut compaction.compaction_statuses);
-            let new_compact_status = compact_statuses.new_entry_insert_txn(
-                compaction_group_id,
-                CompactStatus::new(compaction_group_id, group_config.max_level),
-            );
-            commit_multi_var!(self, None, Transaction::default(), new_compact_status)?;
-        }
-=======
-        let group_config = self
-            .compaction_group(compaction_group_id)
-            .await
-            .ok_or(Error::InvalidCompactionGroup(compaction_group_id))?;
-        self.precheck_compaction_group(
-            compaction_group_id,
-            compaction_statuses,
-            &group_config.compaction_config,
-        )
-        .await?;
-
->>>>>>> df6b1578
+        self.precheck_compaction_group(compaction_group_id, compaction_statuses, &group_config)
+            .await?;
+
         let mut compact_status = match compaction.compaction_statuses.get_mut(&compaction_group_id)
         {
             Some(c) => VarTransaction::new(c),
@@ -888,7 +858,7 @@
         // obtained
         let task_type = compaction_pick_parma.task_type;
         let selector_option = self
-            .build_selector_option(&group_config.compaction_config, compaction_pick_parma)
+            .build_selector_option(&group_config, compaction_pick_parma, &current_version)
             .await;
 
         // get selector
@@ -906,11 +876,6 @@
             current_version.get_compaction_group_levels(compaction_group_id),
             task_id as HummockCompactionTaskId,
             compaction_group_id,
-<<<<<<< HEAD
-            manual_compaction_option,
-            group_config.clone(),
-=======
->>>>>>> df6b1578
             &mut stats,
             selector,
         );
@@ -938,8 +903,7 @@
                 start_time.elapsed()
             );
         } else {
-            let all_table_ids: HashSet<StateTableId> =
-                get_member_table_ids(&current_version).into_iter().collect();
+            let all_table_ids = get_member_table_ids(&current_version);
             // to get all relational table_id from sst_info
             let table_ids = compact_task
                 .input_ssts
