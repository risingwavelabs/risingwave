--- conflicted
+++ resolved
@@ -264,10 +264,6 @@
     pub new_table_watermarks: HashMap<TableId, TableWatermarks>,
     pub sst_to_context: HashMap<HummockSstableObjectId, HummockContextId>,
     pub new_table_fragment_info: Option<NewTableFragmentInfo>,
-<<<<<<< HEAD
-    pub unregistered_table_fragment_ids: HashSet<TableId>,
-=======
->>>>>>> f4dd8430
 }
 
 impl CommitEpochInfo {
@@ -276,20 +272,12 @@
         new_table_watermarks: HashMap<TableId, TableWatermarks>,
         sst_to_context: HashMap<HummockSstableObjectId, HummockContextId>,
         new_table_fragment_info: Option<NewTableFragmentInfo>,
-<<<<<<< HEAD
-        unregistered_table_fragment_ids: HashSet<TableId>,
-=======
->>>>>>> f4dd8430
     ) -> Self {
         Self {
             sstables,
             new_table_watermarks,
             sst_to_context,
             new_table_fragment_info,
-<<<<<<< HEAD
-            unregistered_table_fragment_ids,
-=======
->>>>>>> f4dd8430
         }
     }
 
@@ -1600,10 +1588,6 @@
             new_table_watermarks,
             sst_to_context,
             new_table_fragment_info,
-<<<<<<< HEAD
-            unregistered_table_fragment_ids,
-=======
->>>>>>> f4dd8430
         } = commit_info;
         let mut versioning_guard = write_lock!(self, versioning).await;
         let _timer = start_measure_real_process_timer!(self);
@@ -1644,11 +1628,6 @@
 
         // Add new table
         if let Some(new_fragment_table_info) = new_table_fragment_info {
-<<<<<<< HEAD
-            assert!(
-                unregistered_table_fragment_ids.is_empty(),
-                "cannot unregister state table and register state table at the same epoch"
-            );
             let snapshot_group_id =
                 SnapshotGroupId::from(new_fragment_table_info.table_id.table_id);
             if old_version.snapshot_groups.contains_key(&snapshot_group_id) {
@@ -1666,8 +1645,6 @@
                     committed_epoch: epoch,
                 },
             );
-=======
->>>>>>> f4dd8430
             if !new_fragment_table_info.internal_table_ids.is_empty() {
                 if let Some(levels) = old_version
                     .levels
@@ -1735,86 +1712,6 @@
             }
         }
 
-<<<<<<< HEAD
-        // unregister table
-        if !unregistered_table_fragment_ids.is_empty() {
-            let mut unregistered_state_table_ids = HashSet::new();
-            for (snapshot_group_id, group) in &old_version.snapshot_groups {
-                if unregistered_table_fragment_ids
-                    .contains(&TableId::new(u32::from(*snapshot_group_id)))
-                {
-                    unregistered_state_table_ids.extend(group.member_table_ids.iter().cloned());
-                    new_version_delta
-                        .snapshot_group_delta
-                        .insert(*snapshot_group_id, SnapshotGroupDelta::Destroy);
-                }
-            }
-
-            let mut group_unregistered_table_ids: HashMap<_, Vec<_>> = HashMap::new();
-            for (group_id, group) in &old_version.levels {
-                for table_id in &group.member_table_ids {
-                    if unregistered_state_table_ids.contains(&TableId::new(*table_id)) {
-                        group_unregistered_table_ids
-                            .entry(*group_id)
-                            .or_default()
-                            .push(*table_id);
-                    }
-                }
-            }
-            for (group_id, unregistered_state_table_ids) in group_unregistered_table_ids {
-                let group_deltas = &mut new_version_delta
-                    .group_deltas
-                    .entry(group_id)
-                    .or_default()
-                    .group_deltas;
-                let original_member_table_ids = &old_version
-                    .levels
-                    .get(&group_id)
-                    .expect("should exist")
-                    .member_table_ids;
-                let delta = if unregistered_state_table_ids.len() == original_member_table_ids.len()
-                    && group_id > StaticCompactionGroupId::End as u64
-                {
-                    info!(
-                        group_id,
-                        ?original_member_table_ids,
-                        ?unregistered_state_table_ids,
-                        "compaction group will be destroyed"
-                    );
-                    DeltaType::GroupDestroy(GroupDestroy {})
-                } else {
-                    info!(
-                        group_id,
-                        ?unregistered_state_table_ids,
-                        "remove member table id from compaction group"
-                    );
-                    DeltaType::GroupMetaChange(GroupMetaChange {
-                        table_ids_remove: unregistered_state_table_ids,
-                        ..Default::default()
-                    })
-                };
-                group_deltas.push(GroupDelta {
-                    delta_type: Some(delta),
-                });
-            }
-            for table_id in &unregistered_state_table_ids {
-                table_compaction_group_mapping.remove(table_id);
-            }
-        }
-
-        for snapshot_group_id in old_version.snapshot_groups.keys() {
-            if !unregistered_table_fragment_ids
-                .contains(&TableId::new(u32::from(*snapshot_group_id)))
-            {
-                new_version_delta.snapshot_group_delta.insert(
-                    *snapshot_group_id,
-                    SnapshotGroupDelta::NewCommittedEpoch(epoch),
-                );
-            }
-        }
-
-=======
->>>>>>> f4dd8430
         let mut incorrect_ssts = vec![];
         let mut new_sst_id_number = 0;
         for ExtendedSstableInfo {
