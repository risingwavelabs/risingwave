// Copyright 2023 RisingWave Labs
//
// Licensed under the Apache License, Version 2.0 (the "License");
// you may not use this file except in compliance with the License.
// You may obtain a copy of the License at
//
//     http://www.apache.org/licenses/LICENSE-2.0
//
// Unless required by applicable law or agreed to in writing, software
// distributed under the License is distributed on an "AS IS" BASIS,
// WITHOUT WARRANTIES OR CONDITIONS OF ANY KIND, either express or implied.
// See the License for the specific language governing permissions and
// limitations under the License.

use std::borrow::BorrowMut;
use std::collections::{BTreeMap, HashMap, HashSet, VecDeque};
use std::ops::{Deref, DerefMut};
use std::sync::atomic::AtomicBool;
use std::sync::{Arc, LazyLock};
use std::time::{Duration, Instant};

use arc_swap::ArcSwap;
use bytes::Bytes;
use fail::fail_point;
use function_name::named;
use futures::future::Either;
use futures::stream::BoxStream;
use itertools::Itertools;
use risingwave_common::monitor::rwlock::MonitoredRwLock;
use risingwave_common::util::epoch::{Epoch, INVALID_EPOCH};
use risingwave_common::util::select_all;
use risingwave_hummock_sdk::compact::{compact_task_to_string, estimate_state_for_compaction};
use risingwave_hummock_sdk::compaction_group::hummock_version_ext::{
    build_version_delta_after_version, get_compaction_group_ids,
    try_get_compaction_group_id_by_table_id, BranchedSstInfo, HummockLevelsExt, HummockVersionExt,
    HummockVersionUpdateExt,
};
use risingwave_hummock_sdk::{
    version_checkpoint_path, CompactionGroupId, ExtendedSstableInfo, HummockCompactionTaskId,
    HummockContextId, HummockEpoch, HummockSstableId, HummockSstableObjectId, HummockVersionId,
    SstObjectIdRange, INVALID_VERSION_ID,
};
use risingwave_pb::hummock::compact_task::{self, TaskStatus};
use risingwave_pb::hummock::group_delta::DeltaType;
use risingwave_pb::hummock::{
    version_update_payload, CompactTask, CompactTaskAssignment, CompactionConfig, GroupDelta,
    HummockPinnedSnapshot, HummockPinnedVersion, HummockSnapshot, HummockVersion,
    HummockVersionCheckpoint, HummockVersionDelta, HummockVersionDeltas, HummockVersionStats,
    IntraLevelDelta, TableOption,
};
use risingwave_pb::meta::subscribe_response::{Info, Operation};
use tokio::sync::oneshot::Sender;
use tokio::sync::RwLockWriteGuard;
use tokio::task::JoinHandle;
use tokio_stream::wrappers::IntervalStream;
use tracing::warn;

<<<<<<< HEAD
use crate::hummock::compaction::{
    CompactStatus, LocalSelectorStatistic, ManualCompactionOption, ScaleCompactorInfo,
};
use crate::hummock::compaction_scheduler::{CompactionRequestChannelRef, ScheduleStatus};
=======
use crate::hummock::compaction::{CompactStatus, LocalSelectorStatistic, ManualCompactionOption};
use crate::hummock::compaction_scheduler::CompactionRequestChannelRef;
>>>>>>> c4160d7d
use crate::hummock::error::{Error, Result};
use crate::hummock::metrics_utils::{
    trigger_delta_log_stats, trigger_lsm_stat, trigger_pin_unpin_snapshot_state,
    trigger_pin_unpin_version_state, trigger_split_stat, trigger_sst_stat, trigger_version_stat,
    trigger_write_stop_stats,
};
use crate::hummock::{CompactorManagerRef, TASK_NORMAL};
use crate::manager::{
    CatalogManagerRef, ClusterManagerRef, IdCategory, LocalNotification, MetaSrvEnv, META_NODE_ID,
};
use crate::model::{
    BTreeMapEntryTransaction, BTreeMapTransaction, ClusterId, MetadataModel, ValTransaction,
    VarTransaction,
};
use crate::rpc::metrics::MetaMetrics;
use crate::storage::{MetaStore, Transaction};

mod compaction_group_manager;
mod context;
mod gc;
#[cfg(test)]
mod tests;
mod versioning;
pub use versioning::HummockVersionSafePoint;
use versioning::*;
mod checkpoint;
mod compaction;
mod worker;

use compaction::*;

type Snapshot = ArcSwap<HummockSnapshot>;
const HISTORY_TABLE_INFO_WINDOW_SIZE: usize = 16;

// Update to states are performed as follow:
// - Initialize ValTransaction for the meta state to update
// - Make changes on the ValTransaction.
// - Call `commit_multi_var` to commit the changes via meta store transaction. If transaction
//   succeeds, the in-mem state will be updated by the way.
pub struct HummockManager<S: MetaStore> {
    pub env: MetaSrvEnv<S>,
    pub cluster_manager: ClusterManagerRef<S>,
    catalog_manager: CatalogManagerRef<S>,
    // `CompactionGroupManager` manages `CompactionGroup`'s members.
    // Note that all hummock state store user should register to `CompactionGroupManager`. It
    // includes all state tables of streaming jobs except sink.
    compaction_group_manager: tokio::sync::RwLock<CompactionGroupManager>,
    // When trying to locks compaction and versioning at the same time, compaction lock should
    // be requested before versioning lock.
    compaction: MonitoredRwLock<Compaction>,
    versioning: MonitoredRwLock<Versioning>,
    latest_snapshot: Snapshot,

    pub metrics: Arc<MetaMetrics>,

    // `compaction_request_channel` is used to schedule a compaction for specified
    // CompactionGroupId
    compaction_request_channel: parking_lot::RwLock<Option<CompactionRequestChannelRef>>,

    pub compactor_manager: CompactorManagerRef,
    event_sender: HummockManagerEventSender,

    object_store: ObjectStoreRef,
    version_checkpoint_path: String,
    pause_version_checkpoint: AtomicBool,
    history_table_throughput: parking_lot::RwLock<HashMap<u32, VecDeque<u64>>>,
}

pub type HummockManagerRef<S> = Arc<HummockManager<S>>;

/// Commit multiple `ValTransaction`s to state store and upon success update the local in-mem state
/// by the way
/// After called, the `ValTransaction` will be dropped.
macro_rules! commit_multi_var {
    ($hummock_mgr:expr, $context_id:expr, $trx_extern_part:expr, $($val_txn:expr),*) => {
        {
            async {
                let mut trx = $trx_extern_part;
                // Apply the change in `ValTransaction` to trx
                $(
                    $val_txn.apply_to_txn(&mut trx)?;
                )*
                // Commit to state store
                $hummock_mgr.commit_trx($hummock_mgr.env.meta_store(), trx, $context_id)
                .await?;
                // Upon successful commit, commit the change to local in-mem state
                $(
                    $val_txn.commit();
                )*
                Result::Ok(())
            }.await
        }
    };
}
pub(crate) use commit_multi_var;

/// Acquire read lock of the lock with `lock_name`.
/// The macro will use macro `function_name` to get the name of the function of method that calls
/// the lock, and therefore, anyone to call this macro should ensured that the caller method has the
/// macro #[named]
macro_rules! read_lock {
    ($hummock_mgr:expr, $lock_name:ident) => {
        async {
            $hummock_mgr
                .$lock_name
                .read(&[function_name!(), stringify!($lock_name), "read"])
                .await
        }
    };
}
pub(crate) use read_lock;
use risingwave_hummock_sdk::compaction_group::{StateTableId, StaticCompactionGroupId};
use risingwave_hummock_sdk::table_stats::{
    add_prost_table_stats_map, purge_prost_table_stats, PbTableStatsMap,
};
use risingwave_object_store::object::{parse_remote_object_store, ObjectError, ObjectStoreRef};
use risingwave_pb::catalog::Table;
use risingwave_pb::hummock::level_handler::RunningCompactTask;
use risingwave_pb::hummock::version_update_payload::Payload;
use risingwave_pb::hummock::PbCompactionGroupInfo;
use risingwave_pb::meta::relation::RelationInfo;

/// Acquire write lock of the lock with `lock_name`.
/// The macro will use macro `function_name` to get the name of the function of method that calls
/// the lock, and therefore, anyone to call this macro should ensured that the caller method has the
/// macro #[named]
macro_rules! write_lock {
    ($hummock_mgr:expr, $lock_name:ident) => {
        async {
            $hummock_mgr
                .$lock_name
                .write(&[function_name!(), stringify!($lock_name), "write"])
                .await
        }
    };
}
pub(crate) use write_lock;

macro_rules! start_measure_real_process_timer {
    ($hummock_mgr:expr) => {
        $hummock_mgr
            .metrics
            .hummock_manager_real_process_time
            .with_label_values(&[function_name!()])
            .start_timer()
    };
}
pub(crate) use start_measure_real_process_timer;

use super::compaction::{LevelSelector, ManualCompactionSelector};
use super::CompactorPullTaskHandle;
use crate::hummock::manager::compaction_group_manager::CompactionGroupManager;
use crate::hummock::manager::worker::HummockManagerEventSender;

pub static CANCEL_STATUS_SET: LazyLock<HashSet<TaskStatus>> = LazyLock::new(|| {
    [
        TaskStatus::ManualCanceled,
        TaskStatus::SendFailCanceled,
        TaskStatus::AssignFailCanceled,
        TaskStatus::HeartbeatCanceled,
        TaskStatus::InvalidGroupCanceled,
        TaskStatus::NoAvailResourceCanceled,
    ]
    .into_iter()
    .collect()
});

#[derive(Debug)]
pub enum CompactionResumeTrigger {
    /// The addition (re-subscription) of compactors
    CompactorAddition { context_id: HummockContextId },
    /// A compaction task is reported when all compactors are not idle.
    TaskReport { original_task_num: usize },
}

impl<S> HummockManager<S>
where
    S: MetaStore,
{
    pub(crate) async fn new(
        env: MetaSrvEnv<S>,
        cluster_manager: ClusterManagerRef<S>,
        metrics: Arc<MetaMetrics>,
        compactor_manager: CompactorManagerRef,
        catalog_manager: CatalogManagerRef<S>,
    ) -> Result<HummockManagerRef<S>> {
        let compaction_group_manager = Self::build_compaction_group_manager(&env).await?;
        Self::new_impl(
            env,
            cluster_manager,
            metrics,
            compactor_manager,
            compaction_group_manager,
            catalog_manager,
        )
        .await
    }

    #[cfg(any(test, feature = "test"))]
    pub(super) async fn with_config(
        env: MetaSrvEnv<S>,
        cluster_manager: ClusterManagerRef<S>,
        metrics: Arc<MetaMetrics>,
        compactor_manager: CompactorManagerRef,
        config: CompactionConfig,
    ) -> HummockManagerRef<S> {
        use crate::manager::CatalogManager;
        let compaction_group_manager =
            Self::build_compaction_group_manager_with_config(&env, config)
                .await
                .unwrap();
        let catalog_manager = Arc::new(CatalogManager::new(env.clone()).await.unwrap());
        Self::new_impl(
            env,
            cluster_manager,
            metrics,
            compactor_manager,
            compaction_group_manager,
            catalog_manager,
        )
        .await
        .unwrap()
    }

    async fn new_impl(
        env: MetaSrvEnv<S>,
        cluster_manager: ClusterManagerRef<S>,
        metrics: Arc<MetaMetrics>,
        compactor_manager: CompactorManagerRef,
        compaction_group_manager: tokio::sync::RwLock<CompactionGroupManager>,
        catalog_manager: CatalogManagerRef<S>,
    ) -> Result<HummockManagerRef<S>> {
        let sys_params_manager = env.system_params_manager();
        let sys_params = sys_params_manager.get_params().await;
        let state_store_url = sys_params.state_store();
        let state_store_dir: &str = sys_params.data_directory();
        let deterministic_mode = env.opts.compaction_deterministic_test;
        let object_store = Arc::new(
            parse_remote_object_store(
                state_store_url.strip_prefix("hummock+").unwrap_or("memory"),
                metrics.object_store_metric.clone(),
                "Version Checkpoint",
            )
            .await,
        );
        // Make sure data dir is not used by another cluster.
        // Skip this check in e2e compaction test, which needs to start a secondary cluster with
        // same bucket
        if env.cluster_first_launch() && !deterministic_mode {
            write_exclusive_cluster_id(
                state_store_dir,
                env.cluster_id().clone(),
                object_store.clone(),
            )
            .await?;

            // config bucket lifecycle for new cluster.
            if let risingwave_object_store::object::ObjectStoreImpl::S3(s3) = object_store.as_ref()
                && !env.opts.do_not_config_object_storage_lifecycle
            {
                s3.inner().configure_bucket_lifecycle().await;
            }
        }
        let checkpoint_path = version_checkpoint_path(state_store_dir);
        let (tx, rx) = tokio::sync::mpsc::unbounded_channel();
        let instance = HummockManager {
            env,
            versioning: MonitoredRwLock::new(
                metrics.hummock_manager_lock_time.clone(),
                Default::default(),
            ),
            compaction: MonitoredRwLock::new(
                metrics.hummock_manager_lock_time.clone(),
                Default::default(),
            ),
            metrics,
            cluster_manager,
            catalog_manager,
            compaction_group_manager,
            compaction_request_channel: parking_lot::RwLock::new(None),
            compactor_manager,
            latest_snapshot: ArcSwap::from_pointee(HummockSnapshot {
                committed_epoch: INVALID_EPOCH,
                current_epoch: INVALID_EPOCH,
            }),
            event_sender: tx,
            object_store,
            version_checkpoint_path: checkpoint_path,
            pause_version_checkpoint: AtomicBool::new(false),
            history_table_throughput: parking_lot::RwLock::new(HashMap::default()),
        };
        let instance = Arc::new(instance);
        instance.start_worker(rx).await;
        instance.load_meta_store_state().await?;
        instance.release_invalid_contexts().await?;
        // Release snapshots pinned by meta on restarting.
        instance.release_meta_context().await?;
        Ok(instance)
    }

    /// Load state from meta store.
    #[named]
    async fn load_meta_store_state(&self) -> Result<()> {
        let mut compaction_guard = write_lock!(self, compaction).await;
        let mut versioning_guard = write_lock!(self, versioning).await;
        self.load_meta_store_state_impl(
            compaction_guard.borrow_mut(),
            versioning_guard.borrow_mut(),
        )
        .await
    }

    /// Load state from meta store.
    async fn load_meta_store_state_impl(
        &self,
        compaction_guard: &mut RwLockWriteGuard<'_, Compaction>,
        versioning_guard: &mut RwLockWriteGuard<'_, Versioning>,
    ) -> Result<()> {
        let compaction_statuses = CompactStatus::list(self.env.meta_store())
            .await?
            .into_iter()
            .map(|cg| (cg.compaction_group_id(), cg))
            .collect::<BTreeMap<CompactionGroupId, CompactStatus>>();
        if !compaction_statuses.is_empty() {
            compaction_guard.compaction_statuses = compaction_statuses;
        }
        compaction_guard.compact_task_assignment =
            CompactTaskAssignment::list(self.env.meta_store())
                .await?
                .into_iter()
                .map(|assigned| (assigned.key().unwrap(), assigned))
                .collect();

        let hummock_version_deltas: BTreeMap<_, _> =
            HummockVersionDelta::list(self.env.meta_store())
                .await?
                .into_iter()
                .map(|version_delta| (version_delta.id, version_delta))
                .collect();

        let mut redo_state = if self.need_init().await? {
            // For backward compatibility, try to read checkpoint from meta store.
            let versions = HummockVersion::list(self.env.meta_store()).await?;
            let checkpoint_version = if !versions.is_empty() {
                let checkpoint = versions.into_iter().next().unwrap();
                tracing::warn!(
                    "read hummock version checkpoint from meta store: {:#?}",
                    checkpoint
                );
                checkpoint
            } else {
                // As no record found in stores, create a initial version.
                let default_compaction_config = self
                    .compaction_group_manager
                    .read()
                    .await
                    .default_compaction_config();
                let checkpoint = create_init_version(default_compaction_config);
                tracing::info!("init hummock version checkpoint");
                HummockVersionStats::default()
                    .insert(self.env.meta_store())
                    .await?;
                checkpoint
            };
            versioning_guard.checkpoint = HummockVersionCheckpoint {
                version: Some(checkpoint_version.clone()),
                stale_objects: Default::default(),
            };
            self.write_checkpoint(&versioning_guard.checkpoint).await?;
            self.mark_init().await?;
            checkpoint_version
        } else {
            // Read checkpoint from object store.
            versioning_guard.checkpoint = self.read_checkpoint().await?.expect("checkpoint exists");
            versioning_guard
                .checkpoint
                .version
                .as_ref()
                .cloned()
                .unwrap()
        };
        versioning_guard.version_stats = HummockVersionStats::list(self.env.meta_store())
            .await?
            .into_iter()
            .next()
            .expect("should contain exact one item");
        for version_delta in hummock_version_deltas.values() {
            if version_delta.prev_id == redo_state.id {
                redo_state.apply_version_delta(version_delta);
            }
        }
        self.latest_snapshot.store(
            HummockSnapshot {
                committed_epoch: redo_state.max_committed_epoch,
                current_epoch: redo_state.max_committed_epoch,
            }
            .into(),
        );
        versioning_guard.current_version = redo_state;
        versioning_guard.branched_ssts = versioning_guard.current_version.build_branched_sst_info();
        versioning_guard.hummock_version_deltas = hummock_version_deltas;

        versioning_guard.pinned_versions = HummockPinnedVersion::list(self.env.meta_store())
            .await?
            .into_iter()
            .map(|p| (p.context_id, p))
            .collect();
        versioning_guard.pinned_snapshots = HummockPinnedSnapshot::list(self.env.meta_store())
            .await?
            .into_iter()
            .map(|p| (p.context_id, p))
            .collect();

        versioning_guard.objects_to_delete.clear();
        versioning_guard.mark_objects_for_deletion();

        let all_group_ids = get_compaction_group_ids(&versioning_guard.current_version);
        let configs = self
            .compaction_group_manager
            .write()
            .await
            .get_or_insert_compaction_group_configs(
                &all_group_ids.collect_vec(),
                self.env.meta_store(),
            )
            .await?;
        versioning_guard.write_limit =
            calc_new_write_limits(configs, HashMap::new(), &versioning_guard.current_version);
        trigger_write_stop_stats(&self.metrics, &versioning_guard.write_limit);
        tracing::info!("Hummock stopped write: {:#?}", versioning_guard.write_limit);

        Ok(())
    }

    /// We use worker node id as the `context_id`.
    /// If the `context_id` is provided, the transaction will abort if the `context_id` is not
    /// valid, which means the worker node is not a valid member of the cluster.
    /// This operation is protected by mutex of compaction, so that other thread can not
    /// call `release_contexts` even if it has removed `context_id` from cluster manager.
    async fn commit_trx(
        &self,
        meta_store: &S,
        trx: Transaction,
        context_id: Option<HummockContextId>,
    ) -> Result<()> {
        if let Some(context_id) = context_id {
            if context_id == META_NODE_ID {
                // Using the preserved meta id is allowed.
            } else if !self.check_context(context_id).await {
                // The worker is not found in cluster.
                return Err(Error::InvalidContext(context_id));
            }
        }

        meta_store.txn(trx).await.map_err(Into::into)
    }

    /// Pin the current greatest hummock version. The pin belongs to `context_id`
    /// and will be unpinned when `context_id` is invalidated.
    #[named]
    pub async fn pin_version(
        &self,
        context_id: HummockContextId,
    ) -> Result<version_update_payload::Payload> {
        let mut versioning_guard = write_lock!(self, versioning).await;
        let _timer = start_measure_real_process_timer!(self);
        let versioning = versioning_guard.deref_mut();
        let mut pinned_versions = BTreeMapTransaction::new(&mut versioning.pinned_versions);
        let mut context_pinned_version = pinned_versions.new_entry_txn_or_default(
            context_id,
            HummockPinnedVersion {
                context_id,
                min_pinned_id: INVALID_VERSION_ID,
            },
        );
        let version_id = versioning.current_version.id;
        let ret = Payload::PinnedVersion(versioning.current_version.clone());
        if context_pinned_version.min_pinned_id == INVALID_VERSION_ID
            || context_pinned_version.min_pinned_id > version_id
        {
            context_pinned_version.min_pinned_id = version_id;
            commit_multi_var!(
                self,
                Some(context_id),
                Transaction::default(),
                context_pinned_version
            )?;
            trigger_pin_unpin_version_state(&self.metrics, &versioning.pinned_versions);
        }

        #[cfg(test)]
        {
            drop(versioning_guard);
            self.check_state_consistency().await;
        }

        Ok(ret)
    }

    /// Unpin all pins which belongs to `context_id` and has an id which is older than
    /// `unpin_before`. All versions >= `unpin_before` will be treated as if they are all pinned by
    /// this `context_id` so they will not be vacummed.
    #[named]
    pub async fn unpin_version_before(
        &self,
        context_id: HummockContextId,
        unpin_before: HummockVersionId,
    ) -> Result<()> {
        let mut versioning_guard = write_lock!(self, versioning).await;
        let _timer = start_measure_real_process_timer!(self);
        let versioning = versioning_guard.deref_mut();
        let mut pinned_versions = BTreeMapTransaction::new(&mut versioning.pinned_versions);
        let mut context_pinned_version = pinned_versions.new_entry_txn_or_default(
            context_id,
            HummockPinnedVersion {
                context_id,
                min_pinned_id: 0,
            },
        );
        context_pinned_version.min_pinned_id = unpin_before;
        commit_multi_var!(
            self,
            Some(context_id),
            Transaction::default(),
            context_pinned_version
        )?;
        trigger_pin_unpin_version_state(&self.metrics, &versioning.pinned_versions);

        #[cfg(test)]
        {
            drop(versioning_guard);
            self.check_state_consistency().await;
        }

        Ok(())
    }

    #[named]
    pub async fn pin_specific_snapshot(
        &self,
        context_id: HummockContextId,
        epoch: HummockEpoch,
    ) -> Result<HummockSnapshot> {
        let snapshot = self.latest_snapshot.load();
        let mut guard = write_lock!(self, versioning).await;
        let mut pinned_snapshots = BTreeMapTransaction::new(&mut guard.pinned_snapshots);
        let mut context_pinned_snapshot = pinned_snapshots.new_entry_txn_or_default(
            context_id,
            HummockPinnedSnapshot {
                context_id,
                minimal_pinned_snapshot: INVALID_EPOCH,
            },
        );
        let epoch_to_pin = std::cmp::min(epoch, snapshot.committed_epoch);
        if context_pinned_snapshot.minimal_pinned_snapshot == INVALID_EPOCH {
            context_pinned_snapshot.minimal_pinned_snapshot = epoch_to_pin;
            commit_multi_var!(
                self,
                Some(context_id),
                Transaction::default(),
                context_pinned_snapshot
            )?;
        }
        Ok(HummockSnapshot::clone(&snapshot))
    }

    /// Make sure `max_committed_epoch` is pinned and return it.
    #[named]
    pub async fn pin_snapshot(&self, context_id: HummockContextId) -> Result<HummockSnapshot> {
        let snapshot = self.latest_snapshot.load();
        let mut guard = write_lock!(self, versioning).await;
        let _timer = start_measure_real_process_timer!(self);
        let mut pinned_snapshots = BTreeMapTransaction::new(&mut guard.pinned_snapshots);
        let mut context_pinned_snapshot = pinned_snapshots.new_entry_txn_or_default(
            context_id,
            HummockPinnedSnapshot {
                context_id,
                minimal_pinned_snapshot: INVALID_EPOCH,
            },
        );
        if context_pinned_snapshot.minimal_pinned_snapshot == INVALID_EPOCH {
            context_pinned_snapshot.minimal_pinned_snapshot = snapshot.committed_epoch;
            commit_multi_var!(
                self,
                Some(context_id),
                Transaction::default(),
                context_pinned_snapshot
            )?;
            trigger_pin_unpin_snapshot_state(&self.metrics, &guard.pinned_snapshots);
        }
        Ok(HummockSnapshot::clone(&snapshot))
    }

    pub fn get_last_epoch(&self) -> Result<HummockSnapshot> {
        let snapshot = self.latest_snapshot.load();
        Ok(HummockSnapshot::clone(&snapshot))
    }

    #[named]
    pub async fn unpin_snapshot(&self, context_id: HummockContextId) -> Result<()> {
        let mut versioning_guard = write_lock!(self, versioning).await;
        let _timer = start_measure_real_process_timer!(self);
        let mut pinned_snapshots = BTreeMapTransaction::new(&mut versioning_guard.pinned_snapshots);
        let release_snapshot = pinned_snapshots.remove(context_id);
        if release_snapshot.is_some() {
            commit_multi_var!(
                self,
                Some(context_id),
                Transaction::default(),
                pinned_snapshots
            )?;
            trigger_pin_unpin_snapshot_state(&self.metrics, &versioning_guard.pinned_snapshots);
        }

        #[cfg(test)]
        {
            drop(versioning_guard);
            self.check_state_consistency().await;
        }

        Ok(())
    }

    /// Unpin all snapshots smaller than specified epoch for current context.
    #[named]
    pub async fn unpin_snapshot_before(
        &self,
        context_id: HummockContextId,
        hummock_snapshot: HummockSnapshot,
    ) -> Result<()> {
        let mut versioning_guard = write_lock!(self, versioning).await;
        let _timer = start_measure_real_process_timer!(self);
        // Use the max_committed_epoch in storage as the snapshot ts so only committed changes are
        // visible in the snapshot.
        let max_committed_epoch = versioning_guard.current_version.max_committed_epoch;
        // Ensure the unpin will not clean the latest one.
        let snapshot_committed_epoch = hummock_snapshot.committed_epoch;
        #[cfg(not(test))]
        {
            assert!(snapshot_committed_epoch <= max_committed_epoch);
        }
        let last_read_epoch = std::cmp::min(snapshot_committed_epoch, max_committed_epoch);

        let mut pinned_snapshots = BTreeMapTransaction::new(&mut versioning_guard.pinned_snapshots);
        let mut context_pinned_snapshot = pinned_snapshots.new_entry_txn_or_default(
            context_id,
            HummockPinnedSnapshot {
                context_id,
                minimal_pinned_snapshot: INVALID_EPOCH,
            },
        );

        // Unpin the snapshots pinned by meta but frontend doesn't know. Also equal to unpin all
        // epochs below specific watermark.
        if context_pinned_snapshot.minimal_pinned_snapshot < last_read_epoch
            || context_pinned_snapshot.minimal_pinned_snapshot == INVALID_EPOCH
        {
            context_pinned_snapshot.minimal_pinned_snapshot = last_read_epoch;
            commit_multi_var!(
                self,
                Some(context_id),
                Transaction::default(),
                context_pinned_snapshot
            )?;
            trigger_pin_unpin_snapshot_state(&self.metrics, &versioning_guard.pinned_snapshots);
        }

        #[cfg(test)]
        {
            drop(versioning_guard);
            self.check_state_consistency().await;
        }

        Ok(())
    }

    #[named]
    pub async fn get_compact_task_impl(
        &self,
        compaction_group_id: CompactionGroupId,
        selector: &mut Box<dyn LevelSelector>,
    ) -> Result<Option<CompactTask>> {
        // TODO: `get_all_table_options` will hold catalog_manager async lock, to avoid holding the
        // lock in compaction_guard, take out all table_options in advance there may be a
        // waste of resources here, need to add a more efficient filter in catalog_manager
        let all_table_id_to_option = self.catalog_manager.get_all_table_options().await;

        let mut compaction_guard = write_lock!(self, compaction).await;
        let compaction = compaction_guard.deref_mut();
        let compaction_statuses = &mut compaction.compaction_statuses;

        let start_time = Instant::now();
        // StoredIdGenerator already implements ids pre-allocation by ID_PREALLOCATE_INTERVAL.
        let task_id = self
            .env
            .id_gen_manager()
            .generate::<{ IdCategory::HummockCompactionTask }>()
            .await?;

        // When the last table of a compaction group is deleted, the compaction group (and its
        // config) is destroyed as well. Then a compaction task for this group may come later and
        // cannot find its config.
        let group_config = match self
            .compaction_group_manager
            .read()
            .await
            .try_get_compaction_group_config(compaction_group_id)
        {
            Some(config) => config,
            None => return Ok(None),
        };
        self.precheck_compaction_group(
            compaction_group_id,
            compaction_statuses,
            &group_config.compaction_config,
        )
        .await?;

        let mut compact_status = match compaction.compaction_statuses.get_mut(&compaction_group_id)
        {
            Some(c) => VarTransaction::new(c),
            None => {
                return Ok(None);
            }
        };
        let (current_version, watermark) = {
            let versioning_guard = read_lock!(self, versioning).await;
            let max_committed_epoch = versioning_guard.current_version.max_committed_epoch;
            let watermark = versioning_guard
                .pinned_snapshots
                .values()
                .map(|v| v.minimal_pinned_snapshot)
                .fold(max_committed_epoch, std::cmp::min);

            (versioning_guard.current_version.clone(), watermark)
        };
        if current_version.levels.get(&compaction_group_id).is_none() {
            // compaction group has been deleted.
            return Ok(None);
        }

        let can_trivial_move = matches!(selector.task_type(), compact_task::TaskType::Dynamic);

        let mut stats = LocalSelectorStatistic::default();
        let member_table_ids = &current_version
            .get_compaction_group_levels(compaction_group_id)
            .member_table_ids;
        let table_id_to_option: HashMap<u32, _> = all_table_id_to_option
            .into_iter()
            .filter(|(table_id, _)| member_table_ids.contains(table_id))
            .collect();

        let compact_task = compact_status.get_compact_task(
            current_version.get_compaction_group_levels(compaction_group_id),
            task_id as HummockCompactionTaskId,
            &group_config,
            &mut stats,
            selector,
            table_id_to_option.clone(),
        );
        stats.report_to_metrics(compaction_group_id, self.metrics.as_ref());
        let mut compact_task = match compact_task {
            None => {
                return Ok(None);
            }
            Some(task) => task,
        };
        compact_task.watermark = watermark;
        compact_task.existing_table_ids = current_version
            .levels
            .get(&compaction_group_id)
            .unwrap()
            .member_table_ids
            .clone();
        let is_trivial_reclaim = CompactStatus::is_trivial_reclaim(&compact_task);
        let is_trivial_move = CompactStatus::is_trivial_move_task(&compact_task);

        if is_trivial_reclaim {
            compact_task.set_task_status(TaskStatus::Success);
            self.report_compact_task_impl(&mut compact_task, &mut compaction_guard, None)
                .await?;
            tracing::debug!(
                "TrivialReclaim for compaction group {}: remove {} sstables, cost time: {:?}",
                compaction_group_id,
                compact_task
                    .input_ssts
                    .iter()
                    .map(|level| level.table_infos.len())
                    .sum::<usize>(),
                start_time.elapsed()
            );
        } else if is_trivial_move && can_trivial_move {
            compact_task.sorted_output_ssts = compact_task.input_ssts[0].table_infos.clone();
            // this task has been finished and `trivial_move_task` does not need to be schedule.
            compact_task.set_task_status(TaskStatus::Success);
            self.report_compact_task_impl(&mut compact_task, &mut compaction_guard, None)
                .await?;
            tracing::debug!(
                "TrivialMove for compaction group {}: pick up {} sstables in level {} to compact to target_level {}  cost time: {:?}",
                compaction_group_id,
                compact_task.input_ssts[0].table_infos.len(),
                compact_task.input_ssts[0].level_idx,
                compact_task.target_level,
                start_time.elapsed()
            );
        } else {
            compact_task.table_options = table_id_to_option
                .into_iter()
                .filter_map(|(table_id, table_option)| {
                    if compact_task.existing_table_ids.contains(&table_id) {
                        return Some((table_id, TableOption::from(&table_option)));
                    }

                    None
                })
                .collect();
            compact_task.current_epoch_time = Epoch::now().0;
            compact_task.compaction_filter_mask =
                group_config.compaction_config.compaction_filter_mask;

            let mut compact_task_assignment =
                BTreeMapTransaction::new(&mut compaction.compact_task_assignment);
            if let Some(assignment) = compact_task_assignment.get(&compact_task.task_id) {
                return Err(Error::CompactionTaskAlreadyAssigned(
                    compact_task.task_id,
                    assignment.context_id,
                ));
            }
            compact_task_assignment.insert(
                compact_task.task_id,
                CompactTaskAssignment {
                    compact_task: Some(compact_task.clone()),
                    context_id: 0, // deprecated
                },
            );

            // We are using a single transaction to ensure that each task has progress when it is
            // created.
            commit_multi_var!(
                self,
                None,
                Transaction::default(),
                compact_status,
                compact_task_assignment
            )?;

            // Initiate heartbeat for the task to track its progress.
            self.compactor_manager
                .initiate_task_heartbeat(compact_task.clone());

            // this task has been finished.
            compact_task.set_task_status(TaskStatus::Pending);

            trigger_sst_stat(
                &self.metrics,
                compaction.compaction_statuses.get(&compaction_group_id),
                &current_version,
                compaction_group_id,
            );

            let (file_count, file_size) = {
                let mut count = 0;
                let mut size = 0;
                for select_level in &compact_task.input_ssts {
                    count += select_level.table_infos.len();

                    for sst in &select_level.table_infos {
                        size += sst.get_file_size();
                    }
                }

                (count, size)
            };

            let (compact_task_size, compact_task_file_count, _) =
                estimate_state_for_compaction(&compact_task);

            let level_type_label = format!(
                "L{}->L{}",
                compact_task.input_ssts[0].level_idx,
                compact_task.input_ssts.last().unwrap().level_idx,
            );

            let level_count = compact_task.input_ssts.len();
            if compact_task.input_ssts[0].level_idx == 0 {
                self.metrics
                    .l0_compact_level_count
                    .with_label_values(&[&compaction_group_id.to_string(), &level_type_label])
                    .observe(level_count as _);
            }

            self.metrics
                .compact_task_size
                .with_label_values(&[&compaction_group_id.to_string(), &level_type_label])
                .observe(compact_task_size as _);

            self.metrics
                .compact_task_file_count
                .with_label_values(&[&compaction_group_id.to_string(), &level_type_label])
                .observe(compact_task_file_count as _);

            tracing::trace!(
                    "For compaction group {}: pick up {} {} sub_level in level {} file_count {} file_size {} to compact to target {}. cost time: {:?}",
                    compaction_group_id,
                    level_count,
                    compact_task.input_ssts[0].level_type().as_str_name(),
                    compact_task.input_ssts[0].level_idx,
                    file_count,
                    file_size,
                    compact_task.target_level,
                    start_time.elapsed()
                );
        }

        #[cfg(test)]
        {
            drop(compaction_guard);
            self.check_state_consistency().await;
        }

        Ok(Some(compact_task))
    }

    /// Cancels a compaction task no matter it's assigned or unassigned.
    pub async fn cancel_compact_task(
        &self,
        compact_task: &mut CompactTask,
        task_status: TaskStatus,
    ) -> Result<bool> {
        compact_task.set_task_status(task_status);
        fail_point!("fp_cancel_compact_task", |_| Err(Error::MetaStore(
            anyhow::anyhow!("failpoint metastore err")
        )));
        self.cancel_compact_task_impl(compact_task).await
    }

    #[named]
    pub async fn cancel_compact_task_impl(&self, compact_task: &mut CompactTask) -> Result<bool> {
        assert!(CANCEL_STATUS_SET.contains(&compact_task.task_status()));
        let mut compaction_guard = write_lock!(self, compaction).await;
        let ret = self
            .report_compact_task_impl(compact_task, &mut compaction_guard, None)
            .await?;
        #[cfg(test)]
        {
            drop(compaction_guard);
            self.check_state_consistency().await;
        }
        Ok(ret)
    }

    // need mutex protect
    async fn precheck_compaction_group(
        &self,
        compaction_group_id: CompactionGroupId,
        compaction_statuses: &mut BTreeMap<CompactionGroupId, CompactStatus>,
        compaction_config: &CompactionConfig,
    ) -> Result<()> {
        if !compaction_statuses.contains_key(&compaction_group_id) {
            let mut compact_statuses = BTreeMapTransaction::new(compaction_statuses);
            let new_compact_status = compact_statuses.new_entry_insert_txn(
                compaction_group_id,
                CompactStatus::new(compaction_group_id, compaction_config.max_level),
            );
            commit_multi_var!(self, None, Transaction::default(), new_compact_status)?;
        }

        Ok(())
    }

    pub async fn get_compact_task(
        &self,
        compaction_group_id: CompactionGroupId,
        selector: &mut Box<dyn LevelSelector>,
    ) -> Result<Option<CompactTask>> {
        fail_point!("fp_get_compact_task", |_| Err(Error::MetaStore(
            anyhow::anyhow!("failpoint metastore error")
        )));

        while let Some(task) = self
            .get_compact_task_impl(compaction_group_id, selector)
            .await?
        {
            if let TaskStatus::Pending = task.task_status() {
                return Ok(Some(task));
            }
            assert!(
                CompactStatus::is_trivial_move_task(&task)
                    || CompactStatus::is_trivial_reclaim(&task)
            );
        }

        Ok(None)
    }

    pub async fn manual_get_compact_task(
        &self,
        compaction_group_id: CompactionGroupId,
        manual_compaction_option: ManualCompactionOption,
    ) -> Result<Option<CompactTask>> {
        let mut selector: Box<dyn LevelSelector> =
            Box::new(ManualCompactionSelector::new(manual_compaction_option));
        self.get_compact_task(compaction_group_id, &mut selector)
            .await
    }

    pub fn get_idle_compactor(&self) -> Option<CompactorPullTaskHandle> {
        self.compactor_manager.next_idle_compactor()
    }

    fn is_compact_task_expired(
        compact_task: &CompactTask,
        branched_ssts: &BTreeMap<HummockSstableObjectId, BranchedSstInfo>,
    ) -> bool {
        for input_level in compact_task.get_input_ssts() {
            for table_info in input_level.get_table_infos() {
                if let Some(mp) = branched_ssts.get(&table_info.object_id) {
                    if mp
                        .get(&compact_task.compaction_group_id)
                        .map_or(true, |sst_id| *sst_id != table_info.sst_id)
                    {
                        return true;
                    }
                }
            }
        }
        false
    }

    #[named]
    pub async fn report_compact_task(
        &self,
        compact_task: &mut CompactTask,
        table_stats_change: Option<PbTableStatsMap>,
    ) -> Result<bool> {
        let mut guard = write_lock!(self, compaction).await;
        let ret = self
            .report_compact_task_impl(compact_task, &mut guard, table_stats_change)
            .await?;
        #[cfg(test)]
        {
            drop(guard);
            self.check_state_consistency().await;
        }
        Ok(ret)
    }

    /// Finishes or cancels a compaction task, according to `task_status`.
    ///
    /// If `context_id` is not None, its validity will be checked when writing meta store.
    /// Its ownership of the task is checked as well.
    ///
    /// Return Ok(false) indicates either the task is not found,
    /// or the task is not owned by `context_id` when `context_id` is not None.
    #[named]
    pub async fn report_compact_task_impl(
        &self,
        compact_task: &mut CompactTask,
        compaction_guard: &mut RwLockWriteGuard<'_, Compaction>,
        table_stats_change: Option<PbTableStatsMap>,
    ) -> Result<bool> {
        let deterministic_mode = self.env.opts.compaction_deterministic_test;
        let compaction = compaction_guard.deref_mut();
        let start_time = Instant::now();
        let original_keys = compaction.compaction_statuses.keys().cloned().collect_vec();
        let mut compact_statuses = BTreeMapTransaction::new(&mut compaction.compaction_statuses);
        let mut compact_task_assignment =
            BTreeMapTransaction::new(&mut compaction.compact_task_assignment);

        let is_trivial_reclaim = CompactStatus::is_trivial_reclaim(compact_task);
        let is_trivial_move = CompactStatus::is_trivial_move_task(compact_task);

        // remove task_assignment
        if compact_task_assignment
            .remove(compact_task.task_id)
            .is_none()
            && !(is_trivial_reclaim || is_trivial_move)
        {
            return Ok(false);
        }

        {
            // The compaction task is finished.
            let mut versioning_guard = write_lock!(self, versioning).await;
            let versioning = versioning_guard.deref_mut();
            let current_version = &mut versioning.current_version;
            // purge stale compact_status
            for group_id in original_keys {
                if !current_version.levels.contains_key(&group_id) {
                    compact_statuses.remove(group_id);
                }
            }

            match compact_statuses.get_mut(compact_task.compaction_group_id) {
                Some(mut compact_status) => {
                    compact_status.report_compact_task(compact_task);
                }
                None => {
                    compact_task.set_task_status(TaskStatus::InvalidGroupCanceled);
                }
            }

            debug_assert!(
                compact_task.task_status() != TaskStatus::Pending,
                "report pending compaction task"
            );
            let input_sst_ids: HashSet<u64> = compact_task
                .input_ssts
                .iter()
                .flat_map(|level| level.table_infos.iter().map(|sst| sst.sst_id))
                .collect();
            let input_level_ids: Vec<u32> = compact_task
                .input_ssts
                .iter()
                .map(|level| level.level_idx)
                .collect();
            let is_success = if let TaskStatus::Success = compact_task.task_status() {
                // if member_table_ids changes, the data of sstable may stale.
                let is_expired =
                    Self::is_compact_task_expired(compact_task, &versioning.branched_ssts);
                if is_expired {
                    compact_task.set_task_status(TaskStatus::InputOutdatedCanceled);
                    false
                } else {
                    let group = current_version
                        .levels
                        .get(&compact_task.compaction_group_id)
                        .unwrap();
                    let input_exist =
                        group.check_deleted_sst_exist(&input_level_ids, input_sst_ids);
                    if !input_exist {
                        compact_task.set_task_status(TaskStatus::InvalidGroupCanceled);
                        warn!(
                            "The task may be expired because of group split, task:\n {:?}",
                            compact_task_to_string(compact_task)
                        );
                    }
                    input_exist
                }
            } else {
                false
            };
            if is_success {
                let mut hummock_version_deltas =
                    BTreeMapTransaction::new(&mut versioning.hummock_version_deltas);
                let mut branched_ssts = BTreeMapTransaction::new(&mut versioning.branched_ssts);
                let version_delta = gen_version_delta(
                    &mut hummock_version_deltas,
                    &mut branched_ssts,
                    current_version,
                    compact_task,
                    is_trivial_move,
                    deterministic_mode,
                );
                let mut version_stats = VarTransaction::new(&mut versioning.version_stats);
                if let Some(table_stats_change) = table_stats_change {
                    add_prost_table_stats_map(&mut version_stats.table_stats, &table_stats_change);
                }

                commit_multi_var!(
                    self,
                    Some(0),
                    Transaction::default(),
                    compact_statuses,
                    compact_task_assignment,
                    hummock_version_deltas,
                    version_stats
                )?;
                branched_ssts.commit_memory();
                current_version.apply_version_delta(&version_delta);

                trigger_version_stat(&self.metrics, current_version, &versioning.version_stats);
                trigger_delta_log_stats(&self.metrics, versioning.hummock_version_deltas.len());

                if !deterministic_mode {
                    self.notify_last_version_delta(versioning);
                }
            } else {
                // The compaction task is cancelled or failed.
                commit_multi_var!(
                    self,
                    Some(0),
                    Transaction::default(),
                    compact_statuses,
                    compact_task_assignment
                )?;
            }
        }

        let task_status = compact_task.task_status();
        let task_status_label = task_status.as_str_name();
        let task_type_label = compact_task.task_type().as_str_name();

        let label = if is_trivial_reclaim {
            "trivial-space-reclaim"
        } else if is_trivial_move {
            // TODO: only support can_trivial_move in DynamicLevelCompcation, will check
            // task_type next PR
            "trivial-move"
        } else {
            self.compactor_manager
                .remove_task_heartbeat(compact_task.task_id);
            "normal"
        };

        self.metrics
            .compact_frequency
            .with_label_values(&[
                label,
                &compact_task.compaction_group_id.to_string(),
                task_type_label,
                task_status_label,
            ])
            .inc();

        tracing::trace!(
            "Reported compaction task. {}. cost time: {:?}",
            compact_task_to_string(compact_task),
            start_time.elapsed(),
        );

        trigger_sst_stat(
            &self.metrics,
            compaction
                .compaction_statuses
                .get(&compact_task.compaction_group_id),
            &read_lock!(self, versioning).await.current_version,
            compact_task.compaction_group_id,
        );

        if !deterministic_mode
            && matches!(compact_task.task_type(), compact_task::TaskType::Dynamic)
        {
            // only try send Dynamic compaction
            self.try_send_compaction_request(
                compact_task.compaction_group_id,
                compact_task::TaskType::Dynamic,
            );
        }

        if task_status == TaskStatus::Success {
            self.try_update_write_limits(&[compact_task.compaction_group_id])
                .await;
        }

        Ok(true)
    }

    /// Caller should ensure `epoch` > `max_committed_epoch`
    #[named]
    pub async fn commit_epoch(
        &self,
        epoch: HummockEpoch,
        sstables: Vec<impl Into<ExtendedSstableInfo>>,
        sst_to_context: HashMap<HummockSstableObjectId, HummockContextId>,
    ) -> Result<Option<HummockSnapshot>> {
        let mut sstables = sstables.into_iter().map(|s| s.into()).collect_vec();
        let mut versioning_guard = write_lock!(self, versioning).await;
        let _timer = start_measure_real_process_timer!(self);
        // Prevent commit new epochs if this flag is set
        if versioning_guard.disable_commit_epochs {
            return Ok(None);
        }

        let versioning = versioning_guard.deref_mut();
        self.commit_epoch_sanity_check(
            epoch,
            &sstables,
            &sst_to_context,
            &versioning.current_version,
        )
        .await?;

        // Consume and aggregate table stats.
        let mut table_stats_change = PbTableStatsMap::default();
        for s in &mut sstables {
            add_prost_table_stats_map(&mut table_stats_change, &std::mem::take(&mut s.table_stats));
        }

        let old_version = &versioning.current_version;
        let mut new_version_delta = BTreeMapEntryTransaction::new_insert(
            &mut versioning.hummock_version_deltas,
            old_version.id + 1,
            build_version_delta_after_version(old_version),
        );
        new_version_delta.max_committed_epoch = epoch;
        let mut new_hummock_version = old_version.clone();
        new_hummock_version.id = new_version_delta.id;
        let mut incorrect_ssts = vec![];
        let mut new_sst_id_number = 0;
        for ExtendedSstableInfo {
            compaction_group_id,
            sst_info: sst,
            ..
        } in &mut sstables
        {
            let is_sst_belong_to_group_declared = match old_version.levels.get(compaction_group_id)
            {
                Some(compaction_group) => sst
                    .table_ids
                    .iter()
                    .all(|t| compaction_group.member_table_ids.contains(t)),
                None => false,
            };
            if !is_sst_belong_to_group_declared {
                let mut group_table_ids: BTreeMap<_, Vec<u32>> = BTreeMap::new();
                for table_id in sst.get_table_ids() {
                    match try_get_compaction_group_id_by_table_id(
                        &versioning.current_version,
                        *table_id,
                    ) {
                        Some(compaction_group_id) => {
                            group_table_ids
                                .entry(compaction_group_id)
                                .or_default()
                                .push(*table_id);
                        }
                        None => {
                            tracing::warn!(
                                "table {} in SST {} doesn't belong to any compaction group",
                                table_id,
                                sst.get_object_id(),
                            );
                        }
                    }
                }
                let is_trivial_adjust = group_table_ids.len() == 1
                    && group_table_ids.first_key_value().unwrap().1.len()
                        == sst.get_table_ids().len();
                if is_trivial_adjust {
                    *compaction_group_id = *group_table_ids.first_key_value().unwrap().0;
                    // is_sst_belong_to_group_declared = true;
                } else {
                    new_sst_id_number += group_table_ids.len();
                    incorrect_ssts.push((std::mem::take(sst), group_table_ids));
                    *compaction_group_id =
                        StaticCompactionGroupId::NewCompactionGroup as CompactionGroupId;
                }
            }
        }
        let mut new_sst_id = self
            .env
            .id_gen_manager()
            .generate_interval::<{ IdCategory::HummockSstableId }>(new_sst_id_number as u64)
            .await?;
        let mut branched_ssts = BTreeMapTransaction::new(&mut versioning.branched_ssts);
        let original_sstables = std::mem::take(&mut sstables);
        sstables.reserve_exact(original_sstables.len() - incorrect_ssts.len() + new_sst_id_number);
        let mut incorrect_ssts = incorrect_ssts.into_iter();
        for original_sstable in original_sstables {
            if original_sstable.compaction_group_id
                == StaticCompactionGroupId::NewCompactionGroup as CompactionGroupId
            {
                let (sst, group_table_ids) = incorrect_ssts.next().unwrap();
                let mut branch_groups = HashMap::new();
                for (group_id, _match_ids) in group_table_ids {
                    let mut branch_sst = sst.clone();
                    branch_sst.sst_id = new_sst_id;
                    sstables.push(ExtendedSstableInfo::with_compaction_group(
                        group_id, branch_sst,
                    ));
                    branch_groups.insert(group_id, new_sst_id);
                    new_sst_id += 1;
                }
                if !branch_groups.is_empty() {
                    branched_ssts.insert(sst.get_object_id(), branch_groups);
                }
            } else {
                sstables.push(original_sstable);
            }
        }

        let mut modified_compaction_groups = vec![];
        // Append SSTs to a new version.
        for (compaction_group_id, sstables) in &sstables
            .into_iter()
            // the sort is stable sort, and will not change the order within compaction group.
            // Do a sort so that sst in the same compaction group can be consecutive
            .sorted_by_key(
                |ExtendedSstableInfo {
                     compaction_group_id,
                     ..
                 }| *compaction_group_id,
            )
            .group_by(
                |ExtendedSstableInfo {
                     compaction_group_id,
                     ..
                 }| *compaction_group_id,
            )
        {
            modified_compaction_groups.push(compaction_group_id);
            let group_sstables = sstables
                .into_iter()
                .map(|ExtendedSstableInfo { sst_info, .. }| sst_info)
                .collect_vec();
            let group_deltas = &mut new_version_delta
                .group_deltas
                .entry(compaction_group_id)
                .or_default()
                .group_deltas;
            let l0_sub_level_id = epoch;
            let group_delta = GroupDelta {
                delta_type: Some(DeltaType::IntraLevel(IntraLevelDelta {
                    level_idx: 0,
                    inserted_table_infos: group_sstables.clone(),
                    l0_sub_level_id,
                    ..Default::default()
                })),
            };
            group_deltas.push(group_delta);
        }

        // Create a new_version, possibly merely to bump up the version id and max_committed_epoch.
        new_hummock_version.apply_version_delta(new_version_delta.deref());

        // Apply stats changes.
        let mut version_stats = VarTransaction::new(&mut versioning.version_stats);
        add_prost_table_stats_map(&mut version_stats.table_stats, &table_stats_change);
        purge_prost_table_stats(&mut version_stats.table_stats, &new_hummock_version);
        for (table_id, stats) in &table_stats_change {
            let table_id_str = table_id.to_string();
            let stats_value =
                std::cmp::max(0, stats.total_key_size + stats.total_value_size) / 1024 / 1024;
            self.metrics
                .table_write_throughput
                .with_label_values(&[table_id_str.as_str()])
                .inc_by(stats_value as u64);
        }

        commit_multi_var!(
            self,
            None,
            Transaction::default(),
            new_version_delta,
            version_stats
        )?;
        branched_ssts.commit_memory();
        versioning.current_version = new_hummock_version;

        let snapshot = HummockSnapshot {
            committed_epoch: epoch,
            current_epoch: epoch,
        };
        let prev_snapshot = self.latest_snapshot.swap(snapshot.clone().into());
        assert!(prev_snapshot.committed_epoch < epoch);
        assert!(prev_snapshot.current_epoch < epoch);

        trigger_version_stat(
            &self.metrics,
            &versioning.current_version,
            &versioning.version_stats,
        );
        for compaction_group_id in &modified_compaction_groups {
            trigger_sst_stat(
                &self.metrics,
                None,
                &versioning.current_version,
                *compaction_group_id,
            );
        }

        tracing::trace!("new committed epoch {}", epoch);

        self.notify_last_version_delta(versioning);
        trigger_delta_log_stats(&self.metrics, versioning.hummock_version_deltas.len());
        let mut table_groups = HashMap::<u32, usize>::default();
        for group in versioning.current_version.levels.values() {
            for table_id in &group.member_table_ids {
                table_groups.insert(*table_id, group.member_table_ids.len());
            }
        }
        drop(versioning_guard);
        // Don't trigger compactions if we enable deterministic compaction
        if !self.env.opts.compaction_deterministic_test {
            // commit_epoch may contains SSTs from any compaction group
            for id in &modified_compaction_groups {
                self.try_send_compaction_request(*id, compact_task::TaskType::Dynamic);
            }
            if !table_stats_change.is_empty() {
                table_stats_change.retain(|table_id, _| {
                    table_groups
                        .get(table_id)
                        .map(|table_count| *table_count > 1)
                        .unwrap_or(false)
                });
            }
            if !table_stats_change.is_empty() {
                self.collect_table_write_throughput(table_stats_change);
            }
        }
        if !modified_compaction_groups.is_empty() {
            self.try_update_write_limits(&modified_compaction_groups)
                .await;
        }
        #[cfg(test)]
        {
            self.check_state_consistency().await;
        }
        Ok(Some(snapshot))
    }

    /// We don't commit an epoch without checkpoint. We will only update the `max_current_epoch`.
    pub fn update_current_epoch(&self, max_current_epoch: HummockEpoch) -> HummockSnapshot {
        // We only update `max_current_epoch`!
        let prev_snapshot = self.latest_snapshot.rcu(|snapshot| HummockSnapshot {
            committed_epoch: snapshot.committed_epoch,
            current_epoch: max_current_epoch,
        });
        assert!(prev_snapshot.current_epoch < max_current_epoch);

        tracing::trace!("new current epoch {}", max_current_epoch);
        HummockSnapshot {
            committed_epoch: prev_snapshot.committed_epoch,
            current_epoch: max_current_epoch,
        }
    }

    pub async fn get_new_sst_ids(&self, number: u32) -> Result<SstObjectIdRange> {
        let start_id = self
            .env
            .id_gen_manager()
            .generate_interval::<{ IdCategory::HummockSstableId }>(number as u64)
            .await?;
        Ok(SstObjectIdRange::new(start_id, start_id + number as u64))
    }

    #[named]
    pub async fn get_min_pinned_version_id(&self) -> HummockVersionId {
        read_lock!(self, versioning).await.min_pinned_version_id()
    }

    // TODO: use proc macro to call check_state_consistency
    #[named]
    #[cfg(test)]
    pub async fn check_state_consistency(&self) {
        let mut compaction_guard = write_lock!(self, compaction).await;
        let mut versioning_guard = write_lock!(self, versioning).await;
        // We don't check `checkpoint` because it's allowed to update its in memory state without
        // persisting to object store.
        let get_state =
            |compaction_guard: &RwLockWriteGuard<'_, Compaction>,
             versioning_guard: &RwLockWriteGuard<'_, Versioning>| {
                let compact_statuses_copy = compaction_guard.compaction_statuses.clone();
                let compact_task_assignment_copy = compaction_guard.compact_task_assignment.clone();
                let pinned_versions_copy = versioning_guard.pinned_versions.clone();
                let pinned_snapshots_copy = versioning_guard.pinned_snapshots.clone();
                let hummock_version_deltas_copy = versioning_guard.hummock_version_deltas.clone();
                let version_stats_copy = versioning_guard.version_stats.clone();
                let branched_ssts = versioning_guard.branched_ssts.clone();
                (
                    (
                        compact_statuses_copy,
                        compact_task_assignment_copy,
                        pinned_versions_copy,
                        pinned_snapshots_copy,
                        hummock_version_deltas_copy,
                        version_stats_copy,
                    ),
                    branched_ssts,
                )
            };
        let (mem_state, branched_ssts) = get_state(&compaction_guard, &versioning_guard);
        self.load_meta_store_state_impl(
            compaction_guard.borrow_mut(),
            versioning_guard.borrow_mut(),
        )
        .await
        .expect("Failed to load state from meta store");
        let (loaded_state, load_branched_ssts) = get_state(&compaction_guard, &versioning_guard);
        assert_eq!(branched_ssts, load_branched_ssts);
        assert_eq!(
            mem_state, loaded_state,
            "hummock in-mem state is inconsistent with meta store state",
        );
    }

    /// Gets current version without pinning it.
    /// Should not be called inside [`HummockManager`], because it requests locks internally.
    #[named]
    pub async fn get_current_version(&self) -> HummockVersion {
        read_lock!(self, versioning).await.current_version.clone()
    }

    /// Gets branched sstable infos
    /// Should not be called inside [`HummockManager`], because it requests locks internally.
    #[named]
    pub async fn get_branched_ssts_info(&self) -> BTreeMap<HummockSstableId, BranchedSstInfo> {
        read_lock!(self, versioning).await.branched_ssts.clone()
    }

    /// Get version deltas from meta store
    #[cfg_attr(coverage, no_coverage)]
    pub async fn list_version_deltas(
        &self,
        start_id: u64,
        num_limit: u32,
        committed_epoch_limit: HummockEpoch,
    ) -> Result<HummockVersionDeltas> {
        let ordered_version_deltas: BTreeMap<_, _> =
            HummockVersionDelta::list(self.env.meta_store())
                .await?
                .into_iter()
                .map(|version_delta| (version_delta.id, version_delta))
                .collect();

        let version_deltas = ordered_version_deltas
            .into_iter()
            .filter(|(id, delta)| {
                *id >= start_id && delta.max_committed_epoch <= committed_epoch_limit
            })
            .map(|(_, v)| v)
            .take(num_limit as _)
            .collect();
        Ok(HummockVersionDeltas { version_deltas })
    }

    pub async fn init_metadata_for_version_replay(
        &self,
        table_catalogs: Vec<Table>,
        compaction_groups: Vec<PbCompactionGroupInfo>,
    ) -> Result<()> {
        for table in &table_catalogs {
            table.insert(self.env.meta_store()).await?;
        }
        for group in &compaction_groups {
            assert!(
                group.id == StaticCompactionGroupId::NewCompactionGroup as u64
                    || (group.id >= StaticCompactionGroupId::StateDefault as u64
                    && group.id <= StaticCompactionGroupId::MaterializedView as u64),
                "compaction group id should be either NewCompactionGroup to create new one, or predefined static ones."
            );
        }

        for group in &compaction_groups {
            let mut pairs = vec![];
            for table_id in group.member_table_ids.clone() {
                pairs.push((table_id as StateTableId, group.id));
            }
            let group_config = group.compaction_config.clone().unwrap();
            self.compaction_group_manager
                .write()
                .await
                .init_compaction_config_for_replay(group.id, group_config, self.env.meta_store())
                .await
                .unwrap();
            self.register_table_ids(&pairs).await?;
            tracing::info!("Registered table ids {:?}", pairs);
        }

        // Notify that tables have created
        for table in table_catalogs {
            self.env
                .notification_manager()
                .notify_hummock_relation_info(Operation::Add, RelationInfo::Table(table.clone()))
                .await;
            self.env
                .notification_manager()
                .notify_compactor_relation_info(Operation::Add, RelationInfo::Table(table))
                .await;
        }

        tracing::info!("Inited compaction groups:");
        for group in compaction_groups {
            tracing::info!("{:?}", group);
        }
        Ok(())
    }

    /// Replay a version delta to current hummock version.
    /// Returns the `version_id`, `max_committed_epoch` of the new version and the modified
    /// compaction groups
    #[named]
    pub async fn replay_version_delta(
        &self,
        mut version_delta: HummockVersionDelta,
    ) -> Result<(HummockVersion, Vec<CompactionGroupId>)> {
        let mut versioning_guard = write_lock!(self, versioning).await;
        // ensure the version id is ascending after replay
        version_delta.id = versioning_guard.current_version.id + 1;
        version_delta.prev_id = version_delta.id - 1;
        versioning_guard
            .current_version
            .apply_version_delta(&version_delta);

        let version_new = versioning_guard.current_version.clone();
        let compaction_group_ids = version_delta.group_deltas.keys().cloned().collect_vec();
        Ok((version_new, compaction_group_ids))
    }

    #[named]
    pub async fn disable_commit_epoch(&self) -> HummockVersion {
        let mut versioning_guard = write_lock!(self, versioning).await;
        versioning_guard.disable_commit_epochs = true;
        versioning_guard.current_version.clone()
    }

    /// Triggers compacitons to specified compaction groups.
    /// Don't wait for compaction finish
    pub async fn trigger_compaction_deterministic(
        &self,
        _base_version_id: HummockVersionId,
        compaction_groups: Vec<CompactionGroupId>,
    ) -> Result<()> {
        let old_version = self.get_current_version().await;
        tracing::info!(
            "Trigger compaction for version {}, epoch {}, groups {:?}",
            old_version.id,
            old_version.max_committed_epoch,
            compaction_groups
        );

        if compaction_groups.is_empty() {
            return Ok(());
        }
        for compaction_group in compaction_groups {
            self.try_send_compaction_request(compaction_group, compact_task::TaskType::Dynamic);
        }
        Ok(())
    }

    pub fn init_compaction_scheduler(&self, sched_channel: CompactionRequestChannelRef) {
        *self.compaction_request_channel.write() = Some(sched_channel);
    }

    /// Sends a compaction request to compaction scheduler.
    pub fn try_send_compaction_request(
        &self,
        compaction_group: CompactionGroupId,
        task_type: compact_task::TaskType,
    ) -> bool {
        if let Some(sender) = self.compaction_request_channel.read().as_ref() {
            match sender.try_sched_compaction(compaction_group, task_type) {
                Ok(_) => true,
                Err(e) => {
                    tracing::error!(
                        "failed to send compaction request for compaction group {}. {}",
                        compaction_group,
                        e
                    );
                    false
                }
            }
        } else {
            tracing::warn!("compaction_request_channel is not initialized");
            false
        }
    }

    pub async fn trigger_manual_compaction(
        &self,
        compaction_group: CompactionGroupId,
        manual_compaction_option: ManualCompactionOption,
    ) -> Result<()> {
        let start_time = Instant::now();

        // 1. Get idle compactor.
        let mut compactor_pull_task_handle = match self.get_idle_compactor() {
            Some(compactor_pull_task_handle) => compactor_pull_task_handle,
            None => {
                tracing::warn!("trigger_manual_compaction No compactor is available.");
                return Err(anyhow::anyhow!(
                    "trigger_manual_compaction No compactor is available. compaction_group {}",
                    compaction_group
                )
                .into());
            }
        };

        // 2. Get manual compaction task.
        let compact_task = self
            .manual_get_compact_task(compaction_group, manual_compaction_option)
            .await;
        let compact_task = match compact_task {
            Ok(Some(compact_task)) => compact_task,
            Ok(None) => {
                // No compaction task available.
                return Err(anyhow::anyhow!(
                    "trigger_manual_compaction No compaction_task is available. compaction_group {}",
                    compaction_group
                ).into());
            }
            Err(err) => {
                tracing::warn!("Failed to get compaction task: {:#?}.", err);
                return Err(anyhow::anyhow!(
                    "Failed to get compaction task: {:#?} compaction_group {}",
                    err,
                    compaction_group
                )
                .into());
            }
        };

        // Locally cancel task if fails to assign or send task.
        let locally_cancel_task = |mut compact_task: CompactTask, task_status: TaskStatus| async move {
            compact_task.set_task_status(task_status);
            self.env
                .notification_manager()
                .notify_local_subscribers(LocalNotification::CompactionTaskNeedCancel(compact_task))
                .await;
            Err(Error::Internal(anyhow::anyhow!(
                "Failed to trigger_manual_compaction"
            )))
        };

        // 3. send task to compactor
        let result = compactor_pull_task_handle.consume_task(&compact_task).await;
        if result != ScheduleStatus::Ok {
            return locally_cancel_task(compact_task, TaskStatus::SendFailCanceled).await;
        }

        tracing::info!(
            "Trigger manual compaction task. {}. cost time: {:?}",
            compact_task_to_string(&compact_task),
            start_time.elapsed(),
        );

        Ok(())
    }

    pub fn compactor_manager_ref_for_test(&self) -> CompactorManagerRef {
        self.compactor_manager.clone()
    }

    #[named]
    pub async fn compaction_task_from_assignment_for_test(
        &self,
        task_id: u64,
    ) -> Option<CompactTaskAssignment> {
        let compaction_guard = read_lock!(self, compaction).await;
        let assignment_ref = &compaction_guard.compact_task_assignment;
        assignment_ref.get(&task_id).cloned()
    }

    pub fn cluster_manager(&self) -> &ClusterManagerRef<S> {
        &self.cluster_manager
    }

<<<<<<< HEAD
    pub async fn report_scale_compactor_info(&self) {
        let info = self.get_scale_compactor_info().await;
        let suggest_scale_out_core = info.scale_out_cores();
        self.metrics
            .scale_compactor_core_num
            .set(suggest_scale_out_core as i64);

        tracing::debug!(
            "report_scale_compactor_info {:?} suggest_scale_out_core {:?}",
            info,
            suggest_scale_out_core
        );
    }

    #[named]
    pub async fn get_scale_compactor_info(&self) -> ScaleCompactorInfo {
        unreachable!()
    }

=======
>>>>>>> c4160d7d
    fn notify_last_version_delta(&self, versioning: &Versioning) {
        self.env
            .notification_manager()
            .notify_hummock_without_version(
                Operation::Add,
                Info::HummockVersionDeltas(risingwave_pb::hummock::HummockVersionDeltas {
                    version_deltas: vec![versioning
                        .hummock_version_deltas
                        .last_key_value()
                        .unwrap()
                        .1
                        .clone()],
                }),
            );
    }

    #[named]
    pub async fn hummock_timer_task(hummock_manager: Arc<Self>) -> (JoinHandle<()>, Sender<()>) {
        use futures::{FutureExt, StreamExt};

        let (shutdown_tx, shutdown_rx) = tokio::sync::oneshot::channel();
        let join_handle = tokio::spawn(async move {
            const CHECK_PENDING_TASK_PERIOD_SEC: u64 = 300;
            const STAT_REPORT_PERIOD_SEC: u64 = 10;
            const COMPACTION_HEARTBEAT_PERIOD_SEC: u64 = 1;

            pub enum HummockTimerEvent {
                GroupSplit,
                CheckDeadTask,
                Report,
                CompactionHeartBeat,
            }

            let mut check_compact_trigger_interval =
                tokio::time::interval(Duration::from_secs(CHECK_PENDING_TASK_PERIOD_SEC));
            check_compact_trigger_interval
                .set_missed_tick_behavior(tokio::time::MissedTickBehavior::Delay);
            check_compact_trigger_interval.reset();

            let check_compact_trigger = IntervalStream::new(check_compact_trigger_interval)
                .map(|_| HummockTimerEvent::CheckDeadTask);

            let mut stat_report_interval =
                tokio::time::interval(std::time::Duration::from_secs(STAT_REPORT_PERIOD_SEC));
            stat_report_interval.set_missed_tick_behavior(tokio::time::MissedTickBehavior::Delay);
            stat_report_interval.reset();
            let stat_report_trigger =
                IntervalStream::new(stat_report_interval).map(|_| HummockTimerEvent::Report);

            let mut compaction_heartbeat_interval = tokio::time::interval(
                std::time::Duration::from_secs(COMPACTION_HEARTBEAT_PERIOD_SEC),
            );
            compaction_heartbeat_interval
                .set_missed_tick_behavior(tokio::time::MissedTickBehavior::Delay);
            compaction_heartbeat_interval.reset();
            let compaction_heartbeat_trigger = IntervalStream::new(compaction_heartbeat_interval)
                .map(|_| HummockTimerEvent::CompactionHeartBeat);

            let mut triggers: Vec<BoxStream<'static, HummockTimerEvent>> = vec![
                Box::pin(check_compact_trigger),
                Box::pin(stat_report_trigger),
                Box::pin(compaction_heartbeat_trigger),
            ];

            let periodic_check_split_group_interval_sec = hummock_manager
                .env
                .opts
                .periodic_split_compact_group_interval_sec;

            if periodic_check_split_group_interval_sec > 0 {
                let mut split_group_trigger_interval = tokio::time::interval(Duration::from_secs(
                    periodic_check_split_group_interval_sec,
                ));
                split_group_trigger_interval
                    .set_missed_tick_behavior(tokio::time::MissedTickBehavior::Delay);
                split_group_trigger_interval.reset();

                let split_group_trigger = IntervalStream::new(split_group_trigger_interval)
                    .map(|_| HummockTimerEvent::GroupSplit);
                triggers.push(Box::pin(split_group_trigger));
            }

            let event_stream = select_all(triggers);
            use futures::pin_mut;
            pin_mut!(event_stream);

            let shutdown_rx_shared = shutdown_rx.shared();

            tracing::info!(
                "Hummock timer task tracing [GroupSplit interval {} sec] [CheckDeadTask interval {} sec] [Report interval {} sec] [CompactionHeartBeat interval {} sec]",
                    periodic_check_split_group_interval_sec, CHECK_PENDING_TASK_PERIOD_SEC, STAT_REPORT_PERIOD_SEC, COMPACTION_HEARTBEAT_PERIOD_SEC
            );

            loop {
                let item =
                    futures::future::select(event_stream.next(), shutdown_rx_shared.clone()).await;

                match item {
                    Either::Left((event, _)) => {
                        if let Some(event) = event {
                            match event {
                                HummockTimerEvent::CheckDeadTask => {
                                    if hummock_manager.env.opts.compaction_deterministic_test {
                                        continue;
                                    }

                                    hummock_manager.check_dead_task().await;
                                }

                                HummockTimerEvent::GroupSplit => {
                                    if hummock_manager.env.opts.compaction_deterministic_test {
                                        continue;
                                    }

                                    hummock_manager.on_handle_check_split_multi_group().await;
                                }

                                HummockTimerEvent::Report => {
                                    let (current_version, id_to_config, branched_sst) = {
                                        let mut versioning_guard =
                                            write_lock!(hummock_manager.as_ref(), versioning).await;
                                        let configs =
                                            hummock_manager.get_compaction_group_map().await;
                                        let versioning_deref = versioning_guard.deref_mut();
                                        (
                                            versioning_deref.current_version.clone(),
                                            configs,
                                            versioning_deref.branched_ssts.clone(),
                                        )
                                    };

                                    for compaction_group_id in
                                        get_compaction_group_ids(&current_version)
                                    {
                                        let compaction_group_config =
                                            &id_to_config[&compaction_group_id];

                                        let group_levels = current_version
                                            .get_compaction_group_levels(
                                                compaction_group_config.group_id(),
                                            );

                                        trigger_split_stat(
                                            &hummock_manager.metrics,
                                            compaction_group_config.group_id(),
                                            group_levels.member_table_ids.len(),
                                            &branched_sst,
                                        );

                                        trigger_lsm_stat(
                                            &hummock_manager.metrics,
                                            compaction_group_config.compaction_config(),
                                            group_levels,
                                            compaction_group_config.group_id(),
                                        )
                                    }
                                }

                                HummockTimerEvent::CompactionHeartBeat => {
                                    let compactor_manager =
                                        hummock_manager.compactor_manager.clone();

                                    // TODO: add metrics to track expired tasks
                                    for mut task in compactor_manager.get_expired_tasks() {
                                        if let Err(e) = hummock_manager
                                            .cancel_compact_task(
                                                &mut task,
                                                TaskStatus::HeartbeatCanceled,
                                            )
                                            .await
                                        {
                                            tracing::error!("Attempt to remove compaction task due to elapsed heartbeat failed. We will continue to track its heartbeat
                                                until we can successfully report its status. task_id: {}, ERR: {e:?}", task.task_id);
                                        }
                                    }
                                }
                            }
                        }
                    }

                    Either::Right((_, _shutdown)) => {
                        tracing::info!("Hummock timer loop is stopped");
                        break;
                    }
                }
            }
        });
        (join_handle, shutdown_tx)
    }

    #[named]
    pub async fn check_dead_task(&self) {
        const MAX_COMPACTION_L0_MULTIPLIER: u64 = 32;
        const MAX_COMPACTION_DURATION_SEC: u64 = 20 * 60;
        let (groups, configs) = {
            let versioning_guard = read_lock!(self, versioning).await;
            let g = versioning_guard
                .current_version
                .levels
                .iter()
                .map(|(id, group)| {
                    (
                        *id,
                        group
                            .l0
                            .as_ref()
                            .unwrap()
                            .sub_levels
                            .iter()
                            .map(|level| level.total_file_size)
                            .sum::<u64>(),
                    )
                })
                .collect_vec();
            let c = self.get_compaction_group_map().await;
            (g, c)
        };
        let mut slowdown_groups: HashMap<u64, u64> = HashMap::default();
        {
            for (group_id, l0_file_size) in groups {
                let group = &configs[&group_id];
                if l0_file_size
                    > MAX_COMPACTION_L0_MULTIPLIER
                        * group.compaction_config.max_bytes_for_level_base
                {
                    slowdown_groups.insert(group_id, l0_file_size);
                }
            }
        }
        if slowdown_groups.is_empty() {
            return;
        }
        let mut pending_tasks: HashMap<u64, (u64, usize, RunningCompactTask)> = HashMap::default();
        {
            let compaction_guard = read_lock!(self, compaction).await;
            for group_id in slowdown_groups.keys() {
                if let Some(status) = compaction_guard.compaction_statuses.get(group_id) {
                    for (idx, level_handler) in status.level_handlers.iter().enumerate() {
                        let tasks = level_handler.get_pending_tasks();
                        if tasks.is_empty() {
                            continue;
                        }
                        for task in tasks {
                            pending_tasks.insert(task.task_id, (*group_id, idx, task));
                        }
                    }
                }
            }
        }
        let task_ids = pending_tasks.keys().cloned().collect_vec();
        let task_infos = self
            .compactor_manager
            .check_tasks_status(&task_ids, Duration::from_secs(MAX_COMPACTION_DURATION_SEC));
        for (task_id, (compact_time, status)) in task_infos {
            if status == TASK_NORMAL {
                continue;
            }
            if let Some((group_id, level_id, task)) = pending_tasks.get(&task_id) {
                let group_size = *slowdown_groups.get(group_id).unwrap();
                warn!("COMPACTION SLOW: the task-{} of group-{}(size: {}MB) level-{} has not finished after {:?}, {}, it may cause pending sstable files({:?}) blocking other task.",
                    task_id, *group_id,group_size / 1024 / 1024,*level_id, compact_time, status, task.ssts);
            }
        }
    }

    fn collect_table_write_throughput(&self, table_stats: PbTableStatsMap) {
        let mut table_infos = self.history_table_throughput.write();
        for (table_id, stat) in table_stats {
            let throughput = (stat.total_value_size + stat.total_key_size) as u64;
            let entry = table_infos.entry(table_id).or_default();
            entry.push_back(throughput);
            if entry.len() > HISTORY_TABLE_INFO_WINDOW_SIZE {
                entry.pop_front();
            }
        }
    }

    async fn on_handle_check_split_multi_group(&self) {
        let table_write_throughput = self.history_table_throughput.read().clone();
        let mut group_infos = self.calculate_compaction_group_statistic().await;
        group_infos.sort_by_key(|group| group.group_size);
        group_infos.reverse();
        let group_size_limit = self.env.opts.split_group_size_limit;
        let default_group_id: CompactionGroupId = StaticCompactionGroupId::StateDefault.into();
        let mv_group_id: CompactionGroupId = StaticCompactionGroupId::MaterializedView.into();
        let mut partition_vnode_count = self.env.opts.partition_vnode_count;
        for group in &group_infos {
            if group.table_statistic.len() == 1 {
                continue;
            }

            for (table_id, table_size) in &group.table_statistic {
                let mut is_high_write_throughput = false;
                let mut is_low_write_throughput = true;
                if let Some(history) = table_write_throughput.get(table_id) {
                    if history.len() >= HISTORY_TABLE_INFO_WINDOW_SIZE {
                        let window_total_size = history.iter().sum::<u64>();
                        is_high_write_throughput = history.iter().all(|throughput| {
                            *throughput > self.env.opts.table_write_throughput_threshold
                        });
                        is_low_write_throughput = window_total_size
                            < (HISTORY_TABLE_INFO_WINDOW_SIZE as u64)
                                * self.env.opts.min_table_split_write_throughput;
                    }
                }
                let state_table_size = *table_size;

                if state_table_size < self.env.opts.min_table_split_size
                    && !is_high_write_throughput
                {
                    continue;
                }

                let parent_group_id = group.group_id;
                let mut target_compact_group_id = None;
                let mut allow_split_by_table = false;
                if state_table_size < self.env.opts.split_group_size_limit
                    && is_low_write_throughput
                {
                    // do not split a large table and a small table because it would increase IOPS
                    // of small table.
                    if parent_group_id != default_group_id && parent_group_id != mv_group_id {
                        let rest_group_size = group.group_size - state_table_size;
                        if rest_group_size < state_table_size
                            && rest_group_size < self.env.opts.min_table_split_size
                        {
                            continue;
                        }
                    } else {
                        for group in &group_infos {
                            // do not move to mv group or state group
                            if !group.split_by_table || group.group_id == mv_group_id
                                || group.group_id == default_group_id
                                || group.group_id == parent_group_id
                                // do not move state-table to a large group.
                                || group.group_size + state_table_size > group_size_limit
                                // do not move state-table from group A to group B if this operation would make group B becomes larger than A.
                                || group.group_size + state_table_size > group.group_size - state_table_size
                            {
                                continue;
                            }
                            target_compact_group_id = Some(group.group_id);
                        }
                        allow_split_by_table = true;
                        partition_vnode_count = 1;
                    }
                }

                let ret = self
                    .move_state_table_to_compaction_group(
                        parent_group_id,
                        &[*table_id],
                        target_compact_group_id,
                        allow_split_by_table,
                        partition_vnode_count,
                    )
                    .await;
                match ret {
                    Ok(_) => {
                        tracing::info!(
                        "move state table [{}] from group-{} to group-{:?} success, Allow split by table: {}",
                        table_id, parent_group_id, target_compact_group_id, allow_split_by_table
                    );
                        return;
                    }
                    Err(e) => {
                        tracing::info!(
                        "failed to move state table [{}] from group-{} to group-{:?} because {:?}",
                        table_id, parent_group_id, target_compact_group_id, e
                    )
                    }
                }
            }
        }
    }
}

fn drop_sst(
    branched_ssts: &mut BTreeMapTransaction<'_, HummockSstableObjectId, BranchedSstInfo>,
    group_id: CompactionGroupId,
    object_id: HummockSstableObjectId,
    sst_id: HummockSstableId,
) -> bool {
    match branched_ssts.get_mut(object_id) {
        Some(mut entry) => {
            // if group_id not exist, it would not pass the stale check before.
            let removed_sst_id = entry.get(&group_id).unwrap();
            assert_eq!(*removed_sst_id, sst_id);
            entry.remove(&group_id);
            if entry.is_empty() {
                branched_ssts.remove(object_id);
                true
            } else {
                false
            }
        }
        None => true,
    }
}

fn gen_version_delta<'a>(
    txn: &mut BTreeMapTransaction<'a, HummockVersionId, HummockVersionDelta>,
    branched_ssts: &mut BTreeMapTransaction<'a, HummockSstableObjectId, BranchedSstInfo>,
    old_version: &HummockVersion,
    compact_task: &CompactTask,
    trivial_move: bool,
    deterministic_mode: bool,
) -> HummockVersionDelta {
    let mut version_delta = HummockVersionDelta {
        id: old_version.id + 1,
        prev_id: old_version.id,
        max_committed_epoch: old_version.max_committed_epoch,
        trivial_move,
        ..Default::default()
    };
    let group_deltas = &mut version_delta
        .group_deltas
        .entry(compact_task.compaction_group_id)
        .or_default()
        .group_deltas;
    let mut gc_object_ids = vec![];
    for level in &compact_task.input_ssts {
        let group_delta = GroupDelta {
            delta_type: Some(DeltaType::IntraLevel(IntraLevelDelta {
                level_idx: level.level_idx,
                removed_table_ids: level
                    .table_infos
                    .iter()
                    .map(|sst| {
                        let object_id = sst.get_object_id();
                        let sst_id = sst.get_sst_id();
                        if !trivial_move
                            && drop_sst(
                                branched_ssts,
                                compact_task.compaction_group_id,
                                object_id,
                                sst_id,
                            )
                        {
                            gc_object_ids.push(object_id);
                        }
                        sst_id
                    })
                    .collect_vec(),
                ..Default::default()
            })),
        };
        group_deltas.push(group_delta);
    }
    let group_delta = GroupDelta {
        delta_type: Some(DeltaType::IntraLevel(IntraLevelDelta {
            level_idx: compact_task.target_level,
            inserted_table_infos: compact_task.sorted_output_ssts.clone(),
            l0_sub_level_id: compact_task.target_sub_level_id,
            ..Default::default()
        })),
    };
    group_deltas.push(group_delta);
    version_delta.gc_object_ids.append(&mut gc_object_ids);
    version_delta.safe_epoch = std::cmp::max(old_version.safe_epoch, compact_task.watermark);
    // Don't persist version delta generated by compaction to meta store in deterministic mode.
    // Because it will override existing version delta that has same ID generated in the data
    // ingestion phase.
    if !deterministic_mode {
        txn.insert(version_delta.id, version_delta.clone());
    }

    version_delta
}

async fn write_exclusive_cluster_id(
    state_store_dir: &str,
    cluster_id: ClusterId,
    object_store: ObjectStoreRef,
) -> Result<()> {
    const CLUSTER_ID_DIR: &str = "cluster_id";
    const CLUSTER_ID_NAME: &str = "0";

    let cluster_id_dir = format!("{}/{}/", state_store_dir, CLUSTER_ID_DIR);
    let cluster_id_full_path = format!("{}{}", cluster_id_dir, CLUSTER_ID_NAME);
    let metadata = object_store.list(&cluster_id_dir).await?;

    if metadata.is_empty() {
        object_store
            .upload(&cluster_id_full_path, Bytes::from(String::from(cluster_id)))
            .await?;
        Ok(())
    } else {
        let cluster_id = object_store.read(&cluster_id_full_path, None).await?;
        Err(ObjectError::internal(format!(
            "data directory is already used by another cluster with id {:?}",
            String::from_utf8(cluster_id.to_vec()).unwrap()
        ))
        .into())
    }
}<|MERGE_RESOLUTION|>--- conflicted
+++ resolved
@@ -55,15 +55,8 @@
 use tokio_stream::wrappers::IntervalStream;
 use tracing::warn;
 
-<<<<<<< HEAD
-use crate::hummock::compaction::{
-    CompactStatus, LocalSelectorStatistic, ManualCompactionOption, ScaleCompactorInfo,
-};
-use crate::hummock::compaction_scheduler::{CompactionRequestChannelRef, ScheduleStatus};
-=======
 use crate::hummock::compaction::{CompactStatus, LocalSelectorStatistic, ManualCompactionOption};
 use crate::hummock::compaction_scheduler::CompactionRequestChannelRef;
->>>>>>> c4160d7d
 use crate::hummock::error::{Error, Result};
 use crate::hummock::metrics_utils::{
     trigger_delta_log_stats, trigger_lsm_stat, trigger_pin_unpin_snapshot_state,
@@ -1902,28 +1895,6 @@
         &self.cluster_manager
     }
 
-<<<<<<< HEAD
-    pub async fn report_scale_compactor_info(&self) {
-        let info = self.get_scale_compactor_info().await;
-        let suggest_scale_out_core = info.scale_out_cores();
-        self.metrics
-            .scale_compactor_core_num
-            .set(suggest_scale_out_core as i64);
-
-        tracing::debug!(
-            "report_scale_compactor_info {:?} suggest_scale_out_core {:?}",
-            info,
-            suggest_scale_out_core
-        );
-    }
-
-    #[named]
-    pub async fn get_scale_compactor_info(&self) -> ScaleCompactorInfo {
-        unreachable!()
-    }
-
-=======
->>>>>>> c4160d7d
     fn notify_last_version_delta(&self, versioning: &Versioning) {
         self.env
             .notification_manager()
