--- conflicted
+++ resolved
@@ -960,7 +960,6 @@
                 }
             }
 
-<<<<<<< HEAD
             while let Some(compact_task) = compact_status.get_compact_task(
                 current_version.get_compaction_group_levels(compaction_group_id),
                 task_id as HummockCompactionTaskId,
@@ -1107,61 +1106,6 @@
 
                     pick_tasks.push(compact_task);
                     break;
-=======
-        if is_trivial_reclaim {
-            compact_task.set_task_status(TaskStatus::Success);
-            self.report_compact_task_impl(
-                task_id,
-                Some(compact_task.clone()),
-                TaskStatus::Success,
-                vec![],
-                &mut compaction_guard,
-                None,
-            )
-            .await?;
-            tracing::debug!(
-                "TrivialReclaim for compaction group {}: remove {} sstables, cost time: {:?}",
-                compaction_group_id,
-                compact_task
-                    .input_ssts
-                    .iter()
-                    .map(|level| level.table_infos.len())
-                    .sum::<usize>(),
-                start_time.elapsed()
-            );
-        } else if is_trivial_move && can_trivial_move {
-            // this task has been finished and `trivial_move_task` does not need to be schedule.
-            compact_task.set_task_status(TaskStatus::Success);
-            compact_task
-                .sorted_output_ssts
-                .clone_from(&compact_task.input_ssts[0].table_infos);
-            self.report_compact_task_impl(
-                task_id,
-                Some(compact_task.clone()),
-                TaskStatus::Success,
-                compact_task.input_ssts[0].table_infos.clone(),
-                &mut compaction_guard,
-                None,
-            )
-            .await?;
-
-            tracing::debug!(
-                "TrivialMove for compaction group {}: pick up {} sstables in level {} to compact to target_level {} cost time: {:?} input {:?}",
-                compaction_group_id,
-                compact_task.input_ssts[0].table_infos.len(),
-                compact_task.input_ssts[0].level_idx,
-                compact_task.target_level,
-                start_time.elapsed(),
-                compact_task.input_ssts
-            );
-        } else {
-            table_to_vnode_partition
-                .retain(|table_id, _| compact_task.existing_table_ids.contains(table_id));
-            if group_config.compaction_config.split_weight_by_vnode > 0 {
-                table_to_vnode_partition.clear();
-                for table_id in &compact_task.existing_table_ids {
-                    table_to_vnode_partition.insert(*table_id, vnode_partition_count);
->>>>>>> d5ac14f2
                 }
 
                 stats = LocalSelectorStatistic::default();
