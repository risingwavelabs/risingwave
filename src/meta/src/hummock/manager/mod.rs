--- conflicted
+++ resolved
@@ -487,198 +487,12 @@
         for table in &table_catalogs {
             table.insert(self.env.meta_store().as_kv()).await?;
         }
-<<<<<<< HEAD
-
-        let can_trivial_move = matches!(selector.task_type(), compact_task::TaskType::Dynamic)
-            || matches!(selector.task_type(), compact_task::TaskType::Emergency);
-
-        let mut stats = LocalSelectorStatistic::default();
-        let member_table_ids = &current_version
-            .get_compaction_group_levels(compaction_group_id)
-            .member_table_ids;
-        let table_id_to_option: HashMap<u32, _> = all_table_id_to_option
-            .into_iter()
-            .filter(|(table_id, _)| member_table_ids.contains(table_id))
-            .collect();
-
-        let compact_task = compact_status.get_compact_task(
-            current_version.get_compaction_group_levels(compaction_group_id),
-            task_id as HummockCompactionTaskId,
-            &group_config,
-            &mut stats,
-            selector,
-            table_id_to_option.clone(),
-            Arc::new(CompactionDeveloperConfig::new_from_meta_opts(
-                &self.env.opts,
-            )),
-        );
-        stats.report_to_metrics(compaction_group_id, self.metrics.as_ref());
-        let compact_task = match compact_task {
-            None => {
-                return Ok(None);
-            }
-            Some(task) => task,
-        };
-
-        let target_level_id = compact_task.input.target_level as u32;
-
-        let compression_algorithm = match compact_task.compression_algorithm.as_str() {
-            "Lz4" => 1,
-            "Zstd" => 2,
-            _ => 0,
-        };
-        let vnode_partition_count = compact_task.input.vnode_partition_count;
-        use risingwave_hummock_sdk::prost_key_range::KeyRangeExt;
-
-        let mut compact_task = CompactTask {
-            input_ssts: compact_task.input.input_levels,
-            splits: vec![risingwave_pb::hummock::KeyRange::inf()],
-            watermark,
-            sorted_output_ssts: vec![],
-            task_id,
-            target_level: target_level_id,
-            // only gc delete keys in last level because there may be older version in more bottom
-            // level.
-            gc_delete_keys: current_version
-                .get_compaction_group_levels(compaction_group_id)
-                .is_last_level(target_level_id),
-            base_level: compact_task.base_level as u32,
-            task_status: TaskStatus::Pending as i32,
-            compaction_group_id: group_config.group_id,
-            existing_table_ids: member_table_ids.clone(),
-            compression_algorithm,
-            target_file_size: compact_task.target_file_size,
-            table_options: table_id_to_option
-                .into_iter()
-                .filter_map(|(table_id, table_option)| {
-                    if member_table_ids.contains(&table_id) {
-                        return Some((table_id, TableOption::from(&table_option)));
-                    }
-
-                    None
-                })
-                .collect(),
-            current_epoch_time: Epoch::now().0,
-            compaction_filter_mask: group_config.compaction_config.compaction_filter_mask,
-            target_sub_level_id: compact_task.input.target_sub_level_id,
-            task_type: compact_task.compaction_task_type as i32,
-            split_weight_by_vnode: compact_task.input.vnode_partition_count,
-            ..Default::default()
-        };
-
-        let is_trivial_reclaim = CompactStatus::is_trivial_reclaim(&compact_task);
-        let is_trivial_move = CompactStatus::is_trivial_move_task(&compact_task);
-
-        if is_trivial_reclaim {
-            compact_task.set_task_status(TaskStatus::Success);
-            self.report_compact_task_impl(
-                task_id,
-                Some(compact_task.clone()),
-                TaskStatus::Success,
-                vec![],
-                &mut compaction_guard,
-                None,
-            )
-            .await?;
-            tracing::debug!(
-                "TrivialReclaim for compaction group {}: remove {} sstables, cost time: {:?}",
-                compaction_group_id,
-                compact_task
-                    .input_ssts
-                    .iter()
-                    .map(|level| level.table_infos.len())
-                    .sum::<usize>(),
-                start_time.elapsed()
-            );
-        } else if is_trivial_move && can_trivial_move {
-            // this task has been finished and `trivial_move_task` does not need to be schedule.
-            compact_task.set_task_status(TaskStatus::Success);
-            compact_task
-                .sorted_output_ssts
-                .clone_from(&compact_task.input_ssts[0].table_infos);
-            self.report_compact_task_impl(
-                task_id,
-                Some(compact_task.clone()),
-                TaskStatus::Success,
-                compact_task.input_ssts[0].table_infos.clone(),
-                &mut compaction_guard,
-                None,
-            )
-            .await?;
-
-            tracing::debug!(
-                "TrivialMove for compaction group {}: pick up {} sstables in level {} to compact to target_level {} cost time: {:?} input {:?}",
-                compaction_group_id,
-                compact_task.input_ssts[0].table_infos.len(),
-                compact_task.input_ssts[0].level_idx,
-                compact_task.target_level,
-                start_time.elapsed(),
-                compact_task.input_ssts
-            );
-        } else {
-            table_to_vnode_partition
-                .retain(|table_id, _| compact_task.existing_table_ids.contains(table_id));
-            // partition_count is based on compaction config. When compaction group is set to partition, the dynamically calculated value in memory will be invalid.
-            if group_config.compaction_config.split_weight_by_vnode > 0 {
-                table_to_vnode_partition.clear();
-                for table_id in &compact_task.existing_table_ids {
-                    table_to_vnode_partition.insert(*table_id, vnode_partition_count);
-                }
-            }
-
-            compact_task.table_vnode_partition = table_to_vnode_partition;
-            compact_task.table_watermarks =
-                current_version.safe_epoch_table_watermarks(&compact_task.existing_table_ids);
-
-            let mut compact_task_assignment = create_trx_wrapper!(
-                self.sql_meta_store(),
-                BTreeMapTransactionWrapper,
-                BTreeMapTransaction::new(&mut compaction.compact_task_assignment,)
-            );
-            compact_task_assignment.insert(
-                compact_task.task_id,
-                CompactTaskAssignment {
-                    compact_task: Some(compact_task.clone()),
-                    context_id: META_NODE_ID, // deprecated
-                },
-            );
-
-            // We are using a single transaction to ensure that each task has progress when it is
-            // created.
-            commit_multi_var!(
-                self.env.meta_store(),
-                self.sql_meta_store(),
-                compact_status,
-                compact_task_assignment
-            )?;
-
-            // Initiate heartbeat for the task to track its progress.
-            self.compactor_manager
-                .initiate_task_heartbeat(compact_task.clone());
-
-            // this task has been finished.
-            compact_task.set_task_status(TaskStatus::Pending);
-
-            trigger_sst_stat(
-                &self.metrics,
-                compaction.compaction_statuses.get(&compaction_group_id),
-                &current_version,
-                compaction_group_id,
-            );
-
-            let compact_task_statistics = statistics_compact_task(&compact_task);
-
-            let level_type_label = build_compact_task_level_type_metrics_label(
-                compact_task.input_ssts[0].level_idx as usize,
-                compact_task.input_ssts.last().unwrap().level_idx as usize,
-=======
         for group in &compaction_groups {
             assert!(
                 group.id == StaticCompactionGroupId::NewCompactionGroup as u64
                     || (group.id >= StaticCompactionGroupId::StateDefault as u64
                     && group.id <= StaticCompactionGroupId::MaterializedView as u64),
                 "compaction group id should be either NewCompactionGroup to create new one, or predefined static ones."
->>>>>>> 5a56574c
             );
         }
 
@@ -768,2045 +582,6 @@
                 return Ok(());
             }
 
-<<<<<<< HEAD
-        {
-            // apply result
-            compact_task.set_task_status(task_status);
-            compact_task.sorted_output_ssts = sorted_output_ssts;
-        }
-
-        let is_trivial_reclaim = CompactStatus::is_trivial_reclaim(&compact_task);
-        let is_trivial_move = CompactStatus::is_trivial_move_task(&compact_task);
-
-        {
-            // The compaction task is finished.
-            let mut versioning_guard = write_lock!(self, versioning).await;
-            let versioning = versioning_guard.deref_mut();
-            let mut current_version = versioning.current_version.clone();
-            // purge stale compact_status
-            for group_id in original_keys {
-                if !current_version.levels.contains_key(&group_id) {
-                    compact_statuses.remove(group_id);
-                }
-            }
-
-            match compact_statuses.get_mut(compact_task.compaction_group_id) {
-                Some(mut compact_status) => {
-                    compact_status.report_compact_task(&compact_task);
-                }
-                None => {
-                    compact_task.set_task_status(TaskStatus::InvalidGroupCanceled);
-                }
-            }
-
-            debug_assert!(
-                compact_task.task_status() != TaskStatus::Pending,
-                "report pending compaction task"
-            );
-            let input_sst_ids: HashSet<u64> = compact_task
-                .input_ssts
-                .iter()
-                .flat_map(|level| level.table_infos.iter().map(|sst| sst.sst_id))
-                .collect();
-            let input_level_ids: Vec<u32> = compact_task
-                .input_ssts
-                .iter()
-                .map(|level| level.level_idx)
-                .collect();
-            let is_success = if let TaskStatus::Success = compact_task.task_status() {
-                // if member_table_ids changes, the data of sstable may stale.
-                let is_expired =
-                    Self::is_compact_task_expired(&compact_task, &versioning.branched_ssts);
-                if is_expired {
-                    compact_task.set_task_status(TaskStatus::InputOutdatedCanceled);
-                    false
-                } else {
-                    let group = current_version
-                        .levels
-                        .get(&compact_task.compaction_group_id)
-                        .unwrap();
-                    let input_exist =
-                        group.check_deleted_sst_exist(&input_level_ids, input_sst_ids);
-                    if !input_exist {
-                        compact_task.set_task_status(TaskStatus::InvalidGroupCanceled);
-                        warn!(
-                            "The task may be expired because of group split, task:\n {:?}",
-                            compact_task_to_string(&compact_task)
-                        );
-                    }
-                    input_exist
-                }
-            } else {
-                false
-            };
-            if is_success {
-                let mut hummock_version_deltas = create_trx_wrapper!(
-                    self.sql_meta_store(),
-                    BTreeMapTransactionWrapper,
-                    BTreeMapTransaction::new(&mut versioning.hummock_version_deltas,)
-                );
-                let mut branched_ssts = create_trx_wrapper!(
-                    self.sql_meta_store(),
-                    BTreeMapTransactionWrapper,
-                    BTreeMapTransaction::new(&mut versioning.branched_ssts)
-                );
-                let version_delta = gen_version_delta(
-                    &mut hummock_version_deltas,
-                    &mut branched_ssts,
-                    &current_version,
-                    &compact_task,
-                    deterministic_mode,
-                );
-                let mut version_stats = create_trx_wrapper!(
-                    self.sql_meta_store(),
-                    VarTransactionWrapper,
-                    VarTransaction::new(&mut versioning.version_stats,)
-                );
-
-                // apply version delta before we persist this change. If it causes panic we can
-                // recover to a correct state after restarting meta-node.
-                current_version.apply_version_delta(&version_delta);
-                if purge_prost_table_stats(&mut version_stats.table_stats, &current_version) {
-                    self.metrics.version_stats.reset();
-                    versioning.local_metrics.clear();
-                }
-                if let Some(table_stats_change) = &table_stats_change {
-                    add_prost_table_stats_map(&mut version_stats.table_stats, table_stats_change);
-                    trigger_local_table_stat(
-                        &self.metrics,
-                        &mut versioning.local_metrics,
-                        &version_stats,
-                        table_stats_change,
-                    );
-                }
-                commit_multi_var!(
-                    self.env.meta_store(),
-                    self.sql_meta_store(),
-                    compact_statuses,
-                    compact_task_assignment,
-                    hummock_version_deltas,
-                    version_stats
-                )?;
-                branched_ssts.commit_memory();
-
-                trigger_version_stat(&self.metrics, &current_version);
-                trigger_delta_log_stats(&self.metrics, versioning.hummock_version_deltas.len());
-                self.notify_stats(&versioning.version_stats);
-                versioning.current_version = current_version;
-
-                if !deterministic_mode {
-                    self.notify_last_version_delta(versioning);
-                }
-            } else {
-                // The compaction task is cancelled or failed.
-                commit_multi_var!(
-                    self.env.meta_store(),
-                    self.sql_meta_store(),
-                    compact_statuses,
-                    compact_task_assignment
-                )?;
-            }
-        }
-
-        let task_status = compact_task.task_status();
-        let task_status_label = task_status.as_str_name();
-        let task_type_label = compact_task.task_type().as_str_name();
-
-        let label = if is_trivial_reclaim {
-            "trivial-space-reclaim"
-        } else if is_trivial_move {
-            "trivial-move"
-        } else {
-            self.compactor_manager
-                .remove_task_heartbeat(compact_task.task_id);
-            "normal"
-        };
-
-        self.metrics
-            .compact_frequency
-            .with_label_values(&[
-                label,
-                &compact_task.compaction_group_id.to_string(),
-                task_type_label,
-                task_status_label,
-            ])
-            .inc();
-
-        tracing::trace!(
-            "Reported compaction task. {}. cost time: {:?}",
-            compact_task_to_string(&compact_task),
-            start_time.elapsed(),
-        );
-
-        trigger_sst_stat(
-            &self.metrics,
-            compaction
-                .compaction_statuses
-                .get(&compact_task.compaction_group_id),
-            &read_lock!(self, versioning).await.current_version,
-            compact_task.compaction_group_id,
-        );
-
-        if !deterministic_mode
-            && (matches!(compact_task.task_type(), compact_task::TaskType::Dynamic)
-                || matches!(compact_task.task_type(), compact_task::TaskType::Emergency))
-        {
-            // only try send Dynamic compaction
-            self.try_send_compaction_request(
-                compact_task.compaction_group_id,
-                compact_task::TaskType::Dynamic,
-            );
-        }
-
-        if task_status == TaskStatus::Success {
-            self.try_update_write_limits(&[compact_task.compaction_group_id])
-                .await;
-        }
-
-        Ok(true)
-    }
-
-    /// Caller should ensure `epoch` > `max_committed_epoch`
-    #[named]
-    pub async fn commit_epoch(
-        &self,
-        epoch: HummockEpoch,
-        commit_info: CommitEpochInfo,
-    ) -> Result<Option<HummockSnapshot>> {
-        let CommitEpochInfo {
-            mut sstables,
-            new_table_watermarks,
-            sst_to_context,
-        } = commit_info;
-        let mut versioning_guard = write_lock!(self, versioning).await;
-        let _timer = start_measure_real_process_timer!(self);
-        // Prevent commit new epochs if this flag is set
-        if versioning_guard.disable_commit_epochs {
-            return Ok(None);
-        }
-
-        let versioning = versioning_guard.deref_mut();
-        self.commit_epoch_sanity_check(
-            epoch,
-            &sstables,
-            &sst_to_context,
-            &versioning.current_version,
-        )
-        .await?;
-
-        // Consume and aggregate table stats.
-        let mut table_stats_change = PbTableStatsMap::default();
-        for s in &mut sstables {
-            add_prost_table_stats_map(&mut table_stats_change, &std::mem::take(&mut s.table_stats));
-        }
-
-        let old_version = &versioning.current_version;
-        let mut new_version_delta = create_trx_wrapper!(
-            self.sql_meta_store(),
-            BTreeMapEntryTransactionWrapper,
-            BTreeMapEntryTransaction::new_insert(
-                &mut versioning.hummock_version_deltas,
-                old_version.id + 1,
-                build_version_delta_after_version(old_version),
-            )
-        );
-        new_version_delta.max_committed_epoch = epoch;
-        new_version_delta.new_table_watermarks = new_table_watermarks;
-        let mut new_hummock_version = old_version.clone();
-        new_hummock_version.id = new_version_delta.id;
-        let mut incorrect_ssts = vec![];
-        let mut new_sst_id_number = 0;
-        for ExtendedSstableInfo {
-            compaction_group_id,
-            sst_info: sst,
-            ..
-        } in &mut sstables
-        {
-            let is_sst_belong_to_group_declared = match old_version.levels.get(compaction_group_id)
-            {
-                Some(compaction_group) => sst
-                    .table_ids
-                    .iter()
-                    .all(|t| compaction_group.member_table_ids.contains(t)),
-                None => false,
-            };
-            if !is_sst_belong_to_group_declared {
-                let mut group_table_ids: BTreeMap<_, Vec<u32>> = BTreeMap::new();
-                for table_id in sst.get_table_ids() {
-                    match try_get_compaction_group_id_by_table_id(
-                        &versioning.current_version,
-                        *table_id,
-                    ) {
-                        Some(compaction_group_id) => {
-                            group_table_ids
-                                .entry(compaction_group_id)
-                                .or_default()
-                                .push(*table_id);
-                        }
-                        None => {
-                            tracing::warn!(
-                                "table {} in SST {} doesn't belong to any compaction group",
-                                table_id,
-                                sst.get_object_id(),
-                            );
-                        }
-                    }
-                }
-                let is_trivial_adjust = group_table_ids.len() == 1
-                    && group_table_ids.first_key_value().unwrap().1.len()
-                        == sst.get_table_ids().len();
-                if is_trivial_adjust {
-                    *compaction_group_id = *group_table_ids.first_key_value().unwrap().0;
-                    // is_sst_belong_to_group_declared = true;
-                } else {
-                    new_sst_id_number += group_table_ids.len();
-                    incorrect_ssts.push((std::mem::take(sst), group_table_ids));
-                    *compaction_group_id =
-                        StaticCompactionGroupId::NewCompactionGroup as CompactionGroupId;
-                }
-            }
-        }
-        let mut new_sst_id = next_sstable_object_id(&self.env, new_sst_id_number).await?;
-        let mut branched_ssts = create_trx_wrapper!(
-            self.sql_meta_store(),
-            BTreeMapTransactionWrapper,
-            BTreeMapTransaction::new(&mut versioning.branched_ssts)
-        );
-        let original_sstables = std::mem::take(&mut sstables);
-        sstables.reserve_exact(original_sstables.len() - incorrect_ssts.len() + new_sst_id_number);
-        let mut incorrect_ssts = incorrect_ssts.into_iter();
-        for original_sstable in original_sstables {
-            if original_sstable.compaction_group_id
-                == StaticCompactionGroupId::NewCompactionGroup as CompactionGroupId
-            {
-                let (sst, group_table_ids) = incorrect_ssts.next().unwrap();
-                let mut branch_groups = HashMap::new();
-                for (group_id, _match_ids) in group_table_ids {
-                    let mut branch_sst = sst.clone();
-                    branch_sst.sst_id = new_sst_id;
-                    sstables.push(ExtendedSstableInfo::with_compaction_group(
-                        group_id, branch_sst,
-                    ));
-                    branch_groups.insert(group_id, new_sst_id);
-                    new_sst_id += 1;
-                }
-                if !branch_groups.is_empty() {
-                    branched_ssts.insert(sst.get_object_id(), branch_groups);
-                }
-            } else {
-                sstables.push(original_sstable);
-            }
-        }
-
-        let mut modified_compaction_groups = vec![];
-        // Append SSTs to a new version.
-        for (compaction_group_id, sstables) in &sstables
-            .into_iter()
-            // the sort is stable sort, and will not change the order within compaction group.
-            // Do a sort so that sst in the same compaction group can be consecutive
-            .sorted_by_key(
-                |ExtendedSstableInfo {
-                     compaction_group_id,
-                     ..
-                 }| *compaction_group_id,
-            )
-            .group_by(
-                |ExtendedSstableInfo {
-                     compaction_group_id,
-                     ..
-                 }| *compaction_group_id,
-            )
-        {
-            modified_compaction_groups.push(compaction_group_id);
-            let group_sstables = sstables
-                .into_iter()
-                .map(|ExtendedSstableInfo { sst_info, .. }| sst_info)
-                .collect_vec();
-
-            let group_deltas = &mut new_version_delta
-                .group_deltas
-                .entry(compaction_group_id)
-                .or_default()
-                .group_deltas;
-            let l0_sub_level_id = epoch;
-            let group_delta = GroupDelta {
-                delta_type: Some(DeltaType::IntraLevel(IntraLevelDelta {
-                    level_idx: 0,
-                    inserted_table_infos: group_sstables.clone(),
-                    l0_sub_level_id,
-                    ..Default::default()
-                })),
-            };
-            group_deltas.push(group_delta);
-        }
-
-        // Create a new_version, possibly merely to bump up the version id and max_committed_epoch.
-        new_hummock_version.apply_version_delta(new_version_delta.deref());
-
-        // Apply stats changes.
-        let mut version_stats = create_trx_wrapper!(
-            self.sql_meta_store(),
-            VarTransactionWrapper,
-            VarTransaction::new(&mut versioning.version_stats)
-        );
-        add_prost_table_stats_map(&mut version_stats.table_stats, &table_stats_change);
-        if purge_prost_table_stats(&mut version_stats.table_stats, &new_hummock_version) {
-            self.metrics.version_stats.reset();
-            versioning.local_metrics.clear();
-        }
-
-        trigger_local_table_stat(
-            &self.metrics,
-            &mut versioning.local_metrics,
-            &version_stats,
-            &table_stats_change,
-        );
-        commit_multi_var!(
-            self.env.meta_store(),
-            self.sql_meta_store(),
-            new_version_delta,
-            version_stats
-        )?;
-        branched_ssts.commit_memory();
-        versioning.current_version = new_hummock_version;
-
-        let snapshot = HummockSnapshot {
-            committed_epoch: epoch,
-            current_epoch: epoch,
-        };
-        let prev_snapshot = self.latest_snapshot.swap(snapshot.clone().into());
-        assert!(prev_snapshot.committed_epoch < epoch);
-        assert!(prev_snapshot.current_epoch < epoch);
-
-        trigger_version_stat(&self.metrics, &versioning.current_version);
-        for compaction_group_id in &modified_compaction_groups {
-            trigger_sst_stat(
-                &self.metrics,
-                None,
-                &versioning.current_version,
-                *compaction_group_id,
-            );
-        }
-
-        tracing::trace!("new committed epoch {}", epoch);
-
-        self.notify_last_version_delta(versioning);
-        trigger_delta_log_stats(&self.metrics, versioning.hummock_version_deltas.len());
-        self.notify_stats(&versioning.version_stats);
-        let mut table_groups = HashMap::<u32, usize>::default();
-        for group in versioning.current_version.levels.values() {
-            for table_id in &group.member_table_ids {
-                table_groups.insert(*table_id, group.member_table_ids.len());
-            }
-        }
-        drop(versioning_guard);
-        // Don't trigger compactions if we enable deterministic compaction
-        if !self.env.opts.compaction_deterministic_test {
-            // commit_epoch may contains SSTs from any compaction group
-            for id in &modified_compaction_groups {
-                self.try_send_compaction_request(*id, compact_task::TaskType::Dynamic);
-            }
-            if !table_stats_change.is_empty() {
-                table_stats_change.retain(|table_id, _| {
-                    table_groups
-                        .get(table_id)
-                        .map(|table_count| *table_count > 1)
-                        .unwrap_or(false)
-                });
-            }
-            if !table_stats_change.is_empty() {
-                self.collect_table_write_throughput(table_stats_change);
-            }
-        }
-        if !modified_compaction_groups.is_empty() {
-            self.try_update_write_limits(&modified_compaction_groups)
-                .await;
-        }
-        #[cfg(test)]
-        {
-            self.check_state_consistency().await;
-        }
-        Ok(Some(snapshot))
-    }
-
-    /// We don't commit an epoch without checkpoint. We will only update the `max_current_epoch`.
-    pub fn update_current_epoch(&self, max_current_epoch: HummockEpoch) -> HummockSnapshot {
-        // We only update `max_current_epoch`!
-        let prev_snapshot = self.latest_snapshot.rcu(|snapshot| HummockSnapshot {
-            committed_epoch: snapshot.committed_epoch,
-            current_epoch: max_current_epoch,
-        });
-        assert!(prev_snapshot.current_epoch < max_current_epoch);
-
-        tracing::trace!("new current epoch {}", max_current_epoch);
-        HummockSnapshot {
-            committed_epoch: prev_snapshot.committed_epoch,
-            current_epoch: max_current_epoch,
-        }
-    }
-
-    pub async fn get_new_sst_ids(&self, number: u32) -> Result<SstObjectIdRange> {
-        let start_id = next_sstable_object_id(&self.env, number).await?;
-        Ok(SstObjectIdRange::new(start_id, start_id + number as u64))
-    }
-
-    #[named]
-    pub async fn get_min_pinned_version_id(&self) -> HummockVersionId {
-        read_lock!(self, versioning).await.min_pinned_version_id()
-    }
-
-    #[named]
-    #[cfg(test)]
-    pub async fn check_state_consistency(&self) {
-        let mut compaction_guard = write_lock!(self, compaction).await;
-        let mut versioning_guard = write_lock!(self, versioning).await;
-        // We don't check `checkpoint` because it's allowed to update its in memory state without
-        // persisting to object store.
-        let get_state =
-            |compaction_guard: &RwLockWriteGuard<'_, Compaction>,
-             versioning_guard: &RwLockWriteGuard<'_, Versioning>| {
-                let compact_statuses_copy = compaction_guard.compaction_statuses.clone();
-                let compact_task_assignment_copy = compaction_guard.compact_task_assignment.clone();
-                let pinned_versions_copy = versioning_guard.pinned_versions.clone();
-                let pinned_snapshots_copy = versioning_guard.pinned_snapshots.clone();
-                let hummock_version_deltas_copy = versioning_guard.hummock_version_deltas.clone();
-                let version_stats_copy = versioning_guard.version_stats.clone();
-                let branched_ssts = versioning_guard.branched_ssts.clone();
-                (
-                    (
-                        compact_statuses_copy,
-                        compact_task_assignment_copy,
-                        pinned_versions_copy,
-                        pinned_snapshots_copy,
-                        hummock_version_deltas_copy,
-                        version_stats_copy,
-                    ),
-                    branched_ssts,
-                )
-            };
-        let (mem_state, branched_ssts) = get_state(&compaction_guard, &versioning_guard);
-        self.load_meta_store_state_impl(
-            compaction_guard.borrow_mut(),
-            versioning_guard.borrow_mut(),
-        )
-        .await
-        .expect("Failed to load state from meta store");
-        let (loaded_state, load_branched_ssts) = get_state(&compaction_guard, &versioning_guard);
-        assert_eq!(branched_ssts, load_branched_ssts);
-        assert_eq!(
-            mem_state, loaded_state,
-            "hummock in-mem state is inconsistent with meta store state",
-        );
-    }
-
-    /// Gets current version without pinning it.
-    /// Should not be called inside [`HummockManager`], because it requests locks internally.
-    ///
-    /// Note: this method can hurt performance because it will clone a large object.
-    #[named]
-    pub async fn get_current_version(&self) -> HummockVersion {
-        read_lock!(self, versioning).await.current_version.clone()
-    }
-
-    #[named]
-    pub async fn get_current_max_committed_epoch(&self) -> HummockEpoch {
-        read_lock!(self, versioning)
-            .await
-            .current_version
-            .max_committed_epoch
-    }
-
-    /// Gets branched sstable infos
-    /// Should not be called inside [`HummockManager`], because it requests locks internally.
-    #[named]
-    pub async fn get_branched_ssts_info(&self) -> BTreeMap<HummockSstableId, BranchedSstInfo> {
-        read_lock!(self, versioning).await.branched_ssts.clone()
-    }
-
-    #[named]
-    /// Gets the mapping from table id to compaction group id
-    pub async fn get_table_compaction_group_id_mapping(
-        &self,
-    ) -> HashMap<StateTableId, CompactionGroupId> {
-        get_table_compaction_group_id_mapping(&read_lock!(self, versioning).await.current_version)
-    }
-
-    /// Get version deltas from meta store
-    #[cfg_attr(coverage, coverage(off))]
-    #[named]
-    pub async fn list_version_deltas(
-        &self,
-        start_id: u64,
-        num_limit: u32,
-        committed_epoch_limit: HummockEpoch,
-    ) -> Result<Vec<HummockVersionDelta>> {
-        let versioning = read_lock!(self, versioning).await;
-        let version_deltas = versioning
-            .hummock_version_deltas
-            .range(start_id..)
-            .map(|(_id, delta)| delta)
-            .filter(|delta| delta.max_committed_epoch <= committed_epoch_limit)
-            .take(num_limit as _)
-            .cloned()
-            .collect();
-        Ok(version_deltas)
-    }
-
-    pub async fn init_metadata_for_version_replay(
-        &self,
-        table_catalogs: Vec<Table>,
-        compaction_groups: Vec<PbCompactionGroupInfo>,
-    ) -> Result<()> {
-        for table in &table_catalogs {
-            table.insert(self.env.meta_store_checked()).await?;
-        }
-        for group in &compaction_groups {
-            assert!(
-                group.id == StaticCompactionGroupId::NewCompactionGroup as u64
-                    || (group.id >= StaticCompactionGroupId::StateDefault as u64
-                    && group.id <= StaticCompactionGroupId::MaterializedView as u64),
-                "compaction group id should be either NewCompactionGroup to create new one, or predefined static ones."
-            );
-        }
-
-        for group in &compaction_groups {
-            let mut pairs = vec![];
-            for table_id in group.member_table_ids.clone() {
-                pairs.push((table_id as StateTableId, group.id));
-            }
-            let group_config = group.compaction_config.clone().unwrap();
-            self.compaction_group_manager
-                .write()
-                .await
-                .init_compaction_config_for_replay(group.id, group_config, self.env.meta_store())
-                .await
-                .unwrap();
-            self.register_table_ids(&pairs).await?;
-            tracing::info!("Registered table ids {:?}", pairs);
-        }
-
-        // Notify that tables have created
-        for table in table_catalogs {
-            self.env
-                .notification_manager()
-                .notify_hummock_relation_info(Operation::Add, RelationInfo::Table(table.clone()))
-                .await;
-            self.env
-                .notification_manager()
-                .notify_compactor_relation_info(Operation::Add, RelationInfo::Table(table))
-                .await;
-        }
-
-        tracing::info!("Inited compaction groups:");
-        for group in compaction_groups {
-            tracing::info!("{:?}", group);
-        }
-        Ok(())
-    }
-
-    /// Replay a version delta to current hummock version.
-    /// Returns the `version_id`, `max_committed_epoch` of the new version and the modified
-    /// compaction groups
-    #[named]
-    pub async fn replay_version_delta(
-        &self,
-        mut version_delta: HummockVersionDelta,
-    ) -> Result<(HummockVersion, Vec<CompactionGroupId>)> {
-        let mut versioning_guard = write_lock!(self, versioning).await;
-        // ensure the version id is ascending after replay
-        version_delta.id = versioning_guard.current_version.id + 1;
-        version_delta.prev_id = version_delta.id - 1;
-        versioning_guard
-            .current_version
-            .apply_version_delta(&version_delta);
-
-        let version_new = versioning_guard.current_version.clone();
-        let compaction_group_ids = version_delta.group_deltas.keys().cloned().collect_vec();
-        Ok((version_new, compaction_group_ids))
-    }
-
-    #[named]
-    pub async fn disable_commit_epoch(&self) -> HummockVersion {
-        let mut versioning_guard = write_lock!(self, versioning).await;
-        versioning_guard.disable_commit_epochs = true;
-        versioning_guard.current_version.clone()
-    }
-
-    /// Triggers compacitons to specified compaction groups.
-    /// Don't wait for compaction finish
-    pub async fn trigger_compaction_deterministic(
-        &self,
-        _base_version_id: HummockVersionId,
-        compaction_groups: Vec<CompactionGroupId>,
-    ) -> Result<()> {
-        let old_version = self.get_current_version().await;
-        tracing::info!(
-            "Trigger compaction for version {}, epoch {}, groups {:?}",
-            old_version.id,
-            old_version.max_committed_epoch,
-            compaction_groups
-        );
-
-        if compaction_groups.is_empty() {
-            return Ok(());
-        }
-        for compaction_group in compaction_groups {
-            self.try_send_compaction_request(compaction_group, compact_task::TaskType::Dynamic);
-        }
-        Ok(())
-    }
-
-    /// Sends a compaction request.
-    pub fn try_send_compaction_request(
-        &self,
-        compaction_group: CompactionGroupId,
-        task_type: compact_task::TaskType,
-    ) -> bool {
-        match self
-            .compaction_state
-            .try_sched_compaction(compaction_group, task_type)
-        {
-            Ok(_) => true,
-            Err(e) => {
-                tracing::error!(
-                    error = %e.as_report(),
-                    "failed to send compaction request for compaction group {}",
-                    compaction_group,
-                );
-                false
-            }
-        }
-    }
-
-    pub async fn trigger_manual_compaction(
-        &self,
-        compaction_group: CompactionGroupId,
-        manual_compaction_option: ManualCompactionOption,
-    ) -> Result<()> {
-        let start_time = Instant::now();
-
-        // 1. Get idle compactor.
-        let compactor = match self.compactor_manager.next_compactor() {
-            Some(compactor) => compactor,
-            None => {
-                tracing::warn!("trigger_manual_compaction No compactor is available.");
-                return Err(anyhow::anyhow!(
-                    "trigger_manual_compaction No compactor is available. compaction_group {}",
-                    compaction_group
-                )
-                .into());
-            }
-        };
-
-        // 2. Get manual compaction task.
-        let compact_task = self
-            .manual_get_compact_task(compaction_group, manual_compaction_option)
-            .await;
-        let compact_task = match compact_task {
-            Ok(Some(compact_task)) => compact_task,
-            Ok(None) => {
-                // No compaction task available.
-                return Err(anyhow::anyhow!(
-                    "trigger_manual_compaction No compaction_task is available. compaction_group {}",
-                    compaction_group
-                )
-                .into());
-            }
-            Err(err) => {
-                tracing::warn!(error = %err.as_report(), "Failed to get compaction task");
-
-                return Err(anyhow::anyhow!(err)
-                    .context(format!(
-                        "Failed to get compaction task for compaction_group {}",
-                        compaction_group,
-                    ))
-                    .into());
-            }
-        };
-
-        // 3. send task to compactor
-        let compact_task_string = compact_task_to_string(&compact_task);
-        // TODO: shall we need to cancel on meta ?
-        compactor
-            .send_event(ResponseEvent::CompactTask(compact_task))
-            .with_context(|| {
-                format!(
-                    "Failed to trigger compaction task for compaction_group {}",
-                    compaction_group,
-                )
-            })?;
-
-        tracing::info!(
-            "Trigger manual compaction task. {}. cost time: {:?}",
-            &compact_task_string,
-            start_time.elapsed(),
-        );
-
-        Ok(())
-    }
-
-    #[cfg(any(test, feature = "test"))]
-    pub fn compactor_manager_ref_for_test(&self) -> CompactorManagerRef {
-        self.compactor_manager.clone()
-    }
-
-    #[cfg(any(test, feature = "test"))]
-    #[named]
-    pub async fn compaction_task_from_assignment_for_test(
-        &self,
-        task_id: u64,
-    ) -> Option<CompactTaskAssignment> {
-        let compaction_guard = read_lock!(self, compaction).await;
-        let assignment_ref = &compaction_guard.compact_task_assignment;
-        assignment_ref.get(&task_id).cloned()
-    }
-
-    #[cfg(any(test, feature = "test"))]
-    #[named]
-    pub async fn report_compact_task_for_test(
-        &self,
-        task_id: u64,
-        compact_task: Option<CompactTask>,
-        task_status: TaskStatus,
-        sorted_output_ssts: Vec<SstableInfo>,
-        table_stats_change: Option<PbTableStatsMap>,
-    ) -> Result<bool> {
-        let mut guard = write_lock!(self, compaction).await;
-
-        // In the test, the contents of the compact task may have been modified directly, while the contents of compact_task_assignment were not modified.
-        // So we pass the modified compact_task directly into the `report_compact_task_impl`
-        self.report_compact_task_impl(
-            task_id,
-            compact_task,
-            task_status,
-            sorted_output_ssts,
-            &mut guard,
-            table_stats_change,
-        )
-        .await
-    }
-
-    pub fn metadata_manager(&self) -> &MetadataManager {
-        &self.metadata_manager
-    }
-
-    fn notify_last_version_delta(&self, versioning: &Versioning) {
-        self.env
-            .notification_manager()
-            .notify_hummock_without_version(
-                Operation::Add,
-                Info::HummockVersionDeltas(risingwave_pb::hummock::HummockVersionDeltas {
-                    version_deltas: vec![versioning
-                        .hummock_version_deltas
-                        .last_key_value()
-                        .unwrap()
-                        .1
-                        .to_protobuf()],
-                }),
-            );
-    }
-
-    fn notify_stats(&self, stats: &HummockVersionStats) {
-        self.env
-            .notification_manager()
-            .notify_frontend_without_version(Operation::Update, Info::HummockStats(stats.clone()));
-    }
-
-    #[named]
-    pub fn hummock_timer_task(hummock_manager: Arc<Self>) -> (JoinHandle<()>, Sender<()>) {
-        use futures::{FutureExt, StreamExt};
-
-        let (shutdown_tx, shutdown_rx) = tokio::sync::oneshot::channel();
-        let join_handle = tokio::spawn(async move {
-            const CHECK_PENDING_TASK_PERIOD_SEC: u64 = 300;
-            const STAT_REPORT_PERIOD_SEC: u64 = 20;
-            const COMPACTION_HEARTBEAT_PERIOD_SEC: u64 = 1;
-
-            pub enum HummockTimerEvent {
-                GroupSplit,
-                CheckDeadTask,
-                Report,
-                CompactionHeartBeatExpiredCheck,
-
-                DynamicCompactionTrigger,
-                SpaceReclaimCompactionTrigger,
-                TtlCompactionTrigger,
-                TombstoneCompactionTrigger,
-
-                FullGc,
-            }
-            let mut check_compact_trigger_interval =
-                tokio::time::interval(Duration::from_secs(CHECK_PENDING_TASK_PERIOD_SEC));
-            check_compact_trigger_interval
-                .set_missed_tick_behavior(tokio::time::MissedTickBehavior::Delay);
-            check_compact_trigger_interval.reset();
-
-            let check_compact_trigger = IntervalStream::new(check_compact_trigger_interval)
-                .map(|_| HummockTimerEvent::CheckDeadTask);
-
-            let mut stat_report_interval =
-                tokio::time::interval(std::time::Duration::from_secs(STAT_REPORT_PERIOD_SEC));
-            stat_report_interval.set_missed_tick_behavior(tokio::time::MissedTickBehavior::Delay);
-            stat_report_interval.reset();
-            let stat_report_trigger =
-                IntervalStream::new(stat_report_interval).map(|_| HummockTimerEvent::Report);
-
-            let mut compaction_heartbeat_interval = tokio::time::interval(
-                std::time::Duration::from_secs(COMPACTION_HEARTBEAT_PERIOD_SEC),
-            );
-            compaction_heartbeat_interval
-                .set_missed_tick_behavior(tokio::time::MissedTickBehavior::Delay);
-            compaction_heartbeat_interval.reset();
-            let compaction_heartbeat_trigger = IntervalStream::new(compaction_heartbeat_interval)
-                .map(|_| HummockTimerEvent::CompactionHeartBeatExpiredCheck);
-
-            let mut min_trigger_interval = tokio::time::interval(Duration::from_secs(
-                hummock_manager.env.opts.periodic_compaction_interval_sec,
-            ));
-            min_trigger_interval.set_missed_tick_behavior(tokio::time::MissedTickBehavior::Delay);
-            min_trigger_interval.reset();
-            let dynamic_tick_trigger = IntervalStream::new(min_trigger_interval)
-                .map(|_| HummockTimerEvent::DynamicCompactionTrigger);
-
-            let mut min_space_reclaim_trigger_interval =
-                tokio::time::interval(Duration::from_secs(
-                    hummock_manager
-                        .env
-                        .opts
-                        .periodic_space_reclaim_compaction_interval_sec,
-                ));
-            min_space_reclaim_trigger_interval
-                .set_missed_tick_behavior(tokio::time::MissedTickBehavior::Delay);
-            min_space_reclaim_trigger_interval.reset();
-            let space_reclaim_trigger = IntervalStream::new(min_space_reclaim_trigger_interval)
-                .map(|_| HummockTimerEvent::SpaceReclaimCompactionTrigger);
-
-            let mut min_ttl_reclaim_trigger_interval = tokio::time::interval(Duration::from_secs(
-                hummock_manager
-                    .env
-                    .opts
-                    .periodic_ttl_reclaim_compaction_interval_sec,
-            ));
-            min_ttl_reclaim_trigger_interval
-                .set_missed_tick_behavior(tokio::time::MissedTickBehavior::Delay);
-            min_ttl_reclaim_trigger_interval.reset();
-            let ttl_reclaim_trigger = IntervalStream::new(min_ttl_reclaim_trigger_interval)
-                .map(|_| HummockTimerEvent::TtlCompactionTrigger);
-
-            let mut full_gc_interval = tokio::time::interval(Duration::from_secs(
-                hummock_manager.env.opts.full_gc_interval_sec,
-            ));
-            full_gc_interval.set_missed_tick_behavior(tokio::time::MissedTickBehavior::Delay);
-            full_gc_interval.reset();
-            let full_gc_trigger =
-                IntervalStream::new(full_gc_interval).map(|_| HummockTimerEvent::FullGc);
-
-            let mut tombstone_reclaim_trigger_interval =
-                tokio::time::interval(Duration::from_secs(
-                    hummock_manager
-                        .env
-                        .opts
-                        .periodic_tombstone_reclaim_compaction_interval_sec,
-                ));
-            tombstone_reclaim_trigger_interval
-                .set_missed_tick_behavior(tokio::time::MissedTickBehavior::Delay);
-            tombstone_reclaim_trigger_interval.reset();
-            let tombstone_reclaim_trigger = IntervalStream::new(tombstone_reclaim_trigger_interval)
-                .map(|_| HummockTimerEvent::TombstoneCompactionTrigger);
-
-            let mut triggers: Vec<BoxStream<'static, HummockTimerEvent>> = vec![
-                Box::pin(check_compact_trigger),
-                Box::pin(stat_report_trigger),
-                Box::pin(compaction_heartbeat_trigger),
-                Box::pin(dynamic_tick_trigger),
-                Box::pin(space_reclaim_trigger),
-                Box::pin(ttl_reclaim_trigger),
-                Box::pin(full_gc_trigger),
-                Box::pin(tombstone_reclaim_trigger),
-            ];
-
-            let periodic_check_split_group_interval_sec = hummock_manager
-                .env
-                .opts
-                .periodic_split_compact_group_interval_sec;
-
-            if periodic_check_split_group_interval_sec > 0 {
-                let mut split_group_trigger_interval = tokio::time::interval(Duration::from_secs(
-                    periodic_check_split_group_interval_sec,
-                ));
-                split_group_trigger_interval
-                    .set_missed_tick_behavior(tokio::time::MissedTickBehavior::Delay);
-
-                let split_group_trigger = IntervalStream::new(split_group_trigger_interval)
-                    .map(|_| HummockTimerEvent::GroupSplit);
-                triggers.push(Box::pin(split_group_trigger));
-            }
-
-            let event_stream = select_all(triggers);
-            use futures::pin_mut;
-            pin_mut!(event_stream);
-
-            let shutdown_rx_shared = shutdown_rx.shared();
-
-            tracing::info!(
-                "Hummock timer task tracing [GroupSplit interval {} sec] [CheckDeadTask interval {} sec] [Report interval {} sec] [CompactionHeartBeat interval {} sec]",
-                    periodic_check_split_group_interval_sec, CHECK_PENDING_TASK_PERIOD_SEC, STAT_REPORT_PERIOD_SEC, COMPACTION_HEARTBEAT_PERIOD_SEC
-            );
-
-            loop {
-                let item =
-                    futures::future::select(event_stream.next(), shutdown_rx_shared.clone()).await;
-
-                match item {
-                    Either::Left((event, _)) => {
-                        if let Some(event) = event {
-                            match event {
-                                HummockTimerEvent::CheckDeadTask => {
-                                    if hummock_manager.env.opts.compaction_deterministic_test {
-                                        continue;
-                                    }
-
-                                    hummock_manager.check_dead_task().await;
-                                }
-
-                                HummockTimerEvent::GroupSplit => {
-                                    if hummock_manager.env.opts.compaction_deterministic_test {
-                                        continue;
-                                    }
-
-                                    hummock_manager.on_handle_check_split_multi_group().await;
-                                }
-
-                                HummockTimerEvent::Report => {
-                                    let (
-                                        current_version,
-                                        id_to_config,
-                                        branched_sst,
-                                        version_stats,
-                                    ) = {
-                                        let versioning_guard =
-                                            read_lock!(hummock_manager.as_ref(), versioning).await;
-
-                                        let configs =
-                                            hummock_manager.get_compaction_group_map().await;
-                                        let versioning_deref = versioning_guard;
-                                        (
-                                            versioning_deref.current_version.clone(),
-                                            configs,
-                                            versioning_deref.branched_ssts.clone(),
-                                            versioning_deref.version_stats.clone(),
-                                        )
-                                    };
-
-                                    if let Some(mv_id_to_all_table_ids) = hummock_manager
-                                        .metadata_manager
-                                        .get_job_id_to_internal_table_ids_mapping()
-                                        .await
-                                    {
-                                        trigger_mv_stat(
-                                            &hummock_manager.metrics,
-                                            &version_stats,
-                                            mv_id_to_all_table_ids,
-                                        );
-                                    }
-
-                                    for compaction_group_id in
-                                        get_compaction_group_ids(&current_version)
-                                    {
-                                        let compaction_group_config =
-                                            &id_to_config[&compaction_group_id];
-
-                                        let group_levels = current_version
-                                            .get_compaction_group_levels(
-                                                compaction_group_config.group_id(),
-                                            );
-
-                                        trigger_split_stat(
-                                            &hummock_manager.metrics,
-                                            compaction_group_config.group_id(),
-                                            group_levels.member_table_ids.len(),
-                                            &branched_sst,
-                                        );
-
-                                        trigger_lsm_stat(
-                                            &hummock_manager.metrics,
-                                            compaction_group_config.compaction_config(),
-                                            group_levels,
-                                            compaction_group_config.group_id(),
-                                        )
-                                    }
-                                }
-
-                                HummockTimerEvent::CompactionHeartBeatExpiredCheck => {
-                                    let compactor_manager =
-                                        hummock_manager.compactor_manager.clone();
-
-                                    // TODO: add metrics to track expired tasks
-                                    // The cancel task has two paths
-                                    // 1. compactor heartbeat cancels the expired task based on task
-                                    // progress (meta + compactor)
-                                    // 2. meta periodically scans the task and performs a cancel on
-                                    // the meta side for tasks that are not updated by heartbeat
-                                    for task in compactor_manager.get_heartbeat_expired_tasks() {
-                                        if let Err(e) = hummock_manager
-                                            .cancel_compact_task(
-                                                task.task_id,
-                                                TaskStatus::HeartbeatCanceled,
-                                            )
-                                            .await
-                                        {
-                                            tracing::error!(
-                                                task_id = task.task_id,
-                                                error = %e.as_report(),
-                                                "Attempt to remove compaction task due to elapsed heartbeat failed. We will continue to track its heartbeat
-                                                until we can successfully report its status",
-                                            );
-                                        }
-                                    }
-                                }
-
-                                HummockTimerEvent::DynamicCompactionTrigger => {
-                                    // Disable periodic trigger for compaction_deterministic_test.
-                                    if hummock_manager.env.opts.compaction_deterministic_test {
-                                        continue;
-                                    }
-
-                                    hummock_manager
-                                        .on_handle_trigger_multi_group(
-                                            compact_task::TaskType::Dynamic,
-                                        )
-                                        .await;
-                                }
-
-                                HummockTimerEvent::SpaceReclaimCompactionTrigger => {
-                                    // Disable periodic trigger for compaction_deterministic_test.
-                                    if hummock_manager.env.opts.compaction_deterministic_test {
-                                        continue;
-                                    }
-
-                                    hummock_manager
-                                        .on_handle_trigger_multi_group(
-                                            compact_task::TaskType::SpaceReclaim,
-                                        )
-                                        .await;
-                                }
-
-                                HummockTimerEvent::TtlCompactionTrigger => {
-                                    // Disable periodic trigger for compaction_deterministic_test.
-                                    if hummock_manager.env.opts.compaction_deterministic_test {
-                                        continue;
-                                    }
-
-                                    hummock_manager
-                                        .on_handle_trigger_multi_group(compact_task::TaskType::Ttl)
-                                        .await;
-                                }
-
-                                HummockTimerEvent::TombstoneCompactionTrigger => {
-                                    // Disable periodic trigger for compaction_deterministic_test.
-                                    if hummock_manager.env.opts.compaction_deterministic_test {
-                                        continue;
-                                    }
-
-                                    hummock_manager
-                                        .on_handle_trigger_multi_group(
-                                            compact_task::TaskType::Tombstone,
-                                        )
-                                        .await;
-                                }
-
-                                HummockTimerEvent::FullGc => {
-                                    if hummock_manager
-                                        .start_full_gc(Duration::from_secs(3600))
-                                        .is_ok()
-                                    {
-                                        tracing::info!("Start full GC from meta node.");
-                                    }
-                                }
-                            }
-                        }
-                    }
-
-                    Either::Right((_, _shutdown)) => {
-                        tracing::info!("Hummock timer loop is stopped");
-                        break;
-                    }
-                }
-            }
-        });
-        (join_handle, shutdown_tx)
-    }
-
-    #[named]
-    pub async fn check_dead_task(&self) {
-        const MAX_COMPACTION_L0_MULTIPLIER: u64 = 32;
-        const MAX_COMPACTION_DURATION_SEC: u64 = 20 * 60;
-        let (groups, configs) = {
-            let versioning_guard = read_lock!(self, versioning).await;
-            let g = versioning_guard
-                .current_version
-                .levels
-                .iter()
-                .map(|(id, group)| {
-                    (
-                        *id,
-                        group
-                            .l0
-                            .as_ref()
-                            .unwrap()
-                            .sub_levels
-                            .iter()
-                            .map(|level| level.total_file_size)
-                            .sum::<u64>(),
-                    )
-                })
-                .collect_vec();
-            let c = self.get_compaction_group_map().await;
-            (g, c)
-        };
-        let mut slowdown_groups: HashMap<u64, u64> = HashMap::default();
-        {
-            for (group_id, l0_file_size) in groups {
-                let group = &configs[&group_id];
-                if l0_file_size
-                    > MAX_COMPACTION_L0_MULTIPLIER
-                        * group.compaction_config.max_bytes_for_level_base
-                {
-                    slowdown_groups.insert(group_id, l0_file_size);
-                }
-            }
-        }
-        if slowdown_groups.is_empty() {
-            return;
-        }
-        let mut pending_tasks: HashMap<u64, (u64, usize, RunningCompactTask)> = HashMap::default();
-        {
-            let compaction_guard = read_lock!(self, compaction).await;
-            for group_id in slowdown_groups.keys() {
-                if let Some(status) = compaction_guard.compaction_statuses.get(group_id) {
-                    for (idx, level_handler) in status.level_handlers.iter().enumerate() {
-                        let tasks = level_handler.get_pending_tasks().to_vec();
-                        if tasks.is_empty() {
-                            continue;
-                        }
-                        for task in tasks {
-                            pending_tasks.insert(task.task_id, (*group_id, idx, task));
-                        }
-                    }
-                }
-            }
-        }
-        let task_ids = pending_tasks.keys().cloned().collect_vec();
-        let task_infos = self
-            .compactor_manager
-            .check_tasks_status(&task_ids, Duration::from_secs(MAX_COMPACTION_DURATION_SEC));
-        for (task_id, (compact_time, status)) in task_infos {
-            if status == TASK_NORMAL {
-                continue;
-            }
-            if let Some((group_id, level_id, task)) = pending_tasks.get(&task_id) {
-                let group_size = *slowdown_groups.get(group_id).unwrap();
-                warn!("COMPACTION SLOW: the task-{} of group-{}(size: {}MB) level-{} has not finished after {:?}, {}, it may cause pending sstable files({:?}) blocking other task.",
-                    task_id, *group_id,group_size / 1024 / 1024,*level_id, compact_time, status, task.ssts);
-            }
-        }
-    }
-
-    fn collect_table_write_throughput(&self, table_stats: PbTableStatsMap) {
-        let mut table_infos = self.history_table_throughput.write();
-        for (table_id, stat) in table_stats {
-            let throughput = (stat.total_value_size + stat.total_key_size) as u64;
-            let entry = table_infos.entry(table_id).or_default();
-            entry.push_back(throughput);
-            if entry.len() > HISTORY_TABLE_INFO_STATISTIC_TIME {
-                entry.pop_front();
-            }
-        }
-    }
-
-    /// * For compaction group with only one single state-table, do not change it again.
-    /// * For state-table which only write less than `HISTORY_TABLE_INFO_WINDOW_SIZE` times, do not
-    ///   change it. Because we need more statistic data to decide split strategy.
-    /// * For state-table with low throughput which write no more than
-    ///   `min_table_split_write_throughput` data, never split it.
-    /// * For state-table whose size less than `min_table_split_size`, do not split it unless its
-    ///   throughput keep larger than `table_write_throughput_threshold` for a long time.
-    /// * For state-table whose throughput less than `min_table_split_write_throughput`, do not
-    ///   increase it size of base-level.
-    async fn on_handle_check_split_multi_group(&self) {
-        let params = self.env.system_params_reader().await;
-        let barrier_interval_ms = params.barrier_interval_ms() as u64;
-        let checkpoint_secs = std::cmp::max(
-            1,
-            params.checkpoint_frequency() * barrier_interval_ms / 1000,
-        );
-        let created_tables = match self.metadata_manager.get_created_table_ids().await {
-            Ok(created_tables) => created_tables,
-            Err(err) => {
-                tracing::warn!(error = %err.as_report(), "failed to fetch created table ids");
-                return;
-            }
-        };
-        let created_tables: HashSet<u32> = HashSet::from_iter(created_tables);
-        let table_write_throughput = self.history_table_throughput.read().clone();
-        let mut group_infos = self.calculate_compaction_group_statistic().await;
-        group_infos.sort_by_key(|group| group.group_size);
-        group_infos.reverse();
-        const SPLIT_BY_TABLE: u32 = 1;
-
-        let mut group_to_table_vnode_partition = self.group_to_table_vnode_partition.read().clone();
-        for group in &group_infos {
-            if group.table_statistic.len() == 1 {
-                // no need to handle the separate compaciton group
-                continue;
-            }
-
-            let mut table_vnode_partition_mappoing = group_to_table_vnode_partition
-                .entry(group.group_id)
-                .or_default();
-
-            for (table_id, table_size) in &group.table_statistic {
-                let rule = self
-                    .calculate_table_align_rule(
-                        &table_write_throughput,
-                        table_id,
-                        table_size,
-                        !created_tables.contains(table_id),
-                        checkpoint_secs,
-                        group.group_id,
-                        group.group_size,
-                    )
-                    .await;
-
-                match rule {
-                    TableAlignRule::NoOptimization => {
-                        table_vnode_partition_mappoing.remove(table_id);
-                        continue;
-                    }
-
-                    TableAlignRule::SplitByTable(table_id) => {
-                        if self.env.opts.hybird_partition_vnode_count > 0 {
-                            table_vnode_partition_mappoing.insert(table_id, SPLIT_BY_TABLE);
-                        } else {
-                            table_vnode_partition_mappoing.remove(&table_id);
-                        }
-                    }
-
-                    TableAlignRule::SplitByVnode((table_id, vnode)) => {
-                        if self.env.opts.hybird_partition_vnode_count > 0 {
-                            table_vnode_partition_mappoing.insert(table_id, vnode);
-                        } else {
-                            table_vnode_partition_mappoing.remove(&table_id);
-                        }
-                    }
-
-                    TableAlignRule::SplitToDedicatedCg((
-                        new_group_id,
-                        table_vnode_partition_count,
-                    )) => {
-                        let _ = table_vnode_partition_mappoing; // drop
-                        group_to_table_vnode_partition
-                            .insert(new_group_id, table_vnode_partition_count);
-
-                        table_vnode_partition_mappoing = group_to_table_vnode_partition
-                            .entry(group.group_id)
-                            .or_default();
-                    }
-                }
-            }
-        }
-
-        tracing::trace!(
-            "group_to_table_vnode_partition {:?}",
-            group_to_table_vnode_partition
-        );
-
-        // batch update group_to_table_vnode_partition
-        *self.group_to_table_vnode_partition.write() = group_to_table_vnode_partition;
-    }
-
-    pub fn compaction_event_loop(
-        hummock_manager: Arc<Self>,
-        mut compactor_streams_change_rx: UnboundedReceiver<(
-            u32,
-            Streaming<SubscribeCompactionEventRequest>,
-        )>,
-    ) -> Vec<(JoinHandle<()>, Sender<()>)> {
-        let mut compactor_request_streams = FuturesUnordered::new();
-        let (shutdown_tx, shutdown_rx) = tokio::sync::oneshot::channel();
-        let (shutdown_tx_dedicated, shutdown_rx_dedicated) = tokio::sync::oneshot::channel();
-        let shutdown_rx_shared = shutdown_rx.shared();
-        let shutdown_rx_dedicated_shared = shutdown_rx_dedicated.shared();
-
-        let (tx, rx) = unbounded_channel();
-
-        let mut join_handle_vec = Vec::default();
-
-        let hummock_manager_dedicated = hummock_manager.clone();
-        let compact_task_event_handler_join_handle = tokio::spawn(async move {
-            Self::compact_task_dedicated_event_handler(
-                hummock_manager_dedicated,
-                rx,
-                shutdown_rx_dedicated_shared,
-            )
-            .await;
-        });
-
-        join_handle_vec.push((
-            compact_task_event_handler_join_handle,
-            shutdown_tx_dedicated,
-        ));
-
-        let join_handle = tokio::spawn(async move {
-            let push_stream =
-                |context_id: u32,
-                 stream: Streaming<SubscribeCompactionEventRequest>,
-                 compactor_request_streams: &mut FuturesUnordered<_>| {
-                    let future = stream
-                        .into_future()
-                        .map(move |stream_future| (context_id, stream_future));
-
-                    compactor_request_streams.push(future);
-                };
-
-            let mut event_loop_iteration_now = Instant::now();
-
-            loop {
-                let shutdown_rx_shared = shutdown_rx_shared.clone();
-                let hummock_manager = hummock_manager.clone();
-                hummock_manager
-                    .metrics
-                    .compaction_event_loop_iteration_latency
-                    .observe(event_loop_iteration_now.elapsed().as_millis() as _);
-                event_loop_iteration_now = Instant::now();
-
-                tokio::select! {
-                    _ = shutdown_rx_shared => { return; },
-
-                    compactor_stream = compactor_streams_change_rx.recv() => {
-                        if let Some((context_id, stream)) = compactor_stream {
-                            tracing::info!("compactor {} enters the cluster", context_id);
-                            push_stream(context_id, stream, &mut compactor_request_streams);
-                        }
-                    },
-
-                    result = pending_on_none(compactor_request_streams.next()) => {
-                        let mut compactor_alive = true;
-
-                        let (context_id, compactor_stream_req): (_, (std::option::Option<std::result::Result<SubscribeCompactionEventRequest, _>>, _)) = result;
-                        let (event, create_at, stream) = match compactor_stream_req {
-                            (Some(Ok(req)), stream) => {
-                                (req.event.unwrap(), req.create_at, stream)
-                            }
-
-                            (Some(Err(err)), _stream) => {
-                                tracing::warn!(error = %err.as_report(), "compactor stream {} poll with err, recv stream may be destroyed", context_id);
-                                continue
-                            }
-
-                            _ => {
-                                tracing::warn!("compactor stream {} poll err, recv stream may be destroyed", context_id);
-                                continue
-                            },
-                        };
-
-                        {
-                            let consumed_latency_ms = SystemTime::now()
-                                .duration_since(std::time::UNIX_EPOCH)
-                                .expect("Clock may have gone backwards")
-                                .as_millis()
-                                as u64
-                            - create_at;
-                            hummock_manager.metrics
-                                .compaction_event_consumed_latency
-                                .observe(consumed_latency_ms as _);
-                        }
-
-                        match event {
-                            RequestEvent::HeartBeat(HeartBeat {
-                                progress,
-                            }) => {
-                                let compactor_manager = hummock_manager.compactor_manager.clone();
-                                let cancel_tasks = compactor_manager.update_task_heartbeats(&progress);
-                                if let Some(compactor) = compactor_manager.get_compactor(context_id) {
-                                    // TODO: task cancellation can be batched
-                                    for task in cancel_tasks {
-                                        tracing::info!(
-                                            "Task with group_id {} task_id {} with context_id {} has expired due to lack of visible progress",
-                                            task.compaction_group_id,
-                                            task.task_id,
-                                            context_id,
-                                        );
-
-                                        if let Err(e) =
-                                            hummock_manager
-                                            .cancel_compact_task(task.task_id, TaskStatus::HeartbeatCanceled)
-                                            .await
-                                        {
-                                            tracing::error!(
-                                                task_id = task.task_id,
-                                                error = %e.as_report(),
-                                                "Attempt to remove compaction task due to elapsed heartbeat failed. We will continue to track its heartbeat
-                                                until we can successfully report its status."
-                                            );
-                                        }
-
-                                        // Forcefully cancel the task so that it terminates
-                                        // early on the compactor
-                                        // node.
-                                        let _ = compactor.cancel_task(task.task_id);
-                                        tracing::info!(
-                                            "CancelTask operation for task_id {} has been sent to node with context_id {}",
-                                            context_id,
-                                            task.task_id
-                                        );
-                                    }
-                                } else {
-                                    // Determine the validity of the compactor streaming rpc. When the compactor no longer exists in the manager, the stream will be removed.
-                                    // Tip: Connectivity to the compactor will be determined through the `send_event` operation. When send fails, it will be removed from the manager
-                                    compactor_alive = false;
-                                }
-                            },
-
-                            RequestEvent::Register(_) => {
-                                unreachable!()
-                            }
-
-                            e @ (RequestEvent::PullTask(_) | RequestEvent::ReportTask(_)) => {
-                                let _ = tx.send((context_id, e));
-                            }
-                        }
-
-                        if compactor_alive {
-                            push_stream(context_id, stream, &mut compactor_request_streams);
-                        } else {
-                            tracing::warn!("compactor stream {} error, send stream may be destroyed", context_id);
-                        }
-                    },
-                }
-            }
-        });
-
-        join_handle_vec.push((join_handle, shutdown_tx));
-
-        join_handle_vec
-    }
-
-    pub fn add_compactor_stream(
-        &self,
-        context_id: u32,
-        req_stream: Streaming<SubscribeCompactionEventRequest>,
-    ) {
-        self.compactor_streams_change_tx
-            .send((context_id, req_stream))
-            .unwrap();
-    }
-
-    async fn on_handle_trigger_multi_group(&self, task_type: compact_task::TaskType) {
-        for cg_id in self.compaction_group_ids().await {
-            if let Err(e) = self.compaction_state.try_sched_compaction(cg_id, task_type) {
-                tracing::warn!(
-                    error = %e.as_report(),
-                    "Failed to schedule {:?} compaction for compaction group {}",
-                    task_type,
-                    cg_id,
-                );
-            }
-        }
-    }
-
-    pub async fn auto_pick_compaction_group_and_type(
-        &self,
-    ) -> Option<(CompactionGroupId, compact_task::TaskType)> {
-        use rand::prelude::SliceRandom;
-        use rand::thread_rng;
-        let mut compaction_group_ids = self.compaction_group_ids().await;
-        compaction_group_ids.shuffle(&mut thread_rng());
-
-        for cg_id in compaction_group_ids {
-            if let Some(pick_type) = self.compaction_state.auto_pick_type(cg_id) {
-                return Some((cg_id, pick_type));
-            }
-        }
-
-        None
-    }
-
-    async fn calculate_table_align_rule(
-        &self,
-        table_write_throughput: &HashMap<u32, VecDeque<u64>>,
-        table_id: &u32,
-        table_size: &u64,
-        is_creating_table: bool,
-        checkpoint_secs: u64,
-        parent_group_id: u64,
-        group_size: u64,
-    ) -> TableAlignRule {
-        let default_group_id: CompactionGroupId = StaticCompactionGroupId::StateDefault.into();
-        let mv_group_id: CompactionGroupId = StaticCompactionGroupId::MaterializedView.into();
-        let partition_vnode_count = self.env.opts.partition_vnode_count;
-        let hybrid_vnode_count: u32 = self.env.opts.hybird_partition_vnode_count;
-        let window_size = HISTORY_TABLE_INFO_STATISTIC_TIME / (checkpoint_secs as usize);
-
-        let mut is_high_write_throughput = false;
-        let mut is_low_write_throughput = true;
-        if let Some(history) = table_write_throughput.get(table_id) {
-            if !is_creating_table {
-                if history.len() >= window_size {
-                    is_high_write_throughput = history.iter().all(|throughput| {
-                        *throughput / checkpoint_secs
-                            > self.env.opts.table_write_throughput_threshold
-                    });
-                    is_low_write_throughput = history.iter().any(|throughput| {
-                        *throughput / checkpoint_secs
-                            < self.env.opts.min_table_split_write_throughput
-                    });
-                }
-            } else {
-                // For creating table, relax the checking restrictions to make the data alignment behavior more sensitive.
-                let sum = history.iter().sum::<u64>();
-                is_low_write_throughput = sum
-                    < self.env.opts.min_table_split_write_throughput
-                        * history.len() as u64
-                        * checkpoint_secs;
-            }
-        }
-
-        let state_table_size = *table_size;
-        let result = {
-            // When in a hybrid compaction group, data from multiple state tables may exist in a single sst, and in order to make the data in the sub level more aligned, a proactive cut is made for the data.
-            // https://github.com/risingwavelabs/risingwave/issues/13037
-            // 1. In some scenario (like backfill), the creating state_table / mv may have high write throughput (creating table ). Therefore, we relax the limit of `is_low_write_throughput` and partition the table with high write throughput by vnode to improve the parallel efficiency of compaction.
-            // Add: creating table is not allowed to be split
-            // 2. For table with low throughput, partition by table_id to minimize amplification.
-            // 3. When the write mode is changed (the above conditions are not met), the default behavior is restored
-            if !is_low_write_throughput {
-                TableAlignRule::SplitByVnode((*table_id, hybrid_vnode_count))
-            } else if state_table_size > self.env.opts.cut_table_size_limit {
-                TableAlignRule::SplitByTable(*table_id)
-            } else {
-                TableAlignRule::NoOptimization
-            }
-        };
-
-        // 1. Avoid splitting a creating table
-        // 2. Avoid splitting a is_low_write_throughput creating table
-        // 3. Avoid splitting a non-high throughput medium-sized table
-        if is_creating_table
-            || (is_low_write_throughput)
-            || (state_table_size < self.env.opts.min_table_split_size && !is_high_write_throughput)
-        {
-            return result;
-        }
-
-        // do not split a large table and a small table because it would increase IOPS
-        // of small table.
-        if parent_group_id != default_group_id && parent_group_id != mv_group_id {
-            let rest_group_size = group_size - state_table_size;
-            if rest_group_size < state_table_size
-                && rest_group_size < self.env.opts.min_table_split_size
-            {
-                return result;
-            }
-        }
-
-        let ret = self
-            .move_state_table_to_compaction_group(
-                parent_group_id,
-                &[*table_id],
-                None,
-                partition_vnode_count,
-            )
-            .await;
-        match ret {
-            Ok((new_group_id, table_vnode_partition_count)) => {
-                tracing::info!("move state table [{}] from group-{} to group-{} success table_vnode_partition_count {:?}", table_id, parent_group_id, new_group_id, table_vnode_partition_count);
-                return TableAlignRule::SplitToDedicatedCg((
-                    new_group_id,
-                    table_vnode_partition_count,
-                ));
-            }
-            Err(e) => {
-                tracing::info!(
-                    error = %e.as_report(),
-                    "failed to move state table [{}] from group-{}",
-                    table_id,
-                    parent_group_id,
-                )
-            }
-        }
-
-        TableAlignRule::NoOptimization
-    }
-
-    async fn initial_compaction_group_config_after_load(
-        &self,
-        versioning_guard: &mut RwLockWriteGuard<'_, Versioning>,
-    ) -> Result<()> {
-        // 1. Due to version compatibility, we fix some of the configuration of older versions after hummock starts.
-        let current_version = &versioning_guard.current_version;
-        let all_group_ids = get_compaction_group_ids(current_version);
-        let mut configs = self
-            .compaction_group_manager
-            .write()
-            .await
-            .get_or_insert_compaction_group_configs(
-                &all_group_ids.collect_vec(),
-                self.env.meta_store(),
-            )
-            .await?;
-
-        // We've already lowered the default limit for write limit in PR-12183, and to prevent older clusters from continuing to use the outdated configuration, we've introduced a new logic to rewrite it in a uniform way.
-        let mut rewrite_cg_ids = vec![];
-        let mut restore_cg_to_partition_vnode: HashMap<u64, BTreeMap<u32, u32>> =
-            HashMap::default();
-        for (cg_id, compaction_group_config) in &mut configs {
-            // update write limit
-            let relaxed_default_write_stop_level_count = 1000;
-            if compaction_group_config
-                .compaction_config
-                .level0_sub_level_compact_level_count
-                == relaxed_default_write_stop_level_count
-            {
-                rewrite_cg_ids.push(*cg_id);
-            }
-
-            if let Some(levels) = current_version.levels.get(cg_id)
-                && compaction_group_config
-                    .compaction_config
-                    .split_weight_by_vnode
-                    > 0
-            {
-                restore_cg_to_partition_vnode.insert(
-                    *cg_id,
-                    levels
-                        .member_table_ids
-                        .iter()
-                        .map(|table_id| {
-                            (
-                                *table_id,
-                                compaction_group_config
-                                    .compaction_config
-                                    .split_weight_by_vnode,
-                            )
-                        })
-                        .collect(),
-                );
-            }
-        }
-
-        if !rewrite_cg_ids.is_empty() {
-            tracing::info!("Compaction group {:?} configs rewrite ", rewrite_cg_ids);
-
-            // update meta store
-            let result = self
-                .compaction_group_manager
-                .write()
-                .await
-                .update_compaction_config(
-                    &rewrite_cg_ids,
-                    &[
-                        mutable_config::MutableConfig::Level0StopWriteThresholdSubLevelNumber(
-                            compaction_config::level0_stop_write_threshold_sub_level_number(),
-                        ),
-                    ],
-                    self.env.meta_store(),
-                )
-                .await?;
-
-            // update memory
-            for new_config in result {
-                configs.insert(new_config.group_id(), new_config);
-            }
-        }
-
-        versioning_guard.write_limit =
-            calc_new_write_limits(configs, HashMap::new(), &versioning_guard.current_version);
-        trigger_write_stop_stats(&self.metrics, &versioning_guard.write_limit);
-        tracing::debug!("Hummock stopped write: {:#?}", versioning_guard.write_limit);
-
-        {
-            // 2. Restore the memory data structure according to the memory of the compaction group config.
-            let mut group_to_table_vnode_partition = self.group_to_table_vnode_partition.write();
-            for (cg_id, table_vnode_partition) in restore_cg_to_partition_vnode {
-                group_to_table_vnode_partition.insert(cg_id, table_vnode_partition);
-            }
-        }
-
-        Ok(())
-    }
-
-    /// dedicated event runtime for CPU/IO bound event
-    #[named]
-    async fn compact_task_dedicated_event_handler(
-        hummock_manager: Arc<HummockManager>,
-        mut rx: UnboundedReceiver<(u32, subscribe_compaction_event_request::Event)>,
-        shutdown_rx_shared: Shared<OneShotReceiver<()>>,
-    ) {
-        let mut compaction_selectors = init_selectors();
-
-        tokio::select! {
-            _ = shutdown_rx_shared => {}
-
-            _ = async {
-                while let Some((context_id, event)) = rx.recv().await {
-                    match event {
-                        RequestEvent::PullTask(PullTask { pull_task_count }) => {
-                            assert_ne!(0, pull_task_count);
-                            if let Some(compactor) =
-                                hummock_manager.compactor_manager.get_compactor(context_id)
-                            {
-                                if let Some((group, task_type)) =
-                                    hummock_manager.auto_pick_compaction_group_and_type().await
-                                {
-                                    let selector: &mut Box<dyn CompactionSelector> = {
-                                        let versioning_guard =
-                                            read_lock!(hummock_manager, versioning).await;
-                                        let versioning = versioning_guard.deref();
-
-                                        if versioning.write_limit.contains_key(&group) {
-                                            let enable_emergency_picker = match hummock_manager
-                                                .compaction_group_manager
-                                                .read()
-                                                .await
-                                                .try_get_compaction_group_config(group)
-                                            {
-                                                Some(config) => {
-                                                    config.compaction_config.enable_emergency_picker
-                                                }
-                                                None => {
-                                                    unreachable!("compaction-group {} not exist", group)
-                                                }
-                                            };
-
-                                            if enable_emergency_picker {
-                                                compaction_selectors
-                                                    .get_mut(&TaskType::Emergency)
-                                                    .unwrap()
-                                            } else {
-                                                compaction_selectors.get_mut(&task_type).unwrap()
-                                            }
-                                        } else {
-                                            compaction_selectors.get_mut(&task_type).unwrap()
-                                        }
-                                    };
-                                    for _ in 0..pull_task_count {
-                                        let compact_task =
-                                            hummock_manager.get_compact_task(group, selector).await;
-
-                                        match compact_task {
-                                            Ok(Some(compact_task)) => {
-                                                let task_id = compact_task.task_id;
-                                                if let Err(e) = compactor.send_event(
-                                                    ResponseEvent::CompactTask(compact_task),
-                                                ) {
-                                                    tracing::warn!(
-                                                        error = %e.as_report(),
-                                                        "Failed to send task {} to {}",
-                                                        task_id,
-                                                        compactor.context_id(),
-                                                    );
-
-                                                    hummock_manager.compactor_manager.remove_compactor(context_id);
-                                                    break;
-                                                }
-                                            }
-                                            Ok(None) => {
-                                                // no compact_task to be picked
-                                                hummock_manager
-                                                    .compaction_state
-                                                    .unschedule(group, task_type);
-                                                break;
-                                            }
-                                            Err(err) => {
-                                                tracing::warn!(error = %err.as_report(), "Failed to get compaction task");
-                                                break;
-                                            }
-                                        };
-                                    }
-                                }
-
-                                // ack to compactor
-                                if let Err(e) =
-                                    compactor.send_event(ResponseEvent::PullTaskAck(PullTaskAck {}))
-                                {
-                                    tracing::warn!(
-                                        error = %e.as_report(),
-                                        "Failed to send ask to {}",
-                                        context_id,
-                                    );
-                                    hummock_manager.compactor_manager.remove_compactor(context_id);
-                                }
-                            }
-                        }
-
-                        RequestEvent::ReportTask(ReportTask {
-                            task_id,
-                            task_status,
-                            sorted_output_ssts,
-                            table_stats_change,
-                        }) => {
-                            if let Err(e) = hummock_manager
-                                .report_compact_task(
-                                    task_id,
-                                    TaskStatus::try_from(task_status).unwrap(),
-                                    sorted_output_ssts,
-                                    Some(table_stats_change),
-                                )
-                                .await
-                            {
-                                tracing::error!(error = %e.as_report(), "report compact_tack fail")
-                            }
-                        }
-
-                        _ => unreachable!(),
-                    }
-                }
-            } => {}
-        }
-    }
-}
-
-// This structure describes how hummock handles sst switching in a compaction group. A better sst cut will result in better data alignment, which in turn will improve the efficiency of the compaction.
-// By adopting certain rules, a better sst cut will lead to better data alignment and thus improve the efficiency of the compaction.
-pub enum TableAlignRule {
-    // The table_id is not optimized for alignment.
-    NoOptimization,
-    // Move the table_id to a separate compaction group. Currently, the system only supports separate compaction with one table.
-    SplitToDedicatedCg((CompactionGroupId, BTreeMap<TableId, u32>)),
-    // In the current group, partition the table's data according to the granularity of the vnode.
-    SplitByVnode((TableId, u32)),
-    // In the current group, partition the table's data at the granularity of the table.
-    SplitByTable(TableId),
-}
-
-fn drop_sst(
-    branched_ssts: &mut BTreeMapTransactionWrapper<'_, HummockSstableObjectId, BranchedSstInfo>,
-    group_id: CompactionGroupId,
-    object_id: HummockSstableObjectId,
-    sst_id: HummockSstableId,
-) -> bool {
-    match branched_ssts.get_mut(object_id) {
-        Some(mut entry) => {
-            // if group_id not exist, it would not pass the stale check before.
-            let removed_sst_id = entry.get(&group_id).unwrap();
-            assert_eq!(*removed_sst_id, sst_id);
-            entry.remove(&group_id);
-            if entry.is_empty() {
-                branched_ssts.remove(object_id);
-                true
-            } else {
-                false
-            }
-        }
-        None => true,
-    }
-}
-
-fn gen_version_delta<'a>(
-    txn: &mut BTreeMapTransactionWrapper<'a, HummockVersionId, HummockVersionDelta>,
-    branched_ssts: &mut BTreeMapTransactionWrapper<'a, HummockSstableObjectId, BranchedSstInfo>,
-    old_version: &HummockVersion,
-    compact_task: &CompactTask,
-    deterministic_mode: bool,
-) -> HummockVersionDelta {
-    let trivial_move = CompactStatus::is_trivial_move_task(compact_task);
-
-    let mut version_delta = HummockVersionDelta {
-        id: old_version.id + 1,
-        prev_id: old_version.id,
-        max_committed_epoch: old_version.max_committed_epoch,
-        trivial_move,
-        ..Default::default()
-    };
-    let group_deltas = &mut version_delta
-        .group_deltas
-        .entry(compact_task.compaction_group_id)
-        .or_default()
-        .group_deltas;
-    let mut gc_object_ids = vec![];
-    let mut removed_table_ids_map: BTreeMap<u32, Vec<u64>> = BTreeMap::default();
-
-    for level in &compact_task.input_ssts {
-        let level_idx = level.level_idx;
-        let mut removed_table_ids = level
-            .table_infos
-            .iter()
-            .map(|sst| {
-                let object_id = sst.get_object_id();
-                let sst_id = sst.get_sst_id();
-                if !trivial_move
-                    && drop_sst(
-                        branched_ssts,
-                        compact_task.compaction_group_id,
-                        object_id,
-                        sst_id,
-                    )
-                {
-                    gc_object_ids.push(object_id);
-                }
-                sst_id
-            })
-            .collect_vec();
-
-        removed_table_ids_map
-            .entry(level_idx)
-            .or_default()
-            .append(&mut removed_table_ids);
-    }
-
-    for (level_idx, removed_table_ids) in removed_table_ids_map {
-        let group_delta = GroupDelta {
-            delta_type: Some(DeltaType::IntraLevel(IntraLevelDelta {
-                level_idx,
-                removed_table_ids,
-                ..Default::default()
-            })),
-        };
-        group_deltas.push(group_delta);
-    }
-
-    let group_delta = GroupDelta {
-        delta_type: Some(DeltaType::IntraLevel(IntraLevelDelta {
-            level_idx: compact_task.target_level,
-            inserted_table_infos: compact_task.sorted_output_ssts.clone(),
-            l0_sub_level_id: compact_task.target_sub_level_id,
-            vnode_partition_count: compact_task.split_weight_by_vnode,
-            ..Default::default()
-        })),
-    };
-    group_deltas.push(group_delta);
-    version_delta.gc_object_ids.append(&mut gc_object_ids);
-    version_delta.safe_epoch = std::cmp::max(old_version.safe_epoch, compact_task.watermark);
-
-    // Don't persist version delta generated by compaction to meta store in deterministic mode.
-    // Because it will override existing version delta that has same ID generated in the data
-    // ingestion phase.
-    if !deterministic_mode {
-        txn.insert(version_delta.id, version_delta.clone());
-    }
-
-    version_delta
-}
-
-async fn write_exclusive_cluster_id(
-    state_store_dir: &str,
-    cluster_id: ClusterId,
-    object_store: ObjectStoreRef,
-) -> Result<()> {
-    const CLUSTER_ID_DIR: &str = "cluster_id";
-    const CLUSTER_ID_NAME: &str = "0";
-    let cluster_id_dir = format!("{}/{}/", state_store_dir, CLUSTER_ID_DIR);
-    let cluster_id_full_path = format!("{}{}", cluster_id_dir, CLUSTER_ID_NAME);
-    match object_store.read(&cluster_id_full_path, ..).await {
-        Ok(stored_cluster_id) => {
-            let stored_cluster_id = String::from_utf8(stored_cluster_id.to_vec()).unwrap();
-            if cluster_id.deref() == stored_cluster_id {
-                return Ok(());
-            }
-
-=======
->>>>>>> 5a56574c
             Err(ObjectError::internal(format!(
                 "Data directory is already used by another cluster with id {:?}, path {}.",
                 stored_cluster_id, cluster_id_full_path,
