// Copyright 2024 RisingWave Labs
//
// Licensed under the Apache License, Version 2.0 (the "License");
// you may not use this file except in compliance with the License.
// You may obtain a copy of the License at
//
//     http://www.apache.org/licenses/LICENSE-2.0
//
// Unless required by applicable law or agreed to in writing, software
// distributed under the License is distributed on an "AS IS" BASIS,
// WITHOUT WARRANTIES OR CONDITIONS OF ANY KIND, either express or implied.
// See the License for the specific language governing permissions and
// limitations under the License.

use std::borrow::BorrowMut;
use std::collections::{BTreeMap, HashMap, HashSet, VecDeque};
use std::ops::{Deref, DerefMut};
use std::sync::atomic::AtomicBool;
use std::sync::{Arc, LazyLock};
use std::time::{Duration, Instant, SystemTime};

use anyhow::Context;
use arc_swap::ArcSwap;
use bytes::Bytes;
use fail::fail_point;
use function_name::named;
use futures::future::{Either, Shared};
use futures::stream::{BoxStream, FuturesUnordered};
use futures::{FutureExt, StreamExt};
use itertools::Itertools;
use parking_lot::Mutex;
use risingwave_common::catalog::TableId;
use risingwave_common::config::default::compaction_config;
use risingwave_common::config::ObjectStoreConfig;
use risingwave_common::monitor::rwlock::MonitoredRwLock;
use risingwave_common::system_param::reader::SystemParamsRead;
use risingwave_common::util::epoch::{Epoch, INVALID_EPOCH};
use risingwave_hummock_sdk::compact::{compact_task_to_string, statistics_compact_task};
use risingwave_hummock_sdk::compaction_group::hummock_version_ext::{
    build_version_delta_after_version, get_compaction_group_ids,
    get_table_compaction_group_id_mapping, BranchedSstInfo, HummockLevelsExt,
};
use risingwave_hummock_sdk::version::HummockVersionDelta;
use risingwave_hummock_sdk::{
    version_archive_dir, version_checkpoint_path, CompactionGroupId, ExtendedSstableInfo,
    HummockCompactionTaskId, HummockContextId, HummockEpoch, HummockSstableId,
    HummockSstableObjectId, HummockVersionId, SstObjectIdRange, INVALID_VERSION_ID,
};
use risingwave_meta_model_v2::{
    compaction_status, compaction_task, hummock_pinned_snapshot, hummock_pinned_version,
    hummock_version_delta, hummock_version_stats,
};
use risingwave_pb::hummock::compact_task::{self, TaskStatus, TaskType};
use risingwave_pb::hummock::group_delta::DeltaType;
use risingwave_pb::hummock::rise_ctl_update_compaction_config_request::mutable_config;
use risingwave_pb::hummock::subscribe_compaction_event_request::{
    self, Event as RequestEvent, HeartBeat, PullTask, ReportTask,
};
use risingwave_pb::hummock::subscribe_compaction_event_response::{
    Event as ResponseEvent, PullTaskAck,
};
use risingwave_pb::hummock::{
    CompactTask, CompactTaskAssignment, CompactionConfig, GroupDelta, GroupMetaChange,
    HummockPinnedSnapshot, HummockPinnedVersion, HummockSnapshot, HummockVersionStats,
    IntraLevelDelta, PbCompactionGroupInfo, SstableInfo, SubscribeCompactionEventRequest,
    TableOption, TableSchema,
};
use risingwave_pb::meta::subscribe_response::{Info, Operation};
use rw_futures_util::{pending_on_none, select_all};
use thiserror_ext::AsReport;
use tokio::sync::mpsc::{unbounded_channel, UnboundedReceiver, UnboundedSender};
use tokio::sync::oneshot::{Receiver as OneShotReceiver, Sender};
use tokio::sync::RwLockWriteGuard;
use tokio::task::JoinHandle;
use tokio_stream::wrappers::IntervalStream;
use tonic::Streaming;
use tracing::warn;

use crate::hummock::compaction::selector::{
    DynamicLevelSelector, LocalSelectorStatistic, ManualCompactionOption, ManualCompactionSelector,
    SpaceReclaimCompactionSelector, TombstoneCompactionSelector, TtlCompactionSelector,
};
use crate::hummock::compaction::{CompactStatus, CompactionDeveloperConfig};
use crate::hummock::error::{Error, Result};
use crate::hummock::metrics_utils::{
    build_compact_task_level_type_metrics_label, trigger_delta_log_stats, trigger_local_table_stat,
    trigger_lsm_stat, trigger_mv_stat, trigger_pin_unpin_snapshot_state,
    trigger_pin_unpin_version_state, trigger_split_stat, trigger_sst_stat, trigger_version_stat,
    trigger_write_stop_stats,
};
use crate::hummock::sequence::next_compaction_task_id;
use crate::hummock::{CompactorManagerRef, TASK_NORMAL};
#[cfg(any(test, feature = "test"))]
use crate::manager::{ClusterManagerRef, FragmentManagerRef};
use crate::manager::{MetaSrvEnv, MetadataManager, META_NODE_ID};
use crate::model::{
    BTreeMapEntryTransaction, BTreeMapEntryTransactionWrapper, BTreeMapTransaction,
    BTreeMapTransactionWrapper, ClusterId, MetadataModel, MetadataModelError, ValTransaction,
    VarTransaction, VarTransactionWrapper,
};
use crate::rpc::metrics::MetaMetrics;
use crate::storage::MetaStore;

mod compaction_group_manager;
mod context;
mod gc;
#[cfg(test)]
mod tests;
mod versioning;
pub use versioning::HummockVersionSafePoint;
use versioning::*;
pub(crate) mod checkpoint;
mod compaction;
pub mod sequence;
mod utils;
mod worker;

use compaction::*;
pub(crate) use utils::*;

type Snapshot = ArcSwap<HummockSnapshot>;
const HISTORY_TABLE_INFO_STATISTIC_TIME: usize = 240;

// Update to states are performed as follow:
// - Initialize ValTransaction for the meta state to update
// - Make changes on the ValTransaction.
// - Call `commit_multi_var` to commit the changes via meta store transaction. If transaction
//   succeeds, the in-mem state will be updated by the way.
pub struct HummockManager {
    pub env: MetaSrvEnv,

    metadata_manager: MetadataManager,
    /// Lock order: compaction, versioning, `compaction_group_manager`.
    /// - Lock compaction first, then versioning, and finally `compaction_group_manager`.
    /// - This order should be strictly followed to prevent deadlock.
    compaction: MonitoredRwLock<Compaction>,
    versioning: MonitoredRwLock<Versioning>,
    /// `CompactionGroupManager` manages compaction configs for compaction groups.
    compaction_group_manager: tokio::sync::RwLock<CompactionGroupManager>,
    latest_snapshot: Snapshot,

    pub metrics: Arc<MetaMetrics>,

    pub compactor_manager: CompactorManagerRef,
    event_sender: HummockManagerEventSender,

    object_store: ObjectStoreRef,
    version_checkpoint_path: String,
    version_archive_dir: String,
    pause_version_checkpoint: AtomicBool,
    history_table_throughput: parking_lot::RwLock<HashMap<u32, VecDeque<u64>>>,

    // for compactor
    // `compactor_streams_change_tx` is used to pass the mapping from `context_id` to event_stream
    // and is maintained in memory. All event_streams are consumed through a separate event loop
    compactor_streams_change_tx: UnboundedSender<(u32, Streaming<SubscribeCompactionEventRequest>)>,

    // `compaction_state` will record the types of compact tasks that can be triggered in `hummock`
    // and suggest types with a certain priority.
    pub compaction_state: CompactionState,
<<<<<<< HEAD
=======

    // Record the partition corresponding to the table in each group (accepting delays)
    // The compactor will refer to this structure to determine how to cut the boundaries of sst.
    // Currently, we update it in a couple of scenarios
    // 1. throughput and size are checked periodically and calculated according to the rules
    // 2. A new group is created (split)
    // 3. split_weight_by_vnode is modified for an existing group. (not supported yet)
    // Tips:
    // 1. When table_id does not exist in the current structure, compactor will not cut the boundary
    // 2. When partition count <=1, compactor will still use table_id as the cutting boundary of sst
    // 3. Modify the special configuration item hybrid_vnode_count = 0 to remove the table_id in hybrid cg and no longer perform alignment cutting.
    group_to_table_vnode_partition:
        parking_lot::RwLock<HashMap<CompactionGroupId, BTreeMap<StateTableId, u32>>>,
>>>>>>> af116973
}

pub type HummockManagerRef = Arc<HummockManager>;

/// Acquire read lock of the lock with `lock_name`.
/// The macro will use macro `function_name` to get the name of the function of method that calls
/// the lock, and therefore, anyone to call this macro should ensured that the caller method has the
/// macro #[named]
macro_rules! read_lock {
    ($hummock_mgr:expr, $lock_name:ident) => {
        async {
            $hummock_mgr
                .$lock_name
                .read(&[function_name!(), stringify!($lock_name), "read"])
                .await
        }
    };
}
pub(crate) use read_lock;
use risingwave_hummock_sdk::compaction_group::{StateTableId, StaticCompactionGroupId};
use risingwave_hummock_sdk::table_stats::{
    add_prost_table_stats_map, purge_prost_table_stats, PbTableStatsMap,
};
use risingwave_object_store::object::{build_remote_object_store, ObjectError, ObjectStoreRef};
use risingwave_pb::catalog::Table;
use risingwave_pb::hummock::level_handler::RunningCompactTask;
use risingwave_pb::meta::relation::RelationInfo;

/// Acquire write lock of the lock with `lock_name`.
/// The macro will use macro `function_name` to get the name of the function of method that calls
/// the lock, and therefore, anyone to call this macro should ensured that the caller method has the
/// macro #[named]
macro_rules! write_lock {
    ($hummock_mgr:expr, $lock_name:ident) => {
        async {
            $hummock_mgr
                .$lock_name
                .write(&[function_name!(), stringify!($lock_name), "write"])
                .await
        }
    };
}
pub(crate) use write_lock;

macro_rules! start_measure_real_process_timer {
    ($hummock_mgr:expr) => {
        $hummock_mgr
            .metrics
            .hummock_manager_real_process_time
            .with_label_values(&[function_name!()])
            .start_timer()
    };
}
pub(crate) use start_measure_real_process_timer;

use crate::hummock::manager::compaction_group_manager::CompactionGroupManager;
use crate::hummock::manager::worker::HummockManagerEventSender;

pub static CANCEL_STATUS_SET: LazyLock<HashSet<TaskStatus>> = LazyLock::new(|| {
    [
        TaskStatus::ManualCanceled,
        TaskStatus::SendFailCanceled,
        TaskStatus::AssignFailCanceled,
        TaskStatus::HeartbeatCanceled,
        TaskStatus::InvalidGroupCanceled,
        TaskStatus::NoAvailMemoryResourceCanceled,
        TaskStatus::NoAvailCpuResourceCanceled,
    ]
    .into_iter()
    .collect()
});

#[derive(Debug, Clone)]
pub struct NewTableFragmentInfo {
    pub table_id: TableId,
    pub mv_table_id: Option<TableId>,
    pub internal_table_ids: Vec<TableId>,
}

impl NewTableFragmentInfo {
    pub fn state_table_ids(&self) -> impl Iterator<Item = TableId> + '_ {
        self.mv_table_id
            .iter()
            .chain(self.internal_table_ids.iter())
            .cloned()
    }
}

pub struct CommitEpochInfo {
    pub sstables: Vec<ExtendedSstableInfo>,
    pub new_table_watermarks: HashMap<TableId, TableWatermarks>,
    pub sst_to_context: HashMap<HummockSstableObjectId, HummockContextId>,
    pub new_table_fragment_info: Option<NewTableFragmentInfo>,
}

impl CommitEpochInfo {
    pub fn new(
        sstables: Vec<ExtendedSstableInfo>,
        new_table_watermarks: HashMap<TableId, TableWatermarks>,
        sst_to_context: HashMap<HummockSstableObjectId, HummockContextId>,
        new_table_fragment_info: Option<NewTableFragmentInfo>,
    ) -> Self {
        Self {
            sstables,
            new_table_watermarks,
            sst_to_context,
            new_table_fragment_info,
        }
    }

    #[cfg(any(test, feature = "test"))]
    pub(crate) fn for_test(
        sstables: Vec<impl Into<ExtendedSstableInfo>>,
        sst_to_context: HashMap<HummockSstableObjectId, HummockContextId>,
    ) -> Self {
        Self::new(
            sstables.into_iter().map(Into::into).collect(),
            HashMap::new(),
            sst_to_context,
            None,
        )
    }
}

impl HummockManager {
    pub async fn new(
        env: MetaSrvEnv,
        metadata_manager: MetadataManager,
        metrics: Arc<MetaMetrics>,
        compactor_manager: CompactorManagerRef,
        compactor_streams_change_tx: UnboundedSender<(
            u32,
            Streaming<SubscribeCompactionEventRequest>,
        )>,
    ) -> Result<HummockManagerRef> {
        let compaction_group_manager = Self::build_compaction_group_manager(&env).await?;
        Self::new_impl(
            env,
            metadata_manager,
            metrics,
            compactor_manager,
            compaction_group_manager,
            compactor_streams_change_tx,
        )
        .await
    }

    #[cfg(any(test, feature = "test"))]
    pub(super) async fn with_config(
        env: MetaSrvEnv,
        cluster_manager: ClusterManagerRef,
        fragment_manager: FragmentManagerRef,
        metrics: Arc<MetaMetrics>,
        compactor_manager: CompactorManagerRef,
        config: CompactionConfig,
        compactor_streams_change_tx: UnboundedSender<(
            u32,
            Streaming<SubscribeCompactionEventRequest>,
        )>,
    ) -> HummockManagerRef {
        use crate::manager::CatalogManager;
        let compaction_group_manager =
            Self::build_compaction_group_manager_with_config(&env, config)
                .await
                .unwrap();
        let catalog_manager = Arc::new(CatalogManager::new(env.clone()).await.unwrap());
        let metadata_manager =
            MetadataManager::new_v1(cluster_manager, catalog_manager, fragment_manager);
        Self::new_impl(
            env,
            metadata_manager,
            metrics,
            compactor_manager,
            compaction_group_manager,
            compactor_streams_change_tx,
        )
        .await
        .unwrap()
    }

    async fn new_impl(
        env: MetaSrvEnv,
        metadata_manager: MetadataManager,
        metrics: Arc<MetaMetrics>,
        compactor_manager: CompactorManagerRef,
        compaction_group_manager: tokio::sync::RwLock<CompactionGroupManager>,
        compactor_streams_change_tx: UnboundedSender<(
            u32,
            Streaming<SubscribeCompactionEventRequest>,
        )>,
    ) -> Result<HummockManagerRef> {
        let sys_params = env.system_params_reader().await;
        let state_store_url = sys_params.state_store();
        let state_store_dir: &str = sys_params.data_directory();
        let deterministic_mode = env.opts.compaction_deterministic_test;
        let mut object_store_config = ObjectStoreConfig::default();
        // For fs and hdfs object store, operations are not always atomic.
        // We should manually enable atomicity guarantee by setting the atomic_write_dir config when building services.
        object_store_config.set_atomic_write_dir();
        let object_store = Arc::new(
            build_remote_object_store(
                state_store_url.strip_prefix("hummock+").unwrap_or("memory"),
                metrics.object_store_metric.clone(),
                "Version Checkpoint",
                object_store_config,
            )
            .await,
        );
        // Make sure data dir is not used by another cluster.
        // Skip this check in e2e compaction test, which needs to start a secondary cluster with
        // same bucket
        if !deterministic_mode {
            write_exclusive_cluster_id(
                state_store_dir,
                env.cluster_id().clone(),
                object_store.clone(),
            )
            .await?;

            // config bucket lifecycle for new cluster.
            if let risingwave_object_store::object::ObjectStoreImpl::S3(s3) = object_store.as_ref()
                && !env.opts.do_not_config_object_storage_lifecycle
            {
                let is_bucket_expiration_configured =
                    s3.inner().configure_bucket_lifecycle(state_store_dir).await;
                if is_bucket_expiration_configured {
                    return Err(ObjectError::internal("Cluster cannot start with object expiration configured for bucket because RisingWave data will be lost when object expiration kicks in.
                    Please disable object expiration and restart the cluster.")
                    .into());
                }
            }
        }
        let version_checkpoint_path = version_checkpoint_path(state_store_dir);
        let version_archive_dir = version_archive_dir(state_store_dir);
        let (tx, rx) = tokio::sync::mpsc::unbounded_channel();

        let instance = HummockManager {
            env,
            versioning: MonitoredRwLock::new(
                metrics.hummock_manager_lock_time.clone(),
                Default::default(),
            ),
            compaction: MonitoredRwLock::new(
                metrics.hummock_manager_lock_time.clone(),
                Default::default(),
            ),
            metrics,
            metadata_manager,
            compaction_group_manager,
            // compaction_request_channel: parking_lot::RwLock::new(None),
            compactor_manager,
            latest_snapshot: ArcSwap::from_pointee(HummockSnapshot {
                committed_epoch: INVALID_EPOCH,
                current_epoch: INVALID_EPOCH,
            }),
            event_sender: tx,
            object_store,
            version_checkpoint_path,
            version_archive_dir,
            pause_version_checkpoint: AtomicBool::new(false),
            history_table_throughput: parking_lot::RwLock::new(HashMap::default()),
            compactor_streams_change_tx,
            compaction_state: CompactionState::new(),
        };
        let instance = Arc::new(instance);
        instance.start_worker(rx).await;
        instance.load_meta_store_state().await?;
        instance.release_invalid_contexts().await?;
        // Release snapshots pinned by meta on restarting.
        instance.release_meta_context().await?;
        Ok(instance)
    }

    fn sql_meta_store(&self) -> Option<SqlMetaStore> {
        self.env.sql_meta_store()
    }

    /// Load state from meta store.
    #[named]
    async fn load_meta_store_state(&self) -> Result<()> {
        let mut compaction_guard = write_lock!(self, compaction).await;
        let mut versioning_guard = write_lock!(self, versioning).await;
        self.load_meta_store_state_impl(
            compaction_guard.borrow_mut(),
            versioning_guard.borrow_mut(),
        )
        .await
    }

    /// Load state from meta store.
    async fn load_meta_store_state_impl(
        &self,
        compaction_guard: &mut RwLockWriteGuard<'_, Compaction>,
        versioning_guard: &mut RwLockWriteGuard<'_, Versioning>,
    ) -> Result<()> {
        use sea_orm::EntityTrait;
        let sql_meta_store = self.sql_meta_store();
        let compaction_statuses: BTreeMap<CompactionGroupId, CompactStatus> = match &sql_meta_store
        {
            None => CompactStatus::list(self.env.meta_store_checked())
                .await?
                .into_iter()
                .map(|cg| (cg.compaction_group_id(), cg))
                .collect(),
            Some(sql_meta_store) => compaction_status::Entity::find()
                .all(&sql_meta_store.conn)
                .await
                .map_err(MetadataModelError::from)?
                .into_iter()
                .map(|m| (m.compaction_group_id as CompactionGroupId, m.into()))
                .collect(),
        };
        if !compaction_statuses.is_empty() {
            compaction_guard.compaction_statuses = compaction_statuses;
        }

        compaction_guard.compact_task_assignment = match &sql_meta_store {
            None => CompactTaskAssignment::list(self.env.meta_store_checked())
                .await?
                .into_iter()
                .map(|assigned| (assigned.key().unwrap(), assigned))
                .collect(),
            Some(sql_meta_store) => compaction_task::Entity::find()
                .all(&sql_meta_store.conn)
                .await
                .map_err(MetadataModelError::from)?
                .into_iter()
                .map(|m| (m.id as HummockCompactionTaskId, m.into()))
                .collect(),
        };

        let hummock_version_deltas: BTreeMap<HummockVersionId, HummockVersionDelta> =
            match &sql_meta_store {
                None => HummockVersionDelta::list(self.env.meta_store_checked())
                    .await?
                    .into_iter()
                    .map(|version_delta| (version_delta.id, version_delta))
                    .collect(),
                Some(sql_meta_store) => {
                    use risingwave_pb::hummock::PbHummockVersionDelta;
                    hummock_version_delta::Entity::find()
                        .all(&sql_meta_store.conn)
                        .await
                        .map_err(MetadataModelError::from)?
                        .into_iter()
                        .map(|m| {
                            (
                                m.id as HummockVersionId,
                                HummockVersionDelta::from_persisted_protobuf(
                                    &PbHummockVersionDelta::from(m),
                                ),
                            )
                        })
                        .collect()
                }
            };

        let checkpoint = self.try_read_checkpoint().await?;
        let mut redo_state = if let Some(c) = checkpoint {
            versioning_guard.checkpoint = c;
            versioning_guard.checkpoint.version.clone()
        } else {
            let default_compaction_config = self
                .compaction_group_manager
                .read()
                .await
                .default_compaction_config();
            let checkpoint_version = create_init_version(default_compaction_config);
            tracing::info!("init hummock version checkpoint");
            versioning_guard.checkpoint = HummockVersionCheckpoint {
                version: checkpoint_version.clone(),
                stale_objects: Default::default(),
            };
            self.write_checkpoint(&versioning_guard.checkpoint).await?;
            checkpoint_version
        };
        for version_delta in hummock_version_deltas.values() {
            if version_delta.prev_id == redo_state.id {
                redo_state.apply_version_delta(version_delta);
            }
        }
        versioning_guard.version_stats = match &sql_meta_store {
            None => HummockVersionStats::list(self.env.meta_store_checked())
                .await?
                .into_iter()
                .next(),
            Some(sql_meta_store) => hummock_version_stats::Entity::find()
                .one(&sql_meta_store.conn)
                .await
                .map_err(MetadataModelError::from)?
                .map(HummockVersionStats::from),
        }
        .unwrap_or_else(|| HummockVersionStats {
            // version_stats.hummock_version_id is always 0 in meta store.
            hummock_version_id: 0,
            ..Default::default()
        });

        self.latest_snapshot.store(
            HummockSnapshot {
                committed_epoch: redo_state.max_committed_epoch,
                current_epoch: redo_state.max_committed_epoch,
            }
            .into(),
        );
        versioning_guard.current_version = redo_state;
        versioning_guard.branched_ssts = versioning_guard.current_version.build_branched_sst_info();
        versioning_guard.hummock_version_deltas = hummock_version_deltas;

        versioning_guard.pinned_versions = match &sql_meta_store {
            None => HummockPinnedVersion::list(self.env.meta_store_checked())
                .await?
                .into_iter()
                .map(|p| (p.context_id, p))
                .collect(),
            Some(sql_meta_store) => hummock_pinned_version::Entity::find()
                .all(&sql_meta_store.conn)
                .await
                .map_err(MetadataModelError::from)?
                .into_iter()
                .map(|m| (m.context_id as HummockContextId, m.into()))
                .collect(),
        };

        versioning_guard.pinned_snapshots = match &sql_meta_store {
            None => HummockPinnedSnapshot::list(self.env.meta_store_checked())
                .await?
                .into_iter()
                .map(|p| (p.context_id, p))
                .collect(),
            Some(sql_meta_store) => hummock_pinned_snapshot::Entity::find()
                .all(&sql_meta_store.conn)
                .await
                .map_err(MetadataModelError::from)?
                .into_iter()
                .map(|m| (m.context_id as HummockContextId, m.into()))
                .collect(),
        };

        versioning_guard.objects_to_delete.clear();
        versioning_guard.mark_objects_for_deletion();

        self.initial_compaction_group_config_after_load(versioning_guard)
            .await?;

        Ok(())
    }

    /// Caller should hold `versioning` lock, to sync with `HummockManager::release_contexts`.
    async fn check_context_with_meta_node(&self, context_id: HummockContextId) -> Result<()> {
        if context_id == META_NODE_ID {
            // Using the preserved meta id is allowed.
        } else if !self.check_context(context_id).await? {
            // The worker is not found in cluster.
            return Err(Error::InvalidContext(context_id));
        }
        Ok(())
    }

    /// Pin the current greatest hummock version. The pin belongs to `context_id`
    /// and will be unpinned when `context_id` is invalidated.
    #[named]
    pub async fn pin_version(&self, context_id: HummockContextId) -> Result<HummockVersion> {
        let mut versioning_guard = write_lock!(self, versioning).await;
        self.check_context_with_meta_node(context_id).await?;
        let _timer = start_measure_real_process_timer!(self);
        let versioning = versioning_guard.deref_mut();
        let mut pinned_versions = create_trx_wrapper!(
            self.sql_meta_store(),
            BTreeMapTransactionWrapper,
            BTreeMapTransaction::new(&mut versioning.pinned_versions,)
        );
        let mut context_pinned_version = pinned_versions.new_entry_txn_or_default(
            context_id,
            HummockPinnedVersion {
                context_id,
                min_pinned_id: INVALID_VERSION_ID,
            },
        );
        let version_id = versioning.current_version.id;
        let ret = versioning.current_version.clone();
        if context_pinned_version.min_pinned_id == INVALID_VERSION_ID
            || context_pinned_version.min_pinned_id > version_id
        {
            context_pinned_version.min_pinned_id = version_id;
            commit_multi_var!(
                self.env.meta_store(),
                self.sql_meta_store(),
                context_pinned_version
            )?;
            trigger_pin_unpin_version_state(&self.metrics, &versioning.pinned_versions);
        }

        #[cfg(test)]
        {
            drop(versioning_guard);
            self.check_state_consistency().await;
        }

        Ok(ret)
    }

    /// Unpin all pins which belongs to `context_id` and has an id which is older than
    /// `unpin_before`. All versions >= `unpin_before` will be treated as if they are all pinned by
    /// this `context_id` so they will not be vacuumed.
    #[named]
    pub async fn unpin_version_before(
        &self,
        context_id: HummockContextId,
        unpin_before: HummockVersionId,
    ) -> Result<()> {
        let mut versioning_guard = write_lock!(self, versioning).await;
        self.check_context_with_meta_node(context_id).await?;
        let _timer = start_measure_real_process_timer!(self);
        let versioning = versioning_guard.deref_mut();
        let mut pinned_versions = create_trx_wrapper!(
            self.sql_meta_store(),
            BTreeMapTransactionWrapper,
            BTreeMapTransaction::new(&mut versioning.pinned_versions,)
        );
        let mut context_pinned_version = pinned_versions.new_entry_txn_or_default(
            context_id,
            HummockPinnedVersion {
                context_id,
                min_pinned_id: 0,
            },
        );
        assert!(
            context_pinned_version.min_pinned_id <= unpin_before,
            "val must be monotonically non-decreasing. old = {}, new = {}.",
            context_pinned_version.min_pinned_id,
            unpin_before
        );
        context_pinned_version.min_pinned_id = unpin_before;
        commit_multi_var!(
            self.env.meta_store(),
            self.sql_meta_store(),
            context_pinned_version
        )?;
        trigger_pin_unpin_version_state(&self.metrics, &versioning.pinned_versions);

        #[cfg(test)]
        {
            drop(versioning_guard);
            self.check_state_consistency().await;
        }

        Ok(())
    }

    #[named]
    pub async fn pin_specific_snapshot(
        &self,
        context_id: HummockContextId,
        epoch: HummockEpoch,
    ) -> Result<HummockSnapshot> {
        let snapshot = self.latest_snapshot.load();
        let mut guard = write_lock!(self, versioning).await;
        self.check_context_with_meta_node(context_id).await?;
        let mut pinned_snapshots = create_trx_wrapper!(
            self.sql_meta_store(),
            BTreeMapTransactionWrapper,
            BTreeMapTransaction::new(&mut guard.pinned_snapshots,)
        );
        let mut context_pinned_snapshot = pinned_snapshots.new_entry_txn_or_default(
            context_id,
            HummockPinnedSnapshot {
                context_id,
                minimal_pinned_snapshot: INVALID_EPOCH,
            },
        );
        let epoch_to_pin = std::cmp::min(epoch, snapshot.committed_epoch);
        if context_pinned_snapshot.minimal_pinned_snapshot == INVALID_EPOCH {
            context_pinned_snapshot.minimal_pinned_snapshot = epoch_to_pin;
            commit_multi_var!(
                self.env.meta_store(),
                self.sql_meta_store(),
                context_pinned_snapshot
            )?;
        }
        Ok(HummockSnapshot::clone(&snapshot))
    }

    /// Make sure `max_committed_epoch` is pinned and return it.
    #[named]
    pub async fn pin_snapshot(&self, context_id: HummockContextId) -> Result<HummockSnapshot> {
        let snapshot = self.latest_snapshot.load();
        let mut guard = write_lock!(self, versioning).await;
        self.check_context_with_meta_node(context_id).await?;
        let _timer = start_measure_real_process_timer!(self);
        let mut pinned_snapshots = create_trx_wrapper!(
            self.sql_meta_store(),
            BTreeMapTransactionWrapper,
            BTreeMapTransaction::new(&mut guard.pinned_snapshots,)
        );
        let mut context_pinned_snapshot = pinned_snapshots.new_entry_txn_or_default(
            context_id,
            HummockPinnedSnapshot {
                context_id,
                minimal_pinned_snapshot: INVALID_EPOCH,
            },
        );
        if context_pinned_snapshot.minimal_pinned_snapshot == INVALID_EPOCH {
            context_pinned_snapshot.minimal_pinned_snapshot = snapshot.committed_epoch;
            commit_multi_var!(
                self.env.meta_store(),
                self.sql_meta_store(),
                context_pinned_snapshot
            )?;
            trigger_pin_unpin_snapshot_state(&self.metrics, &guard.pinned_snapshots);
        }
        Ok(HummockSnapshot::clone(&snapshot))
    }

    pub fn latest_snapshot(&self) -> HummockSnapshot {
        let snapshot = self.latest_snapshot.load();
        HummockSnapshot::clone(&snapshot)
    }

    #[named]
    pub async fn unpin_snapshot(&self, context_id: HummockContextId) -> Result<()> {
        let mut versioning_guard = write_lock!(self, versioning).await;
        self.check_context_with_meta_node(context_id).await?;
        let _timer = start_measure_real_process_timer!(self);
        let mut pinned_snapshots = create_trx_wrapper!(
            self.sql_meta_store(),
            BTreeMapTransactionWrapper,
            BTreeMapTransaction::new(&mut versioning_guard.pinned_snapshots,)
        );
        let release_snapshot = pinned_snapshots.remove(context_id);
        if release_snapshot.is_some() {
            commit_multi_var!(
                self.env.meta_store(),
                self.sql_meta_store(),
                pinned_snapshots
            )?;
            trigger_pin_unpin_snapshot_state(&self.metrics, &versioning_guard.pinned_snapshots);
        }

        #[cfg(test)]
        {
            drop(versioning_guard);
            self.check_state_consistency().await;
        }

        Ok(())
    }

    /// Unpin all snapshots smaller than specified epoch for current context.
    #[named]
    pub async fn unpin_snapshot_before(
        &self,
        context_id: HummockContextId,
        hummock_snapshot: HummockSnapshot,
    ) -> Result<()> {
        let mut versioning_guard = write_lock!(self, versioning).await;
        self.check_context_with_meta_node(context_id).await?;
        let _timer = start_measure_real_process_timer!(self);
        // Use the max_committed_epoch in storage as the snapshot ts so only committed changes are
        // visible in the snapshot.
        let max_committed_epoch = versioning_guard.current_version.max_committed_epoch;
        // Ensure the unpin will not clean the latest one.
        let snapshot_committed_epoch = hummock_snapshot.committed_epoch;
        #[cfg(not(test))]
        {
            assert!(snapshot_committed_epoch <= max_committed_epoch);
        }
        let last_read_epoch = std::cmp::min(snapshot_committed_epoch, max_committed_epoch);

        let mut pinned_snapshots = create_trx_wrapper!(
            self.sql_meta_store(),
            BTreeMapTransactionWrapper,
            BTreeMapTransaction::new(&mut versioning_guard.pinned_snapshots,)
        );
        let mut context_pinned_snapshot = pinned_snapshots.new_entry_txn_or_default(
            context_id,
            HummockPinnedSnapshot {
                context_id,
                minimal_pinned_snapshot: INVALID_EPOCH,
            },
        );

        // Unpin the snapshots pinned by meta but frontend doesn't know. Also equal to unpin all
        // epochs below specific watermark.
        if context_pinned_snapshot.minimal_pinned_snapshot < last_read_epoch
            || context_pinned_snapshot.minimal_pinned_snapshot == INVALID_EPOCH
        {
            context_pinned_snapshot.minimal_pinned_snapshot = last_read_epoch;
            commit_multi_var!(
                self.env.meta_store(),
                self.sql_meta_store(),
                context_pinned_snapshot
            )?;
            trigger_pin_unpin_snapshot_state(&self.metrics, &versioning_guard.pinned_snapshots);
        }

        #[cfg(test)]
        {
            drop(versioning_guard);
            self.check_state_consistency().await;
        }

        Ok(())
    }

    #[named]
    pub async fn get_compact_task_impl(
        &self,
        compaction_group_id: CompactionGroupId,
        selector: &mut Box<dyn CompactionSelector>,
    ) -> Result<Option<CompactTask>> {
        // TODO: `get_all_table_options` will hold catalog_manager async lock, to avoid holding the
        // lock in compaction_guard, take out all table_options in advance there may be a
        // waste of resources here, need to add a more efficient filter in catalog_manager
        let all_table_id_to_option = self
            .metadata_manager
            .get_all_table_options()
            .await
            .map_err(|err| Error::MetaStore(err.into()))?;

        let mut compaction_guard = write_lock!(self, compaction).await;
        let compaction = compaction_guard.deref_mut();
        let compaction_statuses = &mut compaction.compaction_statuses;

        let start_time = Instant::now();
        // StoredIdGenerator already implements ids pre-allocation by ID_PREALLOCATE_INTERVAL.
        let task_id = next_compaction_task_id(&self.env).await?;

        // When the last table of a compaction group is deleted, the compaction group (and its
        // config) is destroyed as well. Then a compaction task for this group may come later and
        // cannot find its config.
        let group_config = match self
            .compaction_group_manager
            .read()
            .await
            .try_get_compaction_group_config(compaction_group_id)
        {
            Some(config) => config,
            None => return Ok(None),
        };
        self.precheck_compaction_group(
            compaction_group_id,
            compaction_statuses,
            &group_config.compaction_config,
        )
        .await?;

        let mut compact_status = match compaction.compaction_statuses.get_mut(&compaction_group_id)
        {
            Some(c) => create_trx_wrapper!(
                self.sql_meta_store(),
                VarTransactionWrapper,
                VarTransaction::new(c)
            ),
            None => {
                return Ok(None);
            }
        };
        let (current_version, watermark) = {
            let versioning_guard = read_lock!(self, versioning).await;
            let max_committed_epoch = versioning_guard.current_version.max_committed_epoch;
            let watermark = versioning_guard
                .pinned_snapshots
                .values()
                .map(|v| v.minimal_pinned_snapshot)
                .fold(max_committed_epoch, std::cmp::min);

            (versioning_guard.current_version.clone(), watermark)
        };
        if current_version.levels.get(&compaction_group_id).is_none() {
            // compaction group has been deleted.
            return Ok(None);
        }

        let can_trivial_move = matches!(selector.task_type(), compact_task::TaskType::Dynamic)
            || matches!(selector.task_type(), compact_task::TaskType::Emergency);

        let mut stats = LocalSelectorStatistic::default();
        let member_table_ids = &current_version
            .get_compaction_group_levels(compaction_group_id)
            .member_table_ids;
        let table_id_to_option: HashMap<u32, _> = all_table_id_to_option
            .into_iter()
            .filter(|(table_id, _)| member_table_ids.contains(table_id))
            .collect();

        let compact_task = compact_status.get_compact_task(
            current_version.get_compaction_group_levels(compaction_group_id),
            task_id as HummockCompactionTaskId,
            &group_config,
            &mut stats,
            selector,
            table_id_to_option.clone(),
            Arc::new(CompactionDeveloperConfig::new_from_meta_opts(
                &self.env.opts,
            )),
        );
        stats.report_to_metrics(compaction_group_id, self.metrics.as_ref());
        let compact_task = match compact_task {
            None => {
                return Ok(None);
            }
            Some(task) => task,
        };
        let compact_task_size =
            compact_task.input.select_input_size + compact_task.input.target_input_size;

        let target_level_id = compact_task.input.target_level as u32;

        let compression_algorithm = match compact_task.compression_algorithm.as_str() {
            "Lz4" => 1,
            "Zstd" => 2,
            _ => 0,
        };
        let vnode_partition_count = compact_task.input.vnode_partition_count;
        use risingwave_hummock_sdk::prost_key_range::KeyRangeExt;

        let mut compact_task = CompactTask {
            input_ssts: compact_task.input.input_levels,
            splits: vec![risingwave_pb::hummock::KeyRange::inf()],
            watermark,
            sorted_output_ssts: vec![],
            task_id,
            target_level: target_level_id,
            // only gc delete keys in last level because there may be older version in more bottom
            // level.
            gc_delete_keys: current_version
                .get_compaction_group_levels(compaction_group_id)
                .is_last_level(target_level_id),
            base_level: compact_task.base_level as u32,
            task_status: TaskStatus::Pending as i32,
            compaction_group_id: group_config.group_id,
            existing_table_ids: member_table_ids.clone(),
            compression_algorithm,
            target_file_size: compact_task.target_file_size,
            table_options: table_id_to_option
                .into_iter()
                .filter_map(|(table_id, table_option)| {
                    if member_table_ids.contains(&table_id) {
                        return Some((table_id, TableOption::from(&table_option)));
                    }

                    None
                })
                .collect(),
            current_epoch_time: Epoch::now().0,
            compaction_filter_mask: group_config.compaction_config.compaction_filter_mask,
            target_sub_level_id: compact_task.input.target_sub_level_id,
            task_type: compact_task.compaction_task_type as i32,
            split_weight_by_vnode: compact_task.input.vnode_partition_count,
            ..Default::default()
        };

        let is_trivial_reclaim = CompactStatus::is_trivial_reclaim(&compact_task);
        let is_trivial_move = CompactStatus::is_trivial_move_task(&compact_task);

        if is_trivial_reclaim {
            compact_task.set_task_status(TaskStatus::Success);
            self.report_compact_task_impl(
                task_id,
                Some(compact_task.clone()),
                TaskStatus::Success,
                vec![],
                &mut compaction_guard,
                None,
            )
            .await?;
            tracing::debug!(
                "TrivialReclaim for compaction group {}: remove {} sstables, cost time: {:?}",
                compaction_group_id,
                compact_task
                    .input_ssts
                    .iter()
                    .map(|level| level.table_infos.len())
                    .sum::<usize>(),
                start_time.elapsed()
            );
        } else if is_trivial_move && can_trivial_move {
            // this task has been finished and `trivial_move_task` does not need to be schedule.
            compact_task.set_task_status(TaskStatus::Success);
            compact_task
                .sorted_output_ssts
                .clone_from(&compact_task.input_ssts[0].table_infos);
            self.report_compact_task_impl(
                task_id,
                Some(compact_task.clone()),
                TaskStatus::Success,
                compact_task.input_ssts[0].table_infos.clone(),
                &mut compaction_guard,
                None,
            )
            .await?;

            tracing::debug!(
                "TrivialMove for compaction group {}: pick up {} sstables in level {} to compact to target_level {} cost time: {:?} input {:?}",
                compaction_group_id,
                compact_task.input_ssts[0].table_infos.len(),
                compact_task.input_ssts[0].level_idx,
                compact_task.target_level,
                start_time.elapsed(),
                compact_task.input_ssts
            );
        } else {
            if group_config.compaction_config.split_weight_by_vnode > 0 {
                table_to_vnode_partition.clear();
                for table_id in &compact_task.existing_table_ids {
                    table_to_vnode_partition.insert(*table_id, vnode_partition_count);
                }
            } else {
                let existing_table_ids = HashSet::<u32>::from_iter(
                    compact_task
                        .input_ssts
                        .iter()
                        .flat_map(|level| level.table_infos.iter())
                        .flat_map(|sst| sst.table_ids.iter())
                        .cloned(),
                )
                .into_iter()
                .collect_vec();

                let mut is_large_task = false;

                let hybrid_vnode_count = self.env.opts.hybird_partition_vnode_count;
                if existing_table_ids.len() == 1 {
                    let default_partition_count = self.env.opts.partition_vnode_count;
                    if compact_task_size > group_config.compaction_config.max_compaction_bytes / 2 {
                        compact_task
                            .table_vnode_partition
                            .insert(existing_table_ids[0], default_partition_count);
                        is_large_task = true;
                    } else if compact_task_size
                        > group_config.compaction_config.max_bytes_for_level_base / 2
                    {
                        compact_task
                            .table_vnode_partition
                            .insert(existing_table_ids[0], hybrid_vnode_count);
                        is_large_task = true;
                    }
                }
                if !is_large_task {
                    let params = self.env.system_params_reader().await;
                    let barrier_interval_ms = params.barrier_interval_ms() as u64;
                    let checkpoint_secs = std::cmp::max(
                        1,
                        params.checkpoint_frequency() * barrier_interval_ms / 1000,
                    );
                    let history_table_throughput = self.history_table_throughput.read();
                    for table_id in &existing_table_ids {
                        let write_throughput = history_table_throughput
                            .get(table_id)
                            .map(|que| que.back().cloned().unwrap_or(0))
                            .unwrap_or(0)
                            / checkpoint_secs;
                        if write_throughput > self.env.opts.table_write_throughput_threshold {
                            compact_task
                                .table_vnode_partition
                                .insert(*table_id, hybrid_vnode_count);
                        } else if write_throughput > self.env.opts.min_table_split_write_throughput
                        {
                            compact_task.table_vnode_partition.insert(*table_id, 1);
                        }
                    }
                }
            }

            compact_task.table_watermarks =
                current_version.safe_epoch_table_watermarks(&compact_task.existing_table_ids);

            let mut compact_task_assignment = create_trx_wrapper!(
                self.sql_meta_store(),
                BTreeMapTransactionWrapper,
                BTreeMapTransaction::new(&mut compaction.compact_task_assignment,)
            );
            compact_task_assignment.insert(
                compact_task.task_id,
                CompactTaskAssignment {
                    compact_task: Some(compact_task.clone()),
                    context_id: META_NODE_ID, // deprecated
                },
            );

            // We are using a single transaction to ensure that each task has progress when it is
            // created.
            commit_multi_var!(
                self.env.meta_store(),
                self.sql_meta_store(),
                compact_status,
                compact_task_assignment
            )?;

            // Initiate heartbeat for the task to track its progress.
            self.compactor_manager
                .initiate_task_heartbeat(compact_task.clone());

            // this task has been finished.
            compact_task.set_task_status(TaskStatus::Pending);

            trigger_sst_stat(
                &self.metrics,
                compaction.compaction_statuses.get(&compaction_group_id),
                &current_version,
                compaction_group_id,
            );

            let compact_task_statistics = statistics_compact_task(&compact_task);

            let level_type_label = build_compact_task_level_type_metrics_label(
                compact_task.input_ssts[0].level_idx as usize,
                compact_task.input_ssts.last().unwrap().level_idx as usize,
            );

            let level_count = compact_task.input_ssts.len();
            if compact_task.input_ssts[0].level_idx == 0 {
                self.metrics
                    .l0_compact_level_count
                    .with_label_values(&[&compaction_group_id.to_string(), &level_type_label])
                    .observe(level_count as _);
            }

            self.metrics
                .compact_task_size
                .with_label_values(&[&compaction_group_id.to_string(), &level_type_label])
                .observe(compact_task_statistics.total_file_size as _);

            self.metrics
                .compact_task_size
                .with_label_values(&[
                    &compaction_group_id.to_string(),
                    &format!("{} uncompressed", level_type_label),
                ])
                .observe(compact_task_statistics.total_uncompressed_file_size as _);

            self.metrics
                .compact_task_file_count
                .with_label_values(&[&compaction_group_id.to_string(), &level_type_label])
                .observe(compact_task_statistics.total_file_count as _);

            tracing::trace!(
                    "For compaction group {}: pick up {} {} sub_level in level {} to compact to target {}. cost time: {:?} compact_task_statistics {:?}",
                    compaction_group_id,
                    level_count,
                    compact_task.input_ssts[0].level_type().as_str_name(),
                    compact_task.input_ssts[0].level_idx,
                    compact_task.target_level,
                    start_time.elapsed(),
                    compact_task_statistics
                );
        }

        #[cfg(test)]
        {
            drop(compaction_guard);
            self.check_state_consistency().await;
        }

        Ok(Some(compact_task))
    }

    /// Cancels a compaction task no matter it's assigned or unassigned.
    pub async fn cancel_compact_task(&self, task_id: u64, task_status: TaskStatus) -> Result<bool> {
        fail_point!("fp_cancel_compact_task", |_| Err(Error::MetaStore(
            anyhow::anyhow!("failpoint metastore err")
        )));
        self.cancel_compact_task_impl(task_id, task_status).await
    }

    #[named]
    pub async fn cancel_compact_task_impl(
        &self,
        task_id: u64,
        task_status: TaskStatus,
    ) -> Result<bool> {
        assert!(CANCEL_STATUS_SET.contains(&task_status));
        let mut compaction_guard = write_lock!(self, compaction).await;
        let ret = self
            .report_compact_task_impl(
                task_id,
                None,
                task_status,
                vec![],
                &mut compaction_guard,
                None,
            )
            .await?;
        #[cfg(test)]
        {
            drop(compaction_guard);
            self.check_state_consistency().await;
        }
        Ok(ret)
    }

    // need mutex protect
    async fn precheck_compaction_group(
        &self,
        compaction_group_id: CompactionGroupId,
        compaction_statuses: &mut BTreeMap<CompactionGroupId, CompactStatus>,
        compaction_config: &CompactionConfig,
    ) -> Result<()> {
        if !compaction_statuses.contains_key(&compaction_group_id) {
            let mut compact_statuses = create_trx_wrapper!(
                self.sql_meta_store(),
                BTreeMapTransactionWrapper,
                BTreeMapTransaction::new(compaction_statuses)
            );
            let new_compact_status = compact_statuses.new_entry_insert_txn(
                compaction_group_id,
                CompactStatus::new(compaction_group_id, compaction_config.max_level),
            );
            commit_multi_var!(
                self.env.meta_store(),
                self.sql_meta_store(),
                new_compact_status
            )?;
        }

        Ok(())
    }

    pub async fn get_compact_task(
        &self,
        compaction_group_id: CompactionGroupId,
        selector: &mut Box<dyn CompactionSelector>,
    ) -> Result<Option<CompactTask>> {
        fail_point!("fp_get_compact_task", |_| Err(Error::MetaStore(
            anyhow::anyhow!("failpoint metastore error")
        )));

        while let Some(mut task) = self
            .get_compact_task_impl(compaction_group_id, selector)
            .await?
        {
            if let TaskStatus::Pending = task.task_status() {
                if self.env.opts.enable_dropped_column_reclaim {
                    task.table_schemas = match self.metadata_manager() {
                        MetadataManager::V1(mgr) => mgr
                            .catalog_manager
                            .get_versioned_table_schemas(&task.existing_table_ids)
                            .await
                            .into_iter()
                            .map(|(table_id, column_ids)| (table_id, TableSchema { column_ids }))
                            .collect(),
                        MetadataManager::V2(_) => {
                            // TODO #13952: support V2
                            BTreeMap::default()
                        }
                    }
                }
                return Ok(Some(task));
            }
            assert!(
                CompactStatus::is_trivial_move_task(&task)
                    || CompactStatus::is_trivial_reclaim(&task)
            );
        }

        Ok(None)
    }

    pub async fn manual_get_compact_task(
        &self,
        compaction_group_id: CompactionGroupId,
        manual_compaction_option: ManualCompactionOption,
    ) -> Result<Option<CompactTask>> {
        let mut selector: Box<dyn CompactionSelector> =
            Box::new(ManualCompactionSelector::new(manual_compaction_option));
        self.get_compact_task(compaction_group_id, &mut selector)
            .await
    }

    fn is_compact_task_expired(
        compact_task: &CompactTask,
        branched_ssts: &BTreeMap<HummockSstableObjectId, BranchedSstInfo>,
    ) -> bool {
        for input_level in compact_task.get_input_ssts() {
            for table_info in input_level.get_table_infos() {
                if let Some(mp) = branched_ssts.get(&table_info.object_id) {
                    if mp
                        .get(&compact_task.compaction_group_id)
                        .map_or(true, |sst_id| *sst_id != table_info.sst_id)
                    {
                        return true;
                    }
                }
            }
        }
        false
    }

    #[named]
    pub async fn report_compact_task(
        &self,
        task_id: u64,
        task_status: TaskStatus,
        sorted_output_ssts: Vec<SstableInfo>,
        table_stats_change: Option<PbTableStatsMap>,
    ) -> Result<bool> {
        let mut guard = write_lock!(self, compaction).await;
        self.report_compact_task_impl(
            task_id,
            None,
            task_status,
            sorted_output_ssts,
            &mut guard,
            table_stats_change,
        )
        .await
    }

    /// Finishes or cancels a compaction task, according to `task_status`.
    ///
    /// If `context_id` is not None, its validity will be checked when writing meta store.
    /// Its ownership of the task is checked as well.
    ///
    /// Return Ok(false) indicates either the task is not found,
    /// or the task is not owned by `context_id` when `context_id` is not None.
    #[named]
    pub async fn report_compact_task_impl(
        &self,
        task_id: u64,
        trivial_move_compact_task: Option<CompactTask>,
        task_status: TaskStatus,
        sorted_output_ssts: Vec<SstableInfo>,
        compaction_guard: &mut RwLockWriteGuard<'_, Compaction>,
        table_stats_change: Option<PbTableStatsMap>,
    ) -> Result<bool> {
        let deterministic_mode = self.env.opts.compaction_deterministic_test;
        let compaction = compaction_guard.deref_mut();
        let start_time = Instant::now();
        let original_keys = compaction.compaction_statuses.keys().cloned().collect_vec();
        let mut compact_statuses = create_trx_wrapper!(
            self.sql_meta_store(),
            BTreeMapTransactionWrapper,
            BTreeMapTransaction::new(&mut compaction.compaction_statuses,)
        );
        let mut compact_task_assignment = create_trx_wrapper!(
            self.sql_meta_store(),
            BTreeMapTransactionWrapper,
            BTreeMapTransaction::new(&mut compaction.compact_task_assignment,)
        );
        // remove task_assignment
        let mut compact_task = if let Some(input_task) = trivial_move_compact_task {
            input_task
        } else {
            match compact_task_assignment.remove(task_id) {
                Some(compact_task) => compact_task.compact_task.unwrap(),
                None => {
                    tracing::warn!("{}", format!("compact task {} not found", task_id));
                    return Ok(false);
                }
            }
        };

        {
            // apply result
            compact_task.set_task_status(task_status);
            compact_task.sorted_output_ssts = sorted_output_ssts;
        }

        let is_trivial_reclaim = CompactStatus::is_trivial_reclaim(&compact_task);
        let is_trivial_move = CompactStatus::is_trivial_move_task(&compact_task);

        {
            // The compaction task is finished.
            let mut versioning_guard = write_lock!(self, versioning).await;
            let versioning = versioning_guard.deref_mut();
            let mut current_version = versioning.current_version.clone();
            // purge stale compact_status
            for group_id in original_keys {
                if !current_version.levels.contains_key(&group_id) {
                    compact_statuses.remove(group_id);
                }
            }

            match compact_statuses.get_mut(compact_task.compaction_group_id) {
                Some(mut compact_status) => {
                    compact_status.report_compact_task(&compact_task);
                }
                None => {
                    compact_task.set_task_status(TaskStatus::InvalidGroupCanceled);
                }
            }

            debug_assert!(
                compact_task.task_status() != TaskStatus::Pending,
                "report pending compaction task"
            );
            let input_sst_ids: HashSet<u64> = compact_task
                .input_ssts
                .iter()
                .flat_map(|level| level.table_infos.iter().map(|sst| sst.sst_id))
                .collect();
            let input_level_ids: Vec<u32> = compact_task
                .input_ssts
                .iter()
                .map(|level| level.level_idx)
                .collect();
            let is_success = if let TaskStatus::Success = compact_task.task_status() {
                // if member_table_ids changes, the data of sstable may stale.
                let is_expired =
                    Self::is_compact_task_expired(&compact_task, &versioning.branched_ssts);
                if is_expired {
                    compact_task.set_task_status(TaskStatus::InputOutdatedCanceled);
                    false
                } else {
                    let group = current_version
                        .levels
                        .get(&compact_task.compaction_group_id)
                        .unwrap();
                    let input_exist =
                        group.check_deleted_sst_exist(&input_level_ids, input_sst_ids);
                    if !input_exist {
                        compact_task.set_task_status(TaskStatus::InvalidGroupCanceled);
                        warn!(
                            "The task may be expired because of group split, task:\n {:?}",
                            compact_task_to_string(&compact_task)
                        );
                    }
                    input_exist
                }
            } else {
                false
            };
            if is_success {
                let mut hummock_version_deltas = create_trx_wrapper!(
                    self.sql_meta_store(),
                    BTreeMapTransactionWrapper,
                    BTreeMapTransaction::new(&mut versioning.hummock_version_deltas,)
                );
                let mut branched_ssts = create_trx_wrapper!(
                    self.sql_meta_store(),
                    BTreeMapTransactionWrapper,
                    BTreeMapTransaction::new(&mut versioning.branched_ssts)
                );
                let version_delta = gen_version_delta(
                    &mut hummock_version_deltas,
                    &mut branched_ssts,
                    &current_version,
                    &compact_task,
                    deterministic_mode,
                );
                let mut version_stats = create_trx_wrapper!(
                    self.sql_meta_store(),
                    VarTransactionWrapper,
                    VarTransaction::new(&mut versioning.version_stats,)
                );

                // apply version delta before we persist this change. If it causes panic we can
                // recover to a correct state after restarting meta-node.
                current_version.apply_version_delta(&version_delta);
                if purge_prost_table_stats(&mut version_stats.table_stats, &current_version) {
                    self.metrics.version_stats.reset();
                    versioning.local_metrics.clear();
                }
                if let Some(table_stats_change) = &table_stats_change {
                    add_prost_table_stats_map(&mut version_stats.table_stats, table_stats_change);
                    trigger_local_table_stat(
                        &self.metrics,
                        &mut versioning.local_metrics,
                        &version_stats,
                        table_stats_change,
                    );
                }
                commit_multi_var!(
                    self.env.meta_store(),
                    self.sql_meta_store(),
                    compact_statuses,
                    compact_task_assignment,
                    hummock_version_deltas,
                    version_stats
                )?;
                branched_ssts.commit_memory();

                trigger_version_stat(&self.metrics, &current_version);
                trigger_delta_log_stats(&self.metrics, versioning.hummock_version_deltas.len());
                self.notify_stats(&versioning.version_stats);
                versioning.current_version = current_version;

                if !deterministic_mode {
                    self.notify_last_version_delta(versioning);
                }
            } else {
                // The compaction task is cancelled or failed.
                commit_multi_var!(
                    self.env.meta_store(),
                    self.sql_meta_store(),
                    compact_statuses,
                    compact_task_assignment
                )?;
            }
        }

        let task_status = compact_task.task_status();
        let task_status_label = task_status.as_str_name();
        let task_type_label = compact_task.task_type().as_str_name();

        let label = if is_trivial_reclaim {
            "trivial-space-reclaim"
        } else if is_trivial_move {
            "trivial-move"
        } else {
            self.compactor_manager
                .remove_task_heartbeat(compact_task.task_id);
            "normal"
        };

        self.metrics
            .compact_frequency
            .with_label_values(&[
                label,
                &compact_task.compaction_group_id.to_string(),
                task_type_label,
                task_status_label,
            ])
            .inc();

        tracing::trace!(
            "Reported compaction task. {}. cost time: {:?}",
            compact_task_to_string(&compact_task),
            start_time.elapsed(),
        );

        trigger_sst_stat(
            &self.metrics,
            compaction
                .compaction_statuses
                .get(&compact_task.compaction_group_id),
            &read_lock!(self, versioning).await.current_version,
            compact_task.compaction_group_id,
        );

        if !deterministic_mode
            && (matches!(compact_task.task_type(), compact_task::TaskType::Dynamic)
                || matches!(compact_task.task_type(), compact_task::TaskType::Emergency))
        {
            // only try send Dynamic compaction
            self.try_send_compaction_request(
                compact_task.compaction_group_id,
                compact_task::TaskType::Dynamic,
            );
        }

        if task_status == TaskStatus::Success {
            self.try_update_write_limits(&[compact_task.compaction_group_id])
                .await;
        }

        Ok(true)
    }

    /// Caller should ensure `epoch` > `max_committed_epoch`
    #[named]
    pub async fn commit_epoch(
        &self,
        epoch: HummockEpoch,
        commit_info: CommitEpochInfo,
    ) -> Result<Option<HummockSnapshot>> {
        let CommitEpochInfo {
            mut sstables,
            new_table_watermarks,
            sst_to_context,
            new_table_fragment_info,
        } = commit_info;
        let mut versioning_guard = write_lock!(self, versioning).await;
        let _timer = start_measure_real_process_timer!(self);
        // Prevent commit new epochs if this flag is set
        if versioning_guard.disable_commit_epochs {
            return Ok(None);
        }

        let versioning = versioning_guard.deref_mut();
        self.commit_epoch_sanity_check(
            epoch,
            &sstables,
            &sst_to_context,
            &versioning.current_version,
        )
        .await?;

        // Consume and aggregate table stats.
        let mut table_stats_change = PbTableStatsMap::default();
        for s in &mut sstables {
            add_prost_table_stats_map(&mut table_stats_change, &std::mem::take(&mut s.table_stats));
        }

        let old_version: &HummockVersion = &versioning.current_version;
        let mut new_version_delta = create_trx_wrapper!(
            self.sql_meta_store(),
            BTreeMapEntryTransactionWrapper,
            BTreeMapEntryTransaction::new_insert(
                &mut versioning.hummock_version_deltas,
                old_version.id + 1,
                build_version_delta_after_version(old_version),
            )
        );
        new_version_delta.max_committed_epoch = epoch;
        new_version_delta.new_table_watermarks = new_table_watermarks;

        let mut table_compaction_group_mapping = old_version.build_compaction_group_info();

        // Add new table
        if let Some(new_fragment_table_info) = new_table_fragment_info {
            if !new_fragment_table_info.internal_table_ids.is_empty() {
                if let Some(levels) = old_version
                    .levels
                    .get(&(StaticCompactionGroupId::StateDefault as u64))
                {
                    for table_id in &new_fragment_table_info.internal_table_ids {
                        if levels.member_table_ids.contains(&table_id.table_id) {
                            return Err(Error::CompactionGroup(format!(
                                "table {} already in group {}",
                                table_id,
                                StaticCompactionGroupId::StateDefault as u64
                            )));
                        }
                    }
                }

                let group_deltas = &mut new_version_delta
                    .group_deltas
                    .entry(StaticCompactionGroupId::StateDefault as u64)
                    .or_default()
                    .group_deltas;
                group_deltas.push(GroupDelta {
                    delta_type: Some(DeltaType::GroupMetaChange(GroupMetaChange {
                        table_ids_add: new_fragment_table_info
                            .internal_table_ids
                            .iter()
                            .map(|table_id| table_id.table_id)
                            .collect(),
                        ..Default::default()
                    })),
                });

                for table_id in &new_fragment_table_info.internal_table_ids {
                    table_compaction_group_mapping
                        .insert(*table_id, StaticCompactionGroupId::StateDefault as u64);
                }
            }

            if let Some(table_id) = new_fragment_table_info.mv_table_id {
                if let Some(levels) = old_version
                    .levels
                    .get(&(StaticCompactionGroupId::MaterializedView as u64))
                {
                    if levels.member_table_ids.contains(&table_id.table_id) {
                        return Err(Error::CompactionGroup(format!(
                            "table {} already in group {}",
                            table_id,
                            StaticCompactionGroupId::MaterializedView as u64
                        )));
                    }
                }
                let group_deltas = &mut new_version_delta
                    .group_deltas
                    .entry(StaticCompactionGroupId::MaterializedView as u64)
                    .or_default()
                    .group_deltas;
                group_deltas.push(GroupDelta {
                    delta_type: Some(DeltaType::GroupMetaChange(GroupMetaChange {
                        table_ids_add: vec![table_id.table_id],
                        ..Default::default()
                    })),
                });
                let _ = table_compaction_group_mapping
                    .insert(table_id, StaticCompactionGroupId::MaterializedView as u64);
            }
        }

        let mut incorrect_ssts = vec![];
        let mut new_sst_id_number = 0;
        for ExtendedSstableInfo {
            compaction_group_id,
            sst_info: sst,
            ..
        } in &mut sstables
        {
            let is_sst_belong_to_group_declared = match old_version.levels.get(compaction_group_id)
            {
                Some(compaction_group) => sst
                    .table_ids
                    .iter()
                    .all(|t| compaction_group.member_table_ids.contains(t)),
                None => false,
            };
            if !is_sst_belong_to_group_declared {
                let mut group_table_ids: BTreeMap<_, Vec<u32>> = BTreeMap::new();
                for table_id in sst.get_table_ids() {
                    match table_compaction_group_mapping.get(&TableId::new(*table_id)) {
                        Some(compaction_group_id) => {
                            group_table_ids
                                .entry(*compaction_group_id)
                                .or_default()
                                .push(*table_id);
                        }
                        None => {
                            tracing::warn!(
                                "table {} in SST {} doesn't belong to any compaction group",
                                table_id,
                                sst.get_object_id(),
                            );
                        }
                    }
                }
                let is_trivial_adjust = group_table_ids.len() == 1
                    && group_table_ids.first_key_value().unwrap().1.len()
                        == sst.get_table_ids().len();
                if is_trivial_adjust {
                    *compaction_group_id = *group_table_ids.first_key_value().unwrap().0;
                    // is_sst_belong_to_group_declared = true;
                } else {
                    new_sst_id_number += group_table_ids.len();
                    incorrect_ssts.push((std::mem::take(sst), group_table_ids));
                    *compaction_group_id =
                        StaticCompactionGroupId::NewCompactionGroup as CompactionGroupId;
                }
            }
        }
        let mut new_sst_id = next_sstable_object_id(&self.env, new_sst_id_number).await?;
        let mut branched_ssts = create_trx_wrapper!(
            self.sql_meta_store(),
            BTreeMapTransactionWrapper,
            BTreeMapTransaction::new(&mut versioning.branched_ssts)
        );
        let original_sstables = std::mem::take(&mut sstables);
        sstables.reserve_exact(original_sstables.len() - incorrect_ssts.len() + new_sst_id_number);
        let mut incorrect_ssts = incorrect_ssts.into_iter();
        for original_sstable in original_sstables {
            if original_sstable.compaction_group_id
                == StaticCompactionGroupId::NewCompactionGroup as CompactionGroupId
            {
                let (sst, group_table_ids) = incorrect_ssts.next().unwrap();
                let mut branch_groups = HashMap::new();
                for (group_id, _match_ids) in group_table_ids {
                    let mut branch_sst = sst.clone();
                    branch_sst.sst_id = new_sst_id;
                    sstables.push(ExtendedSstableInfo::with_compaction_group(
                        group_id, branch_sst,
                    ));
                    branch_groups.insert(group_id, new_sst_id);
                    new_sst_id += 1;
                }
                if !branch_groups.is_empty() {
                    branched_ssts.insert(sst.get_object_id(), branch_groups);
                }
            } else {
                sstables.push(original_sstable);
            }
        }

        let mut modified_compaction_groups = vec![];
        // Append SSTs to a new version.
        for (compaction_group_id, sstables) in &sstables
            .into_iter()
            // the sort is stable sort, and will not change the order within compaction group.
            // Do a sort so that sst in the same compaction group can be consecutive
            .sorted_by_key(
                |ExtendedSstableInfo {
                     compaction_group_id,
                     ..
                 }| *compaction_group_id,
            )
            .group_by(
                |ExtendedSstableInfo {
                     compaction_group_id,
                     ..
                 }| *compaction_group_id,
            )
        {
            modified_compaction_groups.push(compaction_group_id);
            let group_sstables = sstables
                .into_iter()
                .map(|ExtendedSstableInfo { sst_info, .. }| sst_info)
                .collect_vec();

            let group_deltas = &mut new_version_delta
                .group_deltas
                .entry(compaction_group_id)
                .or_default()
                .group_deltas;
            let l0_sub_level_id = epoch;
            let group_delta = GroupDelta {
                delta_type: Some(DeltaType::IntraLevel(IntraLevelDelta {
                    level_idx: 0,
                    inserted_table_infos: group_sstables.clone(),
                    l0_sub_level_id,
                    ..Default::default()
                })),
            };
            group_deltas.push(group_delta);
        }

        let mut new_hummock_version = old_version.clone();
        // Create a new_version, possibly merely to bump up the version id and max_committed_epoch.
        new_hummock_version.apply_version_delta(new_version_delta.deref());

        // Apply stats changes.
        let mut version_stats = create_trx_wrapper!(
            self.sql_meta_store(),
            VarTransactionWrapper,
            VarTransaction::new(&mut versioning.version_stats)
        );
        add_prost_table_stats_map(&mut version_stats.table_stats, &table_stats_change);
        if purge_prost_table_stats(&mut version_stats.table_stats, &new_hummock_version) {
            self.metrics.version_stats.reset();
            versioning.local_metrics.clear();
        }

        trigger_local_table_stat(
            &self.metrics,
            &mut versioning.local_metrics,
            &version_stats,
            &table_stats_change,
        );
        commit_multi_var!(
            self.env.meta_store(),
            self.sql_meta_store(),
            new_version_delta,
            version_stats
        )?;
        branched_ssts.commit_memory();
        versioning.current_version = new_hummock_version;

        let snapshot = HummockSnapshot {
            committed_epoch: epoch,
            current_epoch: epoch,
        };
        let prev_snapshot = self.latest_snapshot.swap(snapshot.clone().into());
        assert!(prev_snapshot.committed_epoch < epoch);
        assert!(prev_snapshot.current_epoch < epoch);

        trigger_version_stat(&self.metrics, &versioning.current_version);
        for compaction_group_id in &modified_compaction_groups {
            trigger_sst_stat(
                &self.metrics,
                None,
                &versioning.current_version,
                *compaction_group_id,
            );
        }

        tracing::trace!("new committed epoch {}", epoch);

        self.notify_last_version_delta(versioning);
        trigger_delta_log_stats(&self.metrics, versioning.hummock_version_deltas.len());
        self.notify_stats(&versioning.version_stats);
        let mut table_groups = HashMap::<u32, usize>::default();
        for group in versioning.current_version.levels.values() {
            for table_id in &group.member_table_ids {
                table_groups.insert(*table_id, group.member_table_ids.len());
            }
        }
        drop(versioning_guard);
        // Don't trigger compactions if we enable deterministic compaction
        if !self.env.opts.compaction_deterministic_test {
            // commit_epoch may contains SSTs from any compaction group
            for id in &modified_compaction_groups {
                self.try_send_compaction_request(*id, compact_task::TaskType::Dynamic);
            }
            if !table_stats_change.is_empty() {
                table_stats_change.retain(|table_id, _| {
                    table_groups
                        .get(table_id)
                        .map(|table_count| *table_count > 1)
                        .unwrap_or(false)
                });
            }
            if !table_stats_change.is_empty() {
                self.collect_table_write_throughput(table_stats_change);
            }
        }
        if !modified_compaction_groups.is_empty() {
            self.try_update_write_limits(&modified_compaction_groups)
                .await;
        }
        #[cfg(test)]
        {
            self.check_state_consistency().await;
        }
        Ok(Some(snapshot))
    }

    /// We don't commit an epoch without checkpoint. We will only update the `max_current_epoch`.
    pub fn update_current_epoch(&self, max_current_epoch: HummockEpoch) -> HummockSnapshot {
        // We only update `max_current_epoch`!
        let prev_snapshot = self.latest_snapshot.rcu(|snapshot| HummockSnapshot {
            committed_epoch: snapshot.committed_epoch,
            current_epoch: max_current_epoch,
        });
        assert!(prev_snapshot.current_epoch < max_current_epoch);

        tracing::trace!("new current epoch {}", max_current_epoch);
        HummockSnapshot {
            committed_epoch: prev_snapshot.committed_epoch,
            current_epoch: max_current_epoch,
        }
    }

    pub async fn get_new_sst_ids(&self, number: u32) -> Result<SstObjectIdRange> {
        let start_id = next_sstable_object_id(&self.env, number).await?;
        Ok(SstObjectIdRange::new(start_id, start_id + number as u64))
    }

    #[named]
    pub async fn get_min_pinned_version_id(&self) -> HummockVersionId {
        read_lock!(self, versioning).await.min_pinned_version_id()
    }

    #[named]
    #[cfg(test)]
    pub async fn check_state_consistency(&self) {
        let mut compaction_guard = write_lock!(self, compaction).await;
        let mut versioning_guard = write_lock!(self, versioning).await;
        // We don't check `checkpoint` because it's allowed to update its in memory state without
        // persisting to object store.
        let get_state =
            |compaction_guard: &RwLockWriteGuard<'_, Compaction>,
             versioning_guard: &RwLockWriteGuard<'_, Versioning>| {
                let compact_statuses_copy = compaction_guard.compaction_statuses.clone();
                let compact_task_assignment_copy = compaction_guard.compact_task_assignment.clone();
                let pinned_versions_copy = versioning_guard.pinned_versions.clone();
                let pinned_snapshots_copy = versioning_guard.pinned_snapshots.clone();
                let hummock_version_deltas_copy = versioning_guard.hummock_version_deltas.clone();
                let version_stats_copy = versioning_guard.version_stats.clone();
                let branched_ssts = versioning_guard.branched_ssts.clone();
                (
                    (
                        compact_statuses_copy,
                        compact_task_assignment_copy,
                        pinned_versions_copy,
                        pinned_snapshots_copy,
                        hummock_version_deltas_copy,
                        version_stats_copy,
                    ),
                    branched_ssts,
                )
            };
        let (mem_state, branched_ssts) = get_state(&compaction_guard, &versioning_guard);
        self.load_meta_store_state_impl(
            compaction_guard.borrow_mut(),
            versioning_guard.borrow_mut(),
        )
        .await
        .expect("Failed to load state from meta store");
        let (loaded_state, load_branched_ssts) = get_state(&compaction_guard, &versioning_guard);
        assert_eq!(branched_ssts, load_branched_ssts);
        assert_eq!(
            mem_state, loaded_state,
            "hummock in-mem state is inconsistent with meta store state",
        );
    }

    /// Gets current version without pinning it.
    /// Should not be called inside [`HummockManager`], because it requests locks internally.
    ///
    /// Note: this method can hurt performance because it will clone a large object.
    #[named]
    pub async fn get_current_version(&self) -> HummockVersion {
        read_lock!(self, versioning).await.current_version.clone()
    }

    #[named]
    pub async fn get_current_max_committed_epoch(&self) -> HummockEpoch {
        read_lock!(self, versioning)
            .await
            .current_version
            .max_committed_epoch
    }

    /// Gets branched sstable infos
    /// Should not be called inside [`HummockManager`], because it requests locks internally.
    #[named]
    pub async fn get_branched_ssts_info(&self) -> BTreeMap<HummockSstableId, BranchedSstInfo> {
        read_lock!(self, versioning).await.branched_ssts.clone()
    }

    #[named]
    /// Gets the mapping from table id to compaction group id
    pub async fn get_table_compaction_group_id_mapping(
        &self,
    ) -> HashMap<StateTableId, CompactionGroupId> {
        get_table_compaction_group_id_mapping(&read_lock!(self, versioning).await.current_version)
    }

    /// Get version deltas from meta store
    #[cfg_attr(coverage, coverage(off))]
    #[named]
    pub async fn list_version_deltas(
        &self,
        start_id: u64,
        num_limit: u32,
        committed_epoch_limit: HummockEpoch,
    ) -> Result<Vec<HummockVersionDelta>> {
        let versioning = read_lock!(self, versioning).await;
        let version_deltas = versioning
            .hummock_version_deltas
            .range(start_id..)
            .map(|(_id, delta)| delta)
            .filter(|delta| delta.max_committed_epoch <= committed_epoch_limit)
            .take(num_limit as _)
            .cloned()
            .collect();
        Ok(version_deltas)
    }

    pub async fn init_metadata_for_version_replay(
        &self,
        table_catalogs: Vec<Table>,
        compaction_groups: Vec<PbCompactionGroupInfo>,
    ) -> Result<()> {
        for table in &table_catalogs {
            table.insert(self.env.meta_store_checked()).await?;
        }
        for group in &compaction_groups {
            assert!(
                group.id == StaticCompactionGroupId::NewCompactionGroup as u64
                    || (group.id >= StaticCompactionGroupId::StateDefault as u64
                    && group.id <= StaticCompactionGroupId::MaterializedView as u64),
                "compaction group id should be either NewCompactionGroup to create new one, or predefined static ones."
            );
        }

        for group in &compaction_groups {
            let mut pairs = vec![];
            for table_id in group.member_table_ids.clone() {
                pairs.push((table_id as StateTableId, group.id));
            }
            let group_config = group.compaction_config.clone().unwrap();
            self.compaction_group_manager
                .write()
                .await
                .init_compaction_config_for_replay(group.id, group_config, self.env.meta_store())
                .await
                .unwrap();
            self.register_table_ids(&pairs).await?;
            tracing::info!("Registered table ids {:?}", pairs);
        }

        // Notify that tables have created
        for table in table_catalogs {
            self.env
                .notification_manager()
                .notify_hummock_relation_info(Operation::Add, RelationInfo::Table(table.clone()))
                .await;
            self.env
                .notification_manager()
                .notify_compactor_relation_info(Operation::Add, RelationInfo::Table(table))
                .await;
        }

        tracing::info!("Inited compaction groups:");
        for group in compaction_groups {
            tracing::info!("{:?}", group);
        }
        Ok(())
    }

    /// Replay a version delta to current hummock version.
    /// Returns the `version_id`, `max_committed_epoch` of the new version and the modified
    /// compaction groups
    #[named]
    pub async fn replay_version_delta(
        &self,
        mut version_delta: HummockVersionDelta,
    ) -> Result<(HummockVersion, Vec<CompactionGroupId>)> {
        let mut versioning_guard = write_lock!(self, versioning).await;
        // ensure the version id is ascending after replay
        version_delta.id = versioning_guard.current_version.id + 1;
        version_delta.prev_id = version_delta.id - 1;
        versioning_guard
            .current_version
            .apply_version_delta(&version_delta);

        let version_new = versioning_guard.current_version.clone();
        let compaction_group_ids = version_delta.group_deltas.keys().cloned().collect_vec();
        Ok((version_new, compaction_group_ids))
    }

    #[named]
    pub async fn disable_commit_epoch(&self) -> HummockVersion {
        let mut versioning_guard = write_lock!(self, versioning).await;
        versioning_guard.disable_commit_epochs = true;
        versioning_guard.current_version.clone()
    }

    /// Triggers compacitons to specified compaction groups.
    /// Don't wait for compaction finish
    pub async fn trigger_compaction_deterministic(
        &self,
        _base_version_id: HummockVersionId,
        compaction_groups: Vec<CompactionGroupId>,
    ) -> Result<()> {
        let old_version = self.get_current_version().await;
        tracing::info!(
            "Trigger compaction for version {}, epoch {}, groups {:?}",
            old_version.id,
            old_version.max_committed_epoch,
            compaction_groups
        );

        if compaction_groups.is_empty() {
            return Ok(());
        }
        for compaction_group in compaction_groups {
            self.try_send_compaction_request(compaction_group, compact_task::TaskType::Dynamic);
        }
        Ok(())
    }

    /// Sends a compaction request.
    pub fn try_send_compaction_request(
        &self,
        compaction_group: CompactionGroupId,
        task_type: compact_task::TaskType,
    ) -> bool {
        match self
            .compaction_state
            .try_sched_compaction(compaction_group, task_type)
        {
            Ok(_) => true,
            Err(e) => {
                tracing::error!(
                    error = %e.as_report(),
                    "failed to send compaction request for compaction group {}",
                    compaction_group,
                );
                false
            }
        }
    }

    pub async fn trigger_manual_compaction(
        &self,
        compaction_group: CompactionGroupId,
        manual_compaction_option: ManualCompactionOption,
    ) -> Result<()> {
        let start_time = Instant::now();

        // 1. Get idle compactor.
        let compactor = match self.compactor_manager.next_compactor() {
            Some(compactor) => compactor,
            None => {
                tracing::warn!("trigger_manual_compaction No compactor is available.");
                return Err(anyhow::anyhow!(
                    "trigger_manual_compaction No compactor is available. compaction_group {}",
                    compaction_group
                )
                .into());
            }
        };

        // 2. Get manual compaction task.
        let compact_task = self
            .manual_get_compact_task(compaction_group, manual_compaction_option)
            .await;
        let compact_task = match compact_task {
            Ok(Some(compact_task)) => compact_task,
            Ok(None) => {
                // No compaction task available.
                return Err(anyhow::anyhow!(
                    "trigger_manual_compaction No compaction_task is available. compaction_group {}",
                    compaction_group
                )
                .into());
            }
            Err(err) => {
                tracing::warn!(error = %err.as_report(), "Failed to get compaction task");

                return Err(anyhow::anyhow!(err)
                    .context(format!(
                        "Failed to get compaction task for compaction_group {}",
                        compaction_group,
                    ))
                    .into());
            }
        };

        // 3. send task to compactor
        let compact_task_string = compact_task_to_string(&compact_task);
        // TODO: shall we need to cancel on meta ?
        compactor
            .send_event(ResponseEvent::CompactTask(compact_task))
            .with_context(|| {
                format!(
                    "Failed to trigger compaction task for compaction_group {}",
                    compaction_group,
                )
            })?;

        tracing::info!(
            "Trigger manual compaction task. {}. cost time: {:?}",
            &compact_task_string,
            start_time.elapsed(),
        );

        Ok(())
    }

    #[cfg(any(test, feature = "test"))]
    pub fn compactor_manager_ref_for_test(&self) -> CompactorManagerRef {
        self.compactor_manager.clone()
    }

    #[cfg(any(test, feature = "test"))]
    #[named]
    pub async fn compaction_task_from_assignment_for_test(
        &self,
        task_id: u64,
    ) -> Option<CompactTaskAssignment> {
        let compaction_guard = read_lock!(self, compaction).await;
        let assignment_ref = &compaction_guard.compact_task_assignment;
        assignment_ref.get(&task_id).cloned()
    }

    #[cfg(any(test, feature = "test"))]
    #[named]
    pub async fn report_compact_task_for_test(
        &self,
        task_id: u64,
        compact_task: Option<CompactTask>,
        task_status: TaskStatus,
        sorted_output_ssts: Vec<SstableInfo>,
        table_stats_change: Option<PbTableStatsMap>,
    ) -> Result<bool> {
        let mut guard = write_lock!(self, compaction).await;

        // In the test, the contents of the compact task may have been modified directly, while the contents of compact_task_assignment were not modified.
        // So we pass the modified compact_task directly into the `report_compact_task_impl`
        self.report_compact_task_impl(
            task_id,
            compact_task,
            task_status,
            sorted_output_ssts,
            &mut guard,
            table_stats_change,
        )
        .await
    }

    pub fn metadata_manager(&self) -> &MetadataManager {
        &self.metadata_manager
    }

    fn notify_last_version_delta(&self, versioning: &Versioning) {
        self.env
            .notification_manager()
            .notify_hummock_without_version(
                Operation::Add,
                Info::HummockVersionDeltas(risingwave_pb::hummock::HummockVersionDeltas {
                    version_deltas: vec![versioning
                        .hummock_version_deltas
                        .last_key_value()
                        .unwrap()
                        .1
                        .to_protobuf()],
                }),
            );
    }

    fn notify_stats(&self, stats: &HummockVersionStats) {
        self.env
            .notification_manager()
            .notify_frontend_without_version(Operation::Update, Info::HummockStats(stats.clone()));
    }

    #[named]
    pub fn hummock_timer_task(hummock_manager: Arc<Self>) -> (JoinHandle<()>, Sender<()>) {
        use futures::{FutureExt, StreamExt};

        let (shutdown_tx, shutdown_rx) = tokio::sync::oneshot::channel();
        let join_handle = tokio::spawn(async move {
            const CHECK_PENDING_TASK_PERIOD_SEC: u64 = 300;
            const STAT_REPORT_PERIOD_SEC: u64 = 20;
            const COMPACTION_HEARTBEAT_PERIOD_SEC: u64 = 1;

            pub enum HummockTimerEvent {
                GroupSplit,
                CheckDeadTask,
                Report,
                CompactionHeartBeatExpiredCheck,

                DynamicCompactionTrigger,
                SpaceReclaimCompactionTrigger,
                TtlCompactionTrigger,
                TombstoneCompactionTrigger,

                FullGc,
            }
            let mut check_compact_trigger_interval =
                tokio::time::interval(Duration::from_secs(CHECK_PENDING_TASK_PERIOD_SEC));
            check_compact_trigger_interval
                .set_missed_tick_behavior(tokio::time::MissedTickBehavior::Delay);
            check_compact_trigger_interval.reset();

            let check_compact_trigger = IntervalStream::new(check_compact_trigger_interval)
                .map(|_| HummockTimerEvent::CheckDeadTask);

            let mut stat_report_interval =
                tokio::time::interval(std::time::Duration::from_secs(STAT_REPORT_PERIOD_SEC));
            stat_report_interval.set_missed_tick_behavior(tokio::time::MissedTickBehavior::Delay);
            stat_report_interval.reset();
            let stat_report_trigger =
                IntervalStream::new(stat_report_interval).map(|_| HummockTimerEvent::Report);

            let mut compaction_heartbeat_interval = tokio::time::interval(
                std::time::Duration::from_secs(COMPACTION_HEARTBEAT_PERIOD_SEC),
            );
            compaction_heartbeat_interval
                .set_missed_tick_behavior(tokio::time::MissedTickBehavior::Delay);
            compaction_heartbeat_interval.reset();
            let compaction_heartbeat_trigger = IntervalStream::new(compaction_heartbeat_interval)
                .map(|_| HummockTimerEvent::CompactionHeartBeatExpiredCheck);

            let mut min_trigger_interval = tokio::time::interval(Duration::from_secs(
                hummock_manager.env.opts.periodic_compaction_interval_sec,
            ));
            min_trigger_interval.set_missed_tick_behavior(tokio::time::MissedTickBehavior::Delay);
            min_trigger_interval.reset();
            let dynamic_tick_trigger = IntervalStream::new(min_trigger_interval)
                .map(|_| HummockTimerEvent::DynamicCompactionTrigger);

            let mut min_space_reclaim_trigger_interval =
                tokio::time::interval(Duration::from_secs(
                    hummock_manager
                        .env
                        .opts
                        .periodic_space_reclaim_compaction_interval_sec,
                ));
            min_space_reclaim_trigger_interval
                .set_missed_tick_behavior(tokio::time::MissedTickBehavior::Delay);
            min_space_reclaim_trigger_interval.reset();
            let space_reclaim_trigger = IntervalStream::new(min_space_reclaim_trigger_interval)
                .map(|_| HummockTimerEvent::SpaceReclaimCompactionTrigger);

            let mut min_ttl_reclaim_trigger_interval = tokio::time::interval(Duration::from_secs(
                hummock_manager
                    .env
                    .opts
                    .periodic_ttl_reclaim_compaction_interval_sec,
            ));
            min_ttl_reclaim_trigger_interval
                .set_missed_tick_behavior(tokio::time::MissedTickBehavior::Delay);
            min_ttl_reclaim_trigger_interval.reset();
            let ttl_reclaim_trigger = IntervalStream::new(min_ttl_reclaim_trigger_interval)
                .map(|_| HummockTimerEvent::TtlCompactionTrigger);

            let mut full_gc_interval = tokio::time::interval(Duration::from_secs(
                hummock_manager.env.opts.full_gc_interval_sec,
            ));
            full_gc_interval.set_missed_tick_behavior(tokio::time::MissedTickBehavior::Delay);
            full_gc_interval.reset();
            let full_gc_trigger =
                IntervalStream::new(full_gc_interval).map(|_| HummockTimerEvent::FullGc);

            let mut tombstone_reclaim_trigger_interval =
                tokio::time::interval(Duration::from_secs(
                    hummock_manager
                        .env
                        .opts
                        .periodic_tombstone_reclaim_compaction_interval_sec,
                ));
            tombstone_reclaim_trigger_interval
                .set_missed_tick_behavior(tokio::time::MissedTickBehavior::Delay);
            tombstone_reclaim_trigger_interval.reset();
            let tombstone_reclaim_trigger = IntervalStream::new(tombstone_reclaim_trigger_interval)
                .map(|_| HummockTimerEvent::TombstoneCompactionTrigger);

            let mut triggers: Vec<BoxStream<'static, HummockTimerEvent>> = vec![
                Box::pin(check_compact_trigger),
                Box::pin(stat_report_trigger),
                Box::pin(compaction_heartbeat_trigger),
                Box::pin(dynamic_tick_trigger),
                Box::pin(space_reclaim_trigger),
                Box::pin(ttl_reclaim_trigger),
                Box::pin(full_gc_trigger),
                Box::pin(tombstone_reclaim_trigger),
            ];

            let periodic_check_split_group_interval_sec = hummock_manager
                .env
                .opts
                .periodic_split_compact_group_interval_sec;

            if periodic_check_split_group_interval_sec > 0 {
                let mut split_group_trigger_interval = tokio::time::interval(Duration::from_secs(
                    periodic_check_split_group_interval_sec,
                ));
                split_group_trigger_interval
                    .set_missed_tick_behavior(tokio::time::MissedTickBehavior::Delay);

                let split_group_trigger = IntervalStream::new(split_group_trigger_interval)
                    .map(|_| HummockTimerEvent::GroupSplit);
                triggers.push(Box::pin(split_group_trigger));
            }

            let event_stream = select_all(triggers);
            use futures::pin_mut;
            pin_mut!(event_stream);

            let shutdown_rx_shared = shutdown_rx.shared();

            tracing::info!(
                "Hummock timer task tracing [GroupSplit interval {} sec] [CheckDeadTask interval {} sec] [Report interval {} sec] [CompactionHeartBeat interval {} sec]",
                    periodic_check_split_group_interval_sec, CHECK_PENDING_TASK_PERIOD_SEC, STAT_REPORT_PERIOD_SEC, COMPACTION_HEARTBEAT_PERIOD_SEC
            );

            loop {
                let item =
                    futures::future::select(event_stream.next(), shutdown_rx_shared.clone()).await;

                match item {
                    Either::Left((event, _)) => {
                        if let Some(event) = event {
                            match event {
                                HummockTimerEvent::CheckDeadTask => {
                                    if hummock_manager.env.opts.compaction_deterministic_test {
                                        continue;
                                    }

                                    hummock_manager.check_dead_task().await;
                                }

                                HummockTimerEvent::GroupSplit => {
                                    if hummock_manager.env.opts.compaction_deterministic_test {
                                        continue;
                                    }

                                    hummock_manager.on_handle_check_split_multi_group().await;
                                }

                                HummockTimerEvent::Report => {
                                    let (
                                        current_version,
                                        id_to_config,
                                        branched_sst,
                                        version_stats,
                                    ) = {
                                        let versioning_guard =
                                            read_lock!(hummock_manager.as_ref(), versioning).await;

                                        let configs =
                                            hummock_manager.get_compaction_group_map().await;
                                        let versioning_deref = versioning_guard;
                                        (
                                            versioning_deref.current_version.clone(),
                                            configs,
                                            versioning_deref.branched_ssts.clone(),
                                            versioning_deref.version_stats.clone(),
                                        )
                                    };

                                    if let Some(mv_id_to_all_table_ids) = hummock_manager
                                        .metadata_manager
                                        .get_job_id_to_internal_table_ids_mapping()
                                        .await
                                    {
                                        trigger_mv_stat(
                                            &hummock_manager.metrics,
                                            &version_stats,
                                            mv_id_to_all_table_ids,
                                        );
                                    }

                                    for compaction_group_id in
                                        get_compaction_group_ids(&current_version)
                                    {
                                        let compaction_group_config =
                                            &id_to_config[&compaction_group_id];

                                        let group_levels = current_version
                                            .get_compaction_group_levels(
                                                compaction_group_config.group_id(),
                                            );

                                        trigger_split_stat(
                                            &hummock_manager.metrics,
                                            compaction_group_config.group_id(),
                                            group_levels.member_table_ids.len(),
                                            &branched_sst,
                                        );

                                        trigger_lsm_stat(
                                            &hummock_manager.metrics,
                                            compaction_group_config.compaction_config(),
                                            group_levels,
                                            compaction_group_config.group_id(),
                                        )
                                    }
                                }

                                HummockTimerEvent::CompactionHeartBeatExpiredCheck => {
                                    let compactor_manager =
                                        hummock_manager.compactor_manager.clone();

                                    // TODO: add metrics to track expired tasks
                                    // The cancel task has two paths
                                    // 1. compactor heartbeat cancels the expired task based on task
                                    // progress (meta + compactor)
                                    // 2. meta periodically scans the task and performs a cancel on
                                    // the meta side for tasks that are not updated by heartbeat
                                    for task in compactor_manager.get_heartbeat_expired_tasks() {
                                        if let Err(e) = hummock_manager
                                            .cancel_compact_task(
                                                task.task_id,
                                                TaskStatus::HeartbeatCanceled,
                                            )
                                            .await
                                        {
                                            tracing::error!(
                                                task_id = task.task_id,
                                                error = %e.as_report(),
                                                "Attempt to remove compaction task due to elapsed heartbeat failed. We will continue to track its heartbeat
                                                until we can successfully report its status",
                                            );
                                        }
                                    }
                                }

                                HummockTimerEvent::DynamicCompactionTrigger => {
                                    // Disable periodic trigger for compaction_deterministic_test.
                                    if hummock_manager.env.opts.compaction_deterministic_test {
                                        continue;
                                    }

                                    hummock_manager
                                        .on_handle_trigger_multi_group(
                                            compact_task::TaskType::Dynamic,
                                        )
                                        .await;
                                }

                                HummockTimerEvent::SpaceReclaimCompactionTrigger => {
                                    // Disable periodic trigger for compaction_deterministic_test.
                                    if hummock_manager.env.opts.compaction_deterministic_test {
                                        continue;
                                    }

                                    hummock_manager
                                        .on_handle_trigger_multi_group(
                                            compact_task::TaskType::SpaceReclaim,
                                        )
                                        .await;
                                }

                                HummockTimerEvent::TtlCompactionTrigger => {
                                    // Disable periodic trigger for compaction_deterministic_test.
                                    if hummock_manager.env.opts.compaction_deterministic_test {
                                        continue;
                                    }

                                    hummock_manager
                                        .on_handle_trigger_multi_group(compact_task::TaskType::Ttl)
                                        .await;
                                }

                                HummockTimerEvent::TombstoneCompactionTrigger => {
                                    // Disable periodic trigger for compaction_deterministic_test.
                                    if hummock_manager.env.opts.compaction_deterministic_test {
                                        continue;
                                    }

                                    hummock_manager
                                        .on_handle_trigger_multi_group(
                                            compact_task::TaskType::Tombstone,
                                        )
                                        .await;
                                }

                                HummockTimerEvent::FullGc => {
                                    if hummock_manager
                                        .start_full_gc(Duration::from_secs(3600))
                                        .is_ok()
                                    {
                                        tracing::info!("Start full GC from meta node.");
                                    }
                                }
                            }
                        }
                    }

                    Either::Right((_, _shutdown)) => {
                        tracing::info!("Hummock timer loop is stopped");
                        break;
                    }
                }
            }
        });
        (join_handle, shutdown_tx)
    }

    #[named]
    pub async fn check_dead_task(&self) {
        const MAX_COMPACTION_L0_MULTIPLIER: u64 = 32;
        const MAX_COMPACTION_DURATION_SEC: u64 = 20 * 60;
        let (groups, configs) = {
            let versioning_guard = read_lock!(self, versioning).await;
            let g = versioning_guard
                .current_version
                .levels
                .iter()
                .map(|(id, group)| {
                    (
                        *id,
                        group
                            .l0
                            .as_ref()
                            .unwrap()
                            .sub_levels
                            .iter()
                            .map(|level| level.total_file_size)
                            .sum::<u64>(),
                    )
                })
                .collect_vec();
            let c = self.get_compaction_group_map().await;
            (g, c)
        };
        let mut slowdown_groups: HashMap<u64, u64> = HashMap::default();
        {
            for (group_id, l0_file_size) in groups {
                let group = &configs[&group_id];
                if l0_file_size
                    > MAX_COMPACTION_L0_MULTIPLIER
                        * group.compaction_config.max_bytes_for_level_base
                {
                    slowdown_groups.insert(group_id, l0_file_size);
                }
            }
        }
        if slowdown_groups.is_empty() {
            return;
        }
        let mut pending_tasks: HashMap<u64, (u64, usize, RunningCompactTask)> = HashMap::default();
        {
            let compaction_guard = read_lock!(self, compaction).await;
            for group_id in slowdown_groups.keys() {
                if let Some(status) = compaction_guard.compaction_statuses.get(group_id) {
                    for (idx, level_handler) in status.level_handlers.iter().enumerate() {
                        let tasks = level_handler.get_pending_tasks().to_vec();
                        if tasks.is_empty() {
                            continue;
                        }
                        for task in tasks {
                            pending_tasks.insert(task.task_id, (*group_id, idx, task));
                        }
                    }
                }
            }
        }
        let task_ids = pending_tasks.keys().cloned().collect_vec();
        let task_infos = self
            .compactor_manager
            .check_tasks_status(&task_ids, Duration::from_secs(MAX_COMPACTION_DURATION_SEC));
        for (task_id, (compact_time, status)) in task_infos {
            if status == TASK_NORMAL {
                continue;
            }
            if let Some((group_id, level_id, task)) = pending_tasks.get(&task_id) {
                let group_size = *slowdown_groups.get(group_id).unwrap();
                warn!("COMPACTION SLOW: the task-{} of group-{}(size: {}MB) level-{} has not finished after {:?}, {}, it may cause pending sstable files({:?}) blocking other task.",
                    task_id, *group_id,group_size / 1024 / 1024,*level_id, compact_time, status, task.ssts);
            }
        }
    }

    fn collect_table_write_throughput(&self, table_stats: PbTableStatsMap) {
        let mut table_infos = self.history_table_throughput.write();
        for (table_id, stat) in table_stats {
            let throughput = (stat.total_value_size + stat.total_key_size) as u64;
            let entry = table_infos.entry(table_id).or_default();
            entry.push_back(throughput);
            if entry.len() > HISTORY_TABLE_INFO_STATISTIC_TIME {
                entry.pop_front();
            }
        }
    }

    /// * For compaction group with only one single state-table, do not change it again.
    /// * For state-table which only write less than `HISTORY_TABLE_INFO_WINDOW_SIZE` times, do not
    ///   change it. Because we need more statistic data to decide split strategy.
    /// * For state-table with low throughput which write no more than
    ///   `min_table_split_write_throughput` data, never split it.
    /// * For state-table whose size less than `min_table_split_size`, do not split it unless its
    ///   throughput keep larger than `table_write_throughput_threshold` for a long time.
    /// * For state-table whose throughput less than `min_table_split_write_throughput`, do not
    ///   increase it size of base-level.
    async fn on_handle_check_split_multi_group(&self) {
        let params = self.env.system_params_reader().await;
        let barrier_interval_ms = params.barrier_interval_ms() as u64;
        let checkpoint_secs = std::cmp::max(
            1,
            params.checkpoint_frequency() * barrier_interval_ms / 1000,
        );
        let created_tables = match self.metadata_manager.get_created_table_ids().await {
            Ok(created_tables) => created_tables,
            Err(err) => {
                tracing::warn!(error = %err.as_report(), "failed to fetch created table ids");
                return;
            }
        };
        let created_tables: HashSet<u32> = HashSet::from_iter(created_tables);
        let table_write_throughput = self.history_table_throughput.read().clone();
        let mut group_infos = self.calculate_compaction_group_statistic().await;
        group_infos.sort_by_key(|group| group.group_size);
        group_infos.reverse();

        for group in &group_infos {
            if group.table_statistic.len() == 1 {
                // no need to handle the separate compaciton group
                continue;
            }

            for (table_id, table_size) in &group.table_statistic {
                self.calculate_table_align_rule(
                    &table_write_throughput,
                    table_id,
                    table_size,
                    !created_tables.contains(table_id),
                    checkpoint_secs,
                    group.group_id,
                    group.group_size,
                )
                .await;
            }
        }
    }

    pub fn compaction_event_loop(
        hummock_manager: Arc<Self>,
        mut compactor_streams_change_rx: UnboundedReceiver<(
            u32,
            Streaming<SubscribeCompactionEventRequest>,
        )>,
    ) -> Vec<(JoinHandle<()>, Sender<()>)> {
        let mut compactor_request_streams = FuturesUnordered::new();
        let (shutdown_tx, shutdown_rx) = tokio::sync::oneshot::channel();
        let (shutdown_tx_dedicated, shutdown_rx_dedicated) = tokio::sync::oneshot::channel();
        let shutdown_rx_shared = shutdown_rx.shared();
        let shutdown_rx_dedicated_shared = shutdown_rx_dedicated.shared();

        let (tx, rx) = unbounded_channel();

        let mut join_handle_vec = Vec::default();

        let hummock_manager_dedicated = hummock_manager.clone();
        let compact_task_event_handler_join_handle = tokio::spawn(async move {
            Self::compact_task_dedicated_event_handler(
                hummock_manager_dedicated,
                rx,
                shutdown_rx_dedicated_shared,
            )
            .await;
        });

        join_handle_vec.push((
            compact_task_event_handler_join_handle,
            shutdown_tx_dedicated,
        ));

        let join_handle = tokio::spawn(async move {
            let push_stream =
                |context_id: u32,
                 stream: Streaming<SubscribeCompactionEventRequest>,
                 compactor_request_streams: &mut FuturesUnordered<_>| {
                    let future = stream
                        .into_future()
                        .map(move |stream_future| (context_id, stream_future));

                    compactor_request_streams.push(future);
                };

            let mut event_loop_iteration_now = Instant::now();

            loop {
                let shutdown_rx_shared = shutdown_rx_shared.clone();
                let hummock_manager = hummock_manager.clone();
                hummock_manager
                    .metrics
                    .compaction_event_loop_iteration_latency
                    .observe(event_loop_iteration_now.elapsed().as_millis() as _);
                event_loop_iteration_now = Instant::now();

                tokio::select! {
                    _ = shutdown_rx_shared => { return; },

                    compactor_stream = compactor_streams_change_rx.recv() => {
                        if let Some((context_id, stream)) = compactor_stream {
                            tracing::info!("compactor {} enters the cluster", context_id);
                            push_stream(context_id, stream, &mut compactor_request_streams);
                        }
                    },

                    result = pending_on_none(compactor_request_streams.next()) => {
                        let mut compactor_alive = true;

                        let (context_id, compactor_stream_req): (_, (std::option::Option<std::result::Result<SubscribeCompactionEventRequest, _>>, _)) = result;
                        let (event, create_at, stream) = match compactor_stream_req {
                            (Some(Ok(req)), stream) => {
                                (req.event.unwrap(), req.create_at, stream)
                            }

                            (Some(Err(err)), _stream) => {
                                tracing::warn!(error = %err.as_report(), "compactor stream {} poll with err, recv stream may be destroyed", context_id);
                                continue
                            }

                            _ => {
                                tracing::warn!("compactor stream {} poll err, recv stream may be destroyed", context_id);
                                continue
                            },
                        };

                        {
                            let consumed_latency_ms = SystemTime::now()
                                .duration_since(std::time::UNIX_EPOCH)
                                .expect("Clock may have gone backwards")
                                .as_millis()
                                as u64
                            - create_at;
                            hummock_manager.metrics
                                .compaction_event_consumed_latency
                                .observe(consumed_latency_ms as _);
                        }

                        match event {
                            RequestEvent::HeartBeat(HeartBeat {
                                progress,
                            }) => {
                                let compactor_manager = hummock_manager.compactor_manager.clone();
                                let cancel_tasks = compactor_manager.update_task_heartbeats(&progress);
                                if let Some(compactor) = compactor_manager.get_compactor(context_id) {
                                    // TODO: task cancellation can be batched
                                    for task in cancel_tasks {
                                        tracing::info!(
                                            "Task with group_id {} task_id {} with context_id {} has expired due to lack of visible progress",
                                            task.compaction_group_id,
                                            task.task_id,
                                            context_id,
                                        );

                                        if let Err(e) =
                                            hummock_manager
                                            .cancel_compact_task(task.task_id, TaskStatus::HeartbeatCanceled)
                                            .await
                                        {
                                            tracing::error!(
                                                task_id = task.task_id,
                                                error = %e.as_report(),
                                                "Attempt to remove compaction task due to elapsed heartbeat failed. We will continue to track its heartbeat
                                                until we can successfully report its status."
                                            );
                                        }

                                        // Forcefully cancel the task so that it terminates
                                        // early on the compactor
                                        // node.
                                        let _ = compactor.cancel_task(task.task_id);
                                        tracing::info!(
                                            "CancelTask operation for task_id {} has been sent to node with context_id {}",
                                            context_id,
                                            task.task_id
                                        );
                                    }
                                } else {
                                    // Determine the validity of the compactor streaming rpc. When the compactor no longer exists in the manager, the stream will be removed.
                                    // Tip: Connectivity to the compactor will be determined through the `send_event` operation. When send fails, it will be removed from the manager
                                    compactor_alive = false;
                                }
                            },

                            RequestEvent::Register(_) => {
                                unreachable!()
                            }

                            e @ (RequestEvent::PullTask(_) | RequestEvent::ReportTask(_)) => {
                                let _ = tx.send((context_id, e));
                            }
                        }

                        if compactor_alive {
                            push_stream(context_id, stream, &mut compactor_request_streams);
                        } else {
                            tracing::warn!("compactor stream {} error, send stream may be destroyed", context_id);
                        }
                    },
                }
            }
        });

        join_handle_vec.push((join_handle, shutdown_tx));

        join_handle_vec
    }

    pub fn add_compactor_stream(
        &self,
        context_id: u32,
        req_stream: Streaming<SubscribeCompactionEventRequest>,
    ) {
        self.compactor_streams_change_tx
            .send((context_id, req_stream))
            .unwrap();
    }

    async fn on_handle_trigger_multi_group(&self, task_type: compact_task::TaskType) {
        for cg_id in self.compaction_group_ids().await {
            if let Err(e) = self.compaction_state.try_sched_compaction(cg_id, task_type) {
                tracing::warn!(
                    error = %e.as_report(),
                    "Failed to schedule {:?} compaction for compaction group {}",
                    task_type,
                    cg_id,
                );
            }
        }
    }

    pub async fn auto_pick_compaction_group_and_type(
        &self,
    ) -> Option<(CompactionGroupId, compact_task::TaskType)> {
        use rand::prelude::SliceRandom;
        use rand::thread_rng;
        let mut compaction_group_ids = self.compaction_group_ids().await;
        compaction_group_ids.shuffle(&mut thread_rng());

        for cg_id in compaction_group_ids {
            if let Some(pick_type) = self.compaction_state.auto_pick_type(cg_id) {
                return Some((cg_id, pick_type));
            }
        }

        None
    }

    async fn calculate_table_align_rule(
        &self,
        table_write_throughput: &HashMap<u32, VecDeque<u64>>,
        table_id: &u32,
        table_size: &u64,
        is_creating_table: bool,
        checkpoint_secs: u64,
        parent_group_id: u64,
        group_size: u64,
    ) {
        let default_group_id: CompactionGroupId = StaticCompactionGroupId::StateDefault.into();
        let mv_group_id: CompactionGroupId = StaticCompactionGroupId::MaterializedView.into();
        let partition_vnode_count = self.env.opts.partition_vnode_count;
        let window_size = HISTORY_TABLE_INFO_STATISTIC_TIME / (checkpoint_secs as usize);

        let mut is_high_write_throughput = false;
        let mut is_low_write_throughput = true;
        if let Some(history) = table_write_throughput.get(table_id) {
            if !is_creating_table {
                if history.len() >= window_size {
                    is_high_write_throughput = history.iter().all(|throughput| {
                        *throughput / checkpoint_secs
                            > self.env.opts.table_write_throughput_threshold
                    });
                    is_low_write_throughput = history.iter().any(|throughput| {
                        *throughput / checkpoint_secs
                            < self.env.opts.min_table_split_write_throughput
                    });
                }
            } else {
                // For creating table, relax the checking restrictions to make the data alignment behavior more sensitive.
                let sum = history.iter().sum::<u64>();
                is_low_write_throughput = sum
                    < self.env.opts.min_table_split_write_throughput
                        * history.len() as u64
                        * checkpoint_secs;
            }
        }

        let state_table_size = *table_size;

        // 1. Avoid splitting a creating table
        // 2. Avoid splitting a is_low_write_throughput creating table
        // 3. Avoid splitting a non-high throughput medium-sized table
        if is_creating_table
            || (is_low_write_throughput)
            || (state_table_size < self.env.opts.min_table_split_size && !is_high_write_throughput)
        {
            return;
        }

        // do not split a large table and a small table because it would increase IOPS
        // of small table.
        if parent_group_id != default_group_id && parent_group_id != mv_group_id {
            let rest_group_size = group_size - state_table_size;
            if rest_group_size < state_table_size
                && rest_group_size < self.env.opts.min_table_split_size
            {
                return;
            }
        }

        let ret = self
            .move_state_table_to_compaction_group(
                parent_group_id,
                &[*table_id],
                None,
                partition_vnode_count,
            )
            .await;
        match ret {
            Ok((new_group_id, table_vnode_partition_count)) => {
                tracing::info!("move state table [{}] from group-{} to group-{} success table_vnode_partition_count {:?}", table_id, parent_group_id, new_group_id, table_vnode_partition_count);
            }
            Err(e) => {
                tracing::info!(
                    error = %e.as_report(),
                    "failed to move state table [{}] from group-{}",
                    table_id,
                    parent_group_id,
                )
            }
        }
    }

    async fn initial_compaction_group_config_after_load(
        &self,
        versioning_guard: &mut RwLockWriteGuard<'_, Versioning>,
    ) -> Result<()> {
        // 1. Due to version compatibility, we fix some of the configuration of older versions after hummock starts.
        let current_version = &versioning_guard.current_version;
        let all_group_ids = get_compaction_group_ids(current_version);
        let mut configs = self
            .compaction_group_manager
            .write()
            .await
            .get_or_insert_compaction_group_configs(
                &all_group_ids.collect_vec(),
                self.env.meta_store(),
            )
            .await?;

        // We've already lowered the default limit for write limit in PR-12183, and to prevent older clusters from continuing to use the outdated configuration, we've introduced a new logic to rewrite it in a uniform way.
        let mut rewrite_cg_ids = vec![];
        let mut restore_cg_to_partition_vnode: HashMap<u64, BTreeMap<u32, u32>> =
            HashMap::default();
        for (cg_id, compaction_group_config) in &mut configs {
            // update write limit
            let relaxed_default_write_stop_level_count = 1000;
            if compaction_group_config
                .compaction_config
                .level0_sub_level_compact_level_count
                == relaxed_default_write_stop_level_count
            {
                rewrite_cg_ids.push(*cg_id);
            }

            if let Some(levels) = current_version.levels.get(cg_id) {
                if levels.member_table_ids.len() == 1 {
                    restore_cg_to_partition_vnode.insert(
                        *cg_id,
                        vec![(
                            levels.member_table_ids[0],
                            compaction_group_config
                                .compaction_config
                                .split_weight_by_vnode,
                        )]
                        .into_iter()
                        .collect(),
                    );
                }
            }
        }

        if !rewrite_cg_ids.is_empty() {
            tracing::info!("Compaction group {:?} configs rewrite ", rewrite_cg_ids);

            // update meta store
            let result = self
                .compaction_group_manager
                .write()
                .await
                .update_compaction_config(
                    &rewrite_cg_ids,
                    &[
                        mutable_config::MutableConfig::Level0StopWriteThresholdSubLevelNumber(
                            compaction_config::level0_stop_write_threshold_sub_level_number(),
                        ),
                    ],
                    self.env.meta_store(),
                )
                .await?;

            // update memory
            for new_config in result {
                configs.insert(new_config.group_id(), new_config);
            }
        }

        versioning_guard.write_limit =
            calc_new_write_limits(configs, HashMap::new(), &versioning_guard.current_version);
        trigger_write_stop_stats(&self.metrics, &versioning_guard.write_limit);
        tracing::debug!("Hummock stopped write: {:#?}", versioning_guard.write_limit);

        Ok(())
    }

    /// dedicated event runtime for CPU/IO bound event
    #[named]
    async fn compact_task_dedicated_event_handler(
        hummock_manager: Arc<HummockManager>,
        mut rx: UnboundedReceiver<(u32, subscribe_compaction_event_request::Event)>,
        shutdown_rx_shared: Shared<OneShotReceiver<()>>,
    ) {
        let mut compaction_selectors = init_selectors();

        tokio::select! {
            _ = shutdown_rx_shared => {}

            _ = async {
                while let Some((context_id, event)) = rx.recv().await {
                    match event {
                        RequestEvent::PullTask(PullTask { pull_task_count }) => {
                            assert_ne!(0, pull_task_count);
                            if let Some(compactor) =
                                hummock_manager.compactor_manager.get_compactor(context_id)
                            {
                                if let Some((group, task_type)) =
                                    hummock_manager.auto_pick_compaction_group_and_type().await
                                {
                                    let selector: &mut Box<dyn CompactionSelector> = {
                                        let versioning_guard =
                                            read_lock!(hummock_manager, versioning).await;
                                        let versioning = versioning_guard.deref();

                                        if versioning.write_limit.contains_key(&group) {
                                            let enable_emergency_picker = match hummock_manager
                                                .compaction_group_manager
                                                .read()
                                                .await
                                                .try_get_compaction_group_config(group)
                                            {
                                                Some(config) => {
                                                    config.compaction_config.enable_emergency_picker
                                                }
                                                None => {
                                                    unreachable!("compaction-group {} not exist", group)
                                                }
                                            };

                                            if enable_emergency_picker {
                                                compaction_selectors
                                                    .get_mut(&TaskType::Emergency)
                                                    .unwrap()
                                            } else {
                                                compaction_selectors.get_mut(&task_type).unwrap()
                                            }
                                        } else {
                                            compaction_selectors.get_mut(&task_type).unwrap()
                                        }
                                    };
                                    for _ in 0..pull_task_count {
                                        let compact_task =
                                            hummock_manager.get_compact_task(group, selector).await;

                                        match compact_task {
                                            Ok(Some(compact_task)) => {
                                                let task_id = compact_task.task_id;
                                                if let Err(e) = compactor.send_event(
                                                    ResponseEvent::CompactTask(compact_task),
                                                ) {
                                                    tracing::warn!(
                                                        error = %e.as_report(),
                                                        "Failed to send task {} to {}",
                                                        task_id,
                                                        compactor.context_id(),
                                                    );

                                                    hummock_manager.compactor_manager.remove_compactor(context_id);
                                                    break;
                                                }
                                            }
                                            Ok(None) => {
                                                // no compact_task to be picked
                                                hummock_manager
                                                    .compaction_state
                                                    .unschedule(group, task_type);
                                                break;
                                            }
                                            Err(err) => {
                                                tracing::warn!(error = %err.as_report(), "Failed to get compaction task");
                                                break;
                                            }
                                        };
                                    }
                                }

                                // ack to compactor
                                if let Err(e) =
                                    compactor.send_event(ResponseEvent::PullTaskAck(PullTaskAck {}))
                                {
                                    tracing::warn!(
                                        error = %e.as_report(),
                                        "Failed to send ask to {}",
                                        context_id,
                                    );
                                    hummock_manager.compactor_manager.remove_compactor(context_id);
                                }
                            }
                        }

                        RequestEvent::ReportTask(ReportTask {
                            task_id,
                            task_status,
                            sorted_output_ssts,
                            table_stats_change,
                        }) => {
                            if let Err(e) = hummock_manager
                                .report_compact_task(
                                    task_id,
                                    TaskStatus::try_from(task_status).unwrap(),
                                    sorted_output_ssts,
                                    Some(table_stats_change),
                                )
                                .await
                            {
                                tracing::error!(error = %e.as_report(), "report compact_tack fail")
                            }
                        }

                        _ => unreachable!(),
                    }
                }
            } => {}
        }
    }
}

// This structure describes how hummock handles sst switching in a compaction group. A better sst cut will result in better data alignment, which in turn will improve the efficiency of the compaction.
// By adopting certain rules, a better sst cut will lead to better data alignment and thus improve the efficiency of the compaction.
pub enum TableAlignRule {
    // The table_id is not optimized for alignment.
    NoOptimization,
    // Move the table_id to a separate compaction group. Currently, the system only supports separate compaction with one table.
    SplitToDedicatedCg((CompactionGroupId, BTreeMap<StateTableId, u32>)),
    // In the current group, partition the table's data according to the granularity of the vnode.
    SplitByVnode((StateTableId, u32)),
    // In the current group, partition the table's data at the granularity of the table.
    SplitByTable(StateTableId),
}

fn drop_sst(
    branched_ssts: &mut BTreeMapTransactionWrapper<'_, HummockSstableObjectId, BranchedSstInfo>,
    group_id: CompactionGroupId,
    object_id: HummockSstableObjectId,
    sst_id: HummockSstableId,
) -> bool {
    match branched_ssts.get_mut(object_id) {
        Some(mut entry) => {
            // if group_id not exist, it would not pass the stale check before.
            let removed_sst_id = entry.get(&group_id).unwrap();
            assert_eq!(*removed_sst_id, sst_id);
            entry.remove(&group_id);
            if entry.is_empty() {
                branched_ssts.remove(object_id);
                true
            } else {
                false
            }
        }
        None => true,
    }
}

fn gen_version_delta<'a>(
    txn: &mut BTreeMapTransactionWrapper<'a, HummockVersionId, HummockVersionDelta>,
    branched_ssts: &mut BTreeMapTransactionWrapper<'a, HummockSstableObjectId, BranchedSstInfo>,
    old_version: &HummockVersion,
    compact_task: &CompactTask,
    deterministic_mode: bool,
) -> HummockVersionDelta {
    let trivial_move = CompactStatus::is_trivial_move_task(compact_task);

    let mut version_delta = HummockVersionDelta {
        id: old_version.id + 1,
        prev_id: old_version.id,
        max_committed_epoch: old_version.max_committed_epoch,
        trivial_move,
        ..Default::default()
    };
    let group_deltas = &mut version_delta
        .group_deltas
        .entry(compact_task.compaction_group_id)
        .or_default()
        .group_deltas;
    let mut gc_object_ids = vec![];
    let mut removed_table_ids_map: BTreeMap<u32, Vec<u64>> = BTreeMap::default();

    for level in &compact_task.input_ssts {
        let level_idx = level.level_idx;
        let mut removed_table_ids = level
            .table_infos
            .iter()
            .map(|sst| {
                let object_id = sst.get_object_id();
                let sst_id = sst.get_sst_id();
                if !trivial_move
                    && drop_sst(
                        branched_ssts,
                        compact_task.compaction_group_id,
                        object_id,
                        sst_id,
                    )
                {
                    gc_object_ids.push(object_id);
                }
                sst_id
            })
            .collect_vec();

        removed_table_ids_map
            .entry(level_idx)
            .or_default()
            .append(&mut removed_table_ids);
    }

    for (level_idx, removed_table_ids) in removed_table_ids_map {
        let group_delta = GroupDelta {
            delta_type: Some(DeltaType::IntraLevel(IntraLevelDelta {
                level_idx,
                removed_table_ids,
                ..Default::default()
            })),
        };
        group_deltas.push(group_delta);
    }

    let group_delta = GroupDelta {
        delta_type: Some(DeltaType::IntraLevel(IntraLevelDelta {
            level_idx: compact_task.target_level,
            inserted_table_infos: compact_task.sorted_output_ssts.clone(),
            l0_sub_level_id: compact_task.target_sub_level_id,
            vnode_partition_count: compact_task.split_weight_by_vnode,
            ..Default::default()
        })),
    };
    group_deltas.push(group_delta);
    version_delta.gc_object_ids.append(&mut gc_object_ids);
    version_delta.safe_epoch = std::cmp::max(old_version.safe_epoch, compact_task.watermark);

    // Don't persist version delta generated by compaction to meta store in deterministic mode.
    // Because it will override existing version delta that has same ID generated in the data
    // ingestion phase.
    if !deterministic_mode {
        txn.insert(version_delta.id, version_delta.clone());
    }

    version_delta
}

async fn write_exclusive_cluster_id(
    state_store_dir: &str,
    cluster_id: ClusterId,
    object_store: ObjectStoreRef,
) -> Result<()> {
    const CLUSTER_ID_DIR: &str = "cluster_id";
    const CLUSTER_ID_NAME: &str = "0";
    let cluster_id_dir = format!("{}/{}/", state_store_dir, CLUSTER_ID_DIR);
    let cluster_id_full_path = format!("{}{}", cluster_id_dir, CLUSTER_ID_NAME);
    match object_store.read(&cluster_id_full_path, ..).await {
        Ok(stored_cluster_id) => {
            let stored_cluster_id = String::from_utf8(stored_cluster_id.to_vec()).unwrap();
            if cluster_id.deref() == stored_cluster_id {
                return Ok(());
            }

            Err(ObjectError::internal(format!(
                "Data directory is already used by another cluster with id {:?}, path {}.",
                stored_cluster_id, cluster_id_full_path,
            ))
            .into())
        }
        Err(e) => {
            if e.is_object_not_found_error() {
                object_store
                    .upload(&cluster_id_full_path, Bytes::from(String::from(cluster_id)))
                    .await?;
                return Ok(());
            }
            Err(e.into())
        }
    }
}

fn init_selectors() -> HashMap<compact_task::TaskType, Box<dyn CompactionSelector>> {
    let mut compaction_selectors: HashMap<compact_task::TaskType, Box<dyn CompactionSelector>> =
        HashMap::default();
    compaction_selectors.insert(
        compact_task::TaskType::Dynamic,
        Box::<DynamicLevelSelector>::default(),
    );
    compaction_selectors.insert(
        compact_task::TaskType::SpaceReclaim,
        Box::<SpaceReclaimCompactionSelector>::default(),
    );
    compaction_selectors.insert(
        compact_task::TaskType::Ttl,
        Box::<TtlCompactionSelector>::default(),
    );
    compaction_selectors.insert(
        compact_task::TaskType::Tombstone,
        Box::<TombstoneCompactionSelector>::default(),
    );
    compaction_selectors.insert(
        compact_task::TaskType::Emergency,
        Box::<EmergencySelector>::default(),
    );
    compaction_selectors
}

type CompactionRequestChannelItem = (CompactionGroupId, compact_task::TaskType);
use risingwave_hummock_sdk::table_watermark::TableWatermarks;
use risingwave_hummock_sdk::version::HummockVersion;
use tokio::sync::mpsc::error::SendError;

use super::compaction::selector::EmergencySelector;
use super::compaction::CompactionSelector;
use crate::controller::SqlMetaStore;
use crate::hummock::manager::checkpoint::HummockVersionCheckpoint;
use crate::hummock::sequence::next_sstable_object_id;

#[derive(Debug, Default)]
pub struct CompactionState {
    scheduled: Mutex<HashSet<(CompactionGroupId, compact_task::TaskType)>>,
}

impl CompactionState {
    pub fn new() -> Self {
        Self {
            scheduled: Default::default(),
        }
    }

    /// Enqueues only if the target is not yet in queue.
    pub fn try_sched_compaction(
        &self,
        compaction_group: CompactionGroupId,
        task_type: TaskType,
    ) -> std::result::Result<bool, SendError<CompactionRequestChannelItem>> {
        let mut guard = self.scheduled.lock();
        let key = (compaction_group, task_type);
        if guard.contains(&key) {
            return Ok(false);
        }
        guard.insert(key);
        Ok(true)
    }

    pub fn unschedule(
        &self,
        compaction_group: CompactionGroupId,
        task_type: compact_task::TaskType,
    ) {
        self.scheduled.lock().remove(&(compaction_group, task_type));
    }

    pub fn auto_pick_type(&self, group: CompactionGroupId) -> Option<TaskType> {
        let guard = self.scheduled.lock();
        if guard.contains(&(group, compact_task::TaskType::Dynamic)) {
            Some(compact_task::TaskType::Dynamic)
        } else if guard.contains(&(group, compact_task::TaskType::SpaceReclaim)) {
            Some(compact_task::TaskType::SpaceReclaim)
        } else if guard.contains(&(group, compact_task::TaskType::Ttl)) {
            Some(compact_task::TaskType::Ttl)
        } else if guard.contains(&(group, compact_task::TaskType::Tombstone)) {
            Some(compact_task::TaskType::Tombstone)
        } else {
            None
        }
    }
}<|MERGE_RESOLUTION|>--- conflicted
+++ resolved
@@ -158,22 +158,6 @@
     // `compaction_state` will record the types of compact tasks that can be triggered in `hummock`
     // and suggest types with a certain priority.
     pub compaction_state: CompactionState,
-<<<<<<< HEAD
-=======
-
-    // Record the partition corresponding to the table in each group (accepting delays)
-    // The compactor will refer to this structure to determine how to cut the boundaries of sst.
-    // Currently, we update it in a couple of scenarios
-    // 1. throughput and size are checked periodically and calculated according to the rules
-    // 2. A new group is created (split)
-    // 3. split_weight_by_vnode is modified for an existing group. (not supported yet)
-    // Tips:
-    // 1. When table_id does not exist in the current structure, compactor will not cut the boundary
-    // 2. When partition count <=1, compactor will still use table_id as the cutting boundary of sst
-    // 3. Modify the special configuration item hybrid_vnode_count = 0 to remove the table_id in hybrid cg and no longer perform alignment cutting.
-    group_to_table_vnode_partition:
-        parking_lot::RwLock<HashMap<CompactionGroupId, BTreeMap<StateTableId, u32>>>,
->>>>>>> af116973
 }
 
 pub type HummockManagerRef = Arc<HummockManager>;
