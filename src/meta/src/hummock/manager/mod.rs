// Copyright 2023 RisingWave Labs
//
// Licensed under the Apache License, Version 2.0 (the "License");
// you may not use this file except in compliance with the License.
// You may obtain a copy of the License at
//
//     http://www.apache.org/licenses/LICENSE-2.0
//
// Unless required by applicable law or agreed to in writing, software
// distributed under the License is distributed on an "AS IS" BASIS,
// WITHOUT WARRANTIES OR CONDITIONS OF ANY KIND, either express or implied.
// See the License for the specific language governing permissions and
// limitations under the License.

use std::borrow::BorrowMut;
use std::collections::{BTreeMap, HashMap, HashSet, VecDeque};
use std::ops::{Deref, DerefMut};
use std::sync::atomic::AtomicBool;
use std::sync::{Arc, LazyLock};
use std::time::{Duration, Instant, SystemTime};

use arc_swap::ArcSwap;
use bytes::Bytes;
use fail::fail_point;
use function_name::named;
use futures::future::Either;
use futures::stream::{BoxStream, FuturesUnordered};
use futures::{FutureExt, StreamExt};
use itertools::Itertools;
use parking_lot::Mutex;
use risingwave_common::monitor::rwlock::MonitoredRwLock;
use risingwave_common::util::epoch::{Epoch, INVALID_EPOCH};
use risingwave_common::util::{pending_on_none, select_all};
use risingwave_hummock_sdk::compact::{compact_task_to_string, statistics_compact_task};
use risingwave_hummock_sdk::compaction_group::hummock_version_ext::{
    build_version_delta_after_version, get_compaction_group_ids,
    get_table_compaction_group_id_mapping, try_get_compaction_group_id_by_table_id,
    BranchedSstInfo, HummockLevelsExt, HummockVersionExt, HummockVersionUpdateExt,
};
use risingwave_hummock_sdk::{
    version_checkpoint_path, CompactionGroupId, ExtendedSstableInfo, HummockCompactionTaskId,
    HummockContextId, HummockEpoch, HummockSstableId, HummockSstableObjectId, HummockVersionId,
    SstObjectIdRange, INVALID_VERSION_ID,
};
use risingwave_pb::hummock::compact_task::{self, TaskStatus, TaskType};
use risingwave_pb::hummock::group_delta::DeltaType;
use risingwave_pb::hummock::subscribe_compaction_event_request::{
    Event as RequestEvent, HeartBeat, PullTask, ReportTask,
};
use risingwave_pb::hummock::subscribe_compaction_event_response::{
    Event as ResponseEvent, PullTaskAck,
};
use risingwave_pb::hummock::{
    version_update_payload, CompactTask, CompactTaskAssignment, CompactionConfig, GroupDelta,
    HummockPinnedSnapshot, HummockPinnedVersion, HummockSnapshot, HummockVersion,
    HummockVersionCheckpoint, HummockVersionDelta, HummockVersionDeltas, HummockVersionStats,
    IntraLevelDelta, SubscribeCompactionEventRequest, TableOption,
};
use risingwave_pb::meta::subscribe_response::{Info, Operation};
use tokio::sync::mpsc::{UnboundedReceiver, UnboundedSender};
use tokio::sync::oneshot::Sender;
use tokio::sync::RwLockWriteGuard;
use tokio::task::JoinHandle;
use tokio_stream::wrappers::IntervalStream;
use tonic::Streaming;
use tracing::warn;

<<<<<<< HEAD
use crate::hummock::compaction::selector::{
    DynamicLevelSelector, LocalSelectorStatistic, ManualCompactionOption, ManualCompactionSelector,
    SpaceReclaimCompactionSelector, TombstoneCompactionSelector, TtlCompactionSelector,
=======
use crate::hummock::compaction::{
    CompactStatus, EmergencySelector, LocalSelectorStatistic, ManualCompactionOption,
    TombstoneCompactionSelector,
>>>>>>> 4dadb7c1
};
use crate::hummock::compaction::CompactStatus;
use crate::hummock::error::{Error, Result};
use crate::hummock::metrics_utils::{
    trigger_delta_log_stats, trigger_lsm_stat, trigger_mv_stat, trigger_pin_unpin_snapshot_state,
    trigger_pin_unpin_version_state, trigger_split_stat, trigger_sst_stat, trigger_version_stat,
    trigger_write_stop_stats,
};
use crate::hummock::{CompactorManagerRef, TASK_NORMAL};
use crate::manager::{
    CatalogManagerRef, ClusterManagerRef, FragmentManagerRef, IdCategory, MetaSrvEnv, META_NODE_ID,
};
use crate::model::{
    BTreeMapEntryTransaction, BTreeMapTransaction, ClusterId, MetadataModel, ValTransaction,
    VarTransaction,
};
use crate::rpc::metrics::MetaMetrics;
use crate::storage::{MetaStore, MetaStoreRef, Transaction};

mod compaction_group_manager;
mod context;
mod gc;
#[cfg(test)]
mod tests;
mod versioning;
pub use versioning::HummockVersionSafePoint;
use versioning::*;
mod checkpoint;
mod compaction;
mod worker;

use compaction::*;

type Snapshot = ArcSwap<HummockSnapshot>;
const HISTORY_TABLE_INFO_STATISTIC_TIME: usize = 240;

// Update to states are performed as follow:
// - Initialize ValTransaction for the meta state to update
// - Make changes on the ValTransaction.
// - Call `commit_multi_var` to commit the changes via meta store transaction. If transaction
//   succeeds, the in-mem state will be updated by the way.
pub struct HummockManager {
    pub env: MetaSrvEnv,
    pub cluster_manager: ClusterManagerRef,
    catalog_manager: CatalogManagerRef,

    fragment_manager: FragmentManagerRef,
    // `CompactionGroupManager` manages `CompactionGroup`'s members.
    // Note that all hummock state store user should register to `CompactionGroupManager`. It
    // includes all state tables of streaming jobs except sink.
    compaction_group_manager: tokio::sync::RwLock<CompactionGroupManager>,
    // When trying to locks compaction and versioning at the same time, compaction lock should
    // be requested before versioning lock.
    compaction: MonitoredRwLock<Compaction>,
    versioning: MonitoredRwLock<Versioning>,
    latest_snapshot: Snapshot,

    pub metrics: Arc<MetaMetrics>,

    pub compactor_manager: CompactorManagerRef,
    event_sender: HummockManagerEventSender,

    object_store: ObjectStoreRef,
    version_checkpoint_path: String,
    pause_version_checkpoint: AtomicBool,
    history_table_throughput: parking_lot::RwLock<HashMap<u32, VecDeque<u64>>>,

    // for compactor
    // `compactor_streams_change_tx` is used to pass the mapping from `context_id` to event_stream
    // and is maintained in memory. All event_streams are consumed through a separate event loop
    compactor_streams_change_tx: UnboundedSender<(u32, Streaming<SubscribeCompactionEventRequest>)>,

    // `compaction_state` will record the types of compact tasks that can be triggered in `hummock`
    // and suggest types with a certain priority.
    pub compaction_state: CompactionState,
}

pub type HummockManagerRef = Arc<HummockManager>;

/// Commit multiple `ValTransaction`s to state store and upon success update the local in-mem state
/// by the way
/// After called, the `ValTransaction` will be dropped.
macro_rules! commit_multi_var {
    ($hummock_mgr:expr, $context_id:expr, $trx_extern_part:expr, $($val_txn:expr),*) => {
        {
            async {
                let mut trx = $trx_extern_part;
                // Apply the change in `ValTransaction` to trx
                $(
                    $val_txn.apply_to_txn(&mut trx)?;
                )*
                // Commit to state store
                $hummock_mgr.commit_trx($hummock_mgr.env.meta_store(), trx, $context_id)
                .await?;
                // Upon successful commit, commit the change to local in-mem state
                $(
                    $val_txn.commit();
                )*
                Result::Ok(())
            }.await
        }
    };
}
pub(crate) use commit_multi_var;

/// Acquire read lock of the lock with `lock_name`.
/// The macro will use macro `function_name` to get the name of the function of method that calls
/// the lock, and therefore, anyone to call this macro should ensured that the caller method has the
/// macro #[named]
macro_rules! read_lock {
    ($hummock_mgr:expr, $lock_name:ident) => {
        async {
            $hummock_mgr
                .$lock_name
                .read(&[function_name!(), stringify!($lock_name), "read"])
                .await
        }
    };
}
pub(crate) use read_lock;
use risingwave_hummock_sdk::compaction_group::{StateTableId, StaticCompactionGroupId};
use risingwave_hummock_sdk::table_stats::{
    add_prost_table_stats_map, purge_prost_table_stats, PbTableStatsMap,
};
use risingwave_object_store::object::{parse_remote_object_store, ObjectError, ObjectStoreRef};
use risingwave_pb::catalog::Table;
use risingwave_pb::hummock::level_handler::RunningCompactTask;
use risingwave_pb::hummock::version_update_payload::Payload;
use risingwave_pb::hummock::PbCompactionGroupInfo;
use risingwave_pb::meta::relation::RelationInfo;

/// Acquire write lock of the lock with `lock_name`.
/// The macro will use macro `function_name` to get the name of the function of method that calls
/// the lock, and therefore, anyone to call this macro should ensured that the caller method has the
/// macro #[named]
macro_rules! write_lock {
    ($hummock_mgr:expr, $lock_name:ident) => {
        async {
            $hummock_mgr
                .$lock_name
                .write(&[function_name!(), stringify!($lock_name), "write"])
                .await
        }
    };
}
pub(crate) use write_lock;

macro_rules! start_measure_real_process_timer {
    ($hummock_mgr:expr) => {
        $hummock_mgr
            .metrics
            .hummock_manager_real_process_time
            .with_label_values(&[function_name!()])
            .start_timer()
    };
}
pub(crate) use start_measure_real_process_timer;

use crate::hummock::manager::compaction_group_manager::CompactionGroupManager;
use crate::hummock::manager::worker::HummockManagerEventSender;

pub static CANCEL_STATUS_SET: LazyLock<HashSet<TaskStatus>> = LazyLock::new(|| {
    [
        TaskStatus::ManualCanceled,
        TaskStatus::SendFailCanceled,
        TaskStatus::AssignFailCanceled,
        TaskStatus::HeartbeatCanceled,
        TaskStatus::InvalidGroupCanceled,
        TaskStatus::NoAvailResourceCanceled,
    ]
    .into_iter()
    .collect()
});

#[derive(Debug)]
pub enum CompactionResumeTrigger {
    /// The addition (re-subscription) of compactors
    CompactorAddition { context_id: HummockContextId },
    /// A compaction task is reported when all compactors are not idle.
    TaskReport { original_task_num: usize },
}

impl HummockManager {
    pub(crate) async fn new(
        env: MetaSrvEnv,
        cluster_manager: ClusterManagerRef,
        fragment_manager: FragmentManagerRef,
        metrics: Arc<MetaMetrics>,
        compactor_manager: CompactorManagerRef,
        catalog_manager: CatalogManagerRef,
        compactor_streams_change_tx: UnboundedSender<(
            u32,
            Streaming<SubscribeCompactionEventRequest>,
        )>,
    ) -> Result<HummockManagerRef> {
        let compaction_group_manager = Self::build_compaction_group_manager(&env).await?;
        Self::new_impl(
            env,
            cluster_manager,
            fragment_manager,
            metrics,
            compactor_manager,
            compaction_group_manager,
            catalog_manager,
            compactor_streams_change_tx,
        )
        .await
    }

    #[cfg(any(test, feature = "test"))]
    pub(super) async fn with_config(
        env: MetaSrvEnv,
        cluster_manager: ClusterManagerRef,
        fragment_manager: FragmentManagerRef,
        metrics: Arc<MetaMetrics>,
        compactor_manager: CompactorManagerRef,
        config: CompactionConfig,
        compactor_streams_change_tx: UnboundedSender<(
            u32,
            Streaming<SubscribeCompactionEventRequest>,
        )>,
    ) -> HummockManagerRef {
        use crate::manager::CatalogManager;
        let compaction_group_manager =
            Self::build_compaction_group_manager_with_config(&env, config)
                .await
                .unwrap();
        let catalog_manager = Arc::new(CatalogManager::new(env.clone()).await.unwrap());
        Self::new_impl(
            env,
            cluster_manager,
            fragment_manager,
            metrics,
            compactor_manager,
            compaction_group_manager,
            catalog_manager,
            compactor_streams_change_tx,
        )
        .await
        .unwrap()
    }

    async fn new_impl(
        env: MetaSrvEnv,
        cluster_manager: ClusterManagerRef,
        fragment_manager: FragmentManagerRef,
        metrics: Arc<MetaMetrics>,
        compactor_manager: CompactorManagerRef,
        compaction_group_manager: tokio::sync::RwLock<CompactionGroupManager>,
        catalog_manager: CatalogManagerRef,
        compactor_streams_change_tx: UnboundedSender<(
            u32,
            Streaming<SubscribeCompactionEventRequest>,
        )>,
    ) -> Result<HummockManagerRef> {
        let sys_params_manager = env.system_params_manager();
        let sys_params = sys_params_manager.get_params().await;
        let state_store_url = sys_params.state_store();
        let state_store_dir: &str = sys_params.data_directory();
        let deterministic_mode = env.opts.compaction_deterministic_test;
        let object_store = Arc::new(
            parse_remote_object_store(
                state_store_url.strip_prefix("hummock+").unwrap_or("memory"),
                metrics.object_store_metric.clone(),
                "Version Checkpoint",
            )
            .await,
        );
        // Make sure data dir is not used by another cluster.
        // Skip this check in e2e compaction test, which needs to start a secondary cluster with
        // same bucket
        if env.cluster_first_launch() && !deterministic_mode {
            write_exclusive_cluster_id(
                state_store_dir,
                env.cluster_id().clone(),
                object_store.clone(),
            )
            .await?;

            // config bucket lifecycle for new cluster.
            if let risingwave_object_store::object::ObjectStoreImpl::S3(s3) = object_store.as_ref()
                && !env.opts.do_not_config_object_storage_lifecycle
            {
                s3.inner().configure_bucket_lifecycle().await;
            }
        }
        let checkpoint_path = version_checkpoint_path(state_store_dir);
        let (tx, rx) = tokio::sync::mpsc::unbounded_channel();
        let instance = HummockManager {
            env,
            versioning: MonitoredRwLock::new(
                metrics.hummock_manager_lock_time.clone(),
                Default::default(),
            ),
            compaction: MonitoredRwLock::new(
                metrics.hummock_manager_lock_time.clone(),
                Default::default(),
            ),
            metrics,
            cluster_manager,
            catalog_manager,
            fragment_manager,
            compaction_group_manager,
            // compaction_request_channel: parking_lot::RwLock::new(None),
            compactor_manager,
            latest_snapshot: ArcSwap::from_pointee(HummockSnapshot {
                committed_epoch: INVALID_EPOCH,
                current_epoch: INVALID_EPOCH,
            }),
            event_sender: tx,
            object_store,
            version_checkpoint_path: checkpoint_path,
            pause_version_checkpoint: AtomicBool::new(false),
            history_table_throughput: parking_lot::RwLock::new(HashMap::default()),
            compactor_streams_change_tx,
            compaction_state: CompactionState::new(),
        };
        let instance = Arc::new(instance);
        instance.start_worker(rx).await;
        instance.load_meta_store_state().await?;
        instance.release_invalid_contexts().await?;
        // Release snapshots pinned by meta on restarting.
        instance.release_meta_context().await?;
        Ok(instance)
    }

    /// Load state from meta store.
    #[named]
    async fn load_meta_store_state(&self) -> Result<()> {
        let mut compaction_guard = write_lock!(self, compaction).await;
        let mut versioning_guard = write_lock!(self, versioning).await;
        self.load_meta_store_state_impl(
            compaction_guard.borrow_mut(),
            versioning_guard.borrow_mut(),
        )
        .await
    }

    /// Load state from meta store.
    async fn load_meta_store_state_impl(
        &self,
        compaction_guard: &mut RwLockWriteGuard<'_, Compaction>,
        versioning_guard: &mut RwLockWriteGuard<'_, Versioning>,
    ) -> Result<()> {
        let compaction_statuses = CompactStatus::list(self.env.meta_store())
            .await?
            .into_iter()
            .map(|cg| (cg.compaction_group_id(), cg))
            .collect::<BTreeMap<CompactionGroupId, CompactStatus>>();
        if !compaction_statuses.is_empty() {
            compaction_guard.compaction_statuses = compaction_statuses;
        }
        compaction_guard.compact_task_assignment =
            CompactTaskAssignment::list(self.env.meta_store())
                .await?
                .into_iter()
                .map(|assigned| (assigned.key().unwrap(), assigned))
                .collect();

        let hummock_version_deltas: BTreeMap<_, _> =
            HummockVersionDelta::list(self.env.meta_store())
                .await?
                .into_iter()
                .map(|version_delta| (version_delta.id, version_delta))
                .collect();

        let mut redo_state = if self.need_init().await? {
            // For backward compatibility, try to read checkpoint from meta store.
            let versions = HummockVersion::list(self.env.meta_store()).await?;
            let checkpoint_version = if !versions.is_empty() {
                let checkpoint = versions.into_iter().next().unwrap();
                tracing::warn!(
                    "read hummock version checkpoint from meta store: {:#?}",
                    checkpoint
                );
                checkpoint
            } else {
                // As no record found in stores, create a initial version.
                let default_compaction_config = self
                    .compaction_group_manager
                    .read()
                    .await
                    .default_compaction_config();
                let checkpoint = create_init_version(default_compaction_config);
                tracing::info!("init hummock version checkpoint");
                HummockVersionStats::default()
                    .insert(self.env.meta_store())
                    .await?;
                checkpoint
            };
            versioning_guard.checkpoint = HummockVersionCheckpoint {
                version: Some(checkpoint_version.clone()),
                stale_objects: Default::default(),
            };
            self.write_checkpoint(&versioning_guard.checkpoint).await?;
            self.mark_init().await?;
            checkpoint_version
        } else {
            // Read checkpoint from object store.
            versioning_guard.checkpoint = self.read_checkpoint().await?;
            versioning_guard
                .checkpoint
                .version
                .as_ref()
                .cloned()
                .unwrap()
        };
        versioning_guard.version_stats = HummockVersionStats::list(self.env.meta_store())
            .await?
            .into_iter()
            .next()
            .expect("should contain exact one item");
        for version_delta in hummock_version_deltas.values() {
            if version_delta.prev_id == redo_state.id {
                redo_state.apply_version_delta(version_delta);
            }
        }
        self.latest_snapshot.store(
            HummockSnapshot {
                committed_epoch: redo_state.max_committed_epoch,
                current_epoch: redo_state.max_committed_epoch,
            }
            .into(),
        );
        versioning_guard.current_version = redo_state;
        versioning_guard.branched_ssts = versioning_guard.current_version.build_branched_sst_info();
        versioning_guard.hummock_version_deltas = hummock_version_deltas;

        versioning_guard.pinned_versions = HummockPinnedVersion::list(self.env.meta_store())
            .await?
            .into_iter()
            .map(|p| (p.context_id, p))
            .collect();
        versioning_guard.pinned_snapshots = HummockPinnedSnapshot::list(self.env.meta_store())
            .await?
            .into_iter()
            .map(|p| (p.context_id, p))
            .collect();

        versioning_guard.objects_to_delete.clear();
        versioning_guard.mark_objects_for_deletion();

        let all_group_ids = get_compaction_group_ids(&versioning_guard.current_version);
        let configs = self
            .compaction_group_manager
            .write()
            .await
            .get_or_insert_compaction_group_configs(
                &all_group_ids.collect_vec(),
                self.env.meta_store(),
            )
            .await?;
        versioning_guard.write_limit =
            calc_new_write_limits(configs, HashMap::new(), &versioning_guard.current_version);
        trigger_write_stop_stats(&self.metrics, &versioning_guard.write_limit);
        tracing::info!("Hummock stopped write: {:#?}", versioning_guard.write_limit);

        Ok(())
    }

    /// We use worker node id as the `context_id`.
    /// If the `context_id` is provided, the transaction will abort if the `context_id` is not
    /// valid, which means the worker node is not a valid member of the cluster.
    /// This operation is protected by mutex of compaction, so that other thread can not
    /// call `release_contexts` even if it has removed `context_id` from cluster manager.
    async fn commit_trx(
        &self,
        meta_store: &MetaStoreRef,
        trx: Transaction,
        context_id: Option<HummockContextId>,
    ) -> Result<()> {
        if let Some(context_id) = context_id {
            if context_id == META_NODE_ID {
                // Using the preserved meta id is allowed.
            } else if !self.check_context(context_id).await {
                // The worker is not found in cluster.
                return Err(Error::InvalidContext(context_id));
            }
        }

        meta_store.txn(trx).await.map_err(Into::into)
    }

    /// Pin the current greatest hummock version. The pin belongs to `context_id`
    /// and will be unpinned when `context_id` is invalidated.
    #[named]
    pub async fn pin_version(
        &self,
        context_id: HummockContextId,
    ) -> Result<version_update_payload::Payload> {
        let mut versioning_guard = write_lock!(self, versioning).await;
        let _timer = start_measure_real_process_timer!(self);
        let versioning = versioning_guard.deref_mut();
        let mut pinned_versions = BTreeMapTransaction::new(&mut versioning.pinned_versions);
        let mut context_pinned_version = pinned_versions.new_entry_txn_or_default(
            context_id,
            HummockPinnedVersion {
                context_id,
                min_pinned_id: INVALID_VERSION_ID,
            },
        );
        let version_id = versioning.current_version.id;
        let ret = Payload::PinnedVersion(versioning.current_version.clone());
        if context_pinned_version.min_pinned_id == INVALID_VERSION_ID
            || context_pinned_version.min_pinned_id > version_id
        {
            context_pinned_version.min_pinned_id = version_id;
            commit_multi_var!(
                self,
                Some(context_id),
                Transaction::default(),
                context_pinned_version
            )?;
            trigger_pin_unpin_version_state(&self.metrics, &versioning.pinned_versions);
        }

        #[cfg(test)]
        {
            drop(versioning_guard);
            self.check_state_consistency().await;
        }

        Ok(ret)
    }

    /// Unpin all pins which belongs to `context_id` and has an id which is older than
    /// `unpin_before`. All versions >= `unpin_before` will be treated as if they are all pinned by
    /// this `context_id` so they will not be vacummed.
    #[named]
    pub async fn unpin_version_before(
        &self,
        context_id: HummockContextId,
        unpin_before: HummockVersionId,
    ) -> Result<()> {
        let mut versioning_guard = write_lock!(self, versioning).await;
        let _timer = start_measure_real_process_timer!(self);
        let versioning = versioning_guard.deref_mut();
        let mut pinned_versions = BTreeMapTransaction::new(&mut versioning.pinned_versions);
        let mut context_pinned_version = pinned_versions.new_entry_txn_or_default(
            context_id,
            HummockPinnedVersion {
                context_id,
                min_pinned_id: 0,
            },
        );
        context_pinned_version.min_pinned_id = unpin_before;
        commit_multi_var!(
            self,
            Some(context_id),
            Transaction::default(),
            context_pinned_version
        )?;
        trigger_pin_unpin_version_state(&self.metrics, &versioning.pinned_versions);

        #[cfg(test)]
        {
            drop(versioning_guard);
            self.check_state_consistency().await;
        }

        Ok(())
    }

    #[named]
    pub async fn pin_specific_snapshot(
        &self,
        context_id: HummockContextId,
        epoch: HummockEpoch,
    ) -> Result<HummockSnapshot> {
        let snapshot = self.latest_snapshot.load();
        let mut guard = write_lock!(self, versioning).await;
        let mut pinned_snapshots = BTreeMapTransaction::new(&mut guard.pinned_snapshots);
        let mut context_pinned_snapshot = pinned_snapshots.new_entry_txn_or_default(
            context_id,
            HummockPinnedSnapshot {
                context_id,
                minimal_pinned_snapshot: INVALID_EPOCH,
            },
        );
        let epoch_to_pin = std::cmp::min(epoch, snapshot.committed_epoch);
        if context_pinned_snapshot.minimal_pinned_snapshot == INVALID_EPOCH {
            context_pinned_snapshot.minimal_pinned_snapshot = epoch_to_pin;
            commit_multi_var!(
                self,
                Some(context_id),
                Transaction::default(),
                context_pinned_snapshot
            )?;
        }
        Ok(HummockSnapshot::clone(&snapshot))
    }

    /// Make sure `max_committed_epoch` is pinned and return it.
    #[named]
    pub async fn pin_snapshot(&self, context_id: HummockContextId) -> Result<HummockSnapshot> {
        let snapshot = self.latest_snapshot.load();
        let mut guard = write_lock!(self, versioning).await;
        let _timer = start_measure_real_process_timer!(self);
        let mut pinned_snapshots = BTreeMapTransaction::new(&mut guard.pinned_snapshots);
        let mut context_pinned_snapshot = pinned_snapshots.new_entry_txn_or_default(
            context_id,
            HummockPinnedSnapshot {
                context_id,
                minimal_pinned_snapshot: INVALID_EPOCH,
            },
        );
        if context_pinned_snapshot.minimal_pinned_snapshot == INVALID_EPOCH {
            context_pinned_snapshot.minimal_pinned_snapshot = snapshot.committed_epoch;
            commit_multi_var!(
                self,
                Some(context_id),
                Transaction::default(),
                context_pinned_snapshot
            )?;
            trigger_pin_unpin_snapshot_state(&self.metrics, &guard.pinned_snapshots);
        }
        Ok(HummockSnapshot::clone(&snapshot))
    }

    pub fn latest_snapshot(&self) -> HummockSnapshot {
        let snapshot = self.latest_snapshot.load();
        HummockSnapshot::clone(&snapshot)
    }

    #[named]
    pub async fn unpin_snapshot(&self, context_id: HummockContextId) -> Result<()> {
        let mut versioning_guard = write_lock!(self, versioning).await;
        let _timer = start_measure_real_process_timer!(self);
        let mut pinned_snapshots = BTreeMapTransaction::new(&mut versioning_guard.pinned_snapshots);
        let release_snapshot = pinned_snapshots.remove(context_id);
        if release_snapshot.is_some() {
            commit_multi_var!(
                self,
                Some(context_id),
                Transaction::default(),
                pinned_snapshots
            )?;
            trigger_pin_unpin_snapshot_state(&self.metrics, &versioning_guard.pinned_snapshots);
        }

        #[cfg(test)]
        {
            drop(versioning_guard);
            self.check_state_consistency().await;
        }

        Ok(())
    }

    /// Unpin all snapshots smaller than specified epoch for current context.
    #[named]
    pub async fn unpin_snapshot_before(
        &self,
        context_id: HummockContextId,
        hummock_snapshot: HummockSnapshot,
    ) -> Result<()> {
        let mut versioning_guard = write_lock!(self, versioning).await;
        let _timer = start_measure_real_process_timer!(self);
        // Use the max_committed_epoch in storage as the snapshot ts so only committed changes are
        // visible in the snapshot.
        let max_committed_epoch = versioning_guard.current_version.max_committed_epoch;
        // Ensure the unpin will not clean the latest one.
        let snapshot_committed_epoch = hummock_snapshot.committed_epoch;
        #[cfg(not(test))]
        {
            assert!(snapshot_committed_epoch <= max_committed_epoch);
        }
        let last_read_epoch = std::cmp::min(snapshot_committed_epoch, max_committed_epoch);

        let mut pinned_snapshots = BTreeMapTransaction::new(&mut versioning_guard.pinned_snapshots);
        let mut context_pinned_snapshot = pinned_snapshots.new_entry_txn_or_default(
            context_id,
            HummockPinnedSnapshot {
                context_id,
                minimal_pinned_snapshot: INVALID_EPOCH,
            },
        );

        // Unpin the snapshots pinned by meta but frontend doesn't know. Also equal to unpin all
        // epochs below specific watermark.
        if context_pinned_snapshot.minimal_pinned_snapshot < last_read_epoch
            || context_pinned_snapshot.minimal_pinned_snapshot == INVALID_EPOCH
        {
            context_pinned_snapshot.minimal_pinned_snapshot = last_read_epoch;
            commit_multi_var!(
                self,
                Some(context_id),
                Transaction::default(),
                context_pinned_snapshot
            )?;
            trigger_pin_unpin_snapshot_state(&self.metrics, &versioning_guard.pinned_snapshots);
        }

        #[cfg(test)]
        {
            drop(versioning_guard);
            self.check_state_consistency().await;
        }

        Ok(())
    }

    #[named]
    pub async fn get_compact_task_impl(
        &self,
        compaction_group_id: CompactionGroupId,
        selector: &mut Box<dyn CompactionSelector>,
    ) -> Result<Option<CompactTask>> {
        // TODO: `get_all_table_options` will hold catalog_manager async lock, to avoid holding the
        // lock in compaction_guard, take out all table_options in advance there may be a
        // waste of resources here, need to add a more efficient filter in catalog_manager
        let all_table_id_to_option = self.catalog_manager.get_all_table_options().await;

        let mut compaction_guard = write_lock!(self, compaction).await;
        let compaction = compaction_guard.deref_mut();
        let compaction_statuses = &mut compaction.compaction_statuses;

        let start_time = Instant::now();
        // StoredIdGenerator already implements ids pre-allocation by ID_PREALLOCATE_INTERVAL.
        let task_id = self
            .env
            .id_gen_manager()
            .generate::<{ IdCategory::HummockCompactionTask }>()
            .await?;

        // When the last table of a compaction group is deleted, the compaction group (and its
        // config) is destroyed as well. Then a compaction task for this group may come later and
        // cannot find its config.
        let group_config = match self
            .compaction_group_manager
            .read()
            .await
            .try_get_compaction_group_config(compaction_group_id)
        {
            Some(config) => config,
            None => return Ok(None),
        };
        self.precheck_compaction_group(
            compaction_group_id,
            compaction_statuses,
            &group_config.compaction_config,
        )
        .await?;

        let mut compact_status = match compaction.compaction_statuses.get_mut(&compaction_group_id)
        {
            Some(c) => VarTransaction::new(c),
            None => {
                return Ok(None);
            }
        };

        let (current_version, watermark) = {
            let versioning_guard = read_lock!(self, versioning).await;
            let max_committed_epoch = versioning_guard.current_version.max_committed_epoch;
            let watermark = versioning_guard
                .pinned_snapshots
                .values()
                .map(|v| v.minimal_pinned_snapshot)
                .fold(max_committed_epoch, std::cmp::min);
            (versioning_guard.current_version.clone(), watermark)
        };
        if current_version.levels.get(&compaction_group_id).is_none() {
            // compaction group has been deleted.
            return Ok(None);
        }

        let can_trivial_move = matches!(selector.task_type(), compact_task::TaskType::Dynamic)
            || matches!(selector.task_type(), compact_task::TaskType::Emergency);

        let mut stats = LocalSelectorStatistic::default();
        let member_table_ids = &current_version
            .get_compaction_group_levels(compaction_group_id)
            .member_table_ids;
        let table_id_to_option: HashMap<u32, _> = all_table_id_to_option
            .into_iter()
            .filter(|(table_id, _)| member_table_ids.contains(table_id))
            .collect();

        let compact_task = compact_status.get_compact_task(
            current_version.get_compaction_group_levels(compaction_group_id),
            task_id as HummockCompactionTaskId,
            &group_config,
            &mut stats,
            selector,
            table_id_to_option.clone(),
        );
        stats.report_to_metrics(compaction_group_id, self.metrics.as_ref());
        let mut compact_task = match compact_task {
            None => {
                return Ok(None);
            }
            Some(task) => task,
        };
        compact_task.watermark = watermark;
        compact_task.existing_table_ids = current_version
            .levels
            .get(&compaction_group_id)
            .unwrap()
            .member_table_ids
            .clone();
        let is_trivial_reclaim = CompactStatus::is_trivial_reclaim(&compact_task);
        let is_trivial_move = CompactStatus::is_trivial_move_task(&compact_task);

        if is_trivial_reclaim {
            compact_task.set_task_status(TaskStatus::Success);
            self.report_compact_task_impl(&mut compact_task, &mut compaction_guard, None)
                .await?;
            tracing::debug!(
                "TrivialReclaim for compaction group {}: remove {} sstables, cost time: {:?}",
                compaction_group_id,
                compact_task
                    .input_ssts
                    .iter()
                    .map(|level| level.table_infos.len())
                    .sum::<usize>(),
                start_time.elapsed()
            );
        } else if is_trivial_move && can_trivial_move {
            compact_task.sorted_output_ssts = compact_task.input_ssts[0].table_infos.clone();
            // this task has been finished and `trivial_move_task` does not need to be schedule.
            compact_task.set_task_status(TaskStatus::Success);
            self.report_compact_task_impl(&mut compact_task, &mut compaction_guard, None)
                .await?;
            tracing::debug!(
                "TrivialMove for compaction group {}: pick up {} sstables in level {} to compact to target_level {}  cost time: {:?}",
                compaction_group_id,
                compact_task.input_ssts[0].table_infos.len(),
                compact_task.input_ssts[0].level_idx,
                compact_task.target_level,
                start_time.elapsed()
            );
        } else {
            compact_task.table_options = table_id_to_option
                .into_iter()
                .filter_map(|(table_id, table_option)| {
                    if compact_task.existing_table_ids.contains(&table_id) {
                        return Some((table_id, TableOption::from(&table_option)));
                    }

                    None
                })
                .collect();
            compact_task.current_epoch_time = Epoch::now().0;
            compact_task.compaction_filter_mask =
                group_config.compaction_config.compaction_filter_mask;

            let mut compact_task_assignment =
                BTreeMapTransaction::new(&mut compaction.compact_task_assignment);
            compact_task_assignment.insert(
                compact_task.task_id,
                CompactTaskAssignment {
                    compact_task: Some(compact_task.clone()),
                    context_id: META_NODE_ID, // deprecated
                },
            );

            // We are using a single transaction to ensure that each task has progress when it is
            // created.
            commit_multi_var!(
                self,
                None,
                Transaction::default(),
                compact_status,
                compact_task_assignment
            )?;

            // Initiate heartbeat for the task to track its progress.
            self.compactor_manager
                .initiate_task_heartbeat(compact_task.clone());

            // this task has been finished.
            compact_task.set_task_status(TaskStatus::Pending);

            trigger_sst_stat(
                &self.metrics,
                compaction.compaction_statuses.get(&compaction_group_id),
                &current_version,
                compaction_group_id,
            );

            let compact_task_statistics = statistics_compact_task(&compact_task);

            let level_type_label = format!(
                "L{}->L{}",
                compact_task.input_ssts[0].level_idx,
                compact_task.input_ssts.last().unwrap().level_idx,
            );

            let level_count = compact_task.input_ssts.len();
            if compact_task.input_ssts[0].level_idx == 0 {
                self.metrics
                    .l0_compact_level_count
                    .with_label_values(&[&compaction_group_id.to_string(), &level_type_label])
                    .observe(level_count as _);
            }

            self.metrics
                .compact_task_size
                .with_label_values(&[&compaction_group_id.to_string(), &level_type_label])
                .observe(compact_task_statistics.total_file_size as _);

            self.metrics
                .compact_task_size
                .with_label_values(&[
                    &compaction_group_id.to_string(),
                    &format!("{} uncompressed", level_type_label),
                ])
                .observe(compact_task_statistics.total_uncompressed_file_size as _);

            self.metrics
                .compact_task_file_count
                .with_label_values(&[&compaction_group_id.to_string(), &level_type_label])
                .observe(compact_task_statistics.total_file_count as _);

            tracing::trace!(
                    "For compaction group {}: pick up {} {} sub_level in level {} to compact to target {}. cost time: {:?} compact_task_statistics {:?}",
                    compaction_group_id,
                    level_count,
                    compact_task.input_ssts[0].level_type().as_str_name(),
                    compact_task.input_ssts[0].level_idx,
                    compact_task.target_level,
                    start_time.elapsed(),
                    compact_task_statistics
                );
        }

        #[cfg(test)]
        {
            drop(compaction_guard);
            self.check_state_consistency().await;
        }

        Ok(Some(compact_task))
    }

    /// Cancels a compaction task no matter it's assigned or unassigned.
    pub async fn cancel_compact_task(
        &self,
        compact_task: &mut CompactTask,
        task_status: TaskStatus,
    ) -> Result<bool> {
        compact_task.set_task_status(task_status);
        fail_point!("fp_cancel_compact_task", |_| Err(Error::MetaStore(
            anyhow::anyhow!("failpoint metastore err")
        )));
        self.cancel_compact_task_impl(compact_task).await
    }

    #[named]
    pub async fn cancel_compact_task_impl(&self, compact_task: &mut CompactTask) -> Result<bool> {
        assert!(CANCEL_STATUS_SET.contains(&compact_task.task_status()));
        let mut compaction_guard = write_lock!(self, compaction).await;
        let ret = self
            .report_compact_task_impl(compact_task, &mut compaction_guard, None)
            .await?;
        #[cfg(test)]
        {
            drop(compaction_guard);
            self.check_state_consistency().await;
        }
        Ok(ret)
    }

    // need mutex protect
    async fn precheck_compaction_group(
        &self,
        compaction_group_id: CompactionGroupId,
        compaction_statuses: &mut BTreeMap<CompactionGroupId, CompactStatus>,
        compaction_config: &CompactionConfig,
    ) -> Result<()> {
        if !compaction_statuses.contains_key(&compaction_group_id) {
            let mut compact_statuses = BTreeMapTransaction::new(compaction_statuses);
            let new_compact_status = compact_statuses.new_entry_insert_txn(
                compaction_group_id,
                CompactStatus::new(compaction_group_id, compaction_config.max_level),
            );
            commit_multi_var!(self, None, Transaction::default(), new_compact_status)?;
        }

        Ok(())
    }

    pub async fn get_compact_task(
        &self,
        compaction_group_id: CompactionGroupId,
        selector: &mut Box<dyn CompactionSelector>,
    ) -> Result<Option<CompactTask>> {
        fail_point!("fp_get_compact_task", |_| Err(Error::MetaStore(
            anyhow::anyhow!("failpoint metastore error")
        )));

        while let Some(task) = self
            .get_compact_task_impl(compaction_group_id, selector)
            .await?
        {
            if let TaskStatus::Pending = task.task_status() {
                return Ok(Some(task));
            }
            assert!(
                CompactStatus::is_trivial_move_task(&task)
                    || CompactStatus::is_trivial_reclaim(&task)
            );
        }

        Ok(None)
    }

    pub async fn manual_get_compact_task(
        &self,
        compaction_group_id: CompactionGroupId,
        manual_compaction_option: ManualCompactionOption,
    ) -> Result<Option<CompactTask>> {
        let mut selector: Box<dyn CompactionSelector> =
            Box::new(ManualCompactionSelector::new(manual_compaction_option));
        self.get_compact_task(compaction_group_id, &mut selector)
            .await
    }

    fn is_compact_task_expired(
        compact_task: &CompactTask,
        branched_ssts: &BTreeMap<HummockSstableObjectId, BranchedSstInfo>,
    ) -> bool {
        for input_level in compact_task.get_input_ssts() {
            for table_info in input_level.get_table_infos() {
                if let Some(mp) = branched_ssts.get(&table_info.object_id) {
                    if mp
                        .get(&compact_task.compaction_group_id)
                        .map_or(true, |sst_id| *sst_id != table_info.sst_id)
                    {
                        return true;
                    }
                }
            }
        }
        false
    }

    #[named]
    pub async fn report_compact_task(
        &self,
        compact_task: &mut CompactTask,
        table_stats_change: Option<PbTableStatsMap>,
    ) -> Result<bool> {
        let mut guard = write_lock!(self, compaction).await;
        let ret = self
            .report_compact_task_impl(compact_task, &mut guard, table_stats_change)
            .await?;
        #[cfg(test)]
        {
            drop(guard);
            self.check_state_consistency().await;
        }
        Ok(ret)
    }

    /// Finishes or cancels a compaction task, according to `task_status`.
    ///
    /// If `context_id` is not None, its validity will be checked when writing meta store.
    /// Its ownership of the task is checked as well.
    ///
    /// Return Ok(false) indicates either the task is not found,
    /// or the task is not owned by `context_id` when `context_id` is not None.
    #[named]
    pub async fn report_compact_task_impl(
        &self,
        compact_task: &mut CompactTask,
        compaction_guard: &mut RwLockWriteGuard<'_, Compaction>,
        table_stats_change: Option<PbTableStatsMap>,
    ) -> Result<bool> {
        let deterministic_mode = self.env.opts.compaction_deterministic_test;
        let compaction = compaction_guard.deref_mut();
        let start_time = Instant::now();
        let original_keys = compaction.compaction_statuses.keys().cloned().collect_vec();
        let mut compact_statuses = BTreeMapTransaction::new(&mut compaction.compaction_statuses);
        let mut compact_task_assignment =
            BTreeMapTransaction::new(&mut compaction.compact_task_assignment);

        let is_trivial_reclaim = CompactStatus::is_trivial_reclaim(compact_task);
        let is_trivial_move = CompactStatus::is_trivial_move_task(compact_task);

        // remove task_assignment
        if compact_task_assignment
            .remove(compact_task.task_id)
            .is_none()
            && !(is_trivial_reclaim || is_trivial_move)
        {
            return Ok(false);
        }

        {
            // The compaction task is finished.
            let mut versioning_guard = write_lock!(self, versioning).await;
            let versioning = versioning_guard.deref_mut();
            let mut current_version = versioning.current_version.clone();
            // purge stale compact_status
            for group_id in original_keys {
                if !current_version.levels.contains_key(&group_id) {
                    compact_statuses.remove(group_id);
                }
            }

            match compact_statuses.get_mut(compact_task.compaction_group_id) {
                Some(mut compact_status) => {
                    compact_status.report_compact_task(compact_task);
                }
                None => {
                    compact_task.set_task_status(TaskStatus::InvalidGroupCanceled);
                }
            }

            debug_assert!(
                compact_task.task_status() != TaskStatus::Pending,
                "report pending compaction task"
            );
            let input_sst_ids: HashSet<u64> = compact_task
                .input_ssts
                .iter()
                .flat_map(|level| level.table_infos.iter().map(|sst| sst.sst_id))
                .collect();
            let input_level_ids: Vec<u32> = compact_task
                .input_ssts
                .iter()
                .map(|level| level.level_idx)
                .collect();
            let is_success = if let TaskStatus::Success = compact_task.task_status() {
                // if member_table_ids changes, the data of sstable may stale.
                let is_expired =
                    Self::is_compact_task_expired(compact_task, &versioning.branched_ssts);
                if is_expired {
                    compact_task.set_task_status(TaskStatus::InputOutdatedCanceled);
                    false
                } else {
                    let group = current_version
                        .levels
                        .get(&compact_task.compaction_group_id)
                        .unwrap();
                    let input_exist =
                        group.check_deleted_sst_exist(&input_level_ids, input_sst_ids);
                    if !input_exist {
                        compact_task.set_task_status(TaskStatus::InvalidGroupCanceled);
                        warn!(
                            "The task may be expired because of group split, task:\n {:?}",
                            compact_task_to_string(compact_task)
                        );
                    }
                    input_exist
                }
            } else {
                false
            };
            if is_success {
                let mut hummock_version_deltas =
                    BTreeMapTransaction::new(&mut versioning.hummock_version_deltas);
                let mut branched_ssts = BTreeMapTransaction::new(&mut versioning.branched_ssts);
                let version_delta = gen_version_delta(
                    &mut hummock_version_deltas,
                    &mut branched_ssts,
                    &current_version,
                    compact_task,
                    deterministic_mode,
                );
                let mut version_stats = VarTransaction::new(&mut versioning.version_stats);
                if let Some(table_stats_change) = &table_stats_change {
                    add_prost_table_stats_map(&mut version_stats.table_stats, table_stats_change);
                }

                // apply version delta before we persist this change. If it causes panic we can
                // recover to a correct state after restarting meta-node.
                current_version.apply_version_delta(&version_delta);
                commit_multi_var!(
                    self,
                    None,
                    Transaction::default(),
                    compact_statuses,
                    compact_task_assignment,
                    hummock_version_deltas,
                    version_stats
                )?;
                branched_ssts.commit_memory();

                trigger_version_stat(&self.metrics, &current_version, &versioning.version_stats);
                trigger_delta_log_stats(&self.metrics, versioning.hummock_version_deltas.len());
                self.notify_stats(&versioning.version_stats);
                versioning.current_version = current_version;

                if !deterministic_mode {
                    self.notify_last_version_delta(versioning);
                }
            } else {
                // The compaction task is cancelled or failed.
                commit_multi_var!(
                    self,
                    None,
                    Transaction::default(),
                    compact_statuses,
                    compact_task_assignment
                )?;
            }
        }

        let task_status = compact_task.task_status();
        let task_status_label = task_status.as_str_name();
        let task_type_label = compact_task.task_type().as_str_name();

        let label = if is_trivial_reclaim {
            "trivial-space-reclaim"
        } else if is_trivial_move {
            "trivial-move"
        } else {
            self.compactor_manager
                .remove_task_heartbeat(compact_task.task_id);
            "normal"
        };

        self.metrics
            .compact_frequency
            .with_label_values(&[
                label,
                &compact_task.compaction_group_id.to_string(),
                task_type_label,
                task_status_label,
            ])
            .inc();

        tracing::trace!(
            "Reported compaction task. {}. cost time: {:?}",
            compact_task_to_string(compact_task),
            start_time.elapsed(),
        );

        trigger_sst_stat(
            &self.metrics,
            compaction
                .compaction_statuses
                .get(&compact_task.compaction_group_id),
            &read_lock!(self, versioning).await.current_version,
            compact_task.compaction_group_id,
        );

        if !deterministic_mode
            && (matches!(compact_task.task_type(), compact_task::TaskType::Dynamic)
                || matches!(compact_task.task_type(), compact_task::TaskType::Emergency))
        {
            // only try send Dynamic compaction
            self.try_send_compaction_request(
                compact_task.compaction_group_id,
                compact_task::TaskType::Dynamic,
            );
        }

        if task_status == TaskStatus::Success {
            self.try_update_write_limits(&[compact_task.compaction_group_id])
                .await;
        }

        Ok(true)
    }

    /// Caller should ensure `epoch` > `max_committed_epoch`
    #[named]
    pub async fn commit_epoch(
        &self,
        epoch: HummockEpoch,
        sstables: Vec<impl Into<ExtendedSstableInfo>>,
        sst_to_context: HashMap<HummockSstableObjectId, HummockContextId>,
    ) -> Result<Option<HummockSnapshot>> {
        let mut sstables = sstables.into_iter().map(|s| s.into()).collect_vec();
        let mut versioning_guard = write_lock!(self, versioning).await;
        let _timer = start_measure_real_process_timer!(self);
        // Prevent commit new epochs if this flag is set
        if versioning_guard.disable_commit_epochs {
            return Ok(None);
        }

        let versioning = versioning_guard.deref_mut();
        self.commit_epoch_sanity_check(
            epoch,
            &sstables,
            &sst_to_context,
            &versioning.current_version,
        )
        .await?;

        // Consume and aggregate table stats.
        let mut table_stats_change = PbTableStatsMap::default();
        for s in &mut sstables {
            add_prost_table_stats_map(&mut table_stats_change, &std::mem::take(&mut s.table_stats));
        }

        let old_version = &versioning.current_version;
        let mut new_version_delta = BTreeMapEntryTransaction::new_insert(
            &mut versioning.hummock_version_deltas,
            old_version.id + 1,
            build_version_delta_after_version(old_version),
        );
        new_version_delta.max_committed_epoch = epoch;
        let mut new_hummock_version = old_version.clone();
        new_hummock_version.id = new_version_delta.id;
        let mut incorrect_ssts = vec![];
        let mut new_sst_id_number = 0;
        for ExtendedSstableInfo {
            compaction_group_id,
            sst_info: sst,
            ..
        } in &mut sstables
        {
            let is_sst_belong_to_group_declared = match old_version.levels.get(compaction_group_id)
            {
                Some(compaction_group) => sst
                    .table_ids
                    .iter()
                    .all(|t| compaction_group.member_table_ids.contains(t)),
                None => false,
            };
            if !is_sst_belong_to_group_declared {
                let mut group_table_ids: BTreeMap<_, Vec<u32>> = BTreeMap::new();
                for table_id in sst.get_table_ids() {
                    match try_get_compaction_group_id_by_table_id(
                        &versioning.current_version,
                        *table_id,
                    ) {
                        Some(compaction_group_id) => {
                            group_table_ids
                                .entry(compaction_group_id)
                                .or_default()
                                .push(*table_id);
                        }
                        None => {
                            tracing::warn!(
                                "table {} in SST {} doesn't belong to any compaction group",
                                table_id,
                                sst.get_object_id(),
                            );
                        }
                    }
                }
                let is_trivial_adjust = group_table_ids.len() == 1
                    && group_table_ids.first_key_value().unwrap().1.len()
                        == sst.get_table_ids().len();
                if is_trivial_adjust {
                    *compaction_group_id = *group_table_ids.first_key_value().unwrap().0;
                    // is_sst_belong_to_group_declared = true;
                } else {
                    new_sst_id_number += group_table_ids.len();
                    incorrect_ssts.push((std::mem::take(sst), group_table_ids));
                    *compaction_group_id =
                        StaticCompactionGroupId::NewCompactionGroup as CompactionGroupId;
                }
            }
        }
        let mut new_sst_id = self
            .env
            .id_gen_manager()
            .generate_interval::<{ IdCategory::HummockSstableId }>(new_sst_id_number as u64)
            .await?;
        let mut branched_ssts = BTreeMapTransaction::new(&mut versioning.branched_ssts);
        let original_sstables = std::mem::take(&mut sstables);
        sstables.reserve_exact(original_sstables.len() - incorrect_ssts.len() + new_sst_id_number);
        let mut incorrect_ssts = incorrect_ssts.into_iter();
        for original_sstable in original_sstables {
            if original_sstable.compaction_group_id
                == StaticCompactionGroupId::NewCompactionGroup as CompactionGroupId
            {
                let (sst, group_table_ids) = incorrect_ssts.next().unwrap();
                let mut branch_groups = HashMap::new();
                for (group_id, _match_ids) in group_table_ids {
                    let mut branch_sst = sst.clone();
                    branch_sst.sst_id = new_sst_id;
                    sstables.push(ExtendedSstableInfo::with_compaction_group(
                        group_id, branch_sst,
                    ));
                    branch_groups.insert(group_id, new_sst_id);
                    new_sst_id += 1;
                }
                if !branch_groups.is_empty() {
                    branched_ssts.insert(sst.get_object_id(), branch_groups);
                }
            } else {
                sstables.push(original_sstable);
            }
        }

        let mut modified_compaction_groups = vec![];
        // Append SSTs to a new version.
        for (compaction_group_id, sstables) in &sstables
            .into_iter()
            // the sort is stable sort, and will not change the order within compaction group.
            // Do a sort so that sst in the same compaction group can be consecutive
            .sorted_by_key(
                |ExtendedSstableInfo {
                     compaction_group_id,
                     ..
                 }| *compaction_group_id,
            )
            .group_by(
                |ExtendedSstableInfo {
                     compaction_group_id,
                     ..
                 }| *compaction_group_id,
            )
        {
            modified_compaction_groups.push(compaction_group_id);
            let group_sstables = sstables
                .into_iter()
                .map(|ExtendedSstableInfo { sst_info, .. }| sst_info)
                .collect_vec();
            let group_deltas = &mut new_version_delta
                .group_deltas
                .entry(compaction_group_id)
                .or_default()
                .group_deltas;
            let l0_sub_level_id = epoch;
            let group_delta = GroupDelta {
                delta_type: Some(DeltaType::IntraLevel(IntraLevelDelta {
                    level_idx: 0,
                    inserted_table_infos: group_sstables.clone(),
                    l0_sub_level_id,
                    ..Default::default()
                })),
            };
            group_deltas.push(group_delta);
        }

        // Create a new_version, possibly merely to bump up the version id and max_committed_epoch.
        new_hummock_version.apply_version_delta(new_version_delta.deref());

        // Apply stats changes.
        let mut version_stats = VarTransaction::new(&mut versioning.version_stats);
        add_prost_table_stats_map(&mut version_stats.table_stats, &table_stats_change);
        purge_prost_table_stats(&mut version_stats.table_stats, &new_hummock_version);
        for (table_id, stats) in &table_stats_change {
            let table_id_str = table_id.to_string();
            let stats_value =
                std::cmp::max(0, stats.total_key_size + stats.total_value_size) / 1024 / 1024;
            self.metrics
                .table_write_throughput
                .with_label_values(&[table_id_str.as_str()])
                .inc_by(stats_value as u64);
        }

        commit_multi_var!(
            self,
            None,
            Transaction::default(),
            new_version_delta,
            version_stats
        )?;
        branched_ssts.commit_memory();
        versioning.current_version = new_hummock_version;

        let snapshot = HummockSnapshot {
            committed_epoch: epoch,
            current_epoch: epoch,
        };
        let prev_snapshot = self.latest_snapshot.swap(snapshot.clone().into());
        assert!(prev_snapshot.committed_epoch < epoch);
        assert!(prev_snapshot.current_epoch < epoch);

        trigger_version_stat(
            &self.metrics,
            &versioning.current_version,
            &versioning.version_stats,
        );
        for compaction_group_id in &modified_compaction_groups {
            trigger_sst_stat(
                &self.metrics,
                None,
                &versioning.current_version,
                *compaction_group_id,
            );
        }

        tracing::trace!("new committed epoch {}", epoch);

        self.notify_last_version_delta(versioning);
        trigger_delta_log_stats(&self.metrics, versioning.hummock_version_deltas.len());
        self.notify_stats(&versioning.version_stats);
        let mut table_groups = HashMap::<u32, usize>::default();
        for group in versioning.current_version.levels.values() {
            for table_id in &group.member_table_ids {
                table_groups.insert(*table_id, group.member_table_ids.len());
            }
        }
        drop(versioning_guard);
        // Don't trigger compactions if we enable deterministic compaction
        if !self.env.opts.compaction_deterministic_test {
            // commit_epoch may contains SSTs from any compaction group
            for id in &modified_compaction_groups {
                self.try_send_compaction_request(*id, compact_task::TaskType::Dynamic);
            }
            if !table_stats_change.is_empty() {
                table_stats_change.retain(|table_id, _| {
                    table_groups
                        .get(table_id)
                        .map(|table_count| *table_count > 1)
                        .unwrap_or(false)
                });
            }
            if !table_stats_change.is_empty() {
                self.collect_table_write_throughput(table_stats_change);
            }
        }
        if !modified_compaction_groups.is_empty() {
            self.try_update_write_limits(&modified_compaction_groups)
                .await;
        }
        #[cfg(test)]
        {
            self.check_state_consistency().await;
        }
        Ok(Some(snapshot))
    }

    /// We don't commit an epoch without checkpoint. We will only update the `max_current_epoch`.
    pub fn update_current_epoch(&self, max_current_epoch: HummockEpoch) -> HummockSnapshot {
        // We only update `max_current_epoch`!
        let prev_snapshot = self.latest_snapshot.rcu(|snapshot| HummockSnapshot {
            committed_epoch: snapshot.committed_epoch,
            current_epoch: max_current_epoch,
        });
        assert!(prev_snapshot.current_epoch < max_current_epoch);

        tracing::trace!("new current epoch {}", max_current_epoch);
        HummockSnapshot {
            committed_epoch: prev_snapshot.committed_epoch,
            current_epoch: max_current_epoch,
        }
    }

    pub async fn get_new_sst_ids(&self, number: u32) -> Result<SstObjectIdRange> {
        let start_id = self
            .env
            .id_gen_manager()
            .generate_interval::<{ IdCategory::HummockSstableId }>(number as u64)
            .await?;
        Ok(SstObjectIdRange::new(start_id, start_id + number as u64))
    }

    #[named]
    pub async fn get_min_pinned_version_id(&self) -> HummockVersionId {
        read_lock!(self, versioning).await.min_pinned_version_id()
    }

    // TODO: use proc macro to call check_state_consistency
    #[named]
    #[cfg(test)]
    pub async fn check_state_consistency(&self) {
        let mut compaction_guard = write_lock!(self, compaction).await;
        let mut versioning_guard = write_lock!(self, versioning).await;
        // We don't check `checkpoint` because it's allowed to update its in memory state without
        // persisting to object store.
        let get_state =
            |compaction_guard: &RwLockWriteGuard<'_, Compaction>,
             versioning_guard: &RwLockWriteGuard<'_, Versioning>| {
                let compact_statuses_copy = compaction_guard.compaction_statuses.clone();
                let compact_task_assignment_copy = compaction_guard.compact_task_assignment.clone();
                let pinned_versions_copy = versioning_guard.pinned_versions.clone();
                let pinned_snapshots_copy = versioning_guard.pinned_snapshots.clone();
                let hummock_version_deltas_copy = versioning_guard.hummock_version_deltas.clone();
                let version_stats_copy = versioning_guard.version_stats.clone();
                let branched_ssts = versioning_guard.branched_ssts.clone();
                (
                    (
                        compact_statuses_copy,
                        compact_task_assignment_copy,
                        pinned_versions_copy,
                        pinned_snapshots_copy,
                        hummock_version_deltas_copy,
                        version_stats_copy,
                    ),
                    branched_ssts,
                )
            };
        let (mem_state, branched_ssts) = get_state(&compaction_guard, &versioning_guard);
        self.load_meta_store_state_impl(
            compaction_guard.borrow_mut(),
            versioning_guard.borrow_mut(),
        )
        .await
        .expect("Failed to load state from meta store");
        let (loaded_state, load_branched_ssts) = get_state(&compaction_guard, &versioning_guard);
        assert_eq!(branched_ssts, load_branched_ssts);
        assert_eq!(
            mem_state, loaded_state,
            "hummock in-mem state is inconsistent with meta store state",
        );
    }

    /// Gets current version without pinning it.
    /// Should not be called inside [`HummockManager`], because it requests locks internally.
    ///
    /// Note: this method can hurt performance because it will clone a large object.
    #[named]
    pub async fn get_current_version(&self) -> HummockVersion {
        read_lock!(self, versioning).await.current_version.clone()
    }

    #[named]
    pub async fn get_current_max_committed_epoch(&self) -> HummockEpoch {
        read_lock!(self, versioning)
            .await
            .current_version
            .max_committed_epoch
    }

    /// Gets branched sstable infos
    /// Should not be called inside [`HummockManager`], because it requests locks internally.
    #[named]
    pub async fn get_branched_ssts_info(&self) -> BTreeMap<HummockSstableId, BranchedSstInfo> {
        read_lock!(self, versioning).await.branched_ssts.clone()
    }

    #[named]
    /// Gets the mapping from table id to compaction group id
    pub async fn get_table_compaction_group_id_mapping(
        &self,
    ) -> HashMap<StateTableId, CompactionGroupId> {
        get_table_compaction_group_id_mapping(&read_lock!(self, versioning).await.current_version)
    }

    /// Get version deltas from meta store
    #[cfg_attr(coverage, no_coverage)]
    pub async fn list_version_deltas(
        &self,
        start_id: u64,
        num_limit: u32,
        committed_epoch_limit: HummockEpoch,
    ) -> Result<HummockVersionDeltas> {
        let ordered_version_deltas: BTreeMap<_, _> =
            HummockVersionDelta::list(self.env.meta_store())
                .await?
                .into_iter()
                .map(|version_delta| (version_delta.id, version_delta))
                .collect();

        let version_deltas = ordered_version_deltas
            .into_iter()
            .filter(|(id, delta)| {
                *id >= start_id && delta.max_committed_epoch <= committed_epoch_limit
            })
            .map(|(_, v)| v)
            .take(num_limit as _)
            .collect();
        Ok(HummockVersionDeltas { version_deltas })
    }

    pub async fn init_metadata_for_version_replay(
        &self,
        table_catalogs: Vec<Table>,
        compaction_groups: Vec<PbCompactionGroupInfo>,
    ) -> Result<()> {
        for table in &table_catalogs {
            table.insert(self.env.meta_store()).await?;
        }
        for group in &compaction_groups {
            assert!(
                group.id == StaticCompactionGroupId::NewCompactionGroup as u64
                    || (group.id >= StaticCompactionGroupId::StateDefault as u64
                    && group.id <= StaticCompactionGroupId::MaterializedView as u64),
                "compaction group id should be either NewCompactionGroup to create new one, or predefined static ones."
            );
        }

        for group in &compaction_groups {
            let mut pairs = vec![];
            for table_id in group.member_table_ids.clone() {
                pairs.push((table_id as StateTableId, group.id));
            }
            let group_config = group.compaction_config.clone().unwrap();
            self.compaction_group_manager
                .write()
                .await
                .init_compaction_config_for_replay(group.id, group_config, self.env.meta_store())
                .await
                .unwrap();
            self.register_table_ids(&pairs).await?;
            tracing::info!("Registered table ids {:?}", pairs);
        }

        // Notify that tables have created
        for table in table_catalogs {
            self.env
                .notification_manager()
                .notify_hummock_relation_info(Operation::Add, RelationInfo::Table(table.clone()))
                .await;
            self.env
                .notification_manager()
                .notify_compactor_relation_info(Operation::Add, RelationInfo::Table(table))
                .await;
        }

        tracing::info!("Inited compaction groups:");
        for group in compaction_groups {
            tracing::info!("{:?}", group);
        }
        Ok(())
    }

    /// Replay a version delta to current hummock version.
    /// Returns the `version_id`, `max_committed_epoch` of the new version and the modified
    /// compaction groups
    #[named]
    pub async fn replay_version_delta(
        &self,
        mut version_delta: HummockVersionDelta,
    ) -> Result<(HummockVersion, Vec<CompactionGroupId>)> {
        let mut versioning_guard = write_lock!(self, versioning).await;
        // ensure the version id is ascending after replay
        version_delta.id = versioning_guard.current_version.id + 1;
        version_delta.prev_id = version_delta.id - 1;
        versioning_guard
            .current_version
            .apply_version_delta(&version_delta);

        let version_new = versioning_guard.current_version.clone();
        let compaction_group_ids = version_delta.group_deltas.keys().cloned().collect_vec();
        Ok((version_new, compaction_group_ids))
    }

    #[named]
    pub async fn disable_commit_epoch(&self) -> HummockVersion {
        let mut versioning_guard = write_lock!(self, versioning).await;
        versioning_guard.disable_commit_epochs = true;
        versioning_guard.current_version.clone()
    }

    /// Triggers compacitons to specified compaction groups.
    /// Don't wait for compaction finish
    pub async fn trigger_compaction_deterministic(
        &self,
        _base_version_id: HummockVersionId,
        compaction_groups: Vec<CompactionGroupId>,
    ) -> Result<()> {
        let old_version = self.get_current_version().await;
        tracing::info!(
            "Trigger compaction for version {}, epoch {}, groups {:?}",
            old_version.id,
            old_version.max_committed_epoch,
            compaction_groups
        );

        if compaction_groups.is_empty() {
            return Ok(());
        }
        for compaction_group in compaction_groups {
            self.try_send_compaction_request(compaction_group, compact_task::TaskType::Dynamic);
        }
        Ok(())
    }

    /// Sends a compaction request.
    pub fn try_send_compaction_request(
        &self,
        compaction_group: CompactionGroupId,
        task_type: compact_task::TaskType,
    ) -> bool {
        match self
            .compaction_state
            .try_sched_compaction(compaction_group, task_type)
        {
            Ok(_) => true,
            Err(e) => {
                tracing::error!(
                    "failed to send compaction request for compaction group {}. {}",
                    compaction_group,
                    e
                );
                false
            }
        }
    }

    pub async fn trigger_manual_compaction(
        &self,
        compaction_group: CompactionGroupId,
        manual_compaction_option: ManualCompactionOption,
    ) -> Result<()> {
        let start_time = Instant::now();

        // 1. Get idle compactor.
        let compactor = match self.compactor_manager.next_compactor() {
            Some(compactor) => compactor,
            None => {
                tracing::warn!("trigger_manual_compaction No compactor is available.");
                return Err(anyhow::anyhow!(
                    "trigger_manual_compaction No compactor is available. compaction_group {}",
                    compaction_group
                )
                .into());
            }
        };

        // 2. Get manual compaction task.
        let compact_task = self
            .manual_get_compact_task(compaction_group, manual_compaction_option)
            .await;
        let compact_task = match compact_task {
            Ok(Some(compact_task)) => compact_task,
            Ok(None) => {
                // No compaction task available.
                return Err(anyhow::anyhow!(
                    "trigger_manual_compaction No compaction_task is available. compaction_group {}",
                    compaction_group
                )
                .into());
            }
            Err(err) => {
                tracing::warn!("Failed to get compaction task: {:#?}.", err);
                return Err(anyhow::anyhow!(
                    "Failed to get compaction task: {:#?} compaction_group {}",
                    err,
                    compaction_group
                )
                .into());
            }
        };

        // 3. send task to compactor
        let compact_task_string = compact_task_to_string(&compact_task);
        if let Err(e) = compactor.send_event(ResponseEvent::CompactTask(compact_task)) {
            // TODO: shall we need to cancel on meta ?
            return Err(anyhow::anyhow!(
                "Failed to trigger compaction task: {:#?} compaction_group {}",
                e,
                compaction_group
            )
            .into());
        }

        tracing::info!(
            "Trigger manual compaction task. {}. cost time: {:?}",
            &compact_task_string,
            start_time.elapsed(),
        );

        Ok(())
    }

    pub fn compactor_manager_ref_for_test(&self) -> CompactorManagerRef {
        self.compactor_manager.clone()
    }

    #[named]
    pub async fn compaction_task_from_assignment_for_test(
        &self,
        task_id: u64,
    ) -> Option<CompactTaskAssignment> {
        let compaction_guard = read_lock!(self, compaction).await;
        let assignment_ref = &compaction_guard.compact_task_assignment;
        assignment_ref.get(&task_id).cloned()
    }

    pub fn cluster_manager(&self) -> &ClusterManagerRef {
        &self.cluster_manager
    }

    fn notify_last_version_delta(&self, versioning: &Versioning) {
        self.env
            .notification_manager()
            .notify_hummock_without_version(
                Operation::Add,
                Info::HummockVersionDeltas(risingwave_pb::hummock::HummockVersionDeltas {
                    version_deltas: vec![versioning
                        .hummock_version_deltas
                        .last_key_value()
                        .unwrap()
                        .1
                        .clone()],
                }),
            );
    }

    fn notify_stats(&self, stats: &HummockVersionStats) {
        self.env
            .notification_manager()
            .notify_frontend_without_version(Operation::Update, Info::HummockStats(stats.clone()));
    }

    #[named]
    pub fn hummock_timer_task(hummock_manager: Arc<Self>) -> (JoinHandle<()>, Sender<()>) {
        use futures::{FutureExt, StreamExt};

        let (shutdown_tx, shutdown_rx) = tokio::sync::oneshot::channel();
        let join_handle = tokio::spawn(async move {
            const CHECK_PENDING_TASK_PERIOD_SEC: u64 = 300;
            const STAT_REPORT_PERIOD_SEC: u64 = 20;
            const COMPACTION_HEARTBEAT_PERIOD_SEC: u64 = 1;

            pub enum HummockTimerEvent {
                GroupSplit,
                CheckDeadTask,
                Report,
                CompactionHeartBeat,

                DynamicCompactionTrigger,
                SpaceReclaimCompactionTrigger,
                TtlCompactionTrigger,
                TombstoneCompactionTrigger,

                FullGc,
            }
            let mut check_compact_trigger_interval =
                tokio::time::interval(Duration::from_secs(CHECK_PENDING_TASK_PERIOD_SEC));
            check_compact_trigger_interval
                .set_missed_tick_behavior(tokio::time::MissedTickBehavior::Delay);
            check_compact_trigger_interval.reset();

            let check_compact_trigger = IntervalStream::new(check_compact_trigger_interval)
                .map(|_| HummockTimerEvent::CheckDeadTask);

            let mut stat_report_interval =
                tokio::time::interval(std::time::Duration::from_secs(STAT_REPORT_PERIOD_SEC));
            stat_report_interval.set_missed_tick_behavior(tokio::time::MissedTickBehavior::Delay);
            stat_report_interval.reset();
            let stat_report_trigger =
                IntervalStream::new(stat_report_interval).map(|_| HummockTimerEvent::Report);

            let mut compaction_heartbeat_interval = tokio::time::interval(
                std::time::Duration::from_secs(COMPACTION_HEARTBEAT_PERIOD_SEC),
            );
            compaction_heartbeat_interval
                .set_missed_tick_behavior(tokio::time::MissedTickBehavior::Delay);
            compaction_heartbeat_interval.reset();
            let compaction_heartbeat_trigger = IntervalStream::new(compaction_heartbeat_interval)
                .map(|_| HummockTimerEvent::CompactionHeartBeat);

            let mut min_trigger_interval = tokio::time::interval(Duration::from_secs(
                hummock_manager.env.opts.periodic_compaction_interval_sec,
            ));
            min_trigger_interval.set_missed_tick_behavior(tokio::time::MissedTickBehavior::Delay);
            min_trigger_interval.reset();
            let dynamic_tick_trigger = IntervalStream::new(min_trigger_interval)
                .map(|_| HummockTimerEvent::DynamicCompactionTrigger);

            let mut min_space_reclaim_trigger_interval =
                tokio::time::interval(Duration::from_secs(
                    hummock_manager
                        .env
                        .opts
                        .periodic_space_reclaim_compaction_interval_sec,
                ));
            min_space_reclaim_trigger_interval
                .set_missed_tick_behavior(tokio::time::MissedTickBehavior::Delay);
            min_space_reclaim_trigger_interval.reset();
            let space_reclaim_trigger = IntervalStream::new(min_space_reclaim_trigger_interval)
                .map(|_| HummockTimerEvent::SpaceReclaimCompactionTrigger);

            let mut min_ttl_reclaim_trigger_interval = tokio::time::interval(Duration::from_secs(
                hummock_manager
                    .env
                    .opts
                    .periodic_ttl_reclaim_compaction_interval_sec,
            ));
            min_ttl_reclaim_trigger_interval
                .set_missed_tick_behavior(tokio::time::MissedTickBehavior::Delay);
            min_ttl_reclaim_trigger_interval.reset();
            let ttl_reclaim_trigger = IntervalStream::new(min_ttl_reclaim_trigger_interval)
                .map(|_| HummockTimerEvent::TtlCompactionTrigger);

            let mut full_gc_interval = tokio::time::interval(Duration::from_secs(
                hummock_manager.env.opts.full_gc_interval_sec,
            ));
            full_gc_interval.set_missed_tick_behavior(tokio::time::MissedTickBehavior::Delay);
            full_gc_interval.reset();
            let full_gc_trigger =
                IntervalStream::new(full_gc_interval).map(|_| HummockTimerEvent::FullGc);

            let mut tombstone_reclaim_trigger_interval =
                tokio::time::interval(Duration::from_secs(
                    hummock_manager
                        .env
                        .opts
                        .periodic_tombstone_reclaim_compaction_interval_sec,
                ));
            tombstone_reclaim_trigger_interval
                .set_missed_tick_behavior(tokio::time::MissedTickBehavior::Delay);
            tombstone_reclaim_trigger_interval.reset();
            let tombstone_reclaim_trigger = IntervalStream::new(tombstone_reclaim_trigger_interval)
                .map(|_| HummockTimerEvent::TombstoneCompactionTrigger);

            let mut triggers: Vec<BoxStream<'static, HummockTimerEvent>> = vec![
                Box::pin(check_compact_trigger),
                Box::pin(stat_report_trigger),
                Box::pin(compaction_heartbeat_trigger),
                Box::pin(dynamic_tick_trigger),
                Box::pin(space_reclaim_trigger),
                Box::pin(ttl_reclaim_trigger),
                Box::pin(full_gc_trigger),
                Box::pin(tombstone_reclaim_trigger),
            ];

            let periodic_check_split_group_interval_sec = hummock_manager
                .env
                .opts
                .periodic_split_compact_group_interval_sec;

            if periodic_check_split_group_interval_sec > 0 {
                let mut split_group_trigger_interval = tokio::time::interval(Duration::from_secs(
                    periodic_check_split_group_interval_sec,
                ));
                split_group_trigger_interval
                    .set_missed_tick_behavior(tokio::time::MissedTickBehavior::Delay);
                split_group_trigger_interval.reset();

                let split_group_trigger = IntervalStream::new(split_group_trigger_interval)
                    .map(|_| HummockTimerEvent::GroupSplit);
                triggers.push(Box::pin(split_group_trigger));
            }

            let event_stream = select_all(triggers);
            use futures::pin_mut;
            pin_mut!(event_stream);

            let shutdown_rx_shared = shutdown_rx.shared();

            tracing::info!(
                "Hummock timer task tracing [GroupSplit interval {} sec] [CheckDeadTask interval {} sec] [Report interval {} sec] [CompactionHeartBeat interval {} sec]",
                    periodic_check_split_group_interval_sec, CHECK_PENDING_TASK_PERIOD_SEC, STAT_REPORT_PERIOD_SEC, COMPACTION_HEARTBEAT_PERIOD_SEC
            );

            loop {
                let item =
                    futures::future::select(event_stream.next(), shutdown_rx_shared.clone()).await;

                match item {
                    Either::Left((event, _)) => {
                        if let Some(event) = event {
                            match event {
                                HummockTimerEvent::CheckDeadTask => {
                                    if hummock_manager.env.opts.compaction_deterministic_test {
                                        continue;
                                    }

                                    hummock_manager.check_dead_task().await;
                                }

                                HummockTimerEvent::GroupSplit => {
                                    if hummock_manager.env.opts.compaction_deterministic_test {
                                        continue;
                                    }

                                    hummock_manager.on_handle_check_split_multi_group().await;
                                }

                                HummockTimerEvent::Report => {
                                    let (
                                        current_version,
                                        id_to_config,
                                        branched_sst,
                                        version_stats,
                                    ) = {
                                        let versioning_guard =
                                            read_lock!(hummock_manager.as_ref(), versioning).await;

                                        let configs =
                                            hummock_manager.get_compaction_group_map().await;
                                        let versioning_deref = versioning_guard;
                                        (
                                            versioning_deref.current_version.clone(),
                                            configs,
                                            versioning_deref.branched_ssts.clone(),
                                            versioning_deref.version_stats.clone(),
                                        )
                                    };

                                    if let Some(mv_id_to_all_table_ids) = hummock_manager
                                        .fragment_manager
                                        .get_mv_id_to_internal_table_ids_mapping()
                                    {
                                        trigger_mv_stat(
                                            &hummock_manager.metrics,
                                            &version_stats,
                                            mv_id_to_all_table_ids,
                                        );
                                    }

                                    for compaction_group_id in
                                        get_compaction_group_ids(&current_version)
                                    {
                                        let compaction_group_config =
                                            &id_to_config[&compaction_group_id];

                                        let group_levels = current_version
                                            .get_compaction_group_levels(
                                                compaction_group_config.group_id(),
                                            );

                                        trigger_split_stat(
                                            &hummock_manager.metrics,
                                            compaction_group_config.group_id(),
                                            group_levels.member_table_ids.len(),
                                            &branched_sst,
                                        );

                                        trigger_lsm_stat(
                                            &hummock_manager.metrics,
                                            compaction_group_config.compaction_config(),
                                            group_levels,
                                            compaction_group_config.group_id(),
                                        )
                                    }
                                }

                                HummockTimerEvent::CompactionHeartBeat => {
                                    let compactor_manager =
                                        hummock_manager.compactor_manager.clone();

                                    // TODO: add metrics to track expired tasks
                                    const INTERVAL_SEC: u64 = 30;
                                    // The cancel task has two paths
                                    // 1. compactor heartbeat cancels the expired task based on task
                                    // progress (meta + compactor)
                                    // 2. meta periodically scans the task and performs a cancel on
                                    // the meta side for tasks that are not updated by heartbeat

                                    // So the reason for setting Interval is to let compactor be
                                    // responsible for canceling the corresponding task as much as
                                    // possible by relaxing the conditions for detection on the meta
                                    // side, and meta is just used as a last resort to clean up the
                                    // tasks that compactor has expired.

                                    //
                                    for mut task in
                                        compactor_manager.get_expired_tasks(Some(INTERVAL_SEC))
                                    {
                                        if let Err(e) = hummock_manager
                                            .cancel_compact_task(
                                                &mut task,
                                                TaskStatus::HeartbeatCanceled,
                                            )
                                            .await
                                        {
                                            tracing::error!("Attempt to remove compaction task due to elapsed heartbeat failed. We will continue to track its heartbeat
                                                until we can successfully report its status. task_id: {}, ERR: {e:?}", task.task_id);
                                        }
                                    }
                                }

                                HummockTimerEvent::DynamicCompactionTrigger => {
                                    // Disable periodic trigger for compaction_deterministic_test.
                                    if hummock_manager.env.opts.compaction_deterministic_test {
                                        continue;
                                    }

                                    hummock_manager
                                        .on_handle_trigger_multi_group(
                                            compact_task::TaskType::Dynamic,
                                        )
                                        .await;
                                }

                                HummockTimerEvent::SpaceReclaimCompactionTrigger => {
                                    // Disable periodic trigger for compaction_deterministic_test.
                                    if hummock_manager.env.opts.compaction_deterministic_test {
                                        continue;
                                    }

                                    hummock_manager
                                        .on_handle_trigger_multi_group(
                                            compact_task::TaskType::SpaceReclaim,
                                        )
                                        .await;
                                }

                                HummockTimerEvent::TtlCompactionTrigger => {
                                    // Disable periodic trigger for compaction_deterministic_test.
                                    if hummock_manager.env.opts.compaction_deterministic_test {
                                        continue;
                                    }

                                    hummock_manager
                                        .on_handle_trigger_multi_group(compact_task::TaskType::Ttl)
                                        .await;
                                }

                                HummockTimerEvent::TombstoneCompactionTrigger => {
                                    // Disable periodic trigger for compaction_deterministic_test.
                                    if hummock_manager.env.opts.compaction_deterministic_test {
                                        continue;
                                    }

                                    hummock_manager
                                        .on_handle_trigger_multi_group(
                                            compact_task::TaskType::Tombstone,
                                        )
                                        .await;
                                }

                                HummockTimerEvent::FullGc => {
                                    if hummock_manager
                                        .start_full_gc(Duration::from_secs(3600))
                                        .is_ok()
                                    {
                                        tracing::info!("Start full GC from meta node.");
                                    }
                                }
                            }
                        }
                    }

                    Either::Right((_, _shutdown)) => {
                        tracing::info!("Hummock timer loop is stopped");
                        break;
                    }
                }
            }
        });
        (join_handle, shutdown_tx)
    }

    #[named]
    pub async fn check_dead_task(&self) {
        const MAX_COMPACTION_L0_MULTIPLIER: u64 = 32;
        const MAX_COMPACTION_DURATION_SEC: u64 = 20 * 60;
        let (groups, configs) = {
            let versioning_guard = read_lock!(self, versioning).await;
            let g = versioning_guard
                .current_version
                .levels
                .iter()
                .map(|(id, group)| {
                    (
                        *id,
                        group
                            .l0
                            .as_ref()
                            .unwrap()
                            .sub_levels
                            .iter()
                            .map(|level| level.total_file_size)
                            .sum::<u64>(),
                    )
                })
                .collect_vec();
            let c = self.get_compaction_group_map().await;
            (g, c)
        };
        let mut slowdown_groups: HashMap<u64, u64> = HashMap::default();
        {
            for (group_id, l0_file_size) in groups {
                let group = &configs[&group_id];
                if l0_file_size
                    > MAX_COMPACTION_L0_MULTIPLIER
                        * group.compaction_config.max_bytes_for_level_base
                {
                    slowdown_groups.insert(group_id, l0_file_size);
                }
            }
        }
        if slowdown_groups.is_empty() {
            return;
        }
        let mut pending_tasks: HashMap<u64, (u64, usize, RunningCompactTask)> = HashMap::default();
        {
            let compaction_guard = read_lock!(self, compaction).await;
            for group_id in slowdown_groups.keys() {
                if let Some(status) = compaction_guard.compaction_statuses.get(group_id) {
                    for (idx, level_handler) in status.level_handlers.iter().enumerate() {
                        let tasks = level_handler.get_pending_tasks().to_vec();
                        if tasks.is_empty() {
                            continue;
                        }
                        for task in tasks {
                            pending_tasks.insert(task.task_id, (*group_id, idx, task));
                        }
                    }
                }
            }
        }
        let task_ids = pending_tasks.keys().cloned().collect_vec();
        let task_infos = self
            .compactor_manager
            .check_tasks_status(&task_ids, Duration::from_secs(MAX_COMPACTION_DURATION_SEC));
        for (task_id, (compact_time, status)) in task_infos {
            if status == TASK_NORMAL {
                continue;
            }
            if let Some((group_id, level_id, task)) = pending_tasks.get(&task_id) {
                let group_size = *slowdown_groups.get(group_id).unwrap();
                warn!("COMPACTION SLOW: the task-{} of group-{}(size: {}MB) level-{} has not finished after {:?}, {}, it may cause pending sstable files({:?}) blocking other task.",
                    task_id, *group_id,group_size / 1024 / 1024,*level_id, compact_time, status, task.ssts);
            }
        }
    }

    fn collect_table_write_throughput(&self, table_stats: PbTableStatsMap) {
        let mut table_infos = self.history_table_throughput.write();
        for (table_id, stat) in table_stats {
            let throughput = (stat.total_value_size + stat.total_key_size) as u64;
            let entry = table_infos.entry(table_id).or_default();
            entry.push_back(throughput);
            if entry.len() > HISTORY_TABLE_INFO_STATISTIC_TIME {
                entry.pop_front();
            }
        }
    }

    /// * For compaction group with only one single state-table, do not change it again.
    /// * For state-table which only write less than `HISTORY_TABLE_INFO_WINDOW_SIZE` times, do not
    ///   change it. Because we need more statistic data to decide split strategy.
    /// * For state-table with low throughput which write no more than
    ///   `min_table_split_write_throughput` data, never split it.
    /// * For state-table whose size less than `min_table_split_size`, do not split it unless its
    ///   throughput keep larger than `table_write_throughput_threshold` for a long time.
    /// * For state-table whose throughput less than `min_table_split_write_throughput`, do not
    ///   increase it size of base-level.
    async fn on_handle_check_split_multi_group(&self) {
        let params = self.env.system_params_manager().get_params().await;
        let barrier_interval_ms = params.barrier_interval_ms() as u64;
        let checkpoint_secs = std::cmp::max(
            1,
            params.checkpoint_frequency() * barrier_interval_ms / 1000,
        );
        let created_tables = self.catalog_manager.get_created_table_ids().await;
        let created_tables: HashSet<u32> = HashSet::from_iter(created_tables);
        let table_write_throughput = self.history_table_throughput.read().clone();
        let mut group_infos = self.calculate_compaction_group_statistic().await;
        group_infos.sort_by_key(|group| group.group_size);
        group_infos.reverse();
        let default_group_id: CompactionGroupId = StaticCompactionGroupId::StateDefault.into();
        let mv_group_id: CompactionGroupId = StaticCompactionGroupId::MaterializedView.into();
        let partition_vnode_count = self.env.opts.partition_vnode_count;
        let window_size = HISTORY_TABLE_INFO_STATISTIC_TIME / (checkpoint_secs as usize);
        for group in &group_infos {
            if group.table_statistic.len() == 1 {
                continue;
            }

            for (table_id, table_size) in &group.table_statistic {
                if !created_tables.contains(table_id) {
                    continue;
                }
                let mut is_high_write_throughput = false;
                let mut is_low_write_throughput = true;
                if let Some(history) = table_write_throughput.get(table_id) {
                    if history.len() >= window_size {
                        is_high_write_throughput = history.iter().all(|throughput| {
                            *throughput / checkpoint_secs
                                > self.env.opts.table_write_throughput_threshold
                        });
                        is_low_write_throughput = history.iter().any(|throughput| {
                            *throughput / checkpoint_secs
                                < self.env.opts.min_table_split_write_throughput
                        });
                    }
                }
                let state_table_size = *table_size;

                if is_low_write_throughput {
                    continue;
                }

                if state_table_size < self.env.opts.min_table_split_size
                    && !is_high_write_throughput
                {
                    continue;
                }

                let parent_group_id = group.group_id;

                // do not split a large table and a small table because it would increase IOPS
                // of small table.
                if parent_group_id != default_group_id && parent_group_id != mv_group_id {
                    let rest_group_size = group.group_size - state_table_size;
                    if rest_group_size < state_table_size
                        && rest_group_size < self.env.opts.min_table_split_size
                    {
                        continue;
                    }
                }

                let ret = self
                    .move_state_table_to_compaction_group(
                        parent_group_id,
                        &[*table_id],
                        None,
                        false,
                        partition_vnode_count,
                    )
                    .await;
                match ret {
                    Ok(new_group_id) => {
                        tracing::info!("move state table [{}] from group-{} to group-{} success, Allow split by table: false", table_id, parent_group_id, new_group_id);
                        return;
                    }
                    Err(e) => {
                        tracing::info!(
                            "failed to move state table [{}] from group-{} because {:?}",
                            table_id,
                            parent_group_id,
                            e
                        )
                    }
                }
            }
        }
    }

    #[named]
    pub fn compaction_event_loop(
        hummock_manager: Arc<Self>,
        mut compactor_streams_change_rx: UnboundedReceiver<(
            u32,
            Streaming<SubscribeCompactionEventRequest>,
        )>,
    ) -> (JoinHandle<()>, Sender<()>) {
        let mut compactor_request_streams = FuturesUnordered::new();
        let (shutdown_tx, shutdown_rx) = tokio::sync::oneshot::channel();
        let shutdown_rx_shared = shutdown_rx.shared();
        let mut compaction_selectors = init_selectors();

        let join_handle = tokio::spawn(async move {
            let push_stream =
                |context_id: u32,
                 stream: Streaming<SubscribeCompactionEventRequest>,
                 compactor_request_streams: &mut FuturesUnordered<_>| {
                    let future = stream
                        .into_future()
                        .map(move |stream_future| (context_id, stream_future));

                    compactor_request_streams.push(future);
                };

            let mut event_loop_iteration_now = Instant::now();
            loop {
                let shutdown_rx_shared = shutdown_rx_shared.clone();

                // report
                hummock_manager
                    .metrics
                    .compaction_event_loop_iteration_latency
                    .observe(event_loop_iteration_now.elapsed().as_millis() as _);
                event_loop_iteration_now = Instant::now();

                tokio::select! {
                    _ = shutdown_rx_shared => {
                        return;
                    },

                    compactor_stream = compactor_streams_change_rx.recv() => {
                        if let Some((context_id, stream)) = compactor_stream {
                            tracing::info!("compactor {} enters the cluster", context_id);
                            push_stream(context_id, stream, &mut compactor_request_streams);
                        }
                    },

                    result = pending_on_none(compactor_request_streams.next()) => {
                        let mut compactor_alive = true;
                        let (context_id, compactor_stream_req) = result;
                        let (event, create_at, stream) = match compactor_stream_req {
                            (Some(Ok(req)), stream) => {
                                (req.event.unwrap(), req.create_at, stream)
                            }

                            (Some(Err(err)), _stream) => {
                                tracing::warn!("compactor {} leaving the cluster with err {:?}", context_id, err);
                                hummock_manager.compactor_manager
                                    .remove_compactor(context_id);
                                continue
                            }

                            _ => {
                                tracing::warn!("compactor {} leaving the cluster", context_id);
                                hummock_manager.compactor_manager
                                    .remove_compactor(context_id);
                                continue
                            },
                        };

                        {
                            let consumed_latency_ms = SystemTime::now()
                                .duration_since(std::time::UNIX_EPOCH)
                                .expect("Clock may have gone backwards")
                                .as_millis()
                                as u64
                            - create_at;
                            hummock_manager.metrics
                                .compaction_event_consumed_latency
                                .observe(consumed_latency_ms as _);
                        }

                        match event {
                            RequestEvent::PullTask(PullTask {
                                pull_task_count,
                            }) => {
                                assert_ne!(0, pull_task_count);
                                if let Some(compactor) = hummock_manager.compactor_manager.get_compactor(context_id) {
                                    if let Some((group, task_type)) = hummock_manager.auto_pick_compaction_group_and_type().await {
<<<<<<< HEAD
                                        let selector: &mut Box<dyn CompactionSelector> = compaction_selectors.get_mut(&task_type).unwrap();
=======
                                        let selector: &mut Box<dyn LevelSelector> = {
                                            let versioning_guard = read_lock!(hummock_manager, versioning).await;
                                            let versioning = versioning_guard.deref();

                                            if versioning.write_limit.contains_key(&group) {
                                                let enable_emergency_picker = match hummock_manager
                                                    .compaction_group_manager
                                                    .read()
                                                    .await
                                                    .try_get_compaction_group_config(group)
                                                {
                                                    Some(config) =>{ config.compaction_config.enable_emergency_picker },
                                                    None => { unreachable!("compaction-group {} not exist", group) }
                                                };

                                                if enable_emergency_picker {
                                                    compaction_selectors.get_mut(&TaskType::Emergency).unwrap()
                                                } else {
                                                    compaction_selectors.get_mut(&task_type).unwrap()
                                                }
                                            } else {
                                                compaction_selectors.get_mut(&task_type).unwrap()
                                            }

                                        };

>>>>>>> 4dadb7c1
                                        for _ in 0..pull_task_count {
                                            let compact_task =
                                                hummock_manager
                                                .get_compact_task(group, selector)
                                                .await;

                                            match compact_task {
                                                Ok(Some(compact_task)) => {
                                                    let task_id = compact_task.task_id;
                                                    if let Err(e) = compactor.send_event(
                                                        ResponseEvent::CompactTask(compact_task)
                                                    ) {
                                                        tracing::warn!(
                                                            "Failed to send task {} to {}. {:#?}",
                                                            task_id,
                                                            compactor.context_id(),
                                                            e
                                                        );

                                                        compactor_alive = false;
                                                        break;
                                                    }
                                                },
                                                Ok(None) => {
                                                    // no compact_task to be picked
                                                    hummock_manager.compaction_state.unschedule(group, task_type);
                                                    break;
                                                }
                                                Err(err) => {
                                                    tracing::warn!("Failed to get compaction task: {:#?}.", err);
                                                    break;
                                                }
                                            };
                                        }
                                    }

                                    // ack to compactor
                                    if compactor_alive {
                                        if let Err(e) = compactor.send_event(ResponseEvent::PullTaskAck(PullTaskAck {})){
                                            tracing::warn!(
                                                "Failed to send ask to {}. {:#?}",
                                                context_id,
                                                e
                                            );

                                            compactor_alive = false;
                                        }
                                    }
                                } else {
                                    compactor_alive = false;

                                }
                            },

                            RequestEvent::ReportTask(ReportTask {
                                compact_task,
                                table_stats_change
                            }) => {
                                if let Some(mut compact_task) = compact_task {
                                    if let Err(e) =  hummock_manager
                                        .report_compact_task(&mut compact_task, Some(table_stats_change))
                                       .await {
                                        tracing::error!("report compact_tack fail {e:?}");
                                    }
                                }
                            },

                            RequestEvent::HeartBeat(HeartBeat {
                                progress,
                            }) => {
                                let compactor_manager = hummock_manager.compactor_manager.clone();
                                let cancel_tasks = compactor_manager.update_task_heartbeats(&progress);

                                // TODO: task cancellation can be batched
                                for mut task in cancel_tasks {
                                    tracing::info!(
                                        "Task with task_id {} with context_id {} has expired due to lack of visible progress",
                                        context_id,
                                        task.task_id
                                    );

                                    if let Err(e) =
                                        hummock_manager
                                        .cancel_compact_task(&mut task, TaskStatus::HeartbeatCanceled)
                                        .await
                                    {
                                        tracing::error!("Attempt to remove compaction task due to elapsed heartbeat failed. We will continue to track its heartbeat
                                                        until we can successfully report its status. task_id: {}, ERR: {e:?}", task.task_id);
                                    }

                                    if let Some(compactor) = compactor_manager.get_compactor(context_id) {
                                        // Forcefully cancel the task so that it terminates
                                        // early on the compactor
                                        // node.
                                        let _ = compactor.cancel_task(task.task_id);
                                        tracing::info!(
                                            "CancelTask operation for task_id {} has been sent to node with context_id {}",
                                            context_id,
                                            task.task_id
                                        );
                                    } else {
                                        compactor_alive = false;
                                    }
                                }
                            },

                            RequestEvent::Register(_) => {
                                unreachable!()
                            }
                        }


                        if compactor_alive {
                            push_stream(context_id, stream, &mut compactor_request_streams);
                        } else {
                            tracing::warn!("compactor {} leaving the cluster since it's not alive", context_id);
                            hummock_manager.compactor_manager
                                .remove_compactor(context_id);
                        }
                    }
                }
            }
        });

        (join_handle, shutdown_tx)
    }

    pub fn add_compactor_stream(
        &self,
        context_id: u32,
        req_stream: Streaming<SubscribeCompactionEventRequest>,
    ) {
        self.compactor_streams_change_tx
            .send((context_id, req_stream))
            .unwrap();
    }

    async fn on_handle_trigger_multi_group(&self, task_type: compact_task::TaskType) {
        for cg_id in self.compaction_group_ids().await {
            if let Err(e) = self.compaction_state.try_sched_compaction(cg_id, task_type) {
                tracing::warn!(
                    "Failed to schedule {:?} compaction for compaction group {}. {}",
                    task_type,
                    cg_id,
                    e
                );
            }
        }
    }

    pub async fn auto_pick_compaction_group_and_type(
        &self,
    ) -> Option<(CompactionGroupId, compact_task::TaskType)> {
        use rand::prelude::SliceRandom;
        use rand::thread_rng;
        let mut compaction_group_ids = self.compaction_group_ids().await;
        compaction_group_ids.shuffle(&mut thread_rng());

        for cg_id in compaction_group_ids {
            if let Some(pick_type) = self.compaction_state.auto_pick_type(cg_id) {
                return Some((cg_id, pick_type));
            }
        }

        None
    }
}

fn drop_sst(
    branched_ssts: &mut BTreeMapTransaction<'_, HummockSstableObjectId, BranchedSstInfo>,
    group_id: CompactionGroupId,
    object_id: HummockSstableObjectId,
    sst_id: HummockSstableId,
) -> bool {
    match branched_ssts.get_mut(object_id) {
        Some(mut entry) => {
            // if group_id not exist, it would not pass the stale check before.
            let removed_sst_id = entry.get(&group_id).unwrap();
            assert_eq!(*removed_sst_id, sst_id);
            entry.remove(&group_id);
            if entry.is_empty() {
                branched_ssts.remove(object_id);
                true
            } else {
                false
            }
        }
        None => true,
    }
}

fn gen_version_delta<'a>(
    txn: &mut BTreeMapTransaction<'a, HummockVersionId, HummockVersionDelta>,
    branched_ssts: &mut BTreeMapTransaction<'a, HummockSstableObjectId, BranchedSstInfo>,
    old_version: &HummockVersion,
    compact_task: &CompactTask,
    deterministic_mode: bool,
) -> HummockVersionDelta {
    let trivial_move = CompactStatus::is_trivial_move_task(compact_task);

    let mut version_delta = HummockVersionDelta {
        id: old_version.id + 1,
        prev_id: old_version.id,
        max_committed_epoch: old_version.max_committed_epoch,
        trivial_move,
        ..Default::default()
    };
    let group_deltas = &mut version_delta
        .group_deltas
        .entry(compact_task.compaction_group_id)
        .or_default()
        .group_deltas;
    let mut gc_object_ids = vec![];
    let mut removed_table_ids_map: BTreeMap<u32, Vec<u64>> = BTreeMap::default();

    for level in &compact_task.input_ssts {
        let level_idx = level.level_idx;
        let mut removed_table_ids = level
            .table_infos
            .iter()
            .map(|sst| {
                let object_id = sst.get_object_id();
                let sst_id = sst.get_sst_id();
                if !trivial_move
                    && drop_sst(
                        branched_ssts,
                        compact_task.compaction_group_id,
                        object_id,
                        sst_id,
                    )
                {
                    gc_object_ids.push(object_id);
                }
                sst_id
            })
            .collect_vec();

        removed_table_ids_map
            .entry(level_idx)
            .or_default()
            .append(&mut removed_table_ids);
    }

    for (level_idx, removed_table_ids) in removed_table_ids_map {
        let group_delta = GroupDelta {
            delta_type: Some(DeltaType::IntraLevel(IntraLevelDelta {
                level_idx,
                removed_table_ids,
                ..Default::default()
            })),
        };
        group_deltas.push(group_delta);
    }

    let group_delta = GroupDelta {
        delta_type: Some(DeltaType::IntraLevel(IntraLevelDelta {
            level_idx: compact_task.target_level,
            inserted_table_infos: compact_task.sorted_output_ssts.clone(),
            l0_sub_level_id: compact_task.target_sub_level_id,
            ..Default::default()
        })),
    };
    group_deltas.push(group_delta);
    version_delta.gc_object_ids.append(&mut gc_object_ids);
    version_delta.safe_epoch = std::cmp::max(old_version.safe_epoch, compact_task.watermark);
    // Don't persist version delta generated by compaction to meta store in deterministic mode.
    // Because it will override existing version delta that has same ID generated in the data
    // ingestion phase.
    if !deterministic_mode {
        txn.insert(version_delta.id, version_delta.clone());
    }

    version_delta
}

async fn write_exclusive_cluster_id(
    state_store_dir: &str,
    cluster_id: ClusterId,
    object_store: ObjectStoreRef,
) -> Result<()> {
    const CLUSTER_ID_DIR: &str = "cluster_id";
    const CLUSTER_ID_NAME: &str = "0";
    let cluster_id_dir = format!("{}/{}/", state_store_dir, CLUSTER_ID_DIR);
    let cluster_id_full_path = format!("{}{}", cluster_id_dir, CLUSTER_ID_NAME);
    match object_store.read(&cluster_id_full_path, ..).await {
        Ok(cluster_id) => Err(ObjectError::internal(format!(
            "Data directory is already used by another cluster with id {:?}, path {}.",
            String::from_utf8(cluster_id.to_vec()).unwrap(),
            cluster_id_full_path,
        ))
        .into()),
        Err(e) => {
            if e.is_object_not_found_error() {
                object_store
                    .upload(&cluster_id_full_path, Bytes::from(String::from(cluster_id)))
                    .await?;
                return Ok(());
            }
            Err(e.into())
        }
    }
}

fn init_selectors() -> HashMap<compact_task::TaskType, Box<dyn CompactionSelector>> {
    let mut compaction_selectors: HashMap<compact_task::TaskType, Box<dyn CompactionSelector>> =
        HashMap::default();
    compaction_selectors.insert(
        compact_task::TaskType::Dynamic,
        Box::<DynamicLevelSelector>::default(),
    );
    compaction_selectors.insert(
        compact_task::TaskType::SpaceReclaim,
        Box::<SpaceReclaimCompactionSelector>::default(),
    );
    compaction_selectors.insert(
        compact_task::TaskType::Ttl,
        Box::<TtlCompactionSelector>::default(),
    );
    compaction_selectors.insert(
        compact_task::TaskType::Tombstone,
        Box::<TombstoneCompactionSelector>::default(),
    );

    compaction_selectors.insert(
        compact_task::TaskType::Emergency,
        Box::<EmergencySelector>::default(),
    );
    compaction_selectors
}

type CompactionRequestChannelItem = (CompactionGroupId, compact_task::TaskType);
use tokio::sync::mpsc::error::SendError;

use super::compaction::CompactionSelector;

#[derive(Debug, Default)]
pub struct CompactionState {
    scheduled: Mutex<HashSet<(CompactionGroupId, compact_task::TaskType)>>,
}

impl CompactionState {
    pub fn new() -> Self {
        Self {
            scheduled: Default::default(),
        }
    }

    /// Enqueues only if the target is not yet in queue.
    pub fn try_sched_compaction(
        &self,
        compaction_group: CompactionGroupId,
        task_type: TaskType,
    ) -> std::result::Result<bool, SendError<CompactionRequestChannelItem>> {
        let mut guard = self.scheduled.lock();
        let key = (compaction_group, task_type);
        if guard.contains(&key) {
            return Ok(false);
        }
        guard.insert(key);
        Ok(true)
    }

    pub fn unschedule(
        &self,
        compaction_group: CompactionGroupId,
        task_type: compact_task::TaskType,
    ) {
        self.scheduled.lock().remove(&(compaction_group, task_type));
    }

    pub fn auto_pick_type(&self, group: CompactionGroupId) -> Option<TaskType> {
        let guard = self.scheduled.lock();
        if guard.contains(&(group, compact_task::TaskType::SpaceReclaim)) {
            Some(compact_task::TaskType::SpaceReclaim)
        } else if guard.contains(&(group, compact_task::TaskType::Ttl)) {
            Some(compact_task::TaskType::Ttl)
        } else if guard.contains(&(group, compact_task::TaskType::Dynamic)) {
            Some(compact_task::TaskType::Dynamic)
        } else {
            None
        }
    }
}<|MERGE_RESOLUTION|>--- conflicted
+++ resolved
@@ -65,15 +65,9 @@
 use tonic::Streaming;
 use tracing::warn;
 
-<<<<<<< HEAD
 use crate::hummock::compaction::selector::{
     DynamicLevelSelector, LocalSelectorStatistic, ManualCompactionOption, ManualCompactionSelector,
     SpaceReclaimCompactionSelector, TombstoneCompactionSelector, TtlCompactionSelector,
-=======
-use crate::hummock::compaction::{
-    CompactStatus, EmergencySelector, LocalSelectorStatistic, ManualCompactionOption,
-    TombstoneCompactionSelector,
->>>>>>> 4dadb7c1
 };
 use crate::hummock::compaction::CompactStatus;
 use crate::hummock::error::{Error, Result};
@@ -2563,10 +2557,7 @@
                                 assert_ne!(0, pull_task_count);
                                 if let Some(compactor) = hummock_manager.compactor_manager.get_compactor(context_id) {
                                     if let Some((group, task_type)) = hummock_manager.auto_pick_compaction_group_and_type().await {
-<<<<<<< HEAD
-                                        let selector: &mut Box<dyn CompactionSelector> = compaction_selectors.get_mut(&task_type).unwrap();
-=======
-                                        let selector: &mut Box<dyn LevelSelector> = {
+                                        let selector: &mut Box<dyn CompactionSelector> = {
                                             let versioning_guard = read_lock!(hummock_manager, versioning).await;
                                             let versioning = versioning_guard.deref();
 
@@ -2592,7 +2583,6 @@
 
                                         };
 
->>>>>>> 4dadb7c1
                                         for _ in 0..pull_task_count {
                                             let compact_task =
                                                 hummock_manager
@@ -2926,6 +2916,7 @@
 type CompactionRequestChannelItem = (CompactionGroupId, compact_task::TaskType);
 use tokio::sync::mpsc::error::SendError;
 
+use super::compaction::selector::EmergencySelector;
 use super::compaction::CompactionSelector;
 
 #[derive(Debug, Default)]
