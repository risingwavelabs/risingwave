--- conflicted
+++ resolved
@@ -1986,7 +1986,6 @@
         let objects_to_delete = self.delete_object_tracker.current();
         // We don't check `checkpoint` because it's allowed to update its in memory state without
         // persisting to object store.
-<<<<<<< HEAD
         let get_state = |compaction_guard: &mut Compaction,
                          versioning_guard: &mut Versioning,
                          context_info_guard: &mut ContextInfo| {
@@ -1996,42 +1995,20 @@
             let pinned_snapshots_copy = context_info_guard.pinned_snapshots.clone();
             let hummock_version_deltas_copy = versioning_guard.hummock_version_deltas.clone();
             let version_stats_copy = versioning_guard.version_stats.clone();
-            let branched_ssts = versioning_guard.branched_ssts.clone();
-            (
-                (
-=======
-        let get_state =
-            |compaction_guard: &RwLockWriteGuard<'_, Compaction>,
-             versioning_guard: &RwLockWriteGuard<'_, Versioning>| {
-                let compact_statuses_copy = compaction_guard.compaction_statuses.clone();
-                let compact_task_assignment_copy = compaction_guard.compact_task_assignment.clone();
-                let pinned_versions_copy = versioning_guard.pinned_versions.clone();
-                let pinned_snapshots_copy = versioning_guard.pinned_snapshots.clone();
-                let hummock_version_deltas_copy = versioning_guard.hummock_version_deltas.clone();
-                let version_stats_copy = versioning_guard.version_stats.clone();
-                ((
->>>>>>> 0febb1a8
-                    compact_statuses_copy,
-                    compact_task_assignment_copy,
-                    pinned_versions_copy,
-                    pinned_snapshots_copy,
-                    hummock_version_deltas_copy,
-                    version_stats_copy,
-<<<<<<< HEAD
-                ),
-                branched_ssts,
-            )
+            ((
+                compact_statuses_copy,
+                compact_task_assignment_copy,
+                pinned_versions_copy,
+                pinned_snapshots_copy,
+                hummock_version_deltas_copy,
+                version_stats_copy,
+            ),)
         };
-        let (mem_state, branched_ssts) = get_state(
+        let mem_state = get_state(
             &mut compaction_guard,
             &mut versioning_guard,
             &mut context_info_guard,
         );
-=======
-                ),)
-            };
-        let mem_state = get_state(&compaction_guard, &versioning_guard);
->>>>>>> 0febb1a8
         self.load_meta_store_state_impl(
             &mut compaction_guard,
             &mut versioning_guard,
@@ -2039,16 +2016,11 @@
         )
         .await
         .expect("Failed to load state from meta store");
-<<<<<<< HEAD
-        let (loaded_state, load_branched_ssts) = get_state(
+        let loaded_state = get_state(
             &mut compaction_guard,
             &mut versioning_guard,
             &mut context_info_guard,
         );
-        assert_eq!(branched_ssts, load_branched_ssts);
-=======
-        let loaded_state = get_state(&compaction_guard, &versioning_guard);
->>>>>>> 0febb1a8
         assert_eq!(
             mem_state, loaded_state,
             "hummock in-mem state is inconsistent with meta store state",
@@ -2074,16 +2046,6 @@
             .max_committed_epoch
     }
 
-<<<<<<< HEAD
-    /// Gets branched sstable infos
-    /// Should not be called inside [`HummockManager`], because it requests locks internally.
-    pub async fn get_branched_ssts_info(&self) -> BTreeMap<HummockSstableId, BranchedSstInfo> {
-        self.versioning.read().await.branched_ssts.clone()
-    }
-
-=======
-    #[named]
->>>>>>> 0febb1a8
     /// Gets the mapping from table id to compaction group id
     pub async fn get_table_compaction_group_id_mapping(
         &self,
