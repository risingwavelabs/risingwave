// Copyright 2024 RisingWave Labs
//
// Licensed under the Apache License, Version 2.0 (the "License");
// you may not use this file except in compliance with the License.
// You may obtain a copy of the License at
//
//     http://www.apache.org/licenses/LICENSE-2.0
//
// Unless required by applicable law or agreed to in writing, software
// distributed under the License is distributed on an "AS IS" BASIS,
// WITHOUT WARRANTIES OR CONDITIONS OF ANY KIND, either express or implied.
// See the License for the specific language governing permissions and
// limitations under the License.

use std::borrow::Borrow;
use std::cmp::Ordering;
use std::collections::HashMap;
use std::sync::Arc;

use itertools::Itertools;
use prometheus::Registry;
use risingwave_common::util::epoch::{test_epoch, EpochExt, INVALID_EPOCH};
use risingwave_hummock_sdk::compact::compact_task_to_string;
use risingwave_hummock_sdk::compaction_group::hummock_version_ext::get_compaction_group_ssts;
use risingwave_hummock_sdk::compaction_group::StaticCompactionGroupId;
use risingwave_hummock_sdk::table_stats::{to_prost_table_stats_map, TableStats, TableStatsMap};
use risingwave_hummock_sdk::version::HummockVersion;
use risingwave_hummock_sdk::{
    CompactionGroupId, ExtendedSstableInfo, HummockContextId, HummockEpoch, HummockSstableObjectId,
    HummockVersionId, LocalSstableInfo, FIRST_VERSION_ID,
};
use risingwave_pb::common::{HostAddress, WorkerType};
use risingwave_pb::hummock::compact_task::TaskStatus;
use risingwave_pb::hummock::{
    CompactTask, HummockPinnedSnapshot, HummockPinnedVersion, HummockSnapshot, KeyRange,
    SstableInfo,
};
use risingwave_pb::meta::add_worker_node_request::Property;

use crate::hummock::compaction::compaction_config::CompactionConfigBuilder;
use crate::hummock::compaction::selector::{
    default_compaction_selector, CompactionSelector, ManualCompactionOption,
    SpaceReclaimCompactionSelector,
};
use crate::hummock::error::Error;
use crate::hummock::test_utils::*;
use crate::hummock::{CommitEpochInfo, HummockManager, HummockManagerRef};
use crate::manager::{MetaSrvEnv, MetaStoreImpl, WorkerId};
use crate::model::MetadataModel;
use crate::rpc::metrics::MetaMetrics;

fn pin_versions_sum(pin_versions: &[HummockPinnedVersion]) -> usize {
    pin_versions.iter().len()
}

fn pin_snapshots_epoch(pin_snapshots: &[HummockPinnedSnapshot]) -> Vec<u64> {
    pin_snapshots
        .iter()
        .map(|p| p.minimal_pinned_snapshot)
        .collect_vec()
}

fn gen_sstable_info(sst_id: u64, idx: usize, table_ids: Vec<u32>) -> SstableInfo {
    SstableInfo {
        sst_id,
        key_range: Some(KeyRange {
            left: iterator_test_key_of_epoch(1, idx, 1),
            right: iterator_test_key_of_epoch(1, idx, 1),
            right_exclusive: false,
        }),
        table_ids,
        object_id: sst_id,
        min_epoch: 20,
        max_epoch: 20,
        ..Default::default()
    }
}

fn gen_extend_sstable_info(
    sst_id: u64,
    group_id: u64,
    idx: usize,
    table_ids: Vec<u32>,
) -> ExtendedSstableInfo {
    ExtendedSstableInfo {
        compaction_group_id: group_id,
        sst_info: gen_sstable_info(sst_id, idx, table_ids),
        table_stats: Default::default(),
    }
}
fn get_compaction_group_object_ids(
    version: &HummockVersion,
    group_id: CompactionGroupId,
) -> Vec<HummockSstableObjectId> {
    get_compaction_group_ssts(version, group_id)
        .map(|(object_id, _)| object_id)
        .collect_vec()
}

async fn list_pinned_snapshot_from_meta_store(env: &MetaSrvEnv) -> Vec<HummockPinnedSnapshot> {
    match env.meta_store() {
        MetaStoreImpl::Kv(meta_store) => HummockPinnedSnapshot::list(meta_store).await.unwrap(),
        MetaStoreImpl::Sql(sql_meta_store) => {
            use risingwave_meta_model_v2::hummock_pinned_snapshot;
            use sea_orm::EntityTrait;
            hummock_pinned_snapshot::Entity::find()
                .all(&sql_meta_store.conn)
                .await
                .unwrap()
                .into_iter()
                .map(Into::into)
                .collect()
        }
    }
}

async fn list_pinned_version_from_meta_store(env: &MetaSrvEnv) -> Vec<HummockPinnedVersion> {
    match env.meta_store() {
        MetaStoreImpl::Kv(meta_store) => HummockPinnedVersion::list(meta_store).await.unwrap(),
        MetaStoreImpl::Sql(sql_meta_store) => {
            use risingwave_meta_model_v2::hummock_pinned_version;
            use sea_orm::EntityTrait;
            hummock_pinned_version::Entity::find()
                .all(&sql_meta_store.conn)
                .await
                .unwrap()
                .into_iter()
                .map(Into::into)
                .collect()
        }
    }
}

#[tokio::test]
async fn test_unpin_snapshot_before() {
    let (env, hummock_manager, _cluster_manager, worker_node) = setup_compute_env(80).await;
    let context_id = worker_node.id;
    let epoch = test_epoch(0);

    for _ in 0..2 {
        let pin_result = hummock_manager.pin_snapshot(context_id).await.unwrap();
        assert_eq!(pin_result.committed_epoch, epoch);
        let pinned_snapshots = list_pinned_snapshot_from_meta_store(&env).await;
        assert_eq!(pinned_snapshots[0].context_id, context_id);
        assert_eq!(
            pinned_snapshots[0].minimal_pinned_snapshot,
            pin_result.committed_epoch
        );
    }

    // unpin nonexistent target will not return error
    for _ in 0..3 {
        hummock_manager
            .unpin_snapshot_before(
                context_id,
                HummockSnapshot {
                    committed_epoch: epoch,
                    current_epoch: epoch,
                },
            )
            .await
            .unwrap();
        assert_eq!(
            pin_snapshots_epoch(&list_pinned_snapshot_from_meta_store(&env).await),
            vec![epoch]
        );
    }

    let epoch2 = epoch.next_epoch();
    // unpin nonexistent target will not return error
    for _ in 0..3 {
        hummock_manager
            .unpin_snapshot_before(
                context_id,
                HummockSnapshot {
                    committed_epoch: epoch2,
                    current_epoch: epoch2,
                },
            )
            .await
            .unwrap();
        assert_eq!(
            pin_snapshots_epoch(&list_pinned_snapshot_from_meta_store(&env).await),
            vec![epoch]
        );
    }
}

#[tokio::test]
async fn test_hummock_compaction_task() {
    let (_, hummock_manager, _, _worker_node) = setup_compute_env(80).await;
    let sst_num = 2;

    // No compaction task available.
    assert!(hummock_manager
        .get_compact_task(
            StaticCompactionGroupId::StateDefault.into(),
            &mut default_compaction_selector(),
        )
        .await
        .unwrap()
        .is_none());

    // Add some sstables and commit.
    let epoch = test_epoch(1);
    let original_tables = generate_test_sstables_with_table_id(
        epoch,
        1,
        get_sst_ids(&hummock_manager, sst_num).await,
    );
    register_sstable_infos_to_compaction_group(
        &hummock_manager,
        &original_tables,
        StaticCompactionGroupId::StateDefault.into(),
    )
    .await;
    commit_from_meta_node(
        hummock_manager.borrow(),
        epoch,
        to_local_sstable_info(&original_tables),
    )
    .await
    .unwrap();

    // Get a compaction task.
    let compact_task = hummock_manager
        .get_compact_task(
            StaticCompactionGroupId::StateDefault.into(),
            &mut default_compaction_selector(),
        )
        .await
        .unwrap()
        .unwrap();
    assert_eq!(
        compact_task
            .get_input_ssts()
            .first()
            .unwrap()
            .get_level_idx(),
        0
    );
    assert_eq!(compact_task.get_task_id(), 2);

    // Cancel the task and succeed.
    assert!(hummock_manager
        .cancel_compact_task(compact_task.task_id, TaskStatus::ManualCanceled)
        .await
        .unwrap());

    // Get a compaction task.
    let compact_task = hummock_manager
        .get_compact_task(
            StaticCompactionGroupId::StateDefault.into(),
            &mut default_compaction_selector(),
        )
        .await
        .unwrap()
        .unwrap();
    assert_eq!(compact_task.get_task_id(), 3);
    // Finish the task and succeed.

    assert!(hummock_manager
        .report_compact_task(compact_task.task_id, TaskStatus::Success, vec![], None)
        .await
        .unwrap());
}

#[tokio::test]
async fn test_hummock_table() {
    let (_env, hummock_manager, _cluster_manager, _worker_node) = setup_compute_env(80).await;

    let epoch = test_epoch(1);
    let original_tables = generate_test_tables(epoch, get_sst_ids(&hummock_manager, 2).await);
    register_sstable_infos_to_compaction_group(
        &hummock_manager,
        &original_tables,
        StaticCompactionGroupId::StateDefault.into(),
    )
    .await;
    commit_from_meta_node(
        hummock_manager.borrow(),
        epoch,
        to_local_sstable_info(&original_tables),
    )
    .await
    .unwrap();

    let pinned_version = hummock_manager.get_current_version().await;
    let levels =
        pinned_version.get_compaction_group_levels(StaticCompactionGroupId::StateDefault.into());
    assert_eq!(
        Ordering::Equal,
        levels
            .l0
            .as_ref()
            .unwrap()
            .sub_levels
            .iter()
            .chain(levels.levels.iter())
            .flat_map(|level| level.table_infos.iter())
            .map(|info| info.get_object_id())
            .sorted()
            .cmp(original_tables.iter().map(|ot| ot.get_object_id()).sorted())
    );

    // Confirm tables got are equal to original tables
    assert_eq!(
        get_sorted_object_ids(&original_tables),
        get_sorted_committed_object_ids(&pinned_version)
    );
}

#[tokio::test]
async fn test_hummock_transaction() {
    let (_env, hummock_manager, _cluster_manager, _worker_node) = setup_compute_env(80).await;
    let mut committed_tables = vec![];

    // Add and commit tables in epoch1.
    // BEFORE:  committed_epochs = []
    // AFTER:   committed_epochs = [epoch1]
    let epoch1 = test_epoch(1);
    {
        // Add tables in epoch1
        let tables_in_epoch1 = generate_test_tables(epoch1, get_sst_ids(&hummock_manager, 2).await);
        register_sstable_infos_to_compaction_group(
            &hummock_manager,
            &tables_in_epoch1,
            StaticCompactionGroupId::StateDefault.into(),
        )
        .await;
        // Get tables before committing epoch1. No tables should be returned.
        let current_version = hummock_manager.get_current_version().await;
        assert_eq!(current_version.max_committed_epoch, INVALID_EPOCH);
        assert!(get_sorted_committed_object_ids(&current_version).is_empty());

        // Commit epoch1
        commit_from_meta_node(
            hummock_manager.borrow(),
            epoch1,
            to_local_sstable_info(&tables_in_epoch1),
        )
        .await
        .unwrap();
        committed_tables.extend(tables_in_epoch1.clone());

        // Get tables after committing epoch1. All tables committed in epoch1 should be returned
        let current_version = hummock_manager.get_current_version().await;
        assert_eq!(current_version.max_committed_epoch, epoch1);
        assert_eq!(
            get_sorted_object_ids(&committed_tables),
            get_sorted_committed_object_ids(&current_version)
        );
    }

    // Add and commit tables in epoch2.
    // BEFORE:  committed_epochs = [epoch1]
    // AFTER:   committed_epochs = [epoch1, epoch2]
    let epoch2 = epoch1.next_epoch();
    {
        // Add tables in epoch2
        let tables_in_epoch2 = generate_test_tables(epoch2, get_sst_ids(&hummock_manager, 2).await);
        register_sstable_infos_to_compaction_group(
            &hummock_manager,
            &tables_in_epoch2,
            StaticCompactionGroupId::StateDefault.into(),
        )
        .await;
        // Get tables before committing epoch2. tables_in_epoch1 should be returned and
        // tables_in_epoch2 should be invisible.
        let current_version = hummock_manager.get_current_version().await;
        assert_eq!(current_version.max_committed_epoch, epoch1);
        assert_eq!(
            get_sorted_object_ids(&committed_tables),
            get_sorted_committed_object_ids(&current_version)
        );

        // Commit epoch2
        commit_from_meta_node(
            hummock_manager.borrow(),
            epoch2,
            to_local_sstable_info(&tables_in_epoch2),
        )
        .await
        .unwrap();
        committed_tables.extend(tables_in_epoch2);

        // Get tables after committing epoch2. tables_in_epoch1 and tables_in_epoch2 should be
        // returned
        let current_version = hummock_manager.get_current_version().await;
        assert_eq!(current_version.max_committed_epoch, epoch2);
        assert_eq!(
            get_sorted_object_ids(&committed_tables),
            get_sorted_committed_object_ids(&current_version)
        );
    }
}

#[tokio::test]
async fn test_release_context_resource() {
    let (env, hummock_manager, cluster_manager, worker_node) = setup_compute_env(1).await;
    let context_id_1 = worker_node.id;

    let fake_host_address_2 = HostAddress {
        host: "127.0.0.1".to_string(),
        port: 2,
    };
    let fake_parallelism = 4;
    let worker_node_2 = cluster_manager
        .add_worker_node(
            WorkerType::ComputeNode,
            fake_host_address_2,
            Property {
                worker_node_parallelism: fake_parallelism,
                is_streaming: true,
                is_serving: true,
                is_unschedulable: false,
            },
            Default::default(),
        )
        .await
        .unwrap();
    let context_id_2 = worker_node_2.id;

    assert_eq!(
        pin_versions_sum(&list_pinned_version_from_meta_store(&env).await),
        0
    );
    hummock_manager.pin_version(context_id_1).await.unwrap();
    hummock_manager.pin_version(context_id_2).await.unwrap();
    hummock_manager.pin_snapshot(context_id_1).await.unwrap();
    hummock_manager.pin_snapshot(context_id_2).await.unwrap();
    assert_eq!(
        pin_versions_sum(&list_pinned_version_from_meta_store(&env).await),
        2
    );
    assert_eq!(list_pinned_version_from_meta_store(&env).await.len(), 2);
    hummock_manager
        .release_contexts(&vec![context_id_1])
        .await
        .unwrap();
    let pinned_versions = list_pinned_version_from_meta_store(&env).await;
    assert_eq!(pin_versions_sum(&pinned_versions), 1);
    assert_eq!(pinned_versions[0].context_id, context_id_2);
    let pinned_snapshots = list_pinned_snapshot_from_meta_store(&env).await;
    assert_eq!(pinned_snapshots[0].context_id, context_id_2);
    // it's OK to call again
    hummock_manager
        .release_contexts(&vec![context_id_1])
        .await
        .unwrap();
    hummock_manager
        .release_contexts(&vec![context_id_2])
        .await
        .unwrap();
    assert_eq!(
        pin_versions_sum(&list_pinned_version_from_meta_store(&env).await),
        0
    );
}

#[tokio::test]
async fn test_context_id_validation() {
    let (_env, hummock_manager, _cluster_manager, worker_node) = setup_compute_env(80).await;
    let invalid_context_id = HummockContextId::MAX;
    let context_id = worker_node.id;

    // Invalid context id is rejected.
    let error = hummock_manager
        .pin_version(invalid_context_id)
        .await
        .unwrap_err();
    assert!(matches!(error, Error::InvalidContext(_)));

    // Valid context id is accepted.
    hummock_manager.pin_version(context_id).await.unwrap();
    // Pin multiple times is OK.
    hummock_manager.pin_version(context_id).await.unwrap();
}

#[tokio::test]
async fn test_hummock_manager_basic() {
    let (_env, hummock_manager, cluster_manager, worker_node) = setup_compute_env(1).await;
    let context_id_1 = worker_node.id;

    let fake_host_address_2 = HostAddress {
        host: "127.0.0.1".to_string(),
        port: 2,
    };
    let fake_parallelism = 4;
    let worker_node_2 = cluster_manager
        .add_worker_node(
            WorkerType::ComputeNode,
            fake_host_address_2,
            Property {
                worker_node_parallelism: fake_parallelism,
                is_streaming: true,
                is_serving: true,
                is_unschedulable: false,
            },
            Default::default(),
        )
        .await
        .unwrap();
    let context_id_2 = worker_node_2.id;

    // initial version id
    assert_eq!(
        hummock_manager.get_current_version().await.id,
        FIRST_VERSION_ID
    );

    let mut epoch = test_epoch(1);
    let mut register_log_count = 0;
    let mut commit_log_count = 0;
    let commit_one = |epoch: HummockEpoch, hummock_manager: HummockManagerRef| async move {
        let original_tables =
            generate_test_tables(test_epoch(epoch), get_sst_ids(&hummock_manager, 2).await);
        register_sstable_infos_to_compaction_group(
            &hummock_manager,
            &original_tables,
            StaticCompactionGroupId::StateDefault.into(),
        )
        .await;
        commit_from_meta_node(
            hummock_manager.borrow(),
            epoch,
            to_local_sstable_info(&original_tables),
        )
        .await
        .unwrap();
    };

    commit_one(epoch, hummock_manager.clone()).await;
    register_log_count += 1;
    commit_log_count += 1;
    epoch.inc_epoch();

    let init_version_id = FIRST_VERSION_ID;

    // increased version id
    assert_eq!(
        hummock_manager.get_current_version().await.id,
        init_version_id + commit_log_count + register_log_count
    );

    // min pinned version id if no clients
    assert_eq!(
        hummock_manager.get_min_pinned_version_id().await,
        HummockVersionId::MAX
    );
    for _ in 0..2 {
        hummock_manager
            .unpin_version_before(context_id_1, u64::MAX)
            .await
            .unwrap();
        assert_eq!(
            hummock_manager.get_min_pinned_version_id().await,
            HummockVersionId::MAX
        );

        // should pin latest because u64::MAX
        let version = hummock_manager.pin_version(context_id_1).await.unwrap();
        assert_eq!(
            version.id,
            init_version_id + commit_log_count + register_log_count
        );
        assert_eq!(
            hummock_manager.get_min_pinned_version_id().await,
            init_version_id + commit_log_count + register_log_count
        );
    }

    commit_one(epoch, hummock_manager.clone()).await;
    commit_log_count += 1;
    register_log_count += 1;

    for _ in 0..2 {
        // should pin latest because deltas cannot contain INVALID_EPOCH
        let version = hummock_manager.pin_version(context_id_2).await.unwrap();
        assert_eq!(
            version.id,
            init_version_id + commit_log_count + register_log_count
        );
        // pinned by context_id_1
        assert_eq!(
            hummock_manager.get_min_pinned_version_id().await,
            init_version_id + commit_log_count + register_log_count - 2,
        );
    }
    // objects_to_delete is always empty because no compaction is ever invoked.
    assert!(hummock_manager.get_objects_to_delete().is_empty());
    assert_eq!(
        hummock_manager
            .delete_version_deltas(usize::MAX)
            .await
            .unwrap(),
        (0, 0)
    );
    assert_eq!(
        hummock_manager.create_version_checkpoint(1).await.unwrap(),
        commit_log_count + register_log_count
    );
    assert!(hummock_manager.get_objects_to_delete().is_empty());
    assert_eq!(
        hummock_manager
            .delete_version_deltas(usize::MAX)
            .await
            .unwrap(),
        ((commit_log_count + register_log_count) as usize, 0)
    );
    hummock_manager
        .unpin_version_before(context_id_1, u64::MAX)
        .await
        .unwrap();
    assert_eq!(
        hummock_manager.get_min_pinned_version_id().await,
        init_version_id + commit_log_count + register_log_count
    );
    hummock_manager
        .unpin_version_before(context_id_2, u64::MAX)
        .await
        .unwrap();
    assert_eq!(
        hummock_manager.get_min_pinned_version_id().await,
        HummockVersionId::MAX
    );
}

#[tokio::test]
async fn test_pin_snapshot_response_lost() {
    let (_env, hummock_manager, _cluster_manager, worker_node) = setup_compute_env(80).await;
    let context_id = worker_node.id;

    let mut epoch = test_epoch(1);
    let test_tables = generate_test_tables(epoch, get_sst_ids(&hummock_manager, 2).await);
    register_sstable_infos_to_compaction_group(
        &hummock_manager,
        &test_tables,
        StaticCompactionGroupId::StateDefault.into(),
    )
    .await;
    // [ ] -> [ e0 ]
    commit_from_meta_node(
        hummock_manager.borrow(),
        epoch,
        to_local_sstable_info(&test_tables),
    )
    .await
    .unwrap();
    epoch.inc_epoch();

    // Pin a snapshot with smallest last_pin
    // [ e0 ] -> [ e0:pinned ]
    let mut epoch_recorded_in_frontend = hummock_manager.pin_snapshot(context_id).await.unwrap();
    let prev_epoch = epoch.prev_epoch();
    assert_eq!(epoch_recorded_in_frontend.committed_epoch, prev_epoch);

    let test_tables = generate_test_tables(epoch, get_sst_ids(&hummock_manager, 2).await);
    register_sstable_infos_to_compaction_group(
        &hummock_manager,
        &test_tables,
        StaticCompactionGroupId::StateDefault.into(),
    )
    .await;
    // [ e0:pinned ] -> [ e0:pinned, e1 ]
    commit_from_meta_node(
        hummock_manager.borrow(),
        epoch,
        to_local_sstable_info(&test_tables),
    )
    .await
    .unwrap();
    epoch.inc_epoch();

    // Assume the response of the previous rpc is lost.
    // [ e0:pinned, e1 ] -> [ e0, e1:pinned ]
    epoch_recorded_in_frontend = hummock_manager.pin_snapshot(context_id).await.unwrap();
    let prev_epoch = epoch.prev_epoch();
    assert_eq!(epoch_recorded_in_frontend.committed_epoch, prev_epoch);

    // Assume the response of the previous rpc is lost.
    // [ e0, e1:pinned ] -> [ e0, e1:pinned ]
    epoch_recorded_in_frontend = hummock_manager.pin_snapshot(context_id).await.unwrap();
    assert_eq!(
        epoch_recorded_in_frontend.committed_epoch,
        epoch.prev_epoch()
    );

    let test_tables = generate_test_tables(epoch, get_sst_ids(&hummock_manager, 2).await);
    register_sstable_infos_to_compaction_group(
        &hummock_manager,
        &test_tables,
        StaticCompactionGroupId::StateDefault.into(),
    )
    .await;
    // [ e0, e1:pinned ] -> [ e0, e1:pinned, e2 ]
    commit_from_meta_node(
        hummock_manager.borrow(),
        epoch,
        to_local_sstable_info(&test_tables),
    )
    .await
    .unwrap();
    epoch.inc_epoch();

    // Use correct snapshot id.
    // [ e0, e1:pinned, e2 ] -> [ e0, e1:pinned, e2:pinned ]
    epoch_recorded_in_frontend = hummock_manager.pin_snapshot(context_id).await.unwrap();
    assert_eq!(
        epoch_recorded_in_frontend.committed_epoch,
        epoch.prev_epoch()
    );

    let test_tables = generate_test_tables(epoch, get_sst_ids(&hummock_manager, 2).await);
    register_sstable_infos_to_compaction_group(
        &hummock_manager,
        &test_tables,
        StaticCompactionGroupId::StateDefault.into(),
    )
    .await;
    // [ e0, e1:pinned, e2:pinned ] -> [ e0, e1:pinned, e2:pinned, e3 ]
    commit_from_meta_node(
        hummock_manager.borrow(),
        epoch,
        to_local_sstable_info(&test_tables),
    )
    .await
    .unwrap();
    epoch.inc_epoch();

    // Use u64::MAX as epoch to pin greatest snapshot
    // [ e0, e1:pinned, e2:pinned, e3 ] -> [ e0, e1:pinned, e2:pinned, e3::pinned ]
    epoch_recorded_in_frontend = hummock_manager.pin_snapshot(context_id).await.unwrap();
    assert_eq!(
        epoch_recorded_in_frontend.committed_epoch,
        epoch.prev_epoch()
    );
}

#[tokio::test]
async fn test_print_compact_task() {
    let (_, hummock_manager, _cluster_manager, _) = setup_compute_env(80).await;
    // Add some sstables and commit.
    let epoch = test_epoch(1);
    let original_tables =
        generate_test_sstables_with_table_id(epoch, 1, get_sst_ids(&hummock_manager, 2).await);
    register_sstable_infos_to_compaction_group(
        &hummock_manager,
        &original_tables,
        StaticCompactionGroupId::StateDefault.into(),
    )
    .await;
    commit_from_meta_node(
        hummock_manager.borrow(),
        epoch,
        to_local_sstable_info(&original_tables),
    )
    .await
    .unwrap();

    // Get a compaction task.
    let compact_task = hummock_manager
        .get_compact_task(
            StaticCompactionGroupId::StateDefault.into(),
            &mut default_compaction_selector(),
        )
        .await
        .unwrap()
        .unwrap();
    assert_eq!(
        compact_task
            .get_input_ssts()
            .first()
            .unwrap()
            .get_level_idx(),
        0
    );

    let s = compact_task_to_string(&compact_task);
    assert!(s.contains("Compaction task id: 1, group-id: 2, type: Dynamic, target level: 0"));
}

#[tokio::test]
async fn test_invalid_sst_id() {
    let (_, hummock_manager, _cluster_manager, worker_node) = setup_compute_env(80).await;
    let context_id = worker_node.id;
    let epoch = test_epoch(1);
    let ssts = generate_test_tables(epoch, vec![1]);
    register_sstable_infos_to_compaction_group(
        &hummock_manager,
        &ssts,
        StaticCompactionGroupId::StateDefault.into(),
    )
    .await;
    let ssts = to_local_sstable_info(&ssts);
    // reject due to invalid context id
    let sst_to_worker = ssts
        .iter()
        .map(|LocalSstableInfo { sst_info, .. }| (sst_info.get_object_id(), WorkerId::MAX))
        .collect();
    let error = hummock_manager
        .commit_epoch(
            epoch,
            CommitEpochInfo::for_test(ssts.clone(), sst_to_worker),
        )
        .await
        .unwrap_err();
    assert!(matches!(error, Error::InvalidSst(1)));

    let sst_to_worker = ssts
        .iter()
        .map(|LocalSstableInfo { sst_info, .. }| (sst_info.get_object_id(), context_id))
        .collect();
    hummock_manager
        .commit_epoch(epoch, CommitEpochInfo::for_test(ssts, sst_to_worker))
        .await
        .unwrap();
}

#[tokio::test]
async fn test_trigger_manual_compaction() {
    let (_, hummock_manager, _, worker_node) = setup_compute_env(80).await;
    let context_id = worker_node.id;

    {
        let option = ManualCompactionOption::default();
        // to check no compaction task
        let result = hummock_manager
            .trigger_manual_compaction(StaticCompactionGroupId::StateDefault.into(), option)
            .await;

        assert_eq!(
            "trigger_manual_compaction No compactor is available. compaction_group 2",
            result.err().unwrap().to_string()
        );
    }

    // No compaction task available.
    let compactor_manager_ref = hummock_manager.compactor_manager_ref_for_test();
    let receiver = compactor_manager_ref.add_compactor(context_id);
    {
        let option = ManualCompactionOption::default();
        // to check no compaction task
        let result = hummock_manager
            .trigger_manual_compaction(StaticCompactionGroupId::StateDefault.into(), option)
            .await;

        assert_eq!(
            "trigger_manual_compaction No compaction_task is available. compaction_group 2",
            result.err().unwrap().to_string()
        );
    }

    // Generate data for compaction task
    let _ = add_test_tables(&hummock_manager, context_id).await;
    {
        // to check compactor send task fail
        drop(receiver);
        {
            let option = ManualCompactionOption::default();
            let result = hummock_manager
                .trigger_manual_compaction(StaticCompactionGroupId::StateDefault.into(), option)
                .await;
            assert!(result.is_err());
        }
    }

    compactor_manager_ref.remove_compactor(context_id);
    let _receiver = compactor_manager_ref.add_compactor(context_id);

    {
        let option = ManualCompactionOption {
            level: 6,
            key_range: KeyRange::default(),
            ..Default::default()
        };

        let result = hummock_manager
            .trigger_manual_compaction(StaticCompactionGroupId::StateDefault.into(), option)
            .await;
        assert!(result.is_ok());
    }

    {
        let option = ManualCompactionOption::default();
        // all sst pending , test no compaction avail
        let result = hummock_manager
            .trigger_manual_compaction(StaticCompactionGroupId::StateDefault.into(), option)
            .await;
        assert!(result.is_err());
    }
}

// This is a non-deterministic test
#[cfg(madsim)]
#[tokio::test]
async fn test_hummock_compaction_task_heartbeat() {
    use risingwave_pb::hummock::CompactTaskProgress;

    use crate::hummock::HummockManager;

    let (_env, hummock_manager, _cluster_manager, worker_node) = setup_compute_env(80).await;
    let context_id = worker_node.id;
    let sst_num = 2;

    let compactor_manager = hummock_manager.compactor_manager_ref_for_test();
    let _tx = compactor_manager.add_compactor(context_id);

    let (join_handle, shutdown_tx) = HummockManager::hummock_timer_task(hummock_manager.clone());

    // No compaction task available.
    assert!(hummock_manager
        .get_compact_task(
            StaticCompactionGroupId::StateDefault.into(),
            &mut default_compaction_selector(),
        )
        .await
        .unwrap()
        .is_none());

    // Add some sstables and commit.
    let epoch = test_epoch(1);
    let original_tables = generate_test_sstables_with_table_id(
        epoch,
        1,
        get_sst_ids(&hummock_manager, sst_num).await,
    );
    register_table_ids_to_compaction_group(
        &hummock_manager,
        &[1],
        StaticCompactionGroupId::StateDefault.into(),
    )
    .await;
    commit_from_meta_node(
        hummock_manager.borrow(),
        epoch,
        to_local_sstable_info(&original_tables),
    )
    .await
    .unwrap();

    // Get a compaction task.
    let compact_task = hummock_manager
        .get_compact_task(
            StaticCompactionGroupId::StateDefault.into(),
            &mut default_compaction_selector(),
        )
        .await
        .unwrap()
        .unwrap();

    assert_eq!(
        compact_task
            .get_input_ssts()
            .first()
            .unwrap()
            .get_level_idx(),
        0
    );
    assert_eq!(compact_task.get_task_id(), 2);

    for i in 0..10 {
        // send heartbeats to the task over 2.5 seconds
        let req = CompactTaskProgress {
            task_id: compact_task.task_id,
            num_ssts_sealed: i + 1,
            ..Default::default()
        };
        compactor_manager.update_task_heartbeats(&vec![req]);
        tokio::time::sleep(std::time::Duration::from_millis(250)).await;
    }

    // Cancel the task immediately and succeed.
    assert!(hummock_manager
        .report_compact_task(
            compact_task.task_id,
            TaskStatus::ExecuteFailed,
            vec![],
            None
        )
        .await
        .unwrap());

    // Get a compaction task.
    let compact_task = hummock_manager
        .get_compact_task(
            StaticCompactionGroupId::StateDefault.into(),
            &mut default_compaction_selector(),
        )
        .await
        .unwrap()
        .unwrap();

    assert_eq!(compact_task.get_task_id(), 3);

    // Cancel the task after heartbeat has triggered and fail.

    // do not send heartbeats to the task for 30s seconds (ttl = 1s, heartbeat check freq. = 1s)
    // default_interval = 30s
    tokio::time::sleep(std::time::Duration::from_secs(32)).await;

    assert!(!hummock_manager
        .report_compact_task(
            compact_task.task_id,
            TaskStatus::ExecuteFailed,
            vec![],
            None
        )
        .await
        .unwrap());
    shutdown_tx.send(()).unwrap();
    join_handle.await.unwrap();
}

// This is a non-deterministic test
#[cfg(madsim)]
#[tokio::test]
async fn test_hummock_compaction_task_heartbeat_removal_on_node_removal() {
    use risingwave_pb::hummock::CompactTaskProgress;

    use crate::hummock::HummockManager;
    let (_env, hummock_manager, cluster_manager, worker_node) = setup_compute_env(80).await;
    let context_id = worker_node.id;
    let sst_num = 2;

    let compactor_manager = hummock_manager.compactor_manager_ref_for_test();
    let _tx = compactor_manager.add_compactor(context_id);

    let (join_handle, shutdown_tx) = HummockManager::hummock_timer_task(hummock_manager.clone());

    // No compaction task available.
    assert!(hummock_manager
        .get_compact_task(
            StaticCompactionGroupId::StateDefault.into(),
            &mut default_compaction_selector(),
        )
        .await
        .unwrap()
        .is_none());

    // Add some sstables and commit.
    let epoch = test_epoch(1);
    let original_tables = generate_test_sstables_with_table_id(
        epoch,
        1,
        get_sst_ids(&hummock_manager, sst_num).await,
    );
    register_table_ids_to_compaction_group(
        &hummock_manager,
        &[1],
        StaticCompactionGroupId::StateDefault.into(),
    )
    .await;
    commit_from_meta_node(
        hummock_manager.borrow(),
        epoch,
        to_local_sstable_info(&original_tables),
    )
    .await
    .unwrap();

    // Get a compaction task.
    let compact_task = hummock_manager
        .get_compact_task(
            StaticCompactionGroupId::StateDefault.into(),
            &mut default_compaction_selector(),
        )
        .await
        .unwrap()
        .unwrap();

    assert_eq!(
        compact_task
            .get_input_ssts()
            .first()
            .unwrap()
            .get_level_idx(),
        0
    );
    assert_eq!(compact_task.get_task_id(), 2);

    // send heartbeats to the task immediately
    let req = CompactTaskProgress {
        task_id: compact_task.task_id,
        num_ssts_sealed: 1,
        num_ssts_uploaded: 1,
        ..Default::default()
    };
    compactor_manager.update_task_heartbeats(&vec![req.clone()]);

    // Removing the node from cluster will invalidate context id.
    cluster_manager
        .delete_worker_node(worker_node.host.unwrap())
        .await
        .unwrap();
    hummock_manager
        .release_contexts([context_id])
        .await
        .unwrap();

    shutdown_tx.send(()).unwrap();
    join_handle.await.unwrap();
}

#[tokio::test]
async fn test_extend_objects_to_delete() {
    let (_env, hummock_manager, _cluster_manager, worker_node) = setup_compute_env(80).await;
    let context_id = worker_node.id;
    let _pinned_version1 = hummock_manager.pin_version(context_id).await.unwrap();
    let sst_infos = add_test_tables(hummock_manager.as_ref(), context_id).await;
    let max_committed_object_id = sst_infos
        .iter()
        .map(|ssts| {
            ssts.iter()
                .max_by_key(|s| s.get_object_id())
                .map(|s| s.get_object_id())
                .unwrap()
        })
        .max()
        .unwrap();
    let orphan_sst_num = 10;
    let all_object_ids = sst_infos
        .iter()
        .flatten()
        .map(|s| s.get_object_id())
        .chain(max_committed_object_id + 1..=max_committed_object_id + orphan_sst_num)
        .collect_vec();
    assert!(hummock_manager.get_objects_to_delete().is_empty());
    assert_eq!(
        hummock_manager
            .extend_objects_to_delete_from_scan(&all_object_ids)
            .await,
        orphan_sst_num as usize
    );
    assert_eq!(
        hummock_manager.get_objects_to_delete().len(),
        orphan_sst_num as usize
    );

    // Checkpoint
    assert_eq!(
        hummock_manager.create_version_checkpoint(1).await.unwrap(),
        6
    );
    assert_eq!(
        hummock_manager.get_objects_to_delete().len(),
        orphan_sst_num as usize
    );
    // since version1 is still pinned, the sst removed in compaction can not be reclaimed.
    assert_eq!(
        hummock_manager
            .extend_objects_to_delete_from_scan(&all_object_ids)
            .await,
        orphan_sst_num as usize
    );
    let objects_to_delete = hummock_manager.get_objects_to_delete();
    assert_eq!(objects_to_delete.len(), orphan_sst_num as usize);
    let pinned_version2: HummockVersion = hummock_manager.pin_version(context_id).await.unwrap();
    let objects_to_delete = hummock_manager.get_objects_to_delete();
    assert_eq!(
        objects_to_delete.len(),
        orphan_sst_num as usize,
        "{:?}",
        objects_to_delete
    );
    hummock_manager
        .unpin_version_before(context_id, pinned_version2.id)
        .await
        .unwrap();
    let objects_to_delete = hummock_manager.get_objects_to_delete();
    assert_eq!(
        objects_to_delete.len(),
        orphan_sst_num as usize,
        "{:?}",
        objects_to_delete
    );
    // version1 is unpin, but version2 is pinned, and version2 is the checkpoint version.
    // stale objects are combined in the checkpoint of version2, so no sst to reclaim
    assert_eq!(
        hummock_manager
            .extend_objects_to_delete_from_scan(&all_object_ids)
            .await,
        orphan_sst_num as usize
    );
    let objects_to_delete = hummock_manager.get_objects_to_delete();
    assert_eq!(objects_to_delete.len(), orphan_sst_num as usize);
    let new_epoch = pinned_version2.max_committed_epoch.next_epoch();
    hummock_manager
        .commit_epoch(
            new_epoch,
            CommitEpochInfo::for_test(Vec::<ExtendedSstableInfo>::new(), Default::default()),
        )
        .await
        .unwrap();
    let pinned_version3: HummockVersion = hummock_manager.pin_version(context_id).await.unwrap();
    assert_eq!(new_epoch, pinned_version3.max_committed_epoch);
    hummock_manager
        .unpin_version_before(context_id, pinned_version3.id)
        .await
        .unwrap();
    // version3 is the min pinned, and sst removed in compaction can be reclaimed, because they were tracked
    // in the stale objects of version2 checkpoint
    assert_eq!(
        hummock_manager
            .extend_objects_to_delete_from_scan(&all_object_ids)
            .await,
        orphan_sst_num as usize + 3
    );
    let objects_to_delete = hummock_manager.get_objects_to_delete();
    assert_eq!(objects_to_delete.len(), orphan_sst_num as usize + 3);
}

#[tokio::test]
async fn test_version_stats() {
    let (_env, hummock_manager, _cluster_manager, worker_node) = setup_compute_env(80).await;
    let init_stats = hummock_manager.get_version_stats().await;
    assert!(init_stats.table_stats.is_empty());

    // Commit epoch
    let epoch = test_epoch(1);
    register_table_ids_to_compaction_group(
        &hummock_manager,
        &[1, 2, 3],
        StaticCompactionGroupId::StateDefault as _,
    )
    .await;
    let table_stats_change = TableStats {
        total_key_size: 1000,
        total_value_size: 100,
        total_key_count: 10,
    };
    let ssts_with_table_ids = vec![vec![1, 2], vec![2, 3]];
    let sst_ids = get_sst_ids(&hummock_manager, ssts_with_table_ids.len() as _).await;
    let ssts = ssts_with_table_ids
        .into_iter()
        .enumerate()
        .map(|(idx, table_ids)| LocalSstableInfo {
            compaction_group_id: StaticCompactionGroupId::StateDefault as _,
            sst_info: SstableInfo {
                object_id: sst_ids[idx],
                sst_id: sst_ids[idx],
                key_range: Some(KeyRange {
                    left: iterator_test_key_of_epoch(1, 1, 1),
                    right: iterator_test_key_of_epoch(1, 1, 1),
                    right_exclusive: false,
                }),
                file_size: 1024 * 1024 * 1024,
                table_ids: table_ids.clone(),
                ..Default::default()
            },
            table_stats: table_ids
                .iter()
                .map(|table_id| (*table_id, table_stats_change.clone()))
                .collect(),
        })
        .collect_vec();
    let sst_to_worker = ssts
        .iter()
        .map(|LocalSstableInfo { sst_info, .. }| (sst_info.get_object_id(), worker_node.id))
        .collect();
    hummock_manager
        .commit_epoch(epoch, CommitEpochInfo::for_test(ssts, sst_to_worker))
        .await
        .unwrap();

    let stats_after_commit = hummock_manager.get_version_stats().await;
    assert_eq!(stats_after_commit.table_stats.len(), 3);
    let table1_stats = stats_after_commit.table_stats.get(&1).unwrap();
    let table2_stats = stats_after_commit.table_stats.get(&2).unwrap();
    let table3_stats = stats_after_commit.table_stats.get(&3).unwrap();
    assert_eq!(table1_stats.total_key_count, 10);
    assert_eq!(table1_stats.total_value_size, 100);
    assert_eq!(table1_stats.total_key_size, 1000);
    assert_eq!(table2_stats.total_key_count, 20);
    assert_eq!(table2_stats.total_value_size, 200);
    assert_eq!(table2_stats.total_key_size, 2000);
    assert_eq!(table3_stats.total_key_count, 10);
    assert_eq!(table3_stats.total_value_size, 100);
    assert_eq!(table3_stats.total_key_size, 1000);

    // Report compaction
    hummock_manager
        .compactor_manager_ref_for_test()
        .add_compactor(worker_node.id);

    let compact_task = hummock_manager
        .get_compact_task(
            StaticCompactionGroupId::StateDefault.into(),
            &mut default_compaction_selector(),
        )
        .await
        .unwrap()
        .unwrap();
    // compact_task.task_status = TaskStatus::Success as _;
    let compact_table_stats_change = TableStatsMap::from([
        (
            2,
            TableStats {
                total_key_size: -1000,
                total_value_size: -100,
                total_key_count: -10,
            },
        ),
        (
            3,
            TableStats {
                total_key_size: -1000,
                total_value_size: -100,
                total_key_count: -10,
            },
        ),
    ]);
    hummock_manager
        .report_compact_task(
            compact_task.task_id,
            TaskStatus::Success,
            vec![],
            Some(to_prost_table_stats_map(compact_table_stats_change)),
        )
        .await
        .unwrap();
    let stats_after_compact = hummock_manager.get_version_stats().await;
    let compact_table1_stats = stats_after_compact.table_stats.get(&1).unwrap();
    let compact_table2_stats = stats_after_compact.table_stats.get(&2).unwrap();
    let compact_table3_stats = stats_after_compact.table_stats.get(&3).unwrap();
    assert_eq!(compact_table1_stats, table1_stats);
    assert_eq!(compact_table2_stats.total_key_count, 10);
    assert_eq!(compact_table2_stats.total_value_size, 100);
    assert_eq!(compact_table2_stats.total_key_size, 1000);
    assert_eq!(compact_table3_stats.total_key_count, 0);
    assert_eq!(compact_table3_stats.total_value_size, 0);
    assert_eq!(compact_table3_stats.total_key_size, 0);
}

#[tokio::test]
async fn test_split_compaction_group_on_commit() {
    let (_env, hummock_manager, _, worker_node) = setup_compute_env(80).await;
    let context_id = worker_node.id;
    hummock_manager
        .register_table_ids(&[(100, 2)])
        .await
        .unwrap();
    hummock_manager
        .register_table_ids(&[(101, 3)])
        .await
        .unwrap();
    let sst_1 = ExtendedSstableInfo {
        compaction_group_id: 2,
        sst_info: SstableInfo {
            object_id: 10,
            sst_id: 10,
            key_range: None,
            table_ids: vec![100, 101],
            min_epoch: 20,
            max_epoch: 20,
            ..Default::default()
        },
        table_stats: Default::default(),
    };
    hummock_manager
        .commit_epoch(
            30,
            CommitEpochInfo::for_test(vec![sst_1], HashMap::from([(10, context_id)])),
        )
        .await
        .unwrap();
    let current_version = hummock_manager.get_current_version().await;
    assert_eq!(current_version.levels.len(), 2);
    assert_eq!(
        get_compaction_group_object_ids(&current_version, 2),
        vec![10]
    );
    assert_eq!(
        get_compaction_group_object_ids(&current_version, 3),
        vec![10]
    );
    assert_eq!(
        current_version
            .get_compaction_group_levels(2)
            .member_table_ids,
        vec![100]
    );
    assert_eq!(
        current_version
            .get_compaction_group_levels(3)
            .member_table_ids,
        vec![101]
    );
<<<<<<< HEAD
    let branched_ssts = hummock_manager
        .versioning
        .read()
        .await
        .branched_ssts
        .clone();
    assert_eq!(branched_ssts.len(), 1);
    assert_eq!(branched_ssts.values().next().unwrap().len(), 2);
    assert_ne!(
        branched_ssts
            .values()
            .next()
            .unwrap()
            .get(&2)
            .cloned()
            .unwrap(),
        branched_ssts
            .values()
            .next()
            .unwrap()
            .get(&3)
            .cloned()
            .unwrap(),
    );
}

async fn get_branched_ssts(
    hummock_manager: &HummockManager,
) -> BTreeMap<HummockSstableObjectId, BranchedSstInfo> {
    hummock_manager
        .versioning
        .read()
        .await
        .branched_ssts
        .clone()
=======
>>>>>>> 0febb1a8
}

#[tokio::test]
async fn test_split_compaction_group_on_demand_basic() {
    let (_env, hummock_manager, _, worker_node) = setup_compute_env(80).await;
    let context_id = worker_node.id;
    let original_groups = hummock_manager
        .get_current_version()
        .await
        .levels
        .keys()
        .cloned()
        .sorted()
        .collect_vec();
    assert_eq!(original_groups, vec![2, 3]);

    let err = hummock_manager
        .split_compaction_group(100, &[0])
        .await
        .unwrap_err();
    assert_eq!("compaction group error: invalid group 100", err.to_string());

    hummock_manager
        .split_compaction_group(2, &[])
        .await
        .unwrap();

    let err = hummock_manager
        .split_compaction_group(2, &[100])
        .await
        .unwrap_err();
    assert_eq!(
        "compaction group error: table 100 doesn't in group 2",
        err.to_string()
    );

    hummock_manager
        .register_table_ids(&[(100, 2)])
        .await
        .unwrap();
    hummock_manager
        .register_table_ids(&[(101, 2)])
        .await
        .unwrap();
    let sst_1 = ExtendedSstableInfo {
        compaction_group_id: 2,
        sst_info: SstableInfo {
            object_id: 10,
            sst_id: 10,
            key_range: Some(KeyRange {
                left: iterator_test_key_of_epoch(100, 1, 20),
                right: iterator_test_key_of_epoch(100, 100, 20),
                right_exclusive: false,
            }),
            table_ids: vec![100],
            min_epoch: 20,
            max_epoch: 20,
            ..Default::default()
        },
        table_stats: Default::default(),
    };
    let sst_2 = ExtendedSstableInfo {
        compaction_group_id: 2,
        sst_info: SstableInfo {
            object_id: 11,
            sst_id: 11,
            key_range: Some(KeyRange {
                left: iterator_test_key_of_epoch(100, 101, 20),
                right: iterator_test_key_of_epoch(101, 100, 20),
                right_exclusive: false,
            }),
            table_ids: vec![100, 101],
            min_epoch: 20,
            max_epoch: 20,
            ..Default::default()
        },
        table_stats: Default::default(),
    };
    hummock_manager
        .commit_epoch(
            30,
            CommitEpochInfo::for_test(
                vec![sst_1, sst_2],
                HashMap::from([(10, context_id), (11, context_id)]),
            ),
        )
        .await
        .unwrap();

    let err = hummock_manager
        .split_compaction_group(2, &[100, 101])
        .await
        .unwrap_err();
    assert_eq!(
        "compaction group error: invalid split attempt for group 2: all member tables are moved",
        err.to_string()
    );

    // Now group 2 has member tables [100,101,102], so split [100, 101] can succeed even though
    // there is no data of 102.
    hummock_manager
        .register_table_ids(&[(102, 2)])
        .await
        .unwrap();

    hummock_manager
        .split_compaction_group(2, &[100, 101])
        .await
        .unwrap();
    let current_version = hummock_manager.get_current_version().await;
    assert_eq!(current_version.levels.len(), 3);
    let new_group_id = current_version.levels.keys().max().cloned().unwrap();
    assert!(new_group_id > StaticCompactionGroupId::End as u64);
    assert_eq!(
        get_compaction_group_object_ids(&current_version, 2),
        vec![10, 11]
    );
    assert_eq!(
        get_compaction_group_object_ids(&current_version, new_group_id),
        vec![10, 11]
    );
    assert_eq!(
        current_version
            .get_compaction_group_levels(2)
            .member_table_ids,
        vec![102]
    );
    assert_eq!(
        current_version
            .get_compaction_group_levels(new_group_id)
            .member_table_ids,
        vec![100, 101]
    );
}

#[tokio::test]
async fn test_split_compaction_group_on_demand_non_trivial() {
    let (_env, hummock_manager, _, worker_node) = setup_compute_env(80).await;
    let context_id = worker_node.id;
    let sst_1 = ExtendedSstableInfo {
        compaction_group_id: 2,
        sst_info: SstableInfo {
            object_id: 10,
            sst_id: 10,
            key_range: None,
            table_ids: vec![100, 101],
            min_epoch: 20,
            max_epoch: 20,
            ..Default::default()
        },
        table_stats: Default::default(),
    };
    hummock_manager
        .register_table_ids(&[(100, 2)])
        .await
        .unwrap();
    hummock_manager
        .register_table_ids(&[(101, 2)])
        .await
        .unwrap();
    hummock_manager
        .commit_epoch(
            30,
            CommitEpochInfo::for_test(vec![sst_1], HashMap::from([(10, context_id)])),
        )
        .await
        .unwrap();

    hummock_manager
        .split_compaction_group(2, &[100])
        .await
        .unwrap();

    let current_version = hummock_manager.get_current_version().await;
    assert_eq!(current_version.levels.len(), 3);
    let new_group_id = current_version.levels.keys().max().cloned().unwrap();
    assert!(new_group_id > StaticCompactionGroupId::End as u64);
    assert_eq!(
        get_compaction_group_object_ids(&current_version, 2),
        vec![10]
    );
    assert_eq!(
        get_compaction_group_object_ids(&current_version, new_group_id),
        vec![10]
    );
    assert_eq!(
        current_version
            .get_compaction_group_levels(2)
            .member_table_ids,
        vec![101]
    );
    assert_eq!(
        current_version
            .get_compaction_group_levels(new_group_id)
            .member_table_ids,
        vec![100]
    );
}

#[tokio::test]
async fn test_split_compaction_group_trivial_expired() {
    let (_env, hummock_manager, _, worker_node) = setup_compute_env(80).await;
    let context_id = worker_node.id;
    let original_groups = hummock_manager
        .get_current_version()
        .await
        .levels
        .keys()
        .cloned()
        .sorted()
        .collect_vec();
    assert_eq!(original_groups, vec![2, 3]);
    hummock_manager.compactor_manager.add_compactor(context_id);

    hummock_manager
        .register_table_ids(&[(100, 2)])
        .await
        .unwrap();
    hummock_manager
        .register_table_ids(&[(101, 2)])
        .await
        .unwrap();
    let sst_1 = ExtendedSstableInfo {
        compaction_group_id: 2,
        sst_info: SstableInfo {
            object_id: 10,
            sst_id: 10,
            key_range: Some(KeyRange {
                left: iterator_test_key_of_epoch(100, 1, 20),
                right: iterator_test_key_of_epoch(100, 100, 20),
                right_exclusive: false,
            }),
            table_ids: vec![100],
            min_epoch: 20,
            max_epoch: 20,
            ..Default::default()
        },
        table_stats: Default::default(),
    };
    let sst_2 = ExtendedSstableInfo {
        compaction_group_id: 2,
        sst_info: SstableInfo {
            object_id: 11,
            sst_id: 11,
            table_ids: vec![101],
            min_epoch: 20,
            max_epoch: 20,
            key_range: Some(KeyRange {
                left: iterator_test_key_of_epoch(101, 1, 20),
                right: iterator_test_key_of_epoch(101, 100, 20),
                right_exclusive: false,
            }),
            ..Default::default()
        },
        table_stats: Default::default(),
    };
    let mut sst_3 = sst_2.clone();
    let mut sst_4 = sst_1.clone();
    sst_3.sst_info.sst_id = 8;
    sst_3.sst_info.object_id = 8;
    sst_4.sst_info.sst_id = 9;
    sst_4.sst_info.object_id = 9;
    hummock_manager
        .commit_epoch(
            30,
            CommitEpochInfo::for_test(
                vec![sst_1, sst_2, sst_3, sst_4],
                HashMap::from([
                    (10, context_id),
                    (11, context_id),
                    (9, context_id),
                    (8, context_id),
                ]),
            ),
        )
        .await
        .unwrap();

    // Now group 2 has member tables [100,101,102], so split [100, 101] can succeed even though
    // there is no data of 102.
    hummock_manager
        .register_table_ids(&[(102, 2)])
        .await
        .unwrap();
    let task = hummock_manager
        .get_compact_task(2, &mut default_compaction_selector())
        .await
        .unwrap()
        .unwrap();

    hummock_manager
        .split_compaction_group(2, &[100])
        .await
        .unwrap();
    let mut selector: Box<dyn CompactionSelector> =
        Box::<SpaceReclaimCompactionSelector>::default();
    let (mut normal_tasks, _unscheduled) = hummock_manager
        .get_compact_tasks_impl(vec![2], 1, &mut selector)
        .await
        .unwrap();
    use crate::hummock::manager::CompactStatus;
    let reclaim_task = normal_tasks.pop().unwrap();
    assert!(CompactStatus::is_trivial_reclaim(&reclaim_task));

    let current_version = hummock_manager.get_current_version().await;
    let new_group_id = current_version.levels.keys().max().cloned().unwrap();
    assert_eq!(current_version.levels.len(), 3);
    assert!(new_group_id > StaticCompactionGroupId::End as u64);
    assert_eq!(
        current_version
            .get_compaction_group_levels(2)
            .member_table_ids,
        vec![101, 102]
    );
    assert_eq!(
        current_version
            .get_compaction_group_levels(new_group_id)
            .member_table_ids,
        vec![100]
    );

    let task2 = hummock_manager
        .get_compact_task(new_group_id, &mut default_compaction_selector())
        .await
        .unwrap()
        .unwrap();

    let ret = hummock_manager
        .report_compact_task(
            task2.task_id,
            TaskStatus::Success,
            vec![SstableInfo {
                object_id: 12,
                sst_id: 12,
                key_range: None,
                table_ids: vec![100],
                min_epoch: 20,
                max_epoch: 20,
                ..Default::default()
            }],
            None,
        )
        .await
        .unwrap();
    assert!(ret);
    let ret = hummock_manager
        .report_compact_task(task.task_id, TaskStatus::Success, vec![], None)
        .await
        .unwrap();
    // the task has been canceled
    assert!(!ret);
}

async fn get_manual_compact_task(
    hummock_manager: &HummockManager,
    context_id: HummockContextId,
) -> CompactTask {
    hummock_manager.compactor_manager.add_compactor(context_id);
    hummock_manager
        .manual_get_compact_task(
            2,
            ManualCompactionOption {
                level: 0,
                ..Default::default()
            },
        )
        .await
        .unwrap()
        .unwrap()
}

#[tokio::test]
async fn test_split_compaction_group_on_demand_bottom_levels() {
    let (_env, hummock_manager, _, worker_node) = setup_compute_env(80).await;
    let context_id = worker_node.id;

    hummock_manager
        .register_table_ids(&[(100, 2)])
        .await
        .unwrap();
    hummock_manager
        .register_table_ids(&[(101, 2)])
        .await
        .unwrap();

    let sst_1 = ExtendedSstableInfo {
        compaction_group_id: 2,
        sst_info: SstableInfo {
            object_id: 10,
            sst_id: 10,
            key_range: Some(KeyRange {
                left: iterator_test_key_of_epoch(1, 1, 1),
                right: iterator_test_key_of_epoch(1, 1, 1),
                right_exclusive: false,
            }),
            table_ids: vec![100, 101],
            min_epoch: 20,
            max_epoch: 20,
            ..Default::default()
        },
        table_stats: Default::default(),
    };
    hummock_manager
        .commit_epoch(
            30,
            CommitEpochInfo::for_test(vec![sst_1.clone()], HashMap::from([(10, context_id)])),
        )
        .await
        .unwrap();
    // Construct data via manual compaction
    let compaction_task = get_manual_compact_task(&hummock_manager, context_id).await;
    let base_level: usize = 6;
    assert_eq!(compaction_task.input_ssts[0].table_infos.len(), 1);
    assert_eq!(compaction_task.target_level, base_level as u32);

    assert!(hummock_manager
        .report_compact_task(
            compaction_task.task_id,
            TaskStatus::Success,
            vec![
                SstableInfo {
                    object_id: 11,
                    sst_id: 11,
                    table_ids: vec![100, 101],
                    key_range: Some(KeyRange {
                        left: iterator_test_key_of_epoch(1, 1, 1),
                        right: iterator_test_key_of_epoch(1, 1, 1),
                        right_exclusive: false,
                    }),
                    ..Default::default()
                },
                SstableInfo {
                    object_id: 12,
                    sst_id: 12,
                    table_ids: vec![100],
                    key_range: Some(KeyRange {
                        left: iterator_test_key_of_epoch(1, 2, 2),
                        right: iterator_test_key_of_epoch(1, 2, 2),
                        right_exclusive: false,
                    }),
                    ..Default::default()
                },
            ],
            None,
        )
        .await
        .unwrap());
    let current_version = hummock_manager.get_current_version().await;
    assert!(current_version
        .get_compaction_group_levels(2)
        .l0
        .as_ref()
        .unwrap()
        .sub_levels
        .is_empty());
    assert_eq!(
        current_version.get_compaction_group_levels(2).levels[base_level - 1]
            .table_infos
            .len(),
        2
    );

    hummock_manager
        .split_compaction_group(2, &[100])
        .await
        .unwrap();
    let current_version = hummock_manager.get_current_version().await;
    let new_group_id = current_version.levels.keys().max().cloned().unwrap();
    assert_eq!(
        current_version.get_compaction_group_levels(2).levels[base_level - 1]
            .table_infos
            .len(),
        2
    );

    assert_eq!(
        current_version.get_compaction_group_levels(2).levels[base_level - 1].table_infos[0]
            .object_id,
        sst_1.sst_info.get_object_id() + 1,
    );
    assert_eq!(
        current_version.get_compaction_group_levels(2).levels[base_level - 1].table_infos[0]
            .table_ids,
        vec![100, 101]
    );
    assert_eq!(
        current_version
            .get_compaction_group_levels(new_group_id)
            .levels[base_level - 1]
            .table_infos
            .len(),
        2
    );
    assert_eq!(
        current_version
            .get_compaction_group_levels(new_group_id)
            .levels[base_level - 1]
            .table_infos[0]
            .table_ids,
        vec![100, 101]
    );
    assert_eq!(
        current_version
            .get_compaction_group_levels(new_group_id)
            .levels[base_level - 1]
            .table_infos[1]
            .table_ids,
        vec![100]
    );
}

#[tokio::test]
async fn test_compaction_task_expiration_due_to_split_group() {
    let (_env, hummock_manager, _, worker_node) = setup_compute_env(80).await;
    let context_id = worker_node.id;

    hummock_manager
        .register_table_ids(&[(100, 2)])
        .await
        .unwrap();
    hummock_manager
        .register_table_ids(&[(101, 2)])
        .await
        .unwrap();
    let sst_1 = ExtendedSstableInfo {
        compaction_group_id: 2,
        sst_info: SstableInfo {
            object_id: 10,
            sst_id: 10,
            key_range: Some(KeyRange {
                left: iterator_test_key_of_epoch(1, 1, 1),
                right: iterator_test_key_of_epoch(1, 1, 1),
                right_exclusive: false,
            }),
            table_ids: vec![100, 101],
            min_epoch: 20,
            max_epoch: 20,
            ..Default::default()
        },
        table_stats: Default::default(),
    };
    let sst_2 = ExtendedSstableInfo {
        compaction_group_id: 2,
        sst_info: SstableInfo {
            object_id: 11,
            sst_id: 11,
            key_range: Some(KeyRange {
                left: iterator_test_key_of_epoch(1, 1, 1),
                right: iterator_test_key_of_epoch(1, 1, 1),
                right_exclusive: false,
            }),
            table_ids: vec![101],
            min_epoch: 20,
            max_epoch: 20,
            ..Default::default()
        },
        table_stats: Default::default(),
    };
    hummock_manager
        .commit_epoch(
            30,
            CommitEpochInfo::for_test(
                vec![sst_1, sst_2],
                HashMap::from([(10, context_id), (11, context_id)]),
            ),
        )
        .await
        .unwrap();

    let compaction_task = get_manual_compact_task(&hummock_manager, context_id).await;
    assert_eq!(compaction_task.input_ssts[0].table_infos.len(), 2);
    hummock_manager
        .split_compaction_group(2, &[100])
        .await
        .unwrap();

    let version_1 = hummock_manager.get_current_version().await;
    // compaction_task.task_status = TaskStatus::Success.into();
    assert!(!hummock_manager
        .report_compact_task(compaction_task.task_id, TaskStatus::Success, vec![], None)
        .await
        .unwrap());
    let version_2 = hummock_manager.get_current_version().await;
    assert_eq!(
        version_1, version_2,
        "version should not change because compaction task has been cancelled"
    );

    let compaction_task = get_manual_compact_task(&hummock_manager, context_id).await;
    assert_eq!(compaction_task.input_ssts[0].table_infos.len(), 2);
    hummock_manager
        .report_compact_task(compaction_task.task_id, TaskStatus::Success, vec![], None)
        .await
        .unwrap();

    let version_3 = hummock_manager.get_current_version().await;
    assert_ne!(
        version_2, version_3,
        "version should change because compaction task has succeeded"
    );
}

#[tokio::test]
async fn test_move_tables_between_compaction_group() {
    let (_env, hummock_manager, _, worker_node) = setup_compute_env(80).await;
    let context_id = worker_node.id;

    hummock_manager
        .register_table_ids(&[(100, 2)])
        .await
        .unwrap();
    hummock_manager
        .register_table_ids(&[(101, 2)])
        .await
        .unwrap();
    hummock_manager
        .register_table_ids(&[(102, 2)])
        .await
        .unwrap();
    let sst_1 = gen_extend_sstable_info(10, 2, 1, vec![100, 101, 102]);
    hummock_manager
        .commit_epoch(
            30,
            CommitEpochInfo::for_test(vec![sst_1.clone()], HashMap::from([(10, context_id)])),
        )
        .await
        .unwrap();
    // Construct data via manual compaction
    let compaction_task = get_manual_compact_task(&hummock_manager, context_id).await;
    let base_level: usize = 6;
    assert_eq!(compaction_task.input_ssts[0].table_infos.len(), 1);
    assert_eq!(compaction_task.target_level, base_level as u32);
    assert!(hummock_manager
        .report_compact_task(
            compaction_task.task_id,
            TaskStatus::Success,
            vec![
                gen_sstable_info(11, 1, vec![100]),
                gen_sstable_info(12, 2, vec![100, 101]),
                gen_sstable_info(13, 3, vec![101, 102]),
            ],
            None,
        )
        .await
        .unwrap());
    let sst_2 = gen_extend_sstable_info(14, 2, 1, vec![101, 102]);
    hummock_manager
        .commit_epoch(
            31,
            CommitEpochInfo::for_test(vec![sst_2.clone()], HashMap::from([(14, context_id)])),
        )
        .await
        .unwrap();
    let current_version = hummock_manager.get_current_version().await;
    assert_eq!(
        current_version.get_compaction_group_levels(2).levels[base_level - 1]
            .table_infos
            .len(),
        3
    );

    hummock_manager
        .split_compaction_group(2, &[100])
        .await
        .unwrap();
    let current_version = hummock_manager.get_current_version().await;
    let new_group_id = current_version.levels.keys().max().cloned().unwrap();
    assert_eq!(
        current_version.get_compaction_group_levels(2).levels[base_level - 1]
            .table_infos
            .len(),
        3
    );

    let level = &current_version
        .get_compaction_group_levels(new_group_id)
        .levels[base_level - 1];
    assert_eq!(level.table_infos[0].table_ids, vec![100]);
    assert_eq!(level.table_infos[1].table_ids, vec![100, 101]);
    assert_eq!(level.table_infos.len(), 2);

    let mut selector: Box<dyn CompactionSelector> =
        Box::<SpaceReclaimCompactionSelector>::default();

    let compaction_task = hummock_manager
        .get_compact_task(2, &mut selector)
        .await
        .unwrap()
        .unwrap();
    assert_eq!(compaction_task.existing_table_ids, vec![101, 102]);
    assert_eq!(compaction_task.input_ssts[0].table_infos.len(), 1);
    assert_eq!(compaction_task.input_ssts[0].table_infos[0].object_id, 12);

    let ret = hummock_manager
        .report_compact_task(
            compaction_task.task_id,
            TaskStatus::Success,
            vec![gen_sstable_info(20, 2, vec![101])],
            None,
        )
        .await
        .unwrap();
    assert!(ret);
}

#[tokio::test]
async fn test_gc_stats() {
    let config = CompactionConfigBuilder::new()
        .level0_tier_compact_file_number(1)
        .level0_max_compact_file_number(130)
        .level0_sub_level_compact_level_count(1)
        .level0_overlapping_sub_level_compact_level_count(1)
        .build();
    let registry = Registry::new();
    let (_env, hummock_manager, _, worker_node) =
        setup_compute_env_with_metric(80, config, Some(MetaMetrics::for_test(&registry))).await;
    let context_id = worker_node.id;
    let assert_eq_gc_stats = |stale_object_size,
                              stale_object_count,
                              old_version_object_size,
                              old_version_object_count,
                              current_version_object_count,
                              current_version_object_size| {
        assert_eq!(
            hummock_manager.metrics.stale_object_size.get(),
            stale_object_size
        );
        assert_eq!(
            hummock_manager.metrics.stale_object_count.get(),
            stale_object_count
        );
        assert_eq!(
            hummock_manager.metrics.old_version_object_size.get(),
            old_version_object_size
        );
        assert_eq!(
            hummock_manager.metrics.old_version_object_count.get(),
            old_version_object_count
        );
        assert_eq!(
            hummock_manager.metrics.current_version_object_count.get(),
            current_version_object_count
        );
        assert_eq!(
            hummock_manager.metrics.current_version_object_size.get(),
            current_version_object_size
        );
    };
    assert_eq_gc_stats(0, 0, 0, 0, 0, 0);
    assert_eq!(
        hummock_manager.create_version_checkpoint(0).await.unwrap(),
        0
    );

    hummock_manager.pin_version(context_id).await.unwrap();
    let _ = add_test_tables(&hummock_manager, context_id).await;
    assert_eq_gc_stats(0, 0, 0, 0, 0, 0);
    assert_ne!(
        hummock_manager.create_version_checkpoint(0).await.unwrap(),
        0
    );
    assert_eq_gc_stats(0, 0, 6, 3, 2, 4);
    hummock_manager
        .unpin_version_before(context_id, HummockVersionId::MAX)
        .await
        .unwrap();
    assert_eq_gc_stats(0, 0, 6, 3, 2, 4);
    assert_eq!(
        hummock_manager.create_version_checkpoint(0).await.unwrap(),
        0
    );
    assert_eq_gc_stats(6, 3, 0, 0, 2, 4);
}

#[tokio::test]
async fn test_partition_level() {
    let config = CompactionConfigBuilder::new()
        .level0_tier_compact_file_number(3)
        .level0_sub_level_compact_level_count(3)
        .level0_overlapping_sub_level_compact_level_count(3)
        .build();
    let registry = Registry::new();
    let (_env, hummock_manager, _, worker_node) =
        setup_compute_env_with_metric(80, config.clone(), Some(MetaMetrics::for_test(&registry)))
            .await;
    let config = Arc::new(config);

    let context_id = worker_node.id;

    hummock_manager
        .register_table_ids(&[(100, 2)])
        .await
        .unwrap();
    hummock_manager
        .register_table_ids(&[(101, 2)])
        .await
        .unwrap();
    let sst_1 = gen_extend_sstable_info(10, 2, 1, vec![100, 101]);
    hummock_manager
        .commit_epoch(
            30,
            CommitEpochInfo::for_test(vec![sst_1.clone()], HashMap::from([(10, context_id)])),
        )
        .await
        .unwrap();
    // Construct data via manual compaction
    let compaction_task = get_manual_compact_task(&hummock_manager, context_id).await;
    let base_level: usize = 6;
    assert_eq!(compaction_task.input_ssts[0].table_infos.len(), 1);
    assert_eq!(compaction_task.target_level, base_level as u32);
    assert!(hummock_manager
        .report_compact_task(
            compaction_task.task_id,
            TaskStatus::Success,
            vec![
                gen_sstable_info(11, 1, vec![100]),
                gen_sstable_info(12, 2, vec![101]),
            ],
            None,
        )
        .await
        .unwrap());

    hummock_manager
        .split_compaction_group(2, &[100])
        .await
        .unwrap();
    let current_version = hummock_manager.get_current_version().await;
    let new_group_id = current_version.levels.keys().max().cloned().unwrap();
    assert_eq!(
        current_version
            .get_compaction_group_levels(new_group_id)
            .levels[base_level - 1]
            .table_infos
            .len(),
        1
    );
    let mut global_sst_id = 13;
    const MB: u64 = 1024 * 1024;
    let mut selector = default_compaction_selector();
    for epoch in 31..100 {
        let mut sst = gen_extend_sstable_info(global_sst_id, new_group_id, 10, vec![100]);
        sst.sst_info.file_size = 10 * MB;
        sst.sst_info.uncompressed_file_size = 10 * MB;
        hummock_manager
            .commit_epoch(
                epoch,
                CommitEpochInfo::for_test(vec![sst], HashMap::from([(global_sst_id, context_id)])),
            )
            .await
            .unwrap();
        global_sst_id += 1;
        if let Some(task) = hummock_manager
            .get_compact_task(new_group_id, &mut selector)
            .await
            .unwrap()
        {
            let mut sst = gen_sstable_info(global_sst_id, 10, vec![100]);
            sst.file_size = task
                .input_ssts
                .iter()
                .map(|level| {
                    level
                        .table_infos
                        .iter()
                        .map(|sst| sst.file_size)
                        .sum::<u64>()
                })
                .sum::<u64>();
            global_sst_id += 1;
            let ret = hummock_manager
                .report_compact_task(task.task_id, TaskStatus::Success, vec![sst], None)
                .await
                .unwrap();
            assert!(ret);
        }
    }
    let current_version = hummock_manager.get_current_version().await;
    let group = current_version.get_compaction_group_levels(new_group_id);
    for sub_level in &group.l0.as_ref().unwrap().sub_levels {
        if sub_level.total_file_size > config.sub_level_max_compaction_bytes {
            assert!(sub_level.vnode_partition_count > 0);
        }
    }
}<|MERGE_RESOLUTION|>--- conflicted
+++ resolved
@@ -1386,44 +1386,6 @@
             .member_table_ids,
         vec![101]
     );
-<<<<<<< HEAD
-    let branched_ssts = hummock_manager
-        .versioning
-        .read()
-        .await
-        .branched_ssts
-        .clone();
-    assert_eq!(branched_ssts.len(), 1);
-    assert_eq!(branched_ssts.values().next().unwrap().len(), 2);
-    assert_ne!(
-        branched_ssts
-            .values()
-            .next()
-            .unwrap()
-            .get(&2)
-            .cloned()
-            .unwrap(),
-        branched_ssts
-            .values()
-            .next()
-            .unwrap()
-            .get(&3)
-            .cloned()
-            .unwrap(),
-    );
-}
-
-async fn get_branched_ssts(
-    hummock_manager: &HummockManager,
-) -> BTreeMap<HummockSstableObjectId, BranchedSstInfo> {
-    hummock_manager
-        .versioning
-        .read()
-        .await
-        .branched_ssts
-        .clone()
-=======
->>>>>>> 0febb1a8
 }
 
 #[tokio::test]
