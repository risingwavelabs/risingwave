// Copyright 2024 RisingWave Labs
//
// Licensed under the Apache License, Version 2.0 (the "License");
// you may not use this file except in compliance with the License.
// You may obtain a copy of the License at
//
//     http://www.apache.org/licenses/LICENSE-2.0
//
// Unless required by applicable law or agreed to in writing, software
// distributed under the License is distributed on an "AS IS" BASIS,
// WITHOUT WARRANTIES OR CONDITIONS OF ANY KIND, either express or implied.
// See the License for the specific language governing permissions and
// limitations under the License.

#![cfg(test)]

use std::borrow::Borrow;
use std::cmp::Ordering;
use std::collections::HashMap;

use itertools::Itertools;
use prometheus::Registry;
use risingwave_common::catalog::TableId;
use risingwave_common::util::epoch::{test_epoch, EpochExt, INVALID_EPOCH};
use risingwave_hummock_sdk::compact::compact_task_to_string;
use risingwave_hummock_sdk::compact_task::CompactTask;
use risingwave_hummock_sdk::compaction_group::hummock_version_ext::get_compaction_group_ssts;
use risingwave_hummock_sdk::compaction_group::StaticCompactionGroupId;
use risingwave_hummock_sdk::key_range::KeyRange;
use risingwave_hummock_sdk::sstable_info::SstableInfo;
use risingwave_hummock_sdk::table_stats::{to_prost_table_stats_map, TableStats, TableStatsMap};
use risingwave_hummock_sdk::version::HummockVersion;
use risingwave_hummock_sdk::{
    CompactionGroupId, HummockContextId, HummockEpoch, HummockSstableObjectId, HummockVersionId,
    LocalSstableInfo, FIRST_VERSION_ID,
};
use risingwave_pb::common::{HostAddress, WorkerType};
use risingwave_pb::hummock::compact_task::TaskStatus;
use risingwave_pb::hummock::{HummockPinnedSnapshot, HummockPinnedVersion, HummockSnapshot};
use risingwave_pb::meta::add_worker_node_request::Property;

use crate::hummock::compaction::compaction_config::CompactionConfigBuilder;
use crate::hummock::compaction::selector::{default_compaction_selector, ManualCompactionOption};
use crate::hummock::error::Error;
use crate::hummock::test_utils::*;
use crate::hummock::{HummockManager, HummockManagerRef};
use crate::manager::{MetaSrvEnv, MetaStoreImpl, WorkerId};
use crate::model::MetadataModel;
use crate::rpc::metrics::MetaMetrics;

fn pin_versions_sum(pin_versions: &[HummockPinnedVersion]) -> usize {
    pin_versions.iter().len()
}

fn pin_snapshots_epoch(pin_snapshots: &[HummockPinnedSnapshot]) -> Vec<u64> {
    pin_snapshots
        .iter()
        .map(|p| p.minimal_pinned_snapshot)
        .collect_vec()
}

fn gen_sstable_info(sst_id: u64, idx: usize, table_ids: Vec<u32>) -> SstableInfo {
    SstableInfo {
        sst_id,
        key_range: KeyRange {
            left: iterator_test_key_of_epoch(1, idx, 1).into(),
            right: iterator_test_key_of_epoch(1, idx, 1).into(),
            right_exclusive: false,
        },
        table_ids,
        object_id: sst_id,
        min_epoch: 20,
        max_epoch: 20,
        file_size: 100,
        sst_size: 100,
        ..Default::default()
    }
}

fn gen_local_sstable_info(sst_id: u64, idx: usize, table_ids: Vec<u32>) -> LocalSstableInfo {
    LocalSstableInfo {
        sst_info: gen_sstable_info(sst_id, idx, table_ids),
        table_stats: Default::default(),
    }
}
fn get_compaction_group_object_ids(
    version: &HummockVersion,
    group_id: CompactionGroupId,
) -> Vec<HummockSstableObjectId> {
    get_compaction_group_ssts(version, group_id)
        .map(|(object_id, _)| object_id)
        .collect_vec()
}

async fn list_pinned_snapshot_from_meta_store(env: &MetaSrvEnv) -> Vec<HummockPinnedSnapshot> {
    match env.meta_store_ref() {
        MetaStoreImpl::Kv(meta_store) => HummockPinnedSnapshot::list(meta_store).await.unwrap(),
        MetaStoreImpl::Sql(sql_meta_store) => {
            use risingwave_meta_model_v2::hummock_pinned_snapshot;
            use sea_orm::EntityTrait;
            hummock_pinned_snapshot::Entity::find()
                .all(&sql_meta_store.conn)
                .await
                .unwrap()
                .into_iter()
                .map(Into::into)
                .collect()
        }
    }
}

async fn list_pinned_version_from_meta_store(env: &MetaSrvEnv) -> Vec<HummockPinnedVersion> {
    match env.meta_store_ref() {
        MetaStoreImpl::Kv(meta_store) => HummockPinnedVersion::list(meta_store).await.unwrap(),
        MetaStoreImpl::Sql(sql_meta_store) => {
            use risingwave_meta_model_v2::hummock_pinned_version;
            use sea_orm::EntityTrait;
            hummock_pinned_version::Entity::find()
                .all(&sql_meta_store.conn)
                .await
                .unwrap()
                .into_iter()
                .map(Into::into)
                .collect()
        }
    }
}

#[tokio::test]
async fn test_unpin_snapshot_before() {
    let (env, hummock_manager, _cluster_manager, worker_node) = setup_compute_env(80).await;
    let context_id = worker_node.id;
    let epoch = test_epoch(0);

    for _ in 0..2 {
        let pin_result = hummock_manager.pin_snapshot(context_id).await.unwrap();
        assert_eq!(pin_result.committed_epoch, epoch);
        let pinned_snapshots = list_pinned_snapshot_from_meta_store(&env).await;
        assert_eq!(pinned_snapshots[0].context_id, context_id);
        assert_eq!(
            pinned_snapshots[0].minimal_pinned_snapshot,
            pin_result.committed_epoch
        );
    }

    // unpin nonexistent target will not return error
    for _ in 0..3 {
        hummock_manager
            .unpin_snapshot_before(
                context_id,
                HummockSnapshot {
                    committed_epoch: epoch,
                    current_epoch: epoch,
                },
            )
            .await
            .unwrap();
        assert_eq!(
            pin_snapshots_epoch(&list_pinned_snapshot_from_meta_store(&env).await),
            vec![epoch]
        );
    }

    let epoch2 = epoch.next_epoch();
    // unpin nonexistent target will not return error
    for _ in 0..3 {
        hummock_manager
            .unpin_snapshot_before(
                context_id,
                HummockSnapshot {
                    committed_epoch: epoch2,
                    current_epoch: epoch2,
                },
            )
            .await
            .unwrap();
        assert_eq!(
            pin_snapshots_epoch(&list_pinned_snapshot_from_meta_store(&env).await),
            vec![epoch]
        );
    }
}

#[tokio::test]
async fn test_hummock_compaction_task() {
    let (_, hummock_manager, _, _worker_node) = setup_compute_env(80).await;
    let sst_num = 2;

    // No compaction task available.
    assert!(hummock_manager
        .get_compact_task(
            StaticCompactionGroupId::StateDefault.into(),
            &mut default_compaction_selector(),
        )
        .await
        .unwrap()
        .is_none());

    // Add some sstables and commit.
    let epoch = test_epoch(1);
    let original_tables = generate_test_sstables_with_table_id(
        epoch,
        1,
        get_sst_ids(&hummock_manager, sst_num).await,
    );
    register_sstable_infos_to_compaction_group(
        &hummock_manager,
        &original_tables,
        StaticCompactionGroupId::StateDefault.into(),
    )
    .await;
    commit_from_meta_node(
        hummock_manager.borrow(),
        epoch,
        to_local_sstable_info(&original_tables),
    )
    .await
    .unwrap();

    // Get a compaction task.
    let compact_task = hummock_manager
        .get_compact_task(
            StaticCompactionGroupId::StateDefault.into(),
            &mut default_compaction_selector(),
        )
        .await
        .unwrap()
        .unwrap();
    assert_eq!(compact_task.input_ssts.first().unwrap().level_idx, 0);
    assert_eq!(compact_task.task_id, 2);

    // Cancel the task and succeed.
    assert!(hummock_manager
        .cancel_compact_task(compact_task.task_id, TaskStatus::ManualCanceled)
        .await
        .unwrap());

    // Get a compaction task.
    let compact_task = hummock_manager
        .get_compact_task(
            StaticCompactionGroupId::StateDefault.into(),
            &mut default_compaction_selector(),
        )
        .await
        .unwrap()
        .unwrap();
    assert_eq!(compact_task.task_id, 3);
    // Finish the task and succeed.

    assert!(hummock_manager
        .report_compact_task(compact_task.task_id, TaskStatus::Success, vec![], None)
        .await
        .unwrap());
}

#[tokio::test]
async fn test_hummock_table() {
    let (_env, hummock_manager, _cluster_manager, _worker_node) = setup_compute_env(80).await;

    let epoch = test_epoch(1);
    let original_tables = generate_test_tables(epoch, get_sst_ids(&hummock_manager, 2).await);
    register_sstable_infos_to_compaction_group(
        &hummock_manager,
        &original_tables,
        StaticCompactionGroupId::StateDefault.into(),
    )
    .await;
    commit_from_meta_node(
        hummock_manager.borrow(),
        epoch,
        to_local_sstable_info(&original_tables),
    )
    .await
    .unwrap();

    let pinned_version = hummock_manager.get_current_version().await;
    let levels =
        pinned_version.get_compaction_group_levels(StaticCompactionGroupId::StateDefault.into());
    assert_eq!(
        Ordering::Equal,
        levels
            .l0
            .sub_levels
            .iter()
            .chain(levels.levels.iter())
            .flat_map(|level| level.table_infos.iter())
            .map(|info| info.object_id)
            .sorted()
            .cmp(original_tables.iter().map(|ot| ot.object_id).sorted())
    );

    // Confirm tables got are equal to original tables
    assert_eq!(
        get_sorted_object_ids(&original_tables),
        get_sorted_committed_object_ids(&pinned_version)
    );
}

#[tokio::test]
async fn test_hummock_transaction() {
    let (_env, hummock_manager, _cluster_manager, _worker_node) = setup_compute_env(80).await;
    let mut committed_tables = vec![];

    // Add and commit tables in epoch1.
    // BEFORE:  committed_epochs = []
    // AFTER:   committed_epochs = [epoch1]
    let epoch1 = test_epoch(1);
    {
        // Add tables in epoch1
        let tables_in_epoch1 = generate_test_tables(epoch1, get_sst_ids(&hummock_manager, 2).await);
        register_sstable_infos_to_compaction_group(
            &hummock_manager,
            &tables_in_epoch1,
            StaticCompactionGroupId::StateDefault.into(),
        )
        .await;
        // Get tables before committing epoch1. No tables should be returned.
        let current_version = hummock_manager.get_current_version().await;
        assert_eq!(
            current_version.visible_table_committed_epoch(),
            INVALID_EPOCH
        );
        assert!(get_sorted_committed_object_ids(&current_version).is_empty());

        // Commit epoch1
        commit_from_meta_node(
            hummock_manager.borrow(),
            epoch1,
            to_local_sstable_info(&tables_in_epoch1),
        )
        .await
        .unwrap();
        committed_tables.extend(tables_in_epoch1.clone());

        // Get tables after committing epoch1. All tables committed in epoch1 should be returned
        let current_version = hummock_manager.get_current_version().await;
        assert_eq!(current_version.visible_table_committed_epoch(), epoch1);
        assert_eq!(
            get_sorted_object_ids(&committed_tables),
            get_sorted_committed_object_ids(&current_version)
        );
    }

    // Add and commit tables in epoch2.
    // BEFORE:  committed_epochs = [epoch1]
    // AFTER:   committed_epochs = [epoch1, epoch2]
    let epoch2 = epoch1.next_epoch();
    {
        // Add tables in epoch2
        let tables_in_epoch2 = generate_test_tables(epoch2, get_sst_ids(&hummock_manager, 2).await);
        register_sstable_infos_to_compaction_group(
            &hummock_manager,
            &tables_in_epoch2,
            StaticCompactionGroupId::StateDefault.into(),
        )
        .await;
        // Get tables before committing epoch2. tables_in_epoch1 should be returned and
        // tables_in_epoch2 should be invisible.
        let current_version = hummock_manager.get_current_version().await;
        assert_eq!(current_version.visible_table_committed_epoch(), epoch1);
        assert_eq!(
            get_sorted_object_ids(&committed_tables),
            get_sorted_committed_object_ids(&current_version)
        );

        // Commit epoch2
        commit_from_meta_node(
            hummock_manager.borrow(),
            epoch2,
            to_local_sstable_info(&tables_in_epoch2),
        )
        .await
        .unwrap();
        committed_tables.extend(tables_in_epoch2);

        // Get tables after committing epoch2. tables_in_epoch1 and tables_in_epoch2 should be
        // returned
        let current_version = hummock_manager.get_current_version().await;
        assert_eq!(current_version.visible_table_committed_epoch(), epoch2);
        assert_eq!(
            get_sorted_object_ids(&committed_tables),
            get_sorted_committed_object_ids(&current_version)
        );
    }
}

#[tokio::test]
async fn test_release_context_resource() {
    let (env, hummock_manager, cluster_manager, worker_node) = setup_compute_env(1).await;
    let context_id_1 = worker_node.id;

    let fake_host_address_2 = HostAddress {
        host: "127.0.0.1".to_string(),
        port: 2,
    };
    let fake_parallelism = 4;
    let worker_node_2 = cluster_manager
        .add_worker_node(
            WorkerType::ComputeNode,
            fake_host_address_2,
            Property {
                worker_node_parallelism: fake_parallelism,
                is_streaming: true,
                is_serving: true,
                is_unschedulable: false,
                internal_rpc_host_addr: "".to_string(),
            },
            Default::default(),
        )
        .await
        .unwrap();
    let context_id_2 = worker_node_2.id;

    assert_eq!(
        pin_versions_sum(&list_pinned_version_from_meta_store(&env).await),
        0
    );
    hummock_manager.pin_version(context_id_1).await.unwrap();
    hummock_manager.pin_version(context_id_2).await.unwrap();
    hummock_manager.pin_snapshot(context_id_1).await.unwrap();
    hummock_manager.pin_snapshot(context_id_2).await.unwrap();
    assert_eq!(
        pin_versions_sum(&list_pinned_version_from_meta_store(&env).await),
        2
    );
    assert_eq!(list_pinned_version_from_meta_store(&env).await.len(), 2);
    hummock_manager
        .release_contexts(&vec![context_id_1])
        .await
        .unwrap();
    let pinned_versions = list_pinned_version_from_meta_store(&env).await;
    assert_eq!(pin_versions_sum(&pinned_versions), 1);
    assert_eq!(pinned_versions[0].context_id, context_id_2);
    let pinned_snapshots = list_pinned_snapshot_from_meta_store(&env).await;
    assert_eq!(pinned_snapshots[0].context_id, context_id_2);
    // it's OK to call again
    hummock_manager
        .release_contexts(&vec![context_id_1])
        .await
        .unwrap();
    hummock_manager
        .release_contexts(&vec![context_id_2])
        .await
        .unwrap();
    assert_eq!(
        pin_versions_sum(&list_pinned_version_from_meta_store(&env).await),
        0
    );
}

#[tokio::test]
async fn test_context_id_validation() {
    let (_env, hummock_manager, _cluster_manager, worker_node) = setup_compute_env(80).await;
    let invalid_context_id = HummockContextId::MAX;
    let context_id = worker_node.id;

    // Invalid context id is rejected.
    let error = hummock_manager
        .pin_version(invalid_context_id)
        .await
        .unwrap_err();
    assert!(matches!(error, Error::InvalidContext(_)));

    // Valid context id is accepted.
    hummock_manager.pin_version(context_id).await.unwrap();
    // Pin multiple times is OK.
    hummock_manager.pin_version(context_id).await.unwrap();
}

#[tokio::test]
async fn test_hummock_manager_basic() {
    let (_env, hummock_manager, cluster_manager, worker_node) = setup_compute_env(1).await;
    let context_id_1 = worker_node.id;

    let fake_host_address_2 = HostAddress {
        host: "127.0.0.1".to_string(),
        port: 2,
    };
    let fake_parallelism = 4;
    let worker_node_2 = cluster_manager
        .add_worker_node(
            WorkerType::ComputeNode,
            fake_host_address_2,
            Property {
                worker_node_parallelism: fake_parallelism,
                is_streaming: true,
                is_serving: true,
                is_unschedulable: false,
                internal_rpc_host_addr: "".to_string(),
            },
            Default::default(),
        )
        .await
        .unwrap();
    let context_id_2 = worker_node_2.id;

    // initial version id
    assert_eq!(
        hummock_manager.get_current_version().await.id,
        FIRST_VERSION_ID
    );

    let mut epoch = test_epoch(1);
    let mut register_log_count = 0;
    let mut commit_log_count = 0;
    let commit_one = |epoch: HummockEpoch, hummock_manager: HummockManagerRef| async move {
        let original_tables =
            generate_test_tables(test_epoch(epoch), get_sst_ids(&hummock_manager, 2).await);
        register_sstable_infos_to_compaction_group(
            &hummock_manager,
            &original_tables,
            StaticCompactionGroupId::StateDefault.into(),
        )
        .await;
        commit_from_meta_node(
            hummock_manager.borrow(),
            epoch,
            to_local_sstable_info(&original_tables),
        )
        .await
        .unwrap();
    };

    commit_one(epoch, hummock_manager.clone()).await;
    register_log_count += 1;
    commit_log_count += 1;
    epoch.inc_epoch();

    let init_version_id = FIRST_VERSION_ID;

    // increased version id
    assert_eq!(
        hummock_manager.get_current_version().await.id,
        init_version_id + commit_log_count + register_log_count
    );

    // min pinned version id if no clients
    assert_eq!(
        hummock_manager.get_min_pinned_version_id().await,
        HummockVersionId::MAX
    );
    for _ in 0..2 {
        hummock_manager
            .unpin_version_before(context_id_1, HummockVersionId::MAX)
            .await
            .unwrap();
        assert_eq!(
            hummock_manager.get_min_pinned_version_id().await,
            HummockVersionId::MAX
        );

        // should pin latest because u64::MAX
        let version = hummock_manager.pin_version(context_id_1).await.unwrap();
        assert_eq!(
            version.id,
            init_version_id + commit_log_count + register_log_count
        );
        assert_eq!(
            hummock_manager.get_min_pinned_version_id().await,
            init_version_id + commit_log_count + register_log_count
        );
    }

    commit_one(epoch, hummock_manager.clone()).await;
    commit_log_count += 1;
    register_log_count += 1;

    for _ in 0..2 {
        // should pin latest because deltas cannot contain INVALID_EPOCH
        let version = hummock_manager.pin_version(context_id_2).await.unwrap();
        assert_eq!(
            version.id,
            init_version_id + commit_log_count + register_log_count
        );
        // pinned by context_id_1
        assert_eq!(
            hummock_manager.get_min_pinned_version_id().await + 2,
            init_version_id + commit_log_count + register_log_count,
        );
    }
    // objects_to_delete is always empty because no compaction is ever invoked.
    assert!(hummock_manager.get_objects_to_delete().is_empty());
    assert_eq!(
        hummock_manager
            .delete_version_deltas(usize::MAX)
            .await
            .unwrap(),
        (0, 0)
    );
    assert_eq!(
        hummock_manager.create_version_checkpoint(1).await.unwrap(),
        commit_log_count + register_log_count
    );
    assert!(hummock_manager.get_objects_to_delete().is_empty());
    assert_eq!(
        hummock_manager
            .delete_version_deltas(usize::MAX)
            .await
            .unwrap(),
        ((commit_log_count + register_log_count) as usize, 0)
    );
    hummock_manager
        .unpin_version_before(context_id_1, HummockVersionId::MAX)
        .await
        .unwrap();
    assert_eq!(
        hummock_manager.get_min_pinned_version_id().await,
        init_version_id + commit_log_count + register_log_count
    );
    hummock_manager
        .unpin_version_before(context_id_2, HummockVersionId::MAX)
        .await
        .unwrap();
    assert_eq!(
        hummock_manager.get_min_pinned_version_id().await,
        HummockVersionId::MAX
    );
}

#[tokio::test]
async fn test_pin_snapshot_response_lost() {
    let (_env, hummock_manager, _cluster_manager, worker_node) = setup_compute_env(80).await;
    let context_id = worker_node.id;

    let mut epoch = test_epoch(1);
    let test_tables = generate_test_tables(epoch, get_sst_ids(&hummock_manager, 2).await);
    register_sstable_infos_to_compaction_group(
        &hummock_manager,
        &test_tables,
        StaticCompactionGroupId::StateDefault.into(),
    )
    .await;
    // [ ] -> [ e0 ]
    commit_from_meta_node(
        hummock_manager.borrow(),
        epoch,
        to_local_sstable_info(&test_tables),
    )
    .await
    .unwrap();
    epoch.inc_epoch();

    // Pin a snapshot with smallest last_pin
    // [ e0 ] -> [ e0:pinned ]
    let mut epoch_recorded_in_frontend = hummock_manager.pin_snapshot(context_id).await.unwrap();
    let prev_epoch = epoch.prev_epoch();
    assert_eq!(epoch_recorded_in_frontend.committed_epoch, prev_epoch);

    let test_tables = generate_test_tables(epoch, get_sst_ids(&hummock_manager, 2).await);
    register_sstable_infos_to_compaction_group(
        &hummock_manager,
        &test_tables,
        StaticCompactionGroupId::StateDefault.into(),
    )
    .await;
    // [ e0:pinned ] -> [ e0:pinned, e1 ]
    commit_from_meta_node(
        hummock_manager.borrow(),
        epoch,
        to_local_sstable_info(&test_tables),
    )
    .await
    .unwrap();
    epoch.inc_epoch();

    // Assume the response of the previous rpc is lost.
    // [ e0:pinned, e1 ] -> [ e0, e1:pinned ]
    epoch_recorded_in_frontend = hummock_manager.pin_snapshot(context_id).await.unwrap();
    let prev_epoch = epoch.prev_epoch();
    assert_eq!(epoch_recorded_in_frontend.committed_epoch, prev_epoch);

    // Assume the response of the previous rpc is lost.
    // [ e0, e1:pinned ] -> [ e0, e1:pinned ]
    epoch_recorded_in_frontend = hummock_manager.pin_snapshot(context_id).await.unwrap();
    assert_eq!(
        epoch_recorded_in_frontend.committed_epoch,
        epoch.prev_epoch()
    );

    let test_tables = generate_test_tables(epoch, get_sst_ids(&hummock_manager, 2).await);
    register_sstable_infos_to_compaction_group(
        &hummock_manager,
        &test_tables,
        StaticCompactionGroupId::StateDefault.into(),
    )
    .await;
    // [ e0, e1:pinned ] -> [ e0, e1:pinned, e2 ]
    commit_from_meta_node(
        hummock_manager.borrow(),
        epoch,
        to_local_sstable_info(&test_tables),
    )
    .await
    .unwrap();
    epoch.inc_epoch();

    // Use correct snapshot id.
    // [ e0, e1:pinned, e2 ] -> [ e0, e1:pinned, e2:pinned ]
    epoch_recorded_in_frontend = hummock_manager.pin_snapshot(context_id).await.unwrap();
    assert_eq!(
        epoch_recorded_in_frontend.committed_epoch,
        epoch.prev_epoch()
    );

    let test_tables = generate_test_tables(epoch, get_sst_ids(&hummock_manager, 2).await);
    register_sstable_infos_to_compaction_group(
        &hummock_manager,
        &test_tables,
        StaticCompactionGroupId::StateDefault.into(),
    )
    .await;
    // [ e0, e1:pinned, e2:pinned ] -> [ e0, e1:pinned, e2:pinned, e3 ]
    commit_from_meta_node(
        hummock_manager.borrow(),
        epoch,
        to_local_sstable_info(&test_tables),
    )
    .await
    .unwrap();
    epoch.inc_epoch();

    // Use u64::MAX as epoch to pin greatest snapshot
    // [ e0, e1:pinned, e2:pinned, e3 ] -> [ e0, e1:pinned, e2:pinned, e3::pinned ]
    epoch_recorded_in_frontend = hummock_manager.pin_snapshot(context_id).await.unwrap();
    assert_eq!(
        epoch_recorded_in_frontend.committed_epoch,
        epoch.prev_epoch()
    );
}

#[tokio::test]
async fn test_print_compact_task() {
    let (_, hummock_manager, _cluster_manager, _) = setup_compute_env(80).await;
    // Add some sstables and commit.
    let epoch = test_epoch(1);
    let original_tables =
        generate_test_sstables_with_table_id(epoch, 1, get_sst_ids(&hummock_manager, 2).await);
    register_sstable_infos_to_compaction_group(
        &hummock_manager,
        &original_tables,
        StaticCompactionGroupId::StateDefault.into(),
    )
    .await;
    commit_from_meta_node(
        hummock_manager.borrow(),
        epoch,
        to_local_sstable_info(&original_tables),
    )
    .await
    .unwrap();

    // Get a compaction task.
    let compact_task = hummock_manager
        .get_compact_task(
            StaticCompactionGroupId::StateDefault.into(),
            &mut default_compaction_selector(),
        )
        .await
        .unwrap()
        .unwrap();
    assert_eq!(compact_task.input_ssts.first().unwrap().level_idx, 0);

    let s = compact_task_to_string(&compact_task);
    assert!(s.contains("Compaction task id: 1, group-id: 2, type: Dynamic, target level: 0"));
}

#[tokio::test]
async fn test_invalid_sst_id() {
    let (_, hummock_manager, _cluster_manager, worker_node) = setup_compute_env(80).await;
    let context_id = worker_node.id;
    let epoch = test_epoch(1);
    let ssts = generate_test_tables(epoch, vec![1]);
    register_sstable_infos_to_compaction_group(
        &hummock_manager,
        &ssts,
        StaticCompactionGroupId::StateDefault.into(),
    )
    .await;
    let ssts = to_local_sstable_info(&ssts);
    // reject due to invalid context id
    let sst_to_worker = ssts
        .iter()
        .map(|LocalSstableInfo { sst_info, .. }| (sst_info.object_id, WorkerId::MAX))
        .collect();
    let error = hummock_manager
        .commit_epoch_for_test(epoch, ssts.clone(), sst_to_worker)
        .await
        .unwrap_err();
    assert!(matches!(error, Error::InvalidSst(1)));

    let sst_to_worker = ssts
        .iter()
        .map(|LocalSstableInfo { sst_info, .. }| (sst_info.object_id, context_id))
        .collect();
    hummock_manager
        .commit_epoch_for_test(epoch, ssts, sst_to_worker)
        .await
        .unwrap();
}

#[tokio::test]
async fn test_trigger_manual_compaction() {
    let (_, hummock_manager, _, worker_node) = setup_compute_env(80).await;
    let context_id = worker_node.id;

    {
        let option = ManualCompactionOption::default();
        // to check no compaction task
        let result = hummock_manager
            .trigger_manual_compaction(StaticCompactionGroupId::StateDefault.into(), option)
            .await;

        assert_eq!(
            "trigger_manual_compaction No compactor is available. compaction_group 2",
            result.err().unwrap().to_string()
        );
    }

    // No compaction task available.
    let compactor_manager_ref = hummock_manager.compactor_manager_ref_for_test();
    let receiver = compactor_manager_ref.add_compactor(context_id);
    {
        let option = ManualCompactionOption::default();
        // to check no compaction task
        let result = hummock_manager
            .trigger_manual_compaction(StaticCompactionGroupId::StateDefault.into(), option)
            .await;

        assert_eq!(
            "trigger_manual_compaction No compaction_task is available. compaction_group 2",
            result.err().unwrap().to_string()
        );
    }

    // Generate data for compaction task
    let _ = add_test_tables(&hummock_manager, context_id).await;
    {
        // to check compactor send task fail
        drop(receiver);
        {
            let option = ManualCompactionOption::default();
            let result = hummock_manager
                .trigger_manual_compaction(StaticCompactionGroupId::StateDefault.into(), option)
                .await;
            assert!(result.is_err());
        }
    }

    compactor_manager_ref.remove_compactor(context_id);
    let _receiver = compactor_manager_ref.add_compactor(context_id);

    {
        let option = ManualCompactionOption {
            level: 6,
            key_range: KeyRange::default(),
            ..Default::default()
        };

        let result = hummock_manager
            .trigger_manual_compaction(StaticCompactionGroupId::StateDefault.into(), option)
            .await;
        assert!(result.is_ok());
    }

    {
        let option = ManualCompactionOption::default();
        // all sst pending , test no compaction avail
        let result = hummock_manager
            .trigger_manual_compaction(StaticCompactionGroupId::StateDefault.into(), option)
            .await;
        assert!(result.is_err());
    }
}

// This is a non-deterministic test
#[cfg(madsim)]
#[tokio::test]
async fn test_hummock_compaction_task_heartbeat() {
    use risingwave_pb::hummock::CompactTaskProgress;

    use crate::hummock::HummockManager;

    let (_env, hummock_manager, _cluster_manager, worker_node) = setup_compute_env(80).await;
    let context_id = worker_node.id;
    let sst_num = 2;

    let compactor_manager = hummock_manager.compactor_manager_ref_for_test();
    let _tx = compactor_manager.add_compactor(context_id);

    let (join_handle, shutdown_tx) = HummockManager::hummock_timer_task(hummock_manager.clone());

    // No compaction task available.
    assert!(hummock_manager
        .get_compact_task(
            StaticCompactionGroupId::StateDefault.into(),
            &mut default_compaction_selector(),
        )
        .await
        .unwrap()
        .is_none());

    // Add some sstables and commit.
    let epoch = test_epoch(1);
    let original_tables = generate_test_sstables_with_table_id(
        epoch,
        1,
        get_sst_ids(&hummock_manager, sst_num).await,
    );
    register_table_ids_to_compaction_group(
        &hummock_manager,
        &[1],
        StaticCompactionGroupId::StateDefault.into(),
    )
    .await;
    commit_from_meta_node(
        hummock_manager.borrow(),
        epoch,
        to_local_sstable_info(&original_tables),
    )
    .await
    .unwrap();

    // Get a compaction task.
    let compact_task = hummock_manager
        .get_compact_task(
            StaticCompactionGroupId::StateDefault.into(),
            &mut default_compaction_selector(),
        )
        .await
        .unwrap()
        .unwrap();

    assert_eq!(compact_task.input_ssts.first().unwrap().level_idx, 0);
    assert_eq!(compact_task.task_id, 2);

    for i in 0..10 {
        // send heartbeats to the task over 2.5 seconds
        let req = CompactTaskProgress {
            task_id: compact_task.task_id,
            num_ssts_sealed: i + 1,
            ..Default::default()
        };
        compactor_manager.update_task_heartbeats(&vec![req]);
        tokio::time::sleep(std::time::Duration::from_millis(250)).await;
    }

    // Cancel the task immediately and succeed.
    assert!(hummock_manager
        .report_compact_task(
            compact_task.task_id,
            TaskStatus::ExecuteFailed,
            vec![],
            None
        )
        .await
        .unwrap());

    // Get a compaction task.
    let compact_task = hummock_manager
        .get_compact_task(
            StaticCompactionGroupId::StateDefault.into(),
            &mut default_compaction_selector(),
        )
        .await
        .unwrap()
        .unwrap();

    assert_eq!(compact_task.task_id, 3);

    // Cancel the task after heartbeat has triggered and fail.

    // do not send heartbeats to the task for 30s seconds (ttl = 1s, heartbeat check freq. = 1s)
    // default_interval = 30s
    tokio::time::sleep(std::time::Duration::from_secs(32)).await;

    assert!(!hummock_manager
        .report_compact_task(
            compact_task.task_id,
            TaskStatus::ExecuteFailed,
            vec![],
            None
        )
        .await
        .unwrap());
    shutdown_tx.send(()).unwrap();
    join_handle.await.unwrap();
}

// This is a non-deterministic test
#[cfg(madsim)]
#[tokio::test]
async fn test_hummock_compaction_task_heartbeat_removal_on_node_removal() {
    use risingwave_pb::hummock::CompactTaskProgress;

    use crate::hummock::HummockManager;
    let (_env, hummock_manager, cluster_manager, worker_node) = setup_compute_env(80).await;
    let context_id = worker_node.id;
    let sst_num = 2;

    let compactor_manager = hummock_manager.compactor_manager_ref_for_test();
    let _tx = compactor_manager.add_compactor(context_id);

    let (join_handle, shutdown_tx) = HummockManager::hummock_timer_task(hummock_manager.clone());

    // No compaction task available.
    assert!(hummock_manager
        .get_compact_task(
            StaticCompactionGroupId::StateDefault.into(),
            &mut default_compaction_selector(),
        )
        .await
        .unwrap()
        .is_none());

    // Add some sstables and commit.
    let epoch = test_epoch(1);
    let original_tables = generate_test_sstables_with_table_id(
        epoch,
        1,
        get_sst_ids(&hummock_manager, sst_num).await,
    );
    register_table_ids_to_compaction_group(
        &hummock_manager,
        &[1],
        StaticCompactionGroupId::StateDefault.into(),
    )
    .await;
    commit_from_meta_node(
        hummock_manager.borrow(),
        epoch,
        to_local_sstable_info(&original_tables),
    )
    .await
    .unwrap();

    // Get a compaction task.
    let compact_task = hummock_manager
        .get_compact_task(
            StaticCompactionGroupId::StateDefault.into(),
            &mut default_compaction_selector(),
        )
        .await
        .unwrap()
        .unwrap();

    assert_eq!(compact_task.input_ssts.first().unwrap().level_idx, 0);
    assert_eq!(compact_task.task_id, 2);

    // send heartbeats to the task immediately
    let req = CompactTaskProgress {
        task_id: compact_task.task_id,
        num_ssts_sealed: 1,
        num_ssts_uploaded: 1,
        ..Default::default()
    };
    compactor_manager.update_task_heartbeats(&vec![req.clone()]);

    // Removing the node from cluster will invalidate context id.
    cluster_manager
        .delete_worker_node(worker_node.host.unwrap())
        .await
        .unwrap();
    hummock_manager
        .release_contexts([context_id])
        .await
        .unwrap();

    shutdown_tx.send(()).unwrap();
    join_handle.await.unwrap();
}

#[tokio::test]
async fn test_extend_objects_to_delete() {
    let (_env, hummock_manager, _cluster_manager, worker_node) = setup_compute_env(80).await;
    let context_id = worker_node.id;
    let _pinned_version1 = hummock_manager.pin_version(context_id).await.unwrap();
    let sst_infos = add_test_tables(hummock_manager.as_ref(), context_id).await;
    let max_committed_object_id = sst_infos
        .iter()
        .map(|ssts| {
            ssts.iter()
                .max_by_key(|s| s.object_id)
                .map(|s| s.object_id)
                .unwrap()
        })
        .max()
        .unwrap();
    let orphan_sst_num = 10;
    let all_object_ids = sst_infos
        .iter()
        .flatten()
        .map(|s| s.object_id)
        .chain(max_committed_object_id + 1..=max_committed_object_id + orphan_sst_num)
        .collect_vec();
    assert!(hummock_manager.get_objects_to_delete().is_empty());
    assert_eq!(
        hummock_manager
            .extend_objects_to_delete_from_scan(&all_object_ids)
            .await,
        orphan_sst_num as usize
    );
    assert_eq!(
        hummock_manager.get_objects_to_delete().len(),
        orphan_sst_num as usize
    );

    // Checkpoint
    assert_eq!(
        hummock_manager.create_version_checkpoint(1).await.unwrap(),
        6
    );
    assert_eq!(
        hummock_manager.get_objects_to_delete().len(),
        orphan_sst_num as usize
    );
    // since version1 is still pinned, the sst removed in compaction can not be reclaimed.
    assert_eq!(
        hummock_manager
            .extend_objects_to_delete_from_scan(&all_object_ids)
            .await,
        orphan_sst_num as usize
    );
    let objects_to_delete = hummock_manager.get_objects_to_delete();
    assert_eq!(objects_to_delete.len(), orphan_sst_num as usize);
    let pinned_version2: HummockVersion = hummock_manager.pin_version(context_id).await.unwrap();
    let objects_to_delete = hummock_manager.get_objects_to_delete();
    assert_eq!(
        objects_to_delete.len(),
        orphan_sst_num as usize,
        "{:?}",
        objects_to_delete
    );
    hummock_manager
        .unpin_version_before(context_id, pinned_version2.id)
        .await
        .unwrap();
    let objects_to_delete = hummock_manager.get_objects_to_delete();
    assert_eq!(
        objects_to_delete.len(),
        orphan_sst_num as usize,
        "{:?}",
        objects_to_delete
    );
    // version1 is unpin, but version2 is pinned, and version2 is the checkpoint version.
    // stale objects are combined in the checkpoint of version2, so no sst to reclaim
    assert_eq!(
        hummock_manager
            .extend_objects_to_delete_from_scan(&all_object_ids)
            .await,
        orphan_sst_num as usize
    );
    let objects_to_delete = hummock_manager.get_objects_to_delete();
    assert_eq!(objects_to_delete.len(), orphan_sst_num as usize);
    let new_epoch = pinned_version2.visible_table_committed_epoch().next_epoch();
    hummock_manager
        .commit_epoch_for_test(
            new_epoch,
            Vec::<LocalSstableInfo>::new(),
            Default::default(),
        )
        .await
        .unwrap();
    let pinned_version3: HummockVersion = hummock_manager.pin_version(context_id).await.unwrap();
    assert_eq!(new_epoch, pinned_version3.visible_table_committed_epoch());
    hummock_manager
        .unpin_version_before(context_id, pinned_version3.id)
        .await
        .unwrap();
    // version3 is the min pinned, and sst removed in compaction can be reclaimed, because they were tracked
    // in the stale objects of version2 checkpoint
    assert_eq!(
        hummock_manager
            .extend_objects_to_delete_from_scan(&all_object_ids)
            .await,
        orphan_sst_num as usize + 3
    );
    let objects_to_delete = hummock_manager.get_objects_to_delete();
    assert_eq!(objects_to_delete.len(), orphan_sst_num as usize + 3);
}

#[tokio::test]
async fn test_version_stats() {
    let (_env, hummock_manager, _cluster_manager, worker_node) = setup_compute_env(80).await;
    let init_stats = hummock_manager.get_version_stats().await;
    assert!(init_stats.table_stats.is_empty());

    // Commit epoch
    let epoch = test_epoch(1);
    register_table_ids_to_compaction_group(
        &hummock_manager,
        &[1, 2, 3],
        StaticCompactionGroupId::StateDefault as _,
    )
    .await;
    let table_stats_change = TableStats {
        total_key_size: 1000,
        total_value_size: 100,
        total_key_count: 10,

        total_compressed_size: 1024 * 1024,
    };
    let ssts_with_table_ids = vec![vec![1, 2], vec![2, 3]];
    let sst_ids = get_sst_ids(&hummock_manager, ssts_with_table_ids.len() as _).await;
    let ssts = ssts_with_table_ids
        .into_iter()
        .enumerate()
        .map(|(idx, table_ids)| LocalSstableInfo {
            sst_info: SstableInfo {
                object_id: sst_ids[idx],
                sst_id: sst_ids[idx],
                key_range: KeyRange {
                    left: iterator_test_key_of_epoch(1, 1, 1).into(),
                    right: iterator_test_key_of_epoch(1, 1, 1).into(),
                    right_exclusive: false,
                },
                file_size: 1024 * 1024 * 1024,
                table_ids: table_ids.clone(),
                sst_size: 1024 * 1024 * 1024,
                ..Default::default()
            },
            table_stats: table_ids
                .iter()
                .map(|table_id| (*table_id, table_stats_change.clone()))
                .collect(),
        })
        .collect_vec();
    let sst_to_worker = ssts
        .iter()
        .map(|LocalSstableInfo { sst_info, .. }| (sst_info.object_id, worker_node.id))
        .collect();
    hummock_manager
        .commit_epoch_for_test(epoch, ssts, sst_to_worker)
        .await
        .unwrap();

    let stats_after_commit = hummock_manager.get_version_stats().await;
    assert_eq!(stats_after_commit.table_stats.len(), 3);
    let table1_stats = stats_after_commit.table_stats.get(&1).unwrap();
    let table2_stats = stats_after_commit.table_stats.get(&2).unwrap();
    let table3_stats = stats_after_commit.table_stats.get(&3).unwrap();
    assert_eq!(table1_stats.total_key_count, 10);
    assert_eq!(table1_stats.total_value_size, 100);
    assert_eq!(table1_stats.total_key_size, 1000);
    assert_eq!(table2_stats.total_key_count, 20);
    assert_eq!(table2_stats.total_value_size, 200);
    assert_eq!(table2_stats.total_key_size, 2000);
    assert_eq!(table3_stats.total_key_count, 10);
    assert_eq!(table3_stats.total_value_size, 100);
    assert_eq!(table3_stats.total_key_size, 1000);

    // Report compaction
    hummock_manager
        .compactor_manager_ref_for_test()
        .add_compactor(worker_node.id);

    let compact_task = hummock_manager
        .get_compact_task(
            StaticCompactionGroupId::StateDefault.into(),
            &mut default_compaction_selector(),
        )
        .await
        .unwrap()
        .unwrap();
    // compact_task.task_status = TaskStatus::Success as _;
    let compact_table_stats_change = TableStatsMap::from([
        (
            2,
            TableStats {
                total_key_size: -1000,
                total_value_size: -100,
                total_key_count: -10,
                total_compressed_size: 0, // unused
            },
        ),
        (
            3,
            TableStats {
                total_key_size: -1000,
                total_value_size: -100,
                total_key_count: -10,
                total_compressed_size: 0, // unused
            },
        ),
    ]);
    hummock_manager
        .report_compact_task(
            compact_task.task_id,
            TaskStatus::Success,
            vec![],
            Some(to_prost_table_stats_map(compact_table_stats_change)),
        )
        .await
        .unwrap();
    let stats_after_compact = hummock_manager.get_version_stats().await;
    let compact_table1_stats = stats_after_compact.table_stats.get(&1).unwrap();
    let compact_table2_stats = stats_after_compact.table_stats.get(&2).unwrap();
    let compact_table3_stats = stats_after_compact.table_stats.get(&3).unwrap();
    assert_eq!(compact_table1_stats, table1_stats);
    assert_eq!(compact_table2_stats.total_key_count, 10);
    assert_eq!(compact_table2_stats.total_value_size, 100);
    assert_eq!(compact_table2_stats.total_key_size, 1000);
    assert_eq!(compact_table3_stats.total_key_count, 0);
    assert_eq!(compact_table3_stats.total_value_size, 0);
    assert_eq!(compact_table3_stats.total_key_size, 0);
}

#[tokio::test]
async fn test_split_compaction_group_on_commit() {
    let (_env, hummock_manager, _, worker_node) = setup_compute_env(80).await;
    let context_id = worker_node.id;
    hummock_manager
        .register_table_ids_for_test(&[(100, 2)])
        .await
        .unwrap();
    hummock_manager
        .register_table_ids_for_test(&[(101, 3)])
        .await
        .unwrap();
    let sst_1 = LocalSstableInfo {
        sst_info: SstableInfo {
            object_id: 10,
            sst_id: 10,
            key_range: KeyRange::default(),
            table_ids: vec![100, 101],
            min_epoch: 20,
            max_epoch: 20,
            file_size: 100,
            sst_size: 100,
            ..Default::default()
        },
        table_stats: Default::default(),
    };
    hummock_manager
        .commit_epoch_for_test(30, vec![sst_1], HashMap::from([(10, context_id)]))
        .await
        .unwrap();
    let current_version = hummock_manager.get_current_version().await;
    assert_eq!(current_version.levels.len(), 2);
    assert_eq!(
        get_compaction_group_object_ids(&current_version, 2),
        vec![10]
    );
    assert_eq!(
        get_compaction_group_object_ids(&current_version, 3),
        vec![10]
    );
    assert_eq!(
        current_version
            .state_table_info
            .compaction_group_member_table_ids(2)
            .iter()
            .map(|table_id| table_id.table_id)
            .collect_vec(),
        vec![100]
    );
    assert_eq!(
        current_version
            .state_table_info
            .compaction_group_member_table_ids(3)
            .iter()
            .map(|table_id| table_id.table_id)
            .collect_vec(),
        vec![101]
    );
}

#[tokio::test]
async fn test_split_compaction_group_on_demand_basic() {
    let (_env, hummock_manager, _, worker_node) = setup_compute_env(80).await;
    let context_id = worker_node.id;
    let original_groups = hummock_manager
        .get_current_version()
        .await
        .levels
        .keys()
        .cloned()
        .sorted()
        .collect_vec();
    assert_eq!(original_groups, vec![2, 3]);

    let err = hummock_manager
        .split_compaction_group(100, &[0], 0)
        .await
        .unwrap_err();
    assert_eq!("compaction group error: invalid group 100", err.to_string());

<<<<<<< HEAD
    hummock_manager
        .split_compaction_group(2, &[], 0)
        .await
        .unwrap();

=======
>>>>>>> 22926d67
    let err = hummock_manager
        .split_compaction_group(2, &[100], 0)
        .await
        .unwrap_err();
    assert_eq!(
        "compaction group error: table 100 doesn't in group 2",
        err.to_string()
    );

    hummock_manager
        .register_table_ids_for_test(&[(100, 2)])
        .await
        .unwrap();
    hummock_manager
        .register_table_ids_for_test(&[(101, 2)])
        .await
        .unwrap();
    let sst_1 = LocalSstableInfo {
        sst_info: SstableInfo {
            object_id: 10,
            sst_id: 10,
            key_range: KeyRange {
                left: iterator_test_key_of_epoch(100, 1, 20).into(),
                right: iterator_test_key_of_epoch(100, 100, 20).into(),
                right_exclusive: false,
            },
            table_ids: vec![100],
            min_epoch: 20,
            max_epoch: 20,
            file_size: 100,
            sst_size: 100,
            ..Default::default()
        },
        table_stats: Default::default(),
    };
    let sst_2 = LocalSstableInfo {
        sst_info: SstableInfo {
            object_id: 11,
            sst_id: 11,
            key_range: KeyRange {
                left: iterator_test_key_of_epoch(100, 101, 20).into(),
                right: iterator_test_key_of_epoch(101, 100, 20).into(),
                right_exclusive: false,
            },
            table_ids: vec![100, 101],
            min_epoch: 20,
            max_epoch: 20,
            file_size: 100,
            sst_size: 100,
            ..Default::default()
        },
        table_stats: Default::default(),
    };
    hummock_manager
        .commit_epoch_for_test(
            30,
            vec![sst_1, sst_2],
            HashMap::from([(10, context_id), (11, context_id)]),
        )
        .await
        .unwrap();

    let err = hummock_manager
        .split_compaction_group(2, &[100, 101], 0)
        .await
        .unwrap_err();
    assert_eq!(
        "compaction group error: invalid split attempt for group 2: all member tables are moved",
        err.to_string()
    );

    // Now group 2 has member tables [100,101,102], so split [100, 101] can succeed even though
    // there is no data of 102.
    hummock_manager
        .register_table_ids_for_test(&[(102, 2)])
        .await
        .unwrap();

    hummock_manager
        .split_compaction_group(2, &[100, 101], 0)
        .await
        .unwrap();
    let current_version = hummock_manager.get_current_version().await;
    assert_eq!(current_version.levels.len(), 3);
    let new_group_id = current_version.levels.keys().max().cloned().unwrap();
    assert!(new_group_id > StaticCompactionGroupId::End as u64);
    assert_eq!(
        get_compaction_group_object_ids(&current_version, 2),
        Vec::<u64>::new()
    );
    assert_eq!(
        get_compaction_group_object_ids(&current_version, new_group_id),
        vec![10, 11]
    );
    assert_eq!(
        current_version
            .state_table_info
            .compaction_group_member_table_ids(2)
            .iter()
            .map(|table_id| table_id.table_id)
            .collect_vec(),
        vec![102]
    );
    assert_eq!(
        current_version
            .state_table_info
            .compaction_group_member_table_ids(new_group_id)
            .iter()
            .map(|table_id| table_id.table_id)
            .sorted()
            .collect_vec(),
        vec![100, 101]
    );
}

#[tokio::test]
async fn test_split_compaction_group_on_demand_non_trivial() {
    let (_env, hummock_manager, _, worker_node) = setup_compute_env(80).await;
    let context_id = worker_node.id;
    let sst_1 = LocalSstableInfo {
        sst_info: SstableInfo {
            object_id: 10,
            sst_id: 10,
            key_range: KeyRange::default(),
            table_ids: vec![100, 101],
            min_epoch: 20,
            max_epoch: 20,
            file_size: 100,
            sst_size: 100,
            ..Default::default()
        },
        table_stats: Default::default(),
    };
    hummock_manager
        .register_table_ids_for_test(&[(100, 2)])
        .await
        .unwrap();
    hummock_manager
        .register_table_ids_for_test(&[(101, 2)])
        .await
        .unwrap();
    hummock_manager
        .commit_epoch_for_test(30, vec![sst_1], HashMap::from([(10, context_id)]))
        .await
        .unwrap();

    hummock_manager
        .split_compaction_group(2, &[100], 0)
        .await
        .unwrap();

    let current_version = hummock_manager.get_current_version().await;
    assert_eq!(current_version.levels.len(), 3);
    let new_group_id = current_version.levels.keys().max().cloned().unwrap();
    assert!(new_group_id > StaticCompactionGroupId::End as u64);
    assert_eq!(
        get_compaction_group_object_ids(&current_version, 2),
        vec![10]
    );
    assert_eq!(
        get_compaction_group_object_ids(&current_version, new_group_id),
        vec![10]
    );
    assert_eq!(
        current_version
            .state_table_info
            .compaction_group_member_table_ids(2)
            .iter()
            .map(|table_id| table_id.table_id)
            .collect_vec(),
        vec![101]
    );
    assert_eq!(
        current_version
            .state_table_info
            .compaction_group_member_table_ids(new_group_id)
            .iter()
            .map(|table_id| table_id.table_id)
            .collect_vec(),
        vec![100]
    );
}

#[tokio::test]
async fn test_split_compaction_group_trivial_expired() {
    let (_env, hummock_manager, _, worker_node) = setup_compute_env(80).await;
    let context_id = worker_node.id;
    let original_groups = hummock_manager
        .get_current_version()
        .await
        .levels
        .keys()
        .cloned()
        .sorted()
        .collect_vec();
    assert_eq!(original_groups, vec![2, 3]);
    hummock_manager.compactor_manager.add_compactor(context_id);

    hummock_manager
        .register_table_ids_for_test(&[(100, 2)])
        .await
        .unwrap();
    hummock_manager
        .register_table_ids_for_test(&[(101, 2)])
        .await
        .unwrap();
    let sst_1 = LocalSstableInfo {
        sst_info: SstableInfo {
            object_id: 10,
            sst_id: 10,
            key_range: KeyRange {
                left: iterator_test_key_of_epoch(100, 1, 20).into(),
                right: iterator_test_key_of_epoch(100, 100, 20).into(),
                right_exclusive: false,
            },
            table_ids: vec![100],
            min_epoch: 20,
            max_epoch: 20,
            file_size: 100,
            sst_size: 100,
            ..Default::default()
        },
        table_stats: Default::default(),
    };
    let sst_2 = LocalSstableInfo {
        sst_info: SstableInfo {
            object_id: 11,
            sst_id: 11,
            table_ids: vec![101],
            min_epoch: 20,
            max_epoch: 20,
            key_range: KeyRange {
                left: iterator_test_key_of_epoch(101, 1, 20).into(),
                right: iterator_test_key_of_epoch(101, 100, 20).into(),
                right_exclusive: false,
            },
            file_size: 100,
            sst_size: 100,
            ..Default::default()
        },
        table_stats: Default::default(),
    };
    let mut sst_3 = sst_2.clone();
    let mut sst_4 = sst_1.clone();
    sst_3.sst_info.sst_id = 8;
    sst_3.sst_info.object_id = 8;
    sst_4.sst_info.sst_id = 9;
    sst_4.sst_info.object_id = 9;
    hummock_manager
        .commit_epoch_for_test(
            30,
            vec![sst_1, sst_2, sst_3, sst_4],
            HashMap::from([
                (10, context_id),
                (11, context_id),
                (9, context_id),
                (8, context_id),
            ]),
        )
        .await
        .unwrap();

    // Now group 2 has member tables [100,101,102], so split [100, 101] can succeed even though
    // there is no data of 102.
    hummock_manager
        .register_table_ids_for_test(&[(102, 2)])
        .await
        .unwrap();
    let task = hummock_manager
        .get_compact_task(2, &mut default_compaction_selector())
        .await
        .unwrap()
        .unwrap();

    hummock_manager
        .split_compaction_group(2, &[100], 0)
        .await
        .unwrap();

    let current_version = hummock_manager.get_current_version().await;
    let new_group_id = current_version.levels.keys().max().cloned().unwrap();
    assert_eq!(current_version.levels.len(), 3);
    assert!(new_group_id > StaticCompactionGroupId::End as u64);
    assert_eq!(
        current_version
            .state_table_info
            .compaction_group_member_table_ids(2)
            .iter()
            .map(|table_id| table_id.table_id)
            .sorted()
            .collect_vec(),
        vec![101, 102]
    );
    assert_eq!(
        current_version
            .state_table_info
            .compaction_group_member_table_ids(new_group_id)
            .iter()
            .map(|table_id| table_id.table_id)
            .collect_vec(),
        vec![100]
    );

    let task2 = hummock_manager
        .get_compact_task(new_group_id, &mut default_compaction_selector())
        .await
        .unwrap()
        .unwrap();

    let ret = hummock_manager
        .report_compact_task(
            task2.task_id,
            TaskStatus::Success,
            vec![SstableInfo {
                object_id: 12,
                sst_id: 12,
                key_range: KeyRange::default(),
                table_ids: vec![100],
                min_epoch: 20,
                max_epoch: 20,
                file_size: 100,
                sst_size: 100,
                ..Default::default()
            }],
            None,
        )
        .await
        .unwrap();
    assert!(ret);
    let ret = hummock_manager
        .report_compact_task(task.task_id, TaskStatus::Success, vec![], None)
        .await
        .unwrap();
    // the task has been canceled
    assert!(!ret);
}

async fn get_manual_compact_task(
    hummock_manager: &HummockManager,
    context_id: HummockContextId,
) -> CompactTask {
    hummock_manager.compactor_manager.add_compactor(context_id);
    hummock_manager
        .manual_get_compact_task(
            2,
            ManualCompactionOption {
                level: 0,
                ..Default::default()
            },
        )
        .await
        .unwrap()
        .unwrap()
}

#[tokio::test]
async fn test_split_compaction_group_on_demand_bottom_levels() {
    let (_env, hummock_manager, _, worker_node) = setup_compute_env(80).await;
    let context_id = worker_node.id;

    hummock_manager
        .register_table_ids_for_test(&[(100, 2)])
        .await
        .unwrap();
    hummock_manager
        .register_table_ids_for_test(&[(101, 2)])
        .await
        .unwrap();

    let sst_1 = LocalSstableInfo {
        sst_info: SstableInfo {
            object_id: 10,
            sst_id: 10,
            key_range: KeyRange {
                left: iterator_test_key_of_epoch(1, 1, 1).into(),
                right: iterator_test_key_of_epoch(1, 1, 1).into(),
                right_exclusive: false,
            },
            table_ids: vec![100, 101],
            min_epoch: 20,
            max_epoch: 20,
            file_size: 100,
            sst_size: 100,
            ..Default::default()
        },
        table_stats: Default::default(),
    };
    hummock_manager
        .commit_epoch_for_test(30, vec![sst_1.clone()], HashMap::from([(10, context_id)]))
        .await
        .unwrap();
    // Construct data via manual compaction
    let compaction_task = get_manual_compact_task(&hummock_manager, context_id).await;
    let base_level: usize = 6;
    assert_eq!(compaction_task.input_ssts[0].table_infos.len(), 1);
    assert_eq!(compaction_task.target_level, base_level as u32);

    assert!(hummock_manager
        .report_compact_task(
            compaction_task.task_id,
            TaskStatus::Success,
            vec![
                SstableInfo {
                    object_id: 11,
                    sst_id: 11,
                    table_ids: vec![100, 101],
                    key_range: KeyRange {
                        left: iterator_test_key_of_epoch(1, 1, 1).into(),
                        right: iterator_test_key_of_epoch(1, 1, 1).into(),
                        right_exclusive: false,
                    },
                    file_size: 100,
                    sst_size: 100,
                    ..Default::default()
                },
                SstableInfo {
                    object_id: 12,
                    sst_id: 12,
                    table_ids: vec![100],
                    key_range: KeyRange {
                        left: iterator_test_key_of_epoch(1, 2, 2).into(),
                        right: iterator_test_key_of_epoch(1, 2, 2).into(),
                        right_exclusive: false,
                    },
                    file_size: 100,
                    sst_size: 100,
                    ..Default::default()
                },
            ],
            None,
        )
        .await
        .unwrap());
    let current_version = hummock_manager.get_current_version().await;
    assert!(current_version
        .get_compaction_group_levels(2)
        .l0
        .sub_levels
        .is_empty());
    assert_eq!(
        current_version.get_compaction_group_levels(2).levels[base_level - 1]
            .table_infos
            .len(),
        2
    );

    hummock_manager
        .split_compaction_group(2, &[100], 0)
        .await
        .unwrap();
    let current_version = hummock_manager.get_current_version().await;
    let new_group_id = current_version.levels.keys().max().cloned().unwrap();
    assert_eq!(
        current_version.get_compaction_group_levels(2).levels[base_level - 1]
            .table_infos
            .len(),
        1
    );

    assert_eq!(
        current_version.get_compaction_group_levels(2).levels[base_level - 1].table_infos[0]
            .object_id,
        sst_1.sst_info.object_id + 1,
    );
    assert_eq!(
        current_version.get_compaction_group_levels(2).levels[base_level - 1].table_infos[0]
            .table_ids,
        vec![101]
    );
    assert_eq!(
        current_version
            .get_compaction_group_levels(new_group_id)
            .levels[base_level - 1]
            .table_infos
            .len(),
        2
    );
    assert_eq!(
        current_version
            .get_compaction_group_levels(new_group_id)
            .levels[base_level - 1]
            .table_infos[0]
            .table_ids,
        vec![100]
    );
    assert_eq!(
        current_version
            .get_compaction_group_levels(new_group_id)
            .levels[base_level - 1]
            .table_infos[1]
            .table_ids,
        vec![100]
    );
}

#[tokio::test]
async fn test_compaction_task_expiration_due_to_split_group() {
    let (_env, hummock_manager, _, worker_node) = setup_compute_env(80).await;
    let context_id = worker_node.id;

    hummock_manager
        .register_table_ids_for_test(&[(100, 2)])
        .await
        .unwrap();
    hummock_manager
        .register_table_ids_for_test(&[(101, 2)])
        .await
        .unwrap();
    let sst_1 = LocalSstableInfo {
        sst_info: SstableInfo {
            object_id: 10,
            sst_id: 10,
            key_range: KeyRange {
                left: iterator_test_key_of_epoch(1, 1, 1).into(),
                right: iterator_test_key_of_epoch(1, 1, 1).into(),
                right_exclusive: false,
            },
            table_ids: vec![100, 101],
            min_epoch: 20,
            max_epoch: 20,
            file_size: 100,
            sst_size: 100,
            ..Default::default()
        },
        table_stats: Default::default(),
    };
    let sst_2 = LocalSstableInfo {
        sst_info: SstableInfo {
            object_id: 11,
            sst_id: 11,
            key_range: KeyRange {
                left: iterator_test_key_of_epoch(1, 1, 1).into(),
                right: iterator_test_key_of_epoch(1, 1, 1).into(),
                right_exclusive: false,
            },
            table_ids: vec![101],
            min_epoch: 20,
            max_epoch: 20,
            file_size: 100,
            sst_size: 100,
            ..Default::default()
        },
        table_stats: Default::default(),
    };
    hummock_manager
        .commit_epoch_for_test(
            30,
            vec![sst_1, sst_2],
            HashMap::from([(10, context_id), (11, context_id)]),
        )
        .await
        .unwrap();

    let compaction_task = get_manual_compact_task(&hummock_manager, context_id).await;
    assert_eq!(compaction_task.input_ssts[0].table_infos.len(), 2);
    hummock_manager
        .split_compaction_group(2, &[100], 0)
        .await
        .unwrap();

    let version_1 = hummock_manager.get_current_version().await;
    // compaction_task.task_status = TaskStatus::Success.into();
    assert!(!hummock_manager
        .report_compact_task(compaction_task.task_id, TaskStatus::Success, vec![], None)
        .await
        .unwrap());
    let version_2 = hummock_manager.get_current_version().await;
    assert_eq!(
        version_1, version_2,
        "version should not change because compaction task has been cancelled"
    );

    let compaction_task = get_manual_compact_task(&hummock_manager, context_id).await;
    assert_eq!(compaction_task.input_ssts[0].table_infos.len(), 2);
    hummock_manager
        .report_compact_task(compaction_task.task_id, TaskStatus::Success, vec![], None)
        .await
        .unwrap();

    let version_3 = hummock_manager.get_current_version().await;
    assert_ne!(
        version_2, version_3,
        "version should change because compaction task has succeeded"
    );
}

#[tokio::test]
async fn test_move_tables_between_compaction_group() {
    let (_env, hummock_manager, _, worker_node) = setup_compute_env(80).await;
    let context_id = worker_node.id;

    hummock_manager
        .register_table_ids_for_test(&[(100, 2)])
        .await
        .unwrap();
    hummock_manager
        .register_table_ids_for_test(&[(101, 2)])
        .await
        .unwrap();
    hummock_manager
        .register_table_ids_for_test(&[(102, 2)])
        .await
        .unwrap();
    let sst_1 = gen_local_sstable_info(10, 1, vec![100, 101, 102]);
    hummock_manager
        .commit_epoch_for_test(30, vec![sst_1.clone()], HashMap::from([(10, context_id)]))
        .await
        .unwrap();
    // Construct data via manual compaction
    let compaction_task = get_manual_compact_task(&hummock_manager, context_id).await;
    let base_level: usize = 6;
    assert_eq!(compaction_task.input_ssts[0].table_infos.len(), 1);
    assert_eq!(compaction_task.target_level, base_level as u32);
    assert!(hummock_manager
        .report_compact_task(
            compaction_task.task_id,
            TaskStatus::Success,
            vec![
                gen_sstable_info(11, 1, vec![100]),
                gen_sstable_info(12, 2, vec![100, 101]),
                gen_sstable_info(13, 3, vec![101, 102]),
            ],
            None,
        )
        .await
        .unwrap());
    let sst_2 = gen_local_sstable_info(14, 1, vec![101, 102]);
    hummock_manager
        .commit_epoch_for_test(31, vec![sst_2.clone()], HashMap::from([(14, context_id)]))
        .await
        .unwrap();
    let current_version = hummock_manager.get_current_version().await;
    assert_eq!(
        current_version.get_compaction_group_levels(2).levels[base_level - 1]
            .table_infos
            .len(),
        3
    );

    hummock_manager
        .split_compaction_group(2, &[100], 0)
        .await
        .unwrap();
    let current_version = hummock_manager.get_current_version().await;
    let new_group_id = current_version.levels.keys().max().cloned().unwrap();
    assert_eq!(
        current_version.get_compaction_group_levels(2).levels[base_level - 1]
            .table_infos
            .len(),
        2
    );

    let level = &current_version
        .get_compaction_group_levels(new_group_id)
        .levels[base_level - 1];
    assert_eq!(level.table_infos[0].table_ids, vec![100]);
    assert_eq!(level.table_infos[1].table_ids, vec![100]);
    assert_eq!(level.table_infos.len(), 2);
}

#[tokio::test]
async fn test_gc_stats() {
    let config = CompactionConfigBuilder::new()
        .level0_tier_compact_file_number(1)
        .level0_max_compact_file_number(130)
        .level0_sub_level_compact_level_count(1)
        .level0_overlapping_sub_level_compact_level_count(1)
        .build();
    let registry = Registry::new();
    let (_env, hummock_manager, _, worker_node) =
        setup_compute_env_with_metric(80, config, Some(MetaMetrics::for_test(&registry))).await;
    let context_id = worker_node.id;
    let assert_eq_gc_stats = |stale_object_size,
                              stale_object_count,
                              old_version_object_size,
                              old_version_object_count,
                              current_version_object_count,
                              current_version_object_size| {
        assert_eq!(
            hummock_manager.metrics.stale_object_size.get(),
            stale_object_size
        );
        assert_eq!(
            hummock_manager.metrics.stale_object_count.get(),
            stale_object_count
        );
        assert_eq!(
            hummock_manager.metrics.old_version_object_size.get(),
            old_version_object_size
        );
        assert_eq!(
            hummock_manager.metrics.old_version_object_count.get(),
            old_version_object_count
        );
        assert_eq!(
            hummock_manager.metrics.current_version_object_count.get(),
            current_version_object_count
        );
        assert_eq!(
            hummock_manager.metrics.current_version_object_size.get(),
            current_version_object_size
        );
    };
    assert_eq_gc_stats(0, 0, 0, 0, 0, 0);
    assert_eq!(
        hummock_manager.create_version_checkpoint(0).await.unwrap(),
        0
    );

    hummock_manager.pin_version(context_id).await.unwrap();
    let _ = add_test_tables(&hummock_manager, context_id).await;
    assert_eq_gc_stats(0, 0, 0, 0, 0, 0);
    assert_ne!(
        hummock_manager.create_version_checkpoint(0).await.unwrap(),
        0
    );

    assert_eq_gc_stats(0, 0, 6, 3, 2, 4);
    hummock_manager
        .unpin_version_before(context_id, HummockVersionId::MAX)
        .await
        .unwrap();

    assert_eq_gc_stats(0, 0, 6, 3, 2, 4);
    assert_eq!(
        hummock_manager.create_version_checkpoint(0).await.unwrap(),
        0
    );
    assert_eq_gc_stats(6, 3, 0, 0, 2, 4);
}

#[tokio::test]
async fn test_partition_level() {
    let config = CompactionConfigBuilder::new()
        .level0_tier_compact_file_number(3)
        .level0_sub_level_compact_level_count(3)
        .level0_overlapping_sub_level_compact_level_count(3)
        .build();
    let registry = Registry::new();
    let (env, hummock_manager, _, worker_node) =
        setup_compute_env_with_metric(80, config.clone(), Some(MetaMetrics::for_test(&registry)))
            .await;
    let context_id = worker_node.id;

    hummock_manager
        .register_table_ids_for_test(&[(100, 2)])
        .await
        .unwrap();
    hummock_manager
        .register_table_ids_for_test(&[(101, 2)])
        .await
        .unwrap();
    let sst_1 = gen_local_sstable_info(10, 1, vec![100, 101]);
    hummock_manager
        .commit_epoch_for_test(30, vec![sst_1.clone()], HashMap::from([(10, context_id)]))
        .await
        .unwrap();
    // Construct data via manual compaction
    let compaction_task = get_manual_compact_task(&hummock_manager, context_id).await;
    let base_level: usize = 6;
    assert_eq!(compaction_task.input_ssts[0].table_infos.len(), 1);
    assert_eq!(compaction_task.target_level, base_level as u32);
    assert!(hummock_manager
        .report_compact_task(
            compaction_task.task_id,
            TaskStatus::Success,
            vec![
                gen_sstable_info(11, 1, vec![100]),
                gen_sstable_info(12, 2, vec![101]),
            ],
            None,
        )
        .await
        .unwrap());

    hummock_manager
        .split_compaction_group(2, &[100], env.opts.partition_vnode_count)
        .await
        .unwrap();
    let current_version = hummock_manager.get_current_version().await;

    let new_group_id = current_version.levels.keys().max().cloned().unwrap();
    assert_eq!(
        current_version
            .get_compaction_group_levels(new_group_id)
            .levels[base_level - 1]
            .table_infos
            .len(),
        1
    );

    let mut global_sst_id = 13;
    const MB: u64 = 1024 * 1024;
    let mut selector = default_compaction_selector();
    for epoch in 31..100 {
        let mut sst = gen_local_sstable_info(global_sst_id, 10, vec![100]);
        sst.sst_info.file_size = 10 * MB;
        sst.sst_info.sst_size = 10 * MB;
        sst.sst_info.uncompressed_file_size = 10 * MB;

        hummock_manager
            .commit_epoch_for_test(
                epoch,
                vec![sst],
                HashMap::from([(global_sst_id, context_id)]),
            )
            .await
            .unwrap();
        global_sst_id += 1;
        if let Some(task) = hummock_manager
            .get_compact_task(new_group_id, &mut selector)
            .await
            .unwrap()
        {
            let mut sst = gen_sstable_info(global_sst_id, 10, vec![100]);
            sst.file_size = task
                .input_ssts
                .iter()
                .map(|level| {
                    level
                        .table_infos
                        .iter()
                        .map(|sst| sst.sst_size)
                        .sum::<u64>()
                })
                .sum::<u64>();
            sst.sst_size = sst.file_size;
            global_sst_id += 1;
            let ret = hummock_manager
                .report_compact_task(task.task_id, TaskStatus::Success, vec![sst], None)
                .await
                .unwrap();
            assert!(ret);
        }
    }
    let current_version = hummock_manager.get_current_version().await;
    let group = current_version.get_compaction_group_levels(new_group_id);
    for sub_level in &group.l0.sub_levels {
        if sub_level.total_file_size > config.sub_level_max_compaction_bytes {
            assert!(sub_level.vnode_partition_count > 0);
        }
    }
}

#[tokio::test]
async fn test_unregister_moved_table() {
    let (_env, hummock_manager, _, worker_node) = setup_compute_env(80).await;
    let context_id = worker_node.id;
    let original_groups = hummock_manager
        .get_current_version()
        .await
        .levels
        .keys()
        .cloned()
        .sorted()
        .collect_vec();
    assert_eq!(
        original_groups,
        vec![
            StaticCompactionGroupId::StateDefault as u64,
            StaticCompactionGroupId::MaterializedView as u64
        ]
    );

    hummock_manager
        .register_table_ids_for_test(&[(100, 2)])
        .await
        .unwrap();
    hummock_manager
        .register_table_ids_for_test(&[(101, 2)])
        .await
        .unwrap();
    let sst_1 = LocalSstableInfo {
        sst_info: SstableInfo {
            object_id: 10,
            sst_id: 10,
            key_range: KeyRange {
                left: iterator_test_key_of_epoch(100, 1, 20).into(),
                right: iterator_test_key_of_epoch(100, 100, 20).into(),
                right_exclusive: false,
            },
            table_ids: vec![100],
            min_epoch: 20,
            max_epoch: 20,
            file_size: 100,
            sst_size: 100,
            ..Default::default()
        },
        table_stats: Default::default(),
    };
    let sst_2 = LocalSstableInfo {
        sst_info: SstableInfo {
            object_id: 11,
            sst_id: 11,
            key_range: KeyRange {
                left: iterator_test_key_of_epoch(100, 101, 20).into(),
                right: iterator_test_key_of_epoch(101, 100, 20).into(),
                right_exclusive: false,
            },
            table_ids: vec![100, 101],
            min_epoch: 20,
            max_epoch: 20,
            file_size: 100,
            sst_size: 100,
            ..Default::default()
        },
        table_stats: Default::default(),
    };
    hummock_manager
        .commit_epoch_for_test(
            30,
            vec![sst_1, sst_2],
            HashMap::from([(10, context_id), (11, context_id)]),
        )
        .await
        .unwrap();

    let new_group_id = hummock_manager
        .split_compaction_group(2, &[100], 0)
        .await
        .unwrap();
    assert_ne!(new_group_id, 2);
    assert!(new_group_id > StaticCompactionGroupId::End as u64);

    let current_version = hummock_manager.get_current_version().await;
    assert_eq!(
        new_group_id,
        current_version.levels.keys().max().cloned().unwrap()
    );
    assert_eq!(current_version.levels.len(), 3);
    assert_eq!(
        get_compaction_group_object_ids(&current_version, 2),
        vec![11]
    );
    assert_eq!(
        get_compaction_group_object_ids(&current_version, new_group_id),
        vec![10, 11]
    );
    assert_eq!(
        current_version
            .state_table_info
            .compaction_group_member_table_ids(2)
            .iter()
            .map(|table_id| table_id.table_id)
            .collect_vec(),
        vec![101]
    );
    assert_eq!(
        current_version
            .state_table_info
            .compaction_group_member_table_ids(new_group_id)
            .iter()
            .map(|table_id| table_id.table_id)
            .collect_vec(),
        vec![100]
    );

    hummock_manager
        .unregister_table_ids([TableId::new(100)])
        .await
        .unwrap();
    let current_version = hummock_manager.get_current_version().await;
    assert_eq!(current_version.levels.len(), 2);
    assert!(!current_version.levels.contains_key(&new_group_id));
    assert_eq!(
        get_compaction_group_object_ids(&current_version, 2),
        vec![11]
    );
    assert_eq!(
        current_version
            .state_table_info
            .compaction_group_member_table_ids(2)
            .iter()
            .map(|table_id| table_id.table_id)
            .collect_vec(),
        vec![101]
    );
}<|MERGE_RESOLUTION|>--- conflicted
+++ resolved
@@ -1384,14 +1384,6 @@
         .unwrap_err();
     assert_eq!("compaction group error: invalid group 100", err.to_string());
 
-<<<<<<< HEAD
-    hummock_manager
-        .split_compaction_group(2, &[], 0)
-        .await
-        .unwrap();
-
-=======
->>>>>>> 22926d67
     let err = hummock_manager
         .split_compaction_group(2, &[100], 0)
         .await
