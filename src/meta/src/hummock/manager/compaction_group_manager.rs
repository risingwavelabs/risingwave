--- conflicted
+++ resolved
@@ -38,7 +38,7 @@
 use crate::hummock::error::{Error, Result};
 use crate::hummock::manager::{drop_sst, read_lock, HummockManager};
 use crate::hummock::metrics_utils::remove_compaction_group_in_sst_stat;
-use crate::hummock::model::CompactionGroupConfig;
+use crate::hummock::model::CompactionGroup;
 use crate::manager::{IdCategory, MetaSrvEnv};
 use crate::model::{
     BTreeMapEntryTransaction, BTreeMapTransaction, MetadataModel, TableFragments, ValTransaction,
@@ -69,15 +69,15 @@
         Ok(compaction_group_manager)
     }
 
-    /// Gets compaction config for `compaction_group_id` if exists, or returns default.
-    pub async fn get_compaction_config(
+    /// Gets compaction group config for `compaction_group_id` if exists, or returns default.
+    pub async fn get_compaction_group_config(
         &self,
         compaction_group_id: CompactionGroupId,
-    ) -> CompactionConfig {
+    ) -> CompactionGroup {
         self.compaction_group_manager
             .read()
             .await
-            .get_compaction_config(compaction_group_id)
+            .get_compaction_group_config(compaction_group_id)
     }
 
     /// Should not be called inside [`HummockManager`], because it requests locks internally.
@@ -217,7 +217,10 @@
                         .compaction_group_manager
                         .read()
                         .await
-                        .get_compaction_config(group_id);
+                        .get_compaction_group_config(group_id)
+                        .compaction_config
+                        .as_ref()
+                        .clone();
                     group_deltas.push(GroupDelta {
                         delta_type: Some(DeltaType::GroupConstruct(GroupConstruct {
                             group_config: Some(config),
@@ -393,12 +396,13 @@
                 .compaction_group_manager
                 .read()
                 .await
-                .get_compaction_config(levels.group_id);
+                .get_compaction_group_config(levels.group_id)
+                .compaction_config;
             let group = CompactionGroupInfo {
                 id: levels.group_id,
                 parent_id: levels.parent_group_id,
                 member_table_ids: levels.member_table_ids.clone(),
-                compaction_config: Some(config),
+                compaction_config: Some(config.as_ref().clone()),
             };
             compaction_groups.push(group);
         }
@@ -408,14 +412,14 @@
 
 #[derive(Default)]
 pub(super) struct CompactionGroupManager {
-    compaction_groups: BTreeMap<CompactionGroupId, CompactionGroupConfig>,
+    compaction_groups: BTreeMap<CompactionGroupId, CompactionGroup>,
     default_config: CompactionConfig,
 }
 
 impl CompactionGroupManager {
     async fn init<S: MetaStore>(&mut self, meta_store: &S) -> Result<()> {
-        let loaded_compaction_groups: BTreeMap<CompactionGroupId, CompactionGroupConfig> =
-            CompactionGroupConfig::list(meta_store)
+        let loaded_compaction_groups: BTreeMap<CompactionGroupId, CompactionGroup> =
+            CompactionGroup::list(meta_store)
                 .await?
                 .into_iter()
                 .map(|cg| (cg.group_id(), cg))
@@ -426,11 +430,16 @@
         Ok(())
     }
 
-    fn get_compaction_config(&self, compaction_group_id: CompactionGroupId) -> CompactionConfig {
+    fn get_compaction_group_config(
+        &self,
+        compaction_group_id: CompactionGroupId,
+    ) -> CompactionGroup {
         self.compaction_groups
             .get(&compaction_group_id)
-            .map(|group| group.compaction_config.clone())
-            .unwrap_or_else(|| self.default_config.clone())
+            .cloned()
+            .unwrap_or_else(|| {
+                CompactionGroup::new(compaction_group_id, CompactionConfigBuilder::new().build())
+            })
     }
 
     async fn update_compaction_config<S: MetaStore>(
@@ -444,12 +453,15 @@
             if !compaction_groups.contains_key(compaction_group_id) {
                 compaction_groups.insert(
                     *compaction_group_id,
-                    CompactionGroupConfig::new(*compaction_group_id, self.default_config.clone()),
+                    CompactionGroup::new(*compaction_group_id, self.default_config.clone()),
                 );
             }
-            let mut group = compaction_groups.get_mut(*compaction_group_id).unwrap();
-            let config = &mut group.compaction_config;
-            update_compaction_config(config, config_to_update);
+            let group = compaction_groups.get(compaction_group_id).unwrap();
+            let mut config = group.compaction_config.as_ref().clone();
+            update_compaction_config(&mut config, config_to_update);
+            let mut new_group = group.clone();
+            new_group.compaction_config = Arc::new(config);
+            compaction_groups.insert(*compaction_group_id, new_group);
         }
         let mut trx = Transaction::default();
         compaction_groups.apply_to_txn(&mut trx)?;
@@ -469,9 +481,9 @@
         let insert = BTreeMapEntryTransaction::new_insert(
             &mut self.compaction_groups,
             group_id,
-            CompactionGroupConfig {
+            CompactionGroup {
                 group_id,
-                compaction_config: config,
+                compaction_config: Arc::new(config),
             },
         );
         let mut trx = Transaction::default();
@@ -497,32 +509,8 @@
         if stale_group.is_empty() {
             return Ok(());
         }
-<<<<<<< HEAD
         for group in stale_group {
             compaction_groups.remove(group);
-=======
-    }
-
-    fn all_table_ids(&self) -> HashSet<StateTableId> {
-        self.index.keys().cloned().collect()
-    }
-
-    async fn update_compaction_config(
-        &mut self,
-        compaction_group_ids: &[CompactionGroupId],
-        config_to_update: &[MutableConfig],
-        meta_store: &S,
-    ) -> Result<()> {
-        let mut compaction_groups = BTreeMapTransaction::new(&mut self.compaction_groups);
-        for compaction_group_id in compaction_group_ids {
-            if let Some(group) = compaction_groups.get(compaction_group_id) {
-                let mut config = group.compaction_config.as_ref().clone();
-                update_compaction_config(&mut config, config_to_update);
-                let mut new_group = group.clone();
-                new_group.compaction_config = Arc::new(config);
-                compaction_groups.insert(*compaction_group_id, new_group);
-            }
->>>>>>> 45b5e6b1
         }
         let mut trx = Transaction::default();
         compaction_groups.apply_to_txn(&mut trx)?;
@@ -612,7 +600,8 @@
             inner
                 .read()
                 .await
-                .get_compaction_config(100)
+                .get_compaction_group_config(100)
+                .compaction_config
                 .max_sub_compaction,
             123
         );
@@ -620,7 +609,8 @@
             inner
                 .read()
                 .await
-                .get_compaction_config(200)
+                .get_compaction_group_config(200)
+                .compaction_config
                 .max_sub_compaction,
             123
         );
@@ -628,7 +618,8 @@
             inner
                 .read()
                 .await
-                .get_compaction_config(300)
+                .get_compaction_group_config(300)
+                .compaction_config
                 .max_sub_compaction,
             123
         );
