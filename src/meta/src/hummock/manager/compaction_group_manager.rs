--- conflicted
+++ resolved
@@ -360,18 +360,8 @@
             });
         }
 
-<<<<<<< HEAD
-        for group_id in &groups_to_remove {
-            let max_level = new_version_delta
-                .latest_version()
-                .get_compaction_group_levels(*group_id)
-                .get_levels()
-                .len();
-            remove_compaction_group_in_sst_stat(&self.metrics, *group_id, max_level);
-=======
         for (group_id, max_level) in groups_to_remove {
             remove_compaction_group_in_sst_stat(&self.metrics, group_id, max_level);
->>>>>>> 8f63559d
         }
 
         new_version_delta.pre_apply();
