--- conflicted
+++ resolved
@@ -623,13 +623,11 @@
                 target.vnode_aligned_level_size_threshold =
                     (*c != u64::MIN && *c != u64::MAX).then_some(*c);
             }
-<<<<<<< HEAD
+            MutableConfig::MaxKvCountForXor16(c) => {
+                target.max_kv_count_for_xor16 = (*c != u64::MIN && *c != u64::MAX).then_some(*c);
+            }
             MutableConfig::MaxVnodeKeyRangeBytes(c) => {
                 target.max_vnode_key_range_bytes = (*c > 0).then_some(*c);
-=======
-            MutableConfig::MaxKvCountForXor16(c) => {
-                target.max_kv_count_for_xor16 = (*c != u64::MIN && *c != u64::MAX).then_some(*c);
->>>>>>> 026111e9
             }
         }
     }
