// Copyright 2025 RisingWave Labs
//
// Licensed under the Apache License, Version 2.0 (the "License");
// you may not use this file except in compliance with the License.
// You may obtain a copy of the License at
//
//     http://www.apache.org/licenses/LICENSE-2.0
//
// Unless required by applicable law or agreed to in writing, software
// distributed under the License is distributed on an "AS IS" BASIS,
// WITHOUT WARRANTIES OR CONDITIONS OF ANY KIND, either express or implied.
// See the License for the specific language governing permissions and
// limitations under the License.

use std::collections::{BTreeMap, HashMap, HashSet};
use std::ops::DerefMut;
use std::sync::Arc;

use itertools::Itertools;
use risingwave_common::catalog::TableId;
use risingwave_common::util::epoch::INVALID_EPOCH;
use risingwave_hummock_sdk::compaction_group::hummock_version_ext::get_compaction_group_ids;
use risingwave_hummock_sdk::compaction_group::{StateTableId, StaticCompactionGroupId};
use risingwave_hummock_sdk::version::GroupDelta;
use risingwave_hummock_sdk::CompactionGroupId;
use risingwave_meta_model::compaction_config;
use risingwave_pb::hummock::rise_ctl_update_compaction_config_request::mutable_config::MutableConfig;
use risingwave_pb::hummock::write_limits::WriteLimit;
use risingwave_pb::hummock::{
    CompactionConfig, CompactionGroupInfo, PbGroupConstruct, PbGroupDestroy, PbStateTableInfoDelta,
};
use sea_orm::EntityTrait;
use tokio::sync::OnceCell;

use super::CompactionGroupStatistic;
use crate::hummock::compaction::compaction_config::{
    validate_compaction_config, CompactionConfigBuilder,
};
use crate::hummock::error::{Error, Result};
use crate::hummock::manager::transaction::HummockVersionTransaction;
use crate::hummock::manager::versioning::Versioning;
use crate::hummock::manager::{commit_multi_var, HummockManager};
use crate::hummock::metrics_utils::remove_compaction_group_in_sst_stat;
use crate::hummock::model::CompactionGroup;
use crate::hummock::sequence::next_compaction_group_id;
use crate::manager::MetaSrvEnv;
use crate::model::{
    BTreeMapTransaction, BTreeMapTransactionInner, DerefMutForward, MetadataModelError,
};

type CompactionGroupTransaction<'a> = BTreeMapTransaction<'a, CompactionGroupId, CompactionGroup>;

impl CompactionGroupManager {
    pub(crate) async fn new(env: &MetaSrvEnv) -> Result<CompactionGroupManager> {
        let default_config = match env.opts.compaction_config.as_ref() {
            None => CompactionConfigBuilder::new().build(),
            Some(opt) => CompactionConfigBuilder::with_opt(opt).build(),
        };
        Self::new_with_config(env, default_config).await
    }

    pub(crate) async fn new_with_config(
        env: &MetaSrvEnv,
        default_config: CompactionConfig,
    ) -> Result<CompactionGroupManager> {
        let mut compaction_group_manager = CompactionGroupManager {
            compaction_groups: BTreeMap::new(),
            default_config: Arc::new(default_config),
            write_limit: Default::default(),
        };

        let loaded_compaction_groups: BTreeMap<CompactionGroupId, CompactionGroup> =
            compaction_config::Entity::find()
                .all(&env.meta_store_ref().conn)
                .await
                .map_err(MetadataModelError::from)?
                .into_iter()
                .map(|m| (m.compaction_group_id as CompactionGroupId, m.into()))
                .collect();

        compaction_group_manager.init(loaded_compaction_groups);
        Ok(compaction_group_manager)
    }

    fn init(&mut self, loaded_compaction_groups: BTreeMap<CompactionGroupId, CompactionGroup>) {
        if !loaded_compaction_groups.is_empty() {
            self.compaction_groups = loaded_compaction_groups;
        }
    }
}

impl HummockManager {
    /// Should not be called inside [`HummockManager`], because it requests locks internally.
    /// The implementation acquires `versioning` lock.
    pub async fn compaction_group_ids(&self) -> Vec<CompactionGroupId> {
        get_compaction_group_ids(&self.versioning.read().await.current_version).collect_vec()
    }

    /// The implementation acquires `compaction_group_manager` lock.
    pub async fn get_compaction_group_map(&self) -> BTreeMap<CompactionGroupId, CompactionGroup> {
        self.compaction_group_manager
            .read()
            .await
            .compaction_groups
            .clone()
    }

    #[cfg(test)]
    /// Registers `table_fragments` to compaction groups.
    pub async fn register_table_fragments(
        &self,
        mv_table: Option<u32>,
        mut internal_tables: Vec<u32>,
    ) -> Result<Vec<StateTableId>> {
        let mut pairs = vec![];
        if let Some(mv_table) = mv_table {
            if internal_tables.extract_if(|t| *t == mv_table).count() > 0 {
                tracing::warn!("`mv_table` {} found in `internal_tables`", mv_table);
            }
            // materialized_view
            pairs.push((
                mv_table,
                CompactionGroupId::from(StaticCompactionGroupId::MaterializedView),
            ));
        }
        // internal states
        for table_id in internal_tables {
            pairs.push((
                table_id,
                CompactionGroupId::from(StaticCompactionGroupId::StateDefault),
            ));
        }
        self.register_table_ids_for_test(&pairs).await?;
        Ok(pairs.iter().map(|(table_id, ..)| *table_id).collect_vec())
    }

    #[cfg(test)]
    /// Unregisters `table_fragments` from compaction groups
    pub async fn unregister_table_fragments_vec(
        &self,
        table_fragments: &[crate::model::StreamJobFragments],
    ) {
        self.unregister_table_ids(
            table_fragments
                .iter()
                .flat_map(|t| t.all_table_ids().map(TableId::new)),
        )
        .await
        .unwrap();
    }

    /// Unregisters stale members and groups
    /// The caller should ensure `table_fragments_list` remain unchanged during `purge`.
    /// Currently `purge` is only called during meta service start ups.
    pub async fn purge(&self, valid_ids: &HashSet<TableId>) -> Result<()> {
        let to_unregister = self
            .versioning
            .read()
            .await
            .current_version
            .state_table_info
            .info()
            .keys()
            .cloned()
            .filter(|table_id| !valid_ids.contains(table_id))
            .collect_vec();

        // As we have released versioning lock, the version that `to_unregister` is calculated from
        // may not be the same as the one used in unregister_table_ids. It is OK.
        self.unregister_table_ids(to_unregister).await
    }

    /// The implementation acquires `versioning` lock.
    ///
    /// The method name is temporarily added with a `_for_test` prefix to mark
    /// that it's currently only used in test.
    pub async fn register_table_ids_for_test(
        &self,
        pairs: &[(StateTableId, CompactionGroupId)],
    ) -> Result<()> {
        if pairs.is_empty() {
            return Ok(());
        }
        let mut versioning_guard = self.versioning.write().await;
        let versioning = versioning_guard.deref_mut();
        let mut compaction_group_manager = self.compaction_group_manager.write().await;
        let current_version = &versioning.current_version;
        let default_config = compaction_group_manager.default_compaction_config();
        let mut compaction_groups_txn = compaction_group_manager.start_compaction_groups_txn();

        for (table_id, _) in pairs {
            if let Some(info) = current_version
                .state_table_info
                .info()
                .get(&TableId::new(*table_id))
            {
                return Err(Error::CompactionGroup(format!(
                    "table {} already {:?}",
                    *table_id, info
                )));
            }
        }
        // All NewCompactionGroup pairs are mapped to one new compaction group.
        let new_compaction_group_id: OnceCell<CompactionGroupId> = OnceCell::new();
        let mut version = HummockVersionTransaction::new(
            &mut versioning.current_version,
            &mut versioning.hummock_version_deltas,
            self.env.notification_manager(),
            &self.metrics,
        );
        let mut new_version_delta = version.new_delta();

        let committed_epoch = new_version_delta
            .latest_version()
            .state_table_info
            .info()
            .values()
            .map(|info| info.committed_epoch)
            .max()
            .unwrap_or(INVALID_EPOCH);

        for (table_id, raw_group_id) in pairs {
            let mut group_id = *raw_group_id;
            if group_id == StaticCompactionGroupId::NewCompactionGroup as u64 {
                let mut is_group_init = false;
                group_id = *new_compaction_group_id
                    .get_or_try_init(|| async {
                        next_compaction_group_id(&self.env).await.inspect(|_| {
                            is_group_init = true;
                        })
                    })
                    .await?;
                if is_group_init {
                    let group_deltas = &mut new_version_delta
                        .group_deltas
                        .entry(group_id)
                        .or_default()
                        .group_deltas;

                    let config =
                        match compaction_groups_txn.try_get_compaction_group_config(group_id) {
                            Some(config) => config.compaction_config.as_ref().clone(),
                            None => {
                                compaction_groups_txn
                                    .create_compaction_groups(group_id, default_config.clone());
                                default_config.as_ref().clone()
                            }
                        };

                    let group_delta = GroupDelta::GroupConstruct(Box::new(PbGroupConstruct {
                        group_config: Some(config),
                        group_id,
                        ..Default::default()
                    }));

                    group_deltas.push(group_delta);
                }
            }
            assert!(new_version_delta
                .state_table_info_delta
                .insert(
                    TableId::new(*table_id),
                    PbStateTableInfoDelta {
                        committed_epoch,
                        compaction_group_id: *raw_group_id,
                    }
                )
                .is_none());
        }
        new_version_delta.pre_apply();
        commit_multi_var!(self.meta_store_ref(), version, compaction_groups_txn)?;

        Ok(())
    }

    pub async fn unregister_table_ids(
        &self,
        table_ids: impl IntoIterator<Item = TableId> + Send,
    ) -> Result<()> {
        let table_ids = table_ids.into_iter().collect_vec();
        if table_ids.is_empty() {
            return Ok(());
        }

        {
            // Remove table write throughput statistics
            // The Caller acquires `Send`, so we should safely use `write` lock before the await point.
            // The table write throughput statistic accepts data inconsistencies (unregister table ids fail), so we can clean it up in advance.
            let mut table_write_throughput_statistic_manager =
                self.table_write_throughput_statistic_manager.write();
            for table_id in table_ids.iter().unique() {
                table_write_throughput_statistic_manager.remove_table(table_id.table_id);
            }
        }

        let mut versioning_guard = self.versioning.write().await;
        let versioning = versioning_guard.deref_mut();
        let mut version = HummockVersionTransaction::new(
            &mut versioning.current_version,
            &mut versioning.hummock_version_deltas,
            self.env.notification_manager(),
            &self.metrics,
        );
        let mut new_version_delta = version.new_delta();
        let mut modified_groups: HashMap<CompactionGroupId, /* #member table */ u64> =
            HashMap::new();
        // Remove member tables
        for table_id in table_ids.into_iter().unique() {
            let version = new_version_delta.latest_version();
            let Some(info) = version.state_table_info.info().get(&table_id) else {
                continue;
            };

            modified_groups
                .entry(info.compaction_group_id)
                .and_modify(|count| *count -= 1)
                .or_insert(
                    version
                        .state_table_info
                        .compaction_group_member_tables()
                        .get(&info.compaction_group_id)
                        .expect("should exist")
                        .len() as u64
                        - 1,
                );
            new_version_delta.removed_table_ids.insert(table_id);
        }

        let groups_to_remove = modified_groups
            .into_iter()
            .filter_map(|(group_id, member_count)| {
                if member_count == 0 && group_id > StaticCompactionGroupId::End as CompactionGroupId
                {
                    return Some((
                        group_id,
                        new_version_delta
                            .latest_version()
                            .get_compaction_group_levels(group_id)
                            .levels
                            .len(),
                    ));
                }
                None
            })
            .collect_vec();
        for (group_id, _) in &groups_to_remove {
            let group_deltas = &mut new_version_delta
                .group_deltas
                .entry(*group_id)
                .or_default()
                .group_deltas;

            let group_delta = GroupDelta::GroupDestroy(PbGroupDestroy {});
            group_deltas.push(group_delta);
        }

        for (group_id, max_level) in groups_to_remove {
            remove_compaction_group_in_sst_stat(&self.metrics, group_id, max_level);
        }

        new_version_delta.pre_apply();

        // Purge may cause write to meta store. If it hurts performance while holding versioning
        // lock, consider to make it in batch.
        let mut compaction_group_manager = self.compaction_group_manager.write().await;
        let mut compaction_groups_txn = compaction_group_manager.start_compaction_groups_txn();

        compaction_groups_txn.purge(HashSet::from_iter(get_compaction_group_ids(
            version.latest_version(),
        )));
        commit_multi_var!(self.meta_store_ref(), version, compaction_groups_txn)?;

        // No need to handle DeltaType::GroupDestroy during time travel.
        Ok(())
    }

    pub async fn update_compaction_config(
        &self,
        compaction_group_ids: &[CompactionGroupId],
        config_to_update: &[MutableConfig],
    ) -> Result<()> {
        {
            // Avoid lock conflicts with `try_update_write_limits``
            let mut compaction_group_manager = self.compaction_group_manager.write().await;
            let mut compaction_groups_txn = compaction_group_manager.start_compaction_groups_txn();
            compaction_groups_txn
                .update_compaction_config(compaction_group_ids, config_to_update)?;
            commit_multi_var!(self.meta_store_ref(), compaction_groups_txn)?;
        }

        if config_to_update
            .iter()
            .any(|c| matches!(c, MutableConfig::Level0StopWriteThresholdSubLevelNumber(_)))
        {
            // Update write limits with lock
            self.try_update_write_limits(compaction_group_ids).await;
        }

        Ok(())
    }

    /// Gets complete compaction group info.
    /// It is the aggregate of `HummockVersion` and `CompactionGroupConfig`
    pub async fn list_compaction_group(&self) -> Vec<CompactionGroupInfo> {
        let mut versioning_guard = self.versioning.write().await;
        let versioning = versioning_guard.deref_mut();
        let current_version = &versioning.current_version;
        let mut results = vec![];
        let compaction_group_manager = self.compaction_group_manager.read().await;

        for levels in current_version.levels.values() {
            let compaction_config = compaction_group_manager
                .try_get_compaction_group_config(levels.group_id)
                .unwrap()
                .compaction_config
                .as_ref()
                .clone();
            let group = CompactionGroupInfo {
                id: levels.group_id,
                parent_id: levels.parent_group_id,
                member_table_ids: current_version
                    .state_table_info
                    .compaction_group_member_table_ids(levels.group_id)
                    .iter()
                    .map(|table_id| table_id.table_id)
                    .collect_vec(),
                compaction_config: Some(compaction_config),
            };
            results.push(group);
        }
        results
    }

    pub async fn calculate_compaction_group_statistic(&self) -> Vec<CompactionGroupStatistic> {
        let mut infos = vec![];
        {
            let versioning_guard = self.versioning.read().await;
            let manager = self.compaction_group_manager.read().await;
            let version = &versioning_guard.current_version;
            for group_id in version.levels.keys() {
                let mut group_info = CompactionGroupStatistic {
                    group_id: *group_id,
                    ..Default::default()
                };
                for table_id in version
                    .state_table_info
                    .compaction_group_member_table_ids(*group_id)
                {
                    let stats_size = versioning_guard
                        .version_stats
                        .table_stats
                        .get(&table_id.table_id)
                        .map(|stats| stats.total_key_size + stats.total_value_size)
                        .unwrap_or(0);
                    let table_size = std::cmp::max(stats_size, 0) as u64;
                    group_info.group_size += table_size;
                    group_info
                        .table_statistic
                        .insert(table_id.table_id, table_size);
                    group_info.compaction_group_config =
                        manager.try_get_compaction_group_config(*group_id).unwrap();
                }
                infos.push(group_info);
            }
        };
        infos
    }

    pub(crate) async fn initial_compaction_group_config_after_load(
        &self,
        versioning_guard: &Versioning,
        compaction_group_manager: &mut CompactionGroupManager,
    ) -> Result<()> {
        // 1. Due to version compatibility, we fix some of the configuration of older versions after hummock starts.
        let current_version = &versioning_guard.current_version;
        let all_group_ids = get_compaction_group_ids(current_version).collect_vec();
        let default_config = compaction_group_manager.default_compaction_config();
        let mut compaction_groups_txn = compaction_group_manager.start_compaction_groups_txn();
        compaction_groups_txn.try_create_compaction_groups(&all_group_ids, default_config);
        commit_multi_var!(self.meta_store_ref(), compaction_groups_txn)?;

        Ok(())
    }
}

/// We muse ensure there is an entry exists in [`CompactionGroupManager`] for any
/// compaction group found in current hummock version. That's done by invoking
/// `get_or_insert_compaction_group_config` or `get_or_insert_compaction_group_configs` before
/// adding any group in current hummock version:
/// 1. initialize default static compaction group.
/// 2. register new table to new compaction group.
/// 3. move existent table to new compaction group.
pub(crate) struct CompactionGroupManager {
    compaction_groups: BTreeMap<CompactionGroupId, CompactionGroup>,
    default_config: Arc<CompactionConfig>,
    /// Tables that write limit is trigger for.
    pub write_limit: HashMap<CompactionGroupId, WriteLimit>,
}

impl CompactionGroupManager {
    /// Starts a transaction to update compaction group configs.
    pub fn start_compaction_groups_txn(&mut self) -> CompactionGroupTransaction<'_> {
        CompactionGroupTransaction::new(&mut self.compaction_groups)
    }

    #[expect(clippy::type_complexity)]
    pub fn start_owned_compaction_groups_txn<P: DerefMut<Target = Self>>(
        inner: P,
    ) -> BTreeMapTransactionInner<
        CompactionGroupId,
        CompactionGroup,
        DerefMutForward<
            Self,
            BTreeMap<CompactionGroupId, CompactionGroup>,
            P,
            impl Fn(&Self) -> &BTreeMap<CompactionGroupId, CompactionGroup>,
            impl Fn(&mut Self) -> &mut BTreeMap<CompactionGroupId, CompactionGroup>,
        >,
    > {
        BTreeMapTransactionInner::new(DerefMutForward::new(
            inner,
            |mgr| &mgr.compaction_groups,
            |mgr| &mut mgr.compaction_groups,
        ))
    }

    /// Tries to get compaction group config for `compaction_group_id`.
    pub(crate) fn try_get_compaction_group_config(
        &self,
        compaction_group_id: CompactionGroupId,
    ) -> Option<CompactionGroup> {
        self.compaction_groups.get(&compaction_group_id).cloned()
    }

    /// Tries to get compaction group config for `compaction_group_id`.
    pub(crate) fn default_compaction_config(&self) -> Arc<CompactionConfig> {
        self.default_config.clone()
    }
}

fn update_compaction_config(target: &mut CompactionConfig, items: &[MutableConfig]) {
    for item in items {
        match item {
            MutableConfig::MaxBytesForLevelBase(c) => {
                target.max_bytes_for_level_base = *c;
            }
            MutableConfig::MaxBytesForLevelMultiplier(c) => {
                target.max_bytes_for_level_multiplier = *c;
            }
            MutableConfig::MaxCompactionBytes(c) => {
                target.max_compaction_bytes = *c;
            }
            MutableConfig::SubLevelMaxCompactionBytes(c) => {
                target.sub_level_max_compaction_bytes = *c;
            }
            MutableConfig::Level0TierCompactFileNumber(c) => {
                target.level0_tier_compact_file_number = *c;
            }
            MutableConfig::TargetFileSizeBase(c) => {
                target.target_file_size_base = *c;
            }
            MutableConfig::CompactionFilterMask(c) => {
                target.compaction_filter_mask = *c;
            }
            MutableConfig::MaxSubCompaction(c) => {
                target.max_sub_compaction = *c;
            }
            MutableConfig::Level0StopWriteThresholdSubLevelNumber(c) => {
                target.level0_stop_write_threshold_sub_level_number = *c;
            }
            MutableConfig::Level0SubLevelCompactLevelCount(c) => {
                target.level0_sub_level_compact_level_count = *c;
            }
            MutableConfig::Level0OverlappingSubLevelCompactLevelCount(c) => {
                target.level0_overlapping_sub_level_compact_level_count = *c;
            }
            MutableConfig::MaxSpaceReclaimBytes(c) => {
                target.max_space_reclaim_bytes = *c;
            }
            MutableConfig::Level0MaxCompactFileNumber(c) => {
                target.level0_max_compact_file_number = *c;
            }
            MutableConfig::EnableEmergencyPicker(c) => {
                target.enable_emergency_picker = *c;
            }
            MutableConfig::TombstoneReclaimRatio(c) => {
                target.tombstone_reclaim_ratio = *c;
            }
            MutableConfig::CompressionAlgorithm(c) => {
                target.compression_algorithm[c.get_level() as usize]
                    .clone_from(&c.compression_algorithm);
            }
            MutableConfig::MaxL0CompactLevelCount(c) => {
                target.max_l0_compact_level_count = Some(*c);
            }
            MutableConfig::SstAllowedTrivialMoveMinSize(c) => {
                target.sst_allowed_trivial_move_min_size = Some(*c);
            }
            MutableConfig::SplitWeightByVnode(c) => {
                target.split_weight_by_vnode = *c;
            }
            MutableConfig::DisableAutoGroupScheduling(c) => {
                target.disable_auto_group_scheduling = Some(*c);
            }
            MutableConfig::MaxOverlappingLevelSize(c) => {
                target.max_overlapping_level_size = Some(*c);
            }
<<<<<<< HEAD
            MutableConfig::SstAllowedTrivialMoveMaxCount(c) => {
                target.sst_allowed_trivial_move_max_count = Some(*c);
=======
            MutableConfig::EmergencyLevel0SstFileCount(c) => {
                target.emergency_level0_sst_file_count = Some(*c);
            }
            MutableConfig::EmergencyLevel0SubLevelPartition(c) => {
                target.emergency_level0_sub_level_partition = Some(*c);
            }
            MutableConfig::Level0StopWriteThresholdMaxSstCount(c) => {
                target.level0_stop_write_threshold_max_sst_count = Some(*c);
            }
            MutableConfig::Level0StopWriteThresholdMaxSize(c) => {
                target.level0_stop_write_threshold_max_size = Some(*c);
>>>>>>> 4f6ad776
            }
        }
    }
}

impl CompactionGroupTransaction<'_> {
    /// Inserts compaction group configs if they do not exist.
    pub fn try_create_compaction_groups(
        &mut self,
        compaction_group_ids: &[CompactionGroupId],
        config: Arc<CompactionConfig>,
    ) -> bool {
        let mut trivial = true;
        for id in compaction_group_ids {
            if self.contains_key(id) {
                continue;
            }
            let new_entry = CompactionGroup::new(*id, config.as_ref().clone());
            self.insert(*id, new_entry);

            trivial = false;
        }

        !trivial
    }

    pub fn create_compaction_groups(
        &mut self,
        compaction_group_id: CompactionGroupId,
        config: Arc<CompactionConfig>,
    ) {
        self.try_create_compaction_groups(&[compaction_group_id], config);
    }

    /// Tries to get compaction group config for `compaction_group_id`.
    pub(crate) fn try_get_compaction_group_config(
        &self,
        compaction_group_id: CompactionGroupId,
    ) -> Option<&CompactionGroup> {
        self.get(&compaction_group_id)
    }

    /// Removes stale group configs.
    pub fn purge(&mut self, existing_groups: HashSet<CompactionGroupId>) {
        let stale_group = self
            .tree_ref()
            .keys()
            .cloned()
            .filter(|k| !existing_groups.contains(k))
            .collect_vec();
        if stale_group.is_empty() {
            return;
        }
        for group in stale_group {
            self.remove(group);
        }
    }

    pub(crate) fn update_compaction_config(
        &mut self,
        compaction_group_ids: &[CompactionGroupId],
        config_to_update: &[MutableConfig],
    ) -> Result<HashMap<CompactionGroupId, CompactionGroup>> {
        let mut results = HashMap::default();
        for compaction_group_id in compaction_group_ids.iter().unique() {
            let group = self.get(compaction_group_id).ok_or_else(|| {
                Error::CompactionGroup(format!("invalid group {}", *compaction_group_id))
            })?;
            let mut config = group.compaction_config.as_ref().clone();
            update_compaction_config(&mut config, config_to_update);
            if let Err(reason) = validate_compaction_config(&config) {
                return Err(Error::CompactionGroup(reason));
            }
            let mut new_group = group.clone();
            new_group.compaction_config = Arc::new(config);
            self.insert(*compaction_group_id, new_group.clone());
            results.insert(new_group.group_id(), new_group);
        }

        Ok(results)
    }
}

#[cfg(test)]
mod tests {
    use std::collections::{BTreeMap, HashSet};

    use risingwave_common::catalog::TableId;
    use risingwave_pb::hummock::rise_ctl_update_compaction_config_request::mutable_config::MutableConfig;
    use risingwave_pb::meta::table_fragments::Fragment;

    use crate::controller::SqlMetaStore;
    use crate::hummock::commit_multi_var;
    use crate::hummock::error::Result;
    use crate::hummock::manager::compaction_group_manager::CompactionGroupManager;
    use crate::hummock::test_utils::setup_compute_env;
    use crate::model::StreamJobFragments;

    #[tokio::test]
    async fn test_inner() {
        let (env, ..) = setup_compute_env(8080).await;
        let mut inner = CompactionGroupManager::new(&env).await.unwrap();
        assert_eq!(inner.compaction_groups.len(), 2);

        async fn update_compaction_config(
            meta: &SqlMetaStore,
            inner: &mut CompactionGroupManager,
            cg_ids: &[u64],
            config_to_update: &[MutableConfig],
        ) -> Result<()> {
            let mut compaction_groups_txn = inner.start_compaction_groups_txn();
            compaction_groups_txn.update_compaction_config(cg_ids, config_to_update)?;
            commit_multi_var!(meta, compaction_groups_txn)
        }

        async fn insert_compaction_group_configs(
            meta: &SqlMetaStore,
            inner: &mut CompactionGroupManager,
            cg_ids: &[u64],
        ) {
            let default_config = inner.default_compaction_config();
            let mut compaction_groups_txn = inner.start_compaction_groups_txn();
            if compaction_groups_txn.try_create_compaction_groups(cg_ids, default_config) {
                commit_multi_var!(meta, compaction_groups_txn).unwrap();
            }
        }

        update_compaction_config(env.meta_store_ref(), &mut inner, &[100, 200], &[])
            .await
            .unwrap_err();
        insert_compaction_group_configs(env.meta_store_ref(), &mut inner, &[100, 200]).await;
        assert_eq!(inner.compaction_groups.len(), 4);
        let mut inner = CompactionGroupManager::new(&env).await.unwrap();
        assert_eq!(inner.compaction_groups.len(), 4);

        update_compaction_config(
            env.meta_store_ref(),
            &mut inner,
            &[100, 200],
            &[MutableConfig::MaxSubCompaction(123)],
        )
        .await
        .unwrap();
        assert_eq!(inner.compaction_groups.len(), 4);
        assert_eq!(
            inner
                .try_get_compaction_group_config(100)
                .unwrap()
                .compaction_config
                .max_sub_compaction,
            123
        );
        assert_eq!(
            inner
                .try_get_compaction_group_config(200)
                .unwrap()
                .compaction_config
                .max_sub_compaction,
            123
        );
    }

    #[tokio::test]
    async fn test_manager() {
        let (_, compaction_group_manager, ..) = setup_compute_env(8080).await;
        let table_fragment_1 = StreamJobFragments::for_test(
            TableId::new(10),
            BTreeMap::from([(
                1,
                Fragment {
                    fragment_id: 1,
                    state_table_ids: vec![10, 11, 12, 13],
                    ..Default::default()
                },
            )]),
        );
        let table_fragment_2 = StreamJobFragments::for_test(
            TableId::new(20),
            BTreeMap::from([(
                2,
                Fragment {
                    fragment_id: 2,
                    state_table_ids: vec![20, 21, 22, 23],
                    ..Default::default()
                },
            )]),
        );

        // Test register_table_fragments
        let registered_number = || async {
            compaction_group_manager
                .list_compaction_group()
                .await
                .iter()
                .map(|cg| cg.member_table_ids.len())
                .sum::<usize>()
        };
        let group_number =
            || async { compaction_group_manager.list_compaction_group().await.len() };
        assert_eq!(registered_number().await, 0);

        compaction_group_manager
            .register_table_fragments(
                Some(table_fragment_1.stream_job_id().table_id),
                table_fragment_1.internal_table_ids(),
            )
            .await
            .unwrap();
        assert_eq!(registered_number().await, 4);
        compaction_group_manager
            .register_table_fragments(
                Some(table_fragment_2.stream_job_id().table_id),
                table_fragment_2.internal_table_ids(),
            )
            .await
            .unwrap();
        assert_eq!(registered_number().await, 8);

        // Test unregister_table_fragments
        compaction_group_manager
            .unregister_table_fragments_vec(&[table_fragment_1.clone()])
            .await;
        assert_eq!(registered_number().await, 4);

        // Test purge_stale_members: table fragments
        compaction_group_manager
            .purge(&table_fragment_2.all_table_ids().map(TableId::new).collect())
            .await
            .unwrap();
        assert_eq!(registered_number().await, 4);
        compaction_group_manager
            .purge(&HashSet::new())
            .await
            .unwrap();
        assert_eq!(registered_number().await, 0);

        assert_eq!(group_number().await, 2);

        compaction_group_manager
            .register_table_fragments(
                Some(table_fragment_1.stream_job_id().table_id),
                table_fragment_1.internal_table_ids(),
            )
            .await
            .unwrap();
        assert_eq!(registered_number().await, 4);
        assert_eq!(group_number().await, 2);

        compaction_group_manager
            .unregister_table_fragments_vec(&[table_fragment_1])
            .await;
        assert_eq!(registered_number().await, 0);
        assert_eq!(group_number().await, 2);
    }
}<|MERGE_RESOLUTION|>--- conflicted
+++ resolved
@@ -605,10 +605,9 @@
             MutableConfig::MaxOverlappingLevelSize(c) => {
                 target.max_overlapping_level_size = Some(*c);
             }
-<<<<<<< HEAD
             MutableConfig::SstAllowedTrivialMoveMaxCount(c) => {
                 target.sst_allowed_trivial_move_max_count = Some(*c);
-=======
+            }
             MutableConfig::EmergencyLevel0SstFileCount(c) => {
                 target.emergency_level0_sst_file_count = Some(*c);
             }
@@ -620,7 +619,6 @@
             }
             MutableConfig::Level0StopWriteThresholdMaxSize(c) => {
                 target.level0_stop_write_threshold_max_size = Some(*c);
->>>>>>> 4f6ad776
             }
         }
     }
