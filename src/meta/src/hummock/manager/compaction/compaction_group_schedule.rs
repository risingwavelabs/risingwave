// Copyright 2024 RisingWave Labs
//
// Licensed under the Apache License, Version 2.0 (the "License");
// you may not use this file except in compliance with the License.
// You may obtain a copy of the License at
//
//     http://www.apache.org/licenses/LICENSE-2.0
//
// Unless required by applicable law or agreed to in writing, software
// distributed under the License is distributed on an "AS IS" BASIS,
// WITHOUT WARRANTIES OR CONDITIONS OF ANY KIND, either express or implied.
// See the License for the specific language governing permissions and
// limitations under the License.

use std::collections::{BTreeMap, BTreeSet, HashMap, HashSet, VecDeque};
use std::ops::DerefMut;
use std::sync::Arc;

use bytes::Bytes;
use itertools::Itertools;
use risingwave_common::catalog::TableId;
use risingwave_common::hash::VirtualNode;
<<<<<<< HEAD
=======
use risingwave_hummock_sdk::compact_task::ReportTask;
use risingwave_hummock_sdk::compaction_group::hummock_version_ext::{
    HummockLevelsExt, TableGroupInfo,
};
>>>>>>> fb1edb60
use risingwave_hummock_sdk::compaction_group::{
    group_split, StateTableId, StaticCompactionGroupId,
};
use risingwave_hummock_sdk::version::{GroupDelta, GroupDeltas};
use risingwave_hummock_sdk::{can_concat, CompactionGroupId};
use risingwave_pb::hummock::rise_ctl_update_compaction_config_request::mutable_config::MutableConfig;
use risingwave_pb::hummock::{
    CompatibilityVersion, PbGroupConstruct, PbGroupMerge, PbStateTableInfoDelta,
};
use thiserror_ext::AsReport;

use super::CompactionGroupStatistic;
use crate::hummock::error::{Error, Result};
use crate::hummock::manager::transaction::HummockVersionTransaction;
use crate::hummock::manager::{commit_multi_var, HummockManager};
use crate::hummock::metrics_utils::remove_compaction_group_in_sst_stat;
use crate::hummock::sequence::{next_compaction_group_id, next_sstable_object_id};

impl HummockManager {
    pub async fn merge_compaction_group(
        &self,
        group_1: CompactionGroupId,
        group_2: CompactionGroupId,
    ) -> Result<()> {
        let compaction_guard = self.compaction.write().await;
        let mut versioning_guard = self.versioning.write().await;
        let versioning = versioning_guard.deref_mut();
        // Validate parameters.
        if !versioning.current_version.levels.contains_key(&group_1) {
            return Err(Error::CompactionGroup(format!("invalid group {}", group_1)));
        }

        if !versioning.current_version.levels.contains_key(&group_2) {
            return Err(Error::CompactionGroup(format!("invalid group {}", group_2)));
        }

        let state_table_info = versioning.current_version.state_table_info.clone();
        let mut member_table_ids_1 = state_table_info
            .compaction_group_member_table_ids(group_1)
            .iter()
            .cloned()
            .collect_vec();

        let mut member_table_ids_2 = state_table_info
            .compaction_group_member_table_ids(group_2)
            .iter()
            .cloned()
            .collect_vec();

        debug_assert!(!member_table_ids_1.is_empty());
        debug_assert!(!member_table_ids_2.is_empty());
        assert!(member_table_ids_1.is_sorted());
        assert!(member_table_ids_2.is_sorted());

        let created_tables = match self.metadata_manager.get_created_table_ids().await {
            Ok(created_tables) => HashSet::from_iter(created_tables),
            Err(err) => {
                tracing::warn!(error = %err.as_report(), "failed to fetch created table ids");
                return Err(Error::CompactionGroup(format!(
                    "merge group_1 {} group_2 {} failed to fetch created table ids",
                    group_1, group_2
                )));
            }
        };

        fn contains_creating_table(
            table_ids: &Vec<TableId>,
            created_tables: &HashSet<u32>,
        ) -> bool {
            table_ids
                .iter()
                .any(|table_id| !created_tables.contains(&table_id.table_id()))
        }

        // do not merge the compaction group which is creating
        if contains_creating_table(&member_table_ids_1, &created_tables)
            || contains_creating_table(&member_table_ids_2, &created_tables)
        {
            return Err(Error::CompactionGroup(format!(
                "Not Merge creating group {} next_group {} member_table_ids_1 {:?} member_table_ids_2 {:?}",
                group_1, group_2, member_table_ids_1, member_table_ids_2
            )));
        }

        // Make sure `member_table_ids_1` is smaller than `member_table_ids_2`
        let (left_group_id, right_group_id) =
            if member_table_ids_1.first().unwrap() < member_table_ids_2.first().unwrap() {
                (group_1, group_2)
            } else {
                std::mem::swap(&mut member_table_ids_1, &mut member_table_ids_2);
                (group_2, group_1)
            };

        // We can only merge two groups with non-overlapping member table ids
        if member_table_ids_1.last().unwrap() >= member_table_ids_2.first().unwrap() {
            return Err(Error::CompactionGroup(format!(
                "invalid merge group_1 {} group_2 {}",
                left_group_id, right_group_id
            )));
        }

        let combined_member_table_ids = member_table_ids_1
            .iter()
            .chain(member_table_ids_2.iter())
            .collect_vec();
        assert!(combined_member_table_ids.is_sorted());

        // check duplicated sst_id
        let mut sst_id_set = HashSet::new();
        for sst_id in versioning
            .current_version
            .get_sst_ids_by_group_id(left_group_id)
            .chain(
                versioning
                    .current_version
                    .get_sst_ids_by_group_id(right_group_id),
            )
        {
            if !sst_id_set.insert(sst_id) {
                return Err(Error::CompactionGroup(format!(
                    "invalid merge group_1 {} group_2 {} duplicated sst_id {}",
                    left_group_id, right_group_id, sst_id
                )));
            }
        }

        // check branched sst on non-overlap level
        {
            let left_levels = versioning
                .current_version
                .get_compaction_group_levels(group_1);

            let right_levels = versioning
                .current_version
                .get_compaction_group_levels(group_2);

            // we can not check the l0 sub level, because the sub level id will be rewritten when merge
            // This check will ensure that other non-overlapping level ssts can be concat and that the key_range is correct.
            let max_level = std::cmp::max(left_levels.levels.len(), right_levels.levels.len());
            for level_idx in 1..=max_level {
                let left_level = left_levels.get_level(level_idx);
                let right_level = right_levels.get_level(level_idx);
                if left_level.table_infos.is_empty() || right_level.table_infos.is_empty() {
                    continue;
                }

                let left_last_sst = left_level.table_infos.last().unwrap().clone();
                let right_first_sst = right_level.table_infos.first().unwrap().clone();
                let left_sst_id = left_last_sst.sst_id;
                let right_sst_id = right_first_sst.sst_id;
                let left_obj_id = left_last_sst.object_id;
                let right_obj_id = right_first_sst.object_id;

                // Since the sst key_range within a group is legal, we only need to check the ssts adjacent to the two groups.
                if !can_concat(&[left_last_sst, right_first_sst]) {
                    return Err(Error::CompactionGroup(format!(
                        "invalid merge group_1 {} group_2 {} level_idx {} left_last_sst_id {} right_first_sst_id {} left_obj_id {} right_obj_id {}",
                        left_group_id, right_group_id, level_idx, left_sst_id, right_sst_id, left_obj_id, right_obj_id
                    )));
                }
            }
        }

        let mut version = HummockVersionTransaction::new(
            &mut versioning.current_version,
            &mut versioning.hummock_version_deltas,
            self.env.notification_manager(),
            &self.metrics,
        );
        let mut new_version_delta = version.new_delta();

        let target_compaction_group_id = {
            // merge right_group_id to left_group_id and remove right_group_id
            new_version_delta.group_deltas.insert(
                left_group_id,
                GroupDeltas {
                    group_deltas: vec![GroupDelta::GroupMerge(PbGroupMerge {
                        left_group_id,
                        right_group_id,
                    })],
                },
            );
            left_group_id
        };

        // TODO: remove compaciton group_id from state_table_info
        // rewrite compaction_group_id for all tables
        new_version_delta.with_latest_version(|version, new_version_delta| {
            for table_id in combined_member_table_ids {
                let table_id = TableId::new(table_id.table_id());
                let info = version
                    .state_table_info
                    .info()
                    .get(&table_id)
                    .expect("have check exist previously");
                assert!(new_version_delta
                    .state_table_info_delta
                    .insert(
                        table_id,
                        PbStateTableInfoDelta {
                            committed_epoch: info.committed_epoch,
                            compaction_group_id: target_compaction_group_id,
                        }
                    )
                    .is_none());
            }
        });

        {
            let mut compaction_group_manager = self.compaction_group_manager.write().await;
            let mut compaction_groups_txn = compaction_group_manager.start_compaction_groups_txn();

            // for metrics reclaim
            {
                let right_group_max_level = new_version_delta
                    .latest_version()
                    .get_compaction_group_levels(right_group_id)
                    .levels
                    .len();

                remove_compaction_group_in_sst_stat(
                    &self.metrics,
                    right_group_id,
                    right_group_max_level,
                );
            }

            new_version_delta.pre_apply();

            // remove right_group_id
            compaction_groups_txn.remove(right_group_id);
            commit_multi_var!(self.meta_store_ref(), version, compaction_groups_txn)?;
        }

        // Instead of handling DeltaType::GroupConstruct for time travel, simply enforce a version snapshot.
        versioning.mark_next_time_travel_version_snapshot();
<<<<<<< HEAD
        drop(versioning_guard);
        drop(compaction_guard);
=======

        // cancel tasks
        let mut canceled_tasks = vec![];
        // after merge, all tasks in right_group_id should be canceled
        // Failure of cancel does not cause correctness problems, the report task will have better interception, and the operation here is designed to free up compactor compute resources more quickly.
        let compact_task_assignments =
            compaction_guard.get_compact_task_assignments_by_group_id(right_group_id);
        compact_task_assignments
            .into_iter()
            .for_each(|task_assignment| {
                if let Some(task) = task_assignment.compact_task.as_ref() {
                    assert_eq!(task.compaction_group_id, right_group_id);
                    canceled_tasks.push(ReportTask {
                        task_id: task.task_id,
                        task_status: TaskStatus::ManualCanceled,
                        table_stats_change: HashMap::default(),
                        sorted_output_ssts: vec![],
                        object_timestamps: HashMap::default(),
                    });
                }
            });

        drop(versioning_guard);
        drop(compaction_guard);
        if !canceled_tasks.is_empty() {
            self.report_compact_tasks(canceled_tasks).await?;
        }
>>>>>>> fb1edb60

        self.metrics
            .merge_compaction_group_count
            .with_label_values(&[&left_group_id.to_string()])
            .inc();

        Ok(())
    }
}

impl HummockManager {
    /// Split `table_ids` to a dedicated compaction group.(will be split by the `table_id` and `vnode`.)
    /// Returns the compaction group id containing the `table_ids` and the mapping of compaction group id to table ids.
    /// The split will follow the following rules
    /// 1. ssts with `key_range.left` greater than `split_key` will be split to the right group
    /// 2. the sst containing `split_key` will be split into two separate ssts and their `key_range` will be changed `sst_1`: [`sst.key_range.left`, `split_key`) `sst_2`: [`split_key`, `sst.key_range.right`]
    /// 3. currently only `vnode` 0 and `vnode` max is supported. (Due to the above rule, vnode max will be rewritten as `table_id` + 1, `vnode` 0)
    ///     `parent_group_id`: the `group_id` to split
    ///     `split_table_ids`: the `table_ids` to split, now we still support to split multiple tables to one group at once, pass `split_table_ids` for per `split` operation for checking
    ///     `table_id_to_split`: the `table_id` to split
    ///     `vnode_to_split`: the `vnode` to split
    ///     `partition_vnode_count`: the partition count for the single table group if need
    async fn split_compaction_group_impl(
        &self,
        parent_group_id: CompactionGroupId,
        split_table_ids: &[StateTableId],
        table_id_to_split: StateTableId,
        vnode_to_split: VirtualNode,
        partition_vnode_count: Option<u32>,
    ) -> Result<Vec<(CompactionGroupId, Vec<StateTableId>)>> {
        let mut result = vec![];
        let compaction_guard = self.compaction.write().await;
        let mut versioning_guard = self.versioning.write().await;
        let versioning = versioning_guard.deref_mut();
        // Validate parameters.
        if !versioning
            .current_version
            .levels
            .contains_key(&parent_group_id)
        {
            return Err(Error::CompactionGroup(format!(
                "invalid group {}",
                parent_group_id
            )));
        }

        let member_table_ids = versioning
            .current_version
            .state_table_info
            .compaction_group_member_table_ids(parent_group_id)
            .iter()
            .map(|table_id| table_id.table_id)
            .collect::<BTreeSet<_>>();

        if !member_table_ids.contains(&table_id_to_split) {
            return Err(Error::CompactionGroup(format!(
                "table {} doesn't in group {}",
                table_id_to_split, parent_group_id
            )));
        }

        let split_full_key = group_split::build_split_full_key(table_id_to_split, vnode_to_split);

        // change to vec for partition
        let table_ids = member_table_ids.into_iter().collect_vec();
        if table_ids == split_table_ids {
            return Err(Error::CompactionGroup(format!(
                "invalid split attempt for group {}: all member tables are moved",
                parent_group_id
            )));
        }
        // avoid decode split_key when caller is aware of the table_id and vnode
        let (table_ids_left, table_ids_right) =
            group_split::split_table_ids_with_table_id_and_vnode(
                &table_ids,
                split_full_key.user_key.table_id.table_id(),
                split_full_key.user_key.get_vnode_id(),
            );
        if table_ids_left.is_empty() || table_ids_right.is_empty() {
            // not need to split group if all tables are in the same side
            if !table_ids_left.is_empty() {
                result.push((parent_group_id, table_ids_left));
            }

            if !table_ids_right.is_empty() {
                result.push((parent_group_id, table_ids_right));
            }
            return Ok(result);
        }

        result.push((parent_group_id, table_ids_left));

        let split_key: Bytes = split_full_key.encode().into();

        let mut version = HummockVersionTransaction::new(
            &mut versioning.current_version,
            &mut versioning.hummock_version_deltas,
            self.env.notification_manager(),
            &self.metrics,
        );
        let mut new_version_delta = version.new_delta();

        let split_sst_count = new_version_delta
            .latest_version()
            .count_new_ssts_in_group_split(parent_group_id, split_key.clone());

        let new_sst_start_id = next_sstable_object_id(&self.env, split_sst_count).await?;
        let (new_compaction_group_id, config) = {
            // All NewCompactionGroup pairs are mapped to one new compaction group.
            let new_compaction_group_id = next_compaction_group_id(&self.env).await?;
            // The new config will be persisted later.
            let config = self
                .compaction_group_manager
                .read()
                .await
                .default_compaction_config()
                .as_ref()
                .clone();

            #[expect(deprecated)]
            // fill the deprecated field with default value
            new_version_delta.group_deltas.insert(
                new_compaction_group_id,
                GroupDeltas {
                    group_deltas: vec![GroupDelta::GroupConstruct(PbGroupConstruct {
                        group_config: Some(config.clone()),
                        group_id: new_compaction_group_id,
                        parent_group_id,
                        new_sst_start_id,
                        table_ids: vec![],
                        version: CompatibilityVersion::SplitGroupByTableId as i32, // for compatibility
                        split_key: Some(split_key.into()),
                    })],
                },
            );
            (new_compaction_group_id, config)
        };

        new_version_delta.with_latest_version(|version, new_version_delta| {
            for table_id in &table_ids_right {
                let table_id = TableId::new(*table_id);
                let info = version
                    .state_table_info
                    .info()
                    .get(&table_id)
                    .expect("have check exist previously");
                assert!(new_version_delta
                    .state_table_info_delta
                    .insert(
                        table_id,
                        PbStateTableInfoDelta {
                            committed_epoch: info.committed_epoch,
                            compaction_group_id: new_compaction_group_id,
                        }
                    )
                    .is_none());
            }
        });

        result.push((new_compaction_group_id, table_ids_right));

        {
            let mut compaction_group_manager = self.compaction_group_manager.write().await;
            let mut compaction_groups_txn = compaction_group_manager.start_compaction_groups_txn();
            compaction_groups_txn
                .create_compaction_groups(new_compaction_group_id, Arc::new(config));

            // check if need to update the compaction config for the single table group and guarantee the operation atomicity
            // `partition_vnode_count` only works inside a table, to avoid a lot of slicing sst, we only enable it in groups with high throughput and only one table.
            // The target `table_ids` might be split to an existing group, so we need to try to update its config
            for (cg_id, table_ids) in &result {
                // check the split_tables had been place to the dedicated compaction group
                if let Some(partition_vnode_count) = partition_vnode_count
                    && table_ids.len() == 1
                    && table_ids == split_table_ids
                {
                    if let Err(err) = compaction_groups_txn.update_compaction_config(
                        &[*cg_id],
                        &[MutableConfig::SplitWeightByVnode(partition_vnode_count)],
                    ) {
                        tracing::error!(
                            error = %err.as_report(),
                            "failed to update compaction config for group-{}",
                            cg_id
                        );
                    }
                }
            }

            new_version_delta.pre_apply();
            commit_multi_var!(self.meta_store_ref(), version, compaction_groups_txn)?;
        }
        // Instead of handling DeltaType::GroupConstruct for time travel, simply enforce a version snapshot.
        versioning.mark_next_time_travel_version_snapshot();
<<<<<<< HEAD
        drop(versioning_guard);
        drop(compaction_guard);
=======

        // The expired compact tasks will be canceled.
        // Failure of cancel does not cause correctness problems, the report task will have better interception, and the operation here is designed to free up compactor compute resources more quickly.
        let mut canceled_tasks = vec![];
        let compact_task_assignments =
            compaction_guard.get_compact_task_assignments_by_group_id(parent_group_id);
        let levels = versioning
            .current_version
            .get_compaction_group_levels(parent_group_id);
        compact_task_assignments
            .into_iter()
            .for_each(|task_assignment| {
                if let Some(task) = task_assignment.compact_task.as_ref() {
                    let input_sst_ids: HashSet<u64> = task
                        .input_ssts
                        .iter()
                        .flat_map(|level| level.table_infos.iter().map(|sst| sst.sst_id))
                        .collect();
                    let input_level_ids: Vec<u32> = task
                        .input_ssts
                        .iter()
                        .map(|level| level.level_idx)
                        .collect();
                    let need_cancel = !levels.check_sst_ids_exist(&input_level_ids, input_sst_ids);
                    if need_cancel {
                        canceled_tasks.push(ReportTask {
                            task_id: task.task_id,
                            task_status: TaskStatus::ManualCanceled,
                            table_stats_change: HashMap::default(),
                            sorted_output_ssts: vec![],
                            object_timestamps: HashMap::default(),
                        });
                    }
                }
            });

        drop(versioning_guard);
        drop(compaction_guard);
        if !canceled_tasks.is_empty() {
            self.report_compact_tasks(canceled_tasks).await?;
        }
>>>>>>> fb1edb60

        self.metrics
            .split_compaction_group_count
            .with_label_values(&[&parent_group_id.to_string()])
            .inc();

        Ok(result)
    }

    /// Split `table_ids` to a dedicated compaction group.
    /// Returns the compaction group id containing the `table_ids` and the mapping of compaction group id to table ids.
    pub async fn move_state_tables_to_dedicated_compaction_group(
        &self,
        parent_group_id: CompactionGroupId,
        table_ids: &[StateTableId],
        partition_vnode_count: Option<u32>,
    ) -> Result<(
        CompactionGroupId,
        BTreeMap<CompactionGroupId, Vec<StateTableId>>,
    )> {
        if table_ids.is_empty() {
            return Err(Error::CompactionGroup(
                "table_ids must not be empty".to_string(),
            ));
        }

        if !table_ids.is_sorted() {
            return Err(Error::CompactionGroup(
                "table_ids must be sorted".to_string(),
            ));
        }

        let parent_table_ids = {
            let versioning_guard = self.versioning.read().await;
            versioning_guard
                .current_version
                .state_table_info
                .compaction_group_member_table_ids(parent_group_id)
                .iter()
                .map(|table_id| table_id.table_id)
                .collect_vec()
        };

        if parent_table_ids == table_ids {
            return Err(Error::CompactionGroup(format!(
                "invalid split attempt for group {}: all member tables are moved",
                parent_group_id
            )));
        }

        fn check_table_ids_valid(cg_id_to_table_ids: &BTreeMap<u64, Vec<u32>>) {
            // 1. table_ids in different cg are sorted.
            {
                cg_id_to_table_ids
                    .iter()
                    .for_each(|(_cg_id, table_ids)| assert!(table_ids.is_sorted()));
            }

            // 2.table_ids in different cg are non-overlapping
            {
                let mut table_table_ids_vec = cg_id_to_table_ids.values().cloned().collect_vec();
                table_table_ids_vec.sort_by(|a, b| a[0].cmp(&b[0]));
                assert!(table_table_ids_vec.concat().is_sorted());
            }

            // 3.table_ids belong to one and only one cg.
            {
                let mut all_table_ids = HashSet::new();
                for table_ids in cg_id_to_table_ids.values() {
                    for table_id in table_ids {
                        assert!(all_table_ids.insert(*table_id));
                    }
                }
            }
        }

        // move [3,4,5,6]
        // [1,2,3,4,5,6,7,8,9,10] -> [1,2] [3,4,5,6] [7,8,9,10]
        // split key
        // 1. table_id = 3, vnode = 0, epoch = MAX
        // 2. table_id = 7, vnode = 0, epoch = MAX

        // The new compaction group id is always generate on the right side
        // Hence, we return the first compaction group id as the result
        // split 1
        let mut cg_id_to_table_ids: BTreeMap<u64, Vec<u32>> = BTreeMap::new();
        let table_id_to_split = *table_ids.first().unwrap();
        let mut target_compaction_group_id = 0;
        let result_vec = self
            .split_compaction_group_impl(
                parent_group_id,
                table_ids,
                table_id_to_split,
                VirtualNode::ZERO,
                partition_vnode_count,
            )
            .await?;
        assert!(result_vec.len() <= 2);
        for (cg_id, table_ids) in result_vec {
            if table_ids.contains(&table_id_to_split) {
                target_compaction_group_id = cg_id;
            }
            cg_id_to_table_ids.insert(cg_id, table_ids);
        }
        check_table_ids_valid(&cg_id_to_table_ids);

        // split 2
        // See the example above and the split rule in `split_compaction_group_impl`.
        let table_id_to_split = *table_ids.last().unwrap();
        let result_vec = self
            .split_compaction_group_impl(
                target_compaction_group_id,
                table_ids,
                table_id_to_split,
                VirtualNode::MAX_REPRESENTABLE,
                partition_vnode_count,
            )
            .await?;
        assert!(result_vec.len() <= 2);
        for (cg_id, table_ids) in result_vec {
            if table_ids.contains(&table_id_to_split) {
                target_compaction_group_id = cg_id;
            }
            cg_id_to_table_ids.insert(cg_id, table_ids);
        }
        check_table_ids_valid(&cg_id_to_table_ids);

        Ok((target_compaction_group_id, cg_id_to_table_ids))
    }
}

impl HummockManager {
    /// Split the compaction group if the group is too large or contains high throughput tables.
    pub async fn try_split_compaction_group(
        &self,
        table_write_throughput: &HashMap<u32, VecDeque<u64>>,
        checkpoint_secs: u64,
        group: CompactionGroupStatistic,
    ) {
        if group
            .compaction_group_config
            .compaction_config
            .disable_auto_group_scheduling
            .unwrap_or(false)
        {
            return;
        }
        // split high throughput table to dedicated compaction group
        for (table_id, table_size) in &group.table_statistic {
            self.try_move_high_throughput_table_to_dedicated_cg(
                table_write_throughput,
                table_id,
                table_size,
                checkpoint_secs,
                group.group_id,
            )
            .await;
        }

        // split the huge group to multiple groups
        self.try_split_huge_compaction_group(group).await;
    }

    /// Try to move the high throughput table to a dedicated compaction group.
    pub async fn try_move_high_throughput_table_to_dedicated_cg(
        &self,
        table_write_throughput: &HashMap<u32, VecDeque<u64>>,
        table_id: &u32,
        _table_size: &u64,
        checkpoint_secs: u64,
        parent_group_id: u64,
    ) {
        if !table_write_throughput.contains_key(table_id) {
            return;
        }

        let window_size =
            self.env.opts.table_stat_sample_size_for_split / (checkpoint_secs as usize);
        let table_throughput = table_write_throughput.get(table_id).unwrap();
        if table_throughput.len() < window_size {
            return;
        }

        let is_high_write_throughput = is_table_high_write_throughput(
            table_throughput,
            checkpoint_secs,
            window_size,
            self.env.opts.table_high_write_throughput_threshold,
            self.env
                .opts
                .table_stat_high_write_throughput_ratio_for_split,
        );

        // do not split a table to dedicated compaction group if it is not high write throughput
        if !is_high_write_throughput {
            return;
        }

        let ret = self
            .move_state_tables_to_dedicated_compaction_group(
                parent_group_id,
                &[*table_id],
                Some(self.env.opts.partition_vnode_count),
            )
            .await;
        match ret {
            Ok(split_result) => {
                tracing::info!("split state table [{}] from group-{} success table_vnode_partition_count {:?} split result {:?}", table_id, parent_group_id, self.env.opts.partition_vnode_count, split_result);
            }
            Err(e) => {
                tracing::info!(
                    error = %e.as_report(),
                    "failed to split state table [{}] from group-{}",
                    table_id,
                    parent_group_id,
                )
            }
        }
    }

    pub async fn try_split_huge_compaction_group(&self, group: CompactionGroupStatistic) {
        let group_max_size = (group.compaction_group_config.max_estimated_group_size() as f64
            * self.env.opts.split_group_size_ratio) as u64;
        let is_huge_hybrid_group =
            group.group_size > group_max_size && group.table_statistic.len() > 1; // avoid split single table group
        if is_huge_hybrid_group {
            assert!(group.table_statistic.keys().is_sorted());
            let mut accumulated_size = 0;
            let mut table_ids = Vec::default();
            for (table_id, table_size) in &group.table_statistic {
                accumulated_size += table_size;
                table_ids.push(*table_id);
                // split if the accumulated size is greater than half of the group size
                // avoid split a small table to dedicated compaction group and trigger multiple merge
                if accumulated_size * 2 > group_max_size {
                    let ret = self
                        .move_state_tables_to_dedicated_compaction_group(
                            group.group_id,
                            &table_ids,
                            None,
                        )
                        .await;
                    match ret {
                        Ok(split_result) => {
                            tracing::info!(
                                "split_huge_compaction_group success {:?}",
                                split_result
                            );
                            self.metrics
                                .split_compaction_group_count
                                .with_label_values(&[&group.group_id.to_string()])
                                .inc();
                            return;
                        }
                        Err(e) => {
                            tracing::error!(
                                error = %e.as_report(),
                                "failed to split_huge_compaction_group table {:?} from group-{}",
                                table_ids,
                                group.group_id
                            );

                            return;
                        }
                    }
                }
            }
        }
    }

    pub async fn try_merge_compaction_group(
        &self,
        table_write_throughput: &HashMap<u32, VecDeque<u64>>,
        group: &CompactionGroupStatistic,
        next_group: &CompactionGroupStatistic,
        checkpoint_secs: u64,
        created_tables: &HashSet<u32>,
    ) -> Result<()> {
        // TODO: remove this check after refactor group id
        if group.group_id == StaticCompactionGroupId::StateDefault as u64
            && next_group.group_id == StaticCompactionGroupId::MaterializedView as u64
        {
            return Err(Error::CompactionGroup(format!(
                "group-{} and group-{} are both StaticCompactionGroupId",
                group.group_id, next_group.group_id
            )));
        }

        if group.table_statistic.is_empty() || next_group.table_statistic.is_empty() {
            return Err(Error::CompactionGroup(format!(
                "group-{} or group-{} is empty",
                group.group_id, next_group.group_id
            )));
        }

        // do not merge the compaction group which is creating
        if check_is_creating_compaction_group(group, created_tables) {
            return Err(Error::CompactionGroup(format!(
                "Not Merge creating group {} next_group {}",
                group.group_id, next_group.group_id
            )));
        }

        // do not merge high throughput group
        let window_size =
            self.env.opts.table_stat_sample_size_for_merge / (checkpoint_secs as usize);

        // merge the group which is low write throughput
        if !check_is_low_write_throughput_compaction_group(
            table_write_throughput,
            checkpoint_secs,
            window_size,
            self.env.opts.table_low_write_throughput_threshold,
            group,
            self.env
                .opts
                .table_stat_low_write_throughput_ratio_for_merge,
        ) {
            return Err(Error::CompactionGroup(format!(
                "Not Merge high throughput group {} next_group {}",
                group.group_id, next_group.group_id
            )));
        }

        let size_limit = (group.compaction_group_config.max_estimated_group_size() as f64
            * self.env.opts.split_group_size_ratio) as u64;

        if (group.group_size + next_group.group_size) > size_limit {
            return Err(Error::CompactionGroup(format!(
                "Not Merge huge group {} group_size {} next_group {} next_group_size {} size_limit {}",
                group.group_id, group.group_size, next_group.group_id, next_group.group_size, size_limit
            )));
        }

        if check_is_creating_compaction_group(next_group, created_tables) {
            return Err(Error::CompactionGroup(format!(
                "Not Merge creating group {} next group {}",
                group.group_id, next_group.group_id
            )));
        }

        if !check_is_low_write_throughput_compaction_group(
            table_write_throughput,
            checkpoint_secs,
            window_size,
            self.env.opts.table_low_write_throughput_threshold,
            next_group,
            self.env
                .opts
                .table_stat_low_write_throughput_ratio_for_merge,
        ) {
            return Err(Error::CompactionGroup(format!(
                "Not Merge high throughput group {} next group {}",
                group.group_id, next_group.group_id
            )));
        }

        match self
            .merge_compaction_group(group.group_id, next_group.group_id)
            .await
        {
            Ok(()) => {
                tracing::info!(
                    "merge group-{} to group-{}",
                    next_group.group_id,
                    group.group_id,
                );

                self.metrics
                    .merge_compaction_group_count
                    .with_label_values(&[&group.group_id.to_string()])
                    .inc();
            }
            Err(e) => {
                tracing::info!(
                    error = %e.as_report(),
                    "failed to merge group-{} group-{}",
                    next_group.group_id,
                    group.group_id,
                )
            }
        }

        Ok(())
    }
}

/// Check if the table is high write throughput with the given threshold and ratio.
pub fn is_table_high_write_throughput(
    table_throughput: &VecDeque<u64>,
    checkpoint_secs: u64,
    window_size: usize,
    threshold: u64,
    high_write_throughput_ratio: f64,
) -> bool {
    assert!(table_throughput.len() >= window_size);
    let mut high_write_throughput_count = 0;
    for throughput in table_throughput
        .iter()
        .skip(table_throughput.len().saturating_sub(window_size))
    {
        // only check the latest window_size
        if *throughput / checkpoint_secs > threshold {
            high_write_throughput_count += 1;
        }
    }

    high_write_throughput_count as f64 > window_size as f64 * high_write_throughput_ratio
}

pub fn is_table_low_write_throughput(
    table_throughput: &VecDeque<u64>,
    checkpoint_secs: u64,
    window_size: usize,
    threshold: u64,
    low_write_throughput_ratio: f64,
) -> bool {
    assert!(table_throughput.len() >= window_size);

    let mut low_write_throughput_count = 0;
    for throughput in table_throughput
        .iter()
        .skip(table_throughput.len().saturating_sub(window_size))
    {
        if *throughput / checkpoint_secs <= threshold {
            low_write_throughput_count += 1;
        }
    }

    low_write_throughput_count as f64 > window_size as f64 * low_write_throughput_ratio
}

fn check_is_low_write_throughput_compaction_group(
    table_write_throughput: &HashMap<u32, VecDeque<u64>>,
    checkpoint_secs: u64,
    window_size: usize,
    threshold: u64,
    group: &CompactionGroupStatistic,
    low_write_throughput_ratio: f64,
) -> bool {
    // check table exists
    let live_table = group
        .table_statistic
        .keys()
        .filter(|table_id| table_write_throughput.contains_key(table_id))
        .filter(|table_id| table_write_throughput.get(table_id).unwrap().len() >= window_size)
        .cloned()
        .collect_vec();

    if live_table.is_empty() {
        return false;
    }

    live_table.into_iter().all(|table_id| {
        let table_write_throughput = table_write_throughput.get(&table_id).unwrap();
        is_table_low_write_throughput(
            table_write_throughput,
            checkpoint_secs,
            window_size,
            threshold,
            low_write_throughput_ratio,
        )
    })
}

fn check_is_creating_compaction_group(
    group: &CompactionGroupStatistic,
    created_tables: &HashSet<u32>,
) -> bool {
    group
        .table_statistic
        .keys()
        .any(|table_id| !created_tables.contains(table_id))
}<|MERGE_RESOLUTION|>--- conflicted
+++ resolved
@@ -20,18 +20,14 @@
 use itertools::Itertools;
 use risingwave_common::catalog::TableId;
 use risingwave_common::hash::VirtualNode;
-<<<<<<< HEAD
-=======
 use risingwave_hummock_sdk::compact_task::ReportTask;
-use risingwave_hummock_sdk::compaction_group::hummock_version_ext::{
-    HummockLevelsExt, TableGroupInfo,
-};
->>>>>>> fb1edb60
+use risingwave_hummock_sdk::compaction_group::hummock_version_ext::HummockLevelsExt;
 use risingwave_hummock_sdk::compaction_group::{
     group_split, StateTableId, StaticCompactionGroupId,
 };
 use risingwave_hummock_sdk::version::{GroupDelta, GroupDeltas};
 use risingwave_hummock_sdk::{can_concat, CompactionGroupId};
+use risingwave_pb::hummock::compact_task::TaskStatus;
 use risingwave_pb::hummock::rise_ctl_update_compaction_config_request::mutable_config::MutableConfig;
 use risingwave_pb::hummock::{
     CompatibilityVersion, PbGroupConstruct, PbGroupMerge, PbStateTableInfoDelta,
@@ -263,10 +259,6 @@
 
         // Instead of handling DeltaType::GroupConstruct for time travel, simply enforce a version snapshot.
         versioning.mark_next_time_travel_version_snapshot();
-<<<<<<< HEAD
-        drop(versioning_guard);
-        drop(compaction_guard);
-=======
 
         // cancel tasks
         let mut canceled_tasks = vec![];
@@ -294,7 +286,6 @@
         if !canceled_tasks.is_empty() {
             self.report_compact_tasks(canceled_tasks).await?;
         }
->>>>>>> fb1edb60
 
         self.metrics
             .merge_compaction_group_count
@@ -489,10 +480,6 @@
         }
         // Instead of handling DeltaType::GroupConstruct for time travel, simply enforce a version snapshot.
         versioning.mark_next_time_travel_version_snapshot();
-<<<<<<< HEAD
-        drop(versioning_guard);
-        drop(compaction_guard);
-=======
 
         // The expired compact tasks will be canceled.
         // Failure of cancel does not cause correctness problems, the report task will have better interception, and the operation here is designed to free up compactor compute resources more quickly.
@@ -534,7 +521,6 @@
         if !canceled_tasks.is_empty() {
             self.report_compact_tasks(canceled_tasks).await?;
         }
->>>>>>> fb1edb60
 
         self.metrics
             .split_compaction_group_count
