// Copyright 2025 RisingWave Labs
//
// Licensed under the Apache License, Version 2.0 (the "License");
// you may not use this file except in compliance with the License.
// You may obtain a copy of the License at
//
//     http://www.apache.org/licenses/LICENSE-2.0
//
// Unless required by applicable law or agreed to in writing, software
// distributed under the License is distributed on an "AS IS" BASIS,
// WITHOUT WARRANTIES OR CONDITIONS OF ANY KIND, either express or implied.
// See the License for the specific language governing permissions and
// limitations under the License.

// Copyright 2025 RisingWave Labs
//
// Licensed under the Apache License, Version 2.0 (the "License");
// you may not use this file except in compliance with the License.
// You may obtain a copy of the License at
//
//     http://www.apache.org/licenses/LICENSE-2.0
//
// Unless required by applicable law or agreed to in writing, software
// distributed under the License is distributed on an "AS IS" BASIS,
// WITHOUT WARRANTIES OR CONDITIONS OF ANY KIND, either express or implied.
// See the License for the specific language governing permissions and
// limitations under the License.

use std::collections::{HashMap, HashSet};
use std::sync::Arc;
use std::time::{Instant, SystemTime};

use anyhow::Context;
use futures::stream::FuturesUnordered;
use futures::{FutureExt, StreamExt};
use risingwave_hummock_sdk::CompactionGroupId;
use risingwave_hummock_sdk::compact_task::ReportTask;
use risingwave_pb::hummock::compact_task::{TaskStatus, TaskType};
use risingwave_pb::hummock::subscribe_compaction_event_request::{
    Event as RequestEvent, HeartBeat, PullTask,
};
use risingwave_pb::hummock::subscribe_compaction_event_response::{
    Event as ResponseEvent, PullTaskAck,
};
use risingwave_pb::hummock::{CompactTaskProgress, SubscribeCompactionEventRequest};
use risingwave_pb::iceberg_compaction::subscribe_iceberg_compaction_event_request::{
    Event as IcebergRequestEvent, PullTask as IcebergPullTask,
};
use risingwave_pb::iceberg_compaction::subscribe_iceberg_compaction_event_response::{
    Event as IcebergResponseEvent, PullTaskAck as IcebergPullTaskAck,
};
use risingwave_pb::iceberg_compaction::{
    IcebergCompactionTask, SubscribeIcebergCompactionEventRequest,
};
use rw_futures_util::pending_on_none;
use thiserror_ext::AsReport;
use tokio::sync::mpsc::{UnboundedReceiver, UnboundedSender, unbounded_channel};
use tokio::sync::oneshot::{Receiver as OneShotReceiver, Sender};
use tokio::task::JoinHandle;
use tonic::Streaming;
use tracing::warn;

use super::init_selectors;
use crate::hummock::HummockManager;
use crate::hummock::compaction::CompactionSelector;
use crate::hummock::error::{Error, Result};
<<<<<<< HEAD
use crate::hummock::sequence::next_compaction_task_id;
=======
>>>>>>> b34ead99
use crate::manager::MetaOpts;
use crate::manager::iceberg_compaction::IcebergCompactionManagerRef;
use crate::rpc::metrics::MetaMetrics;

const MAX_SKIP_TIMES: usize = 8;
const MAX_REPORT_COUNT: usize = 16;

#[async_trait::async_trait]
pub trait CompactionEventDispatcher: Send + Sync + 'static {
    type EventType: Send + Sync + 'static;

    async fn on_event_locally(&self, context_id: u32, event: Self::EventType) -> bool;

    async fn on_event_remotely(&self, context_id: u32, event: Self::EventType) -> Result<()>;

    fn should_forward(&self, event: &Self::EventType) -> bool;

    fn remove_compactor(&self, context_id: u32);
}

pub trait CompactorStreamEvent: Send + Sync + 'static {
    type EventType: Send + Sync + 'static;
    fn take_event(self) -> Self::EventType;
    fn create_at(&self) -> u64;
}

pub struct CompactionEventLoop<
    D: CompactionEventDispatcher<EventType = E::EventType>,
    E: CompactorStreamEvent,
> {
    hummock_compactor_dispatcher: D,
    metrics: Arc<MetaMetrics>,
    compactor_streams_change_rx: UnboundedReceiver<(u32, Streaming<E>)>,
}

pub type HummockCompactionEventLoop =
    CompactionEventLoop<HummockCompactionEventDispatcher, SubscribeCompactionEventRequest>;

pub type IcebergCompactionEventLoop =
    CompactionEventLoop<IcebergCompactionEventDispatcher, SubscribeIcebergCompactionEventRequest>;

pub struct HummockCompactionEventDispatcher {
    meta_opts: Arc<MetaOpts>,
    hummock_compaction_event_handler: HummockCompactionEventHandler,
    tx: Option<UnboundedSender<(u32, RequestEvent)>>,
}

#[async_trait::async_trait]
impl CompactionEventDispatcher for HummockCompactionEventDispatcher {
    type EventType = RequestEvent;

    fn should_forward(&self, event: &Self::EventType) -> bool {
        if self.tx.is_none() {
            return false;
        }

        matches!(event, RequestEvent::PullTask(_)) || matches!(event, RequestEvent::ReportTask(_))
    }

    async fn on_event_locally(&self, context_id: u32, event: Self::EventType) -> bool {
        let mut compactor_alive = true;
        match event {
            RequestEvent::HeartBeat(HeartBeat { progress }) => {
                compactor_alive = self
                    .hummock_compaction_event_handler
                    .handle_heartbeat(context_id, progress)
                    .await;
            }

            RequestEvent::Register(_event) => {
                unreachable!()
            }

            RequestEvent::PullTask(pull_task) => {
                compactor_alive = self
                    .hummock_compaction_event_handler
                    .handle_pull_task_event(
                        context_id,
                        pull_task.pull_task_count as usize,
                        &mut init_selectors(),
                        self.meta_opts.max_get_task_probe_times,
                    )
                    .await;
            }

            RequestEvent::ReportTask(report_event) => {
                if let Err(e) = self
                    .hummock_compaction_event_handler
                    .handle_report_task_event(vec![report_event.into()])
                    .await
                {
                    tracing::error!(error = %e.as_report(), "report compact_tack fail")
                }
            }
        }

        compactor_alive
    }

    async fn on_event_remotely(&self, context_id: u32, event: Self::EventType) -> Result<()> {
        if let Some(tx) = &self.tx {
            tx.send((context_id, event))
                .with_context(|| format!("Failed to send event to compactor {context_id}"))?;
        } else {
            unreachable!();
        }
        Ok(())
    }

    fn remove_compactor(&self, context_id: u32) {
        self.hummock_compaction_event_handler
            .hummock_manager
            .compactor_manager
            .remove_compactor(context_id);
    }
}

impl HummockCompactionEventDispatcher {
    pub fn new(
        meta_opts: Arc<MetaOpts>,
        hummock_compaction_event_handler: HummockCompactionEventHandler,
        tx: Option<UnboundedSender<(u32, RequestEvent)>>,
    ) -> Self {
        Self {
            meta_opts,
            hummock_compaction_event_handler,
            tx,
        }
    }
}

#[derive(Clone)]
pub struct HummockCompactionEventHandler {
    pub hummock_manager: Arc<HummockManager>,
}

impl HummockCompactionEventHandler {
    pub fn new(hummock_manager: Arc<HummockManager>) -> Self {
        Self { hummock_manager }
    }

    async fn handle_heartbeat(&self, context_id: u32, progress: Vec<CompactTaskProgress>) -> bool {
        let mut compactor_alive = true;
        let compactor_manager = self.hummock_manager.compactor_manager.clone();
        let cancel_tasks = compactor_manager
            .update_task_heartbeats(&progress)
            .into_iter()
            .map(|task| task.task_id)
            .collect::<Vec<_>>();
        if !cancel_tasks.is_empty() {
            tracing::info!(
                ?cancel_tasks,
                context_id,
                "Tasks cancel has expired due to lack of visible progress",
            );

            if let Err(e) = self
                .hummock_manager
                .cancel_compact_tasks(cancel_tasks.clone(), TaskStatus::HeartbeatProgressCanceled)
                .await
            {
                tracing::error!(
                    error = %e.as_report(),
                    "Attempt to remove compaction task due to elapsed heartbeat failed. We will continue to track its heartbeat
                    until we can successfully report its status."
                );
            }
        }

        match compactor_manager.get_compactor(context_id) {
            Some(compactor) => {
                // Forcefully cancel the task so that it terminates
                // early on the compactor
                // node.
                if !cancel_tasks.is_empty() {
                    let _ = compactor.cancel_tasks(&cancel_tasks);
                    tracing::info!(
                        ?cancel_tasks,
                        context_id,
                        "CancelTask operation has been sent to compactor node",
                    );
                }
            }
            _ => {
                // Determine the validity of the compactor streaming rpc. When the compactor no longer exists in the manager, the stream will be removed.
                // Tip: Connectivity to the compactor will be determined through the `send_event` operation. When send fails, it will be removed from the manager
                compactor_alive = false;
            }
        }

        compactor_alive
    }

    async fn handle_pull_task_event(
        &self,
        context_id: u32,
        pull_task_count: usize,
        compaction_selectors: &mut HashMap<TaskType, Box<dyn CompactionSelector>>,
        max_get_task_probe_times: usize,
    ) -> bool {
        assert_ne!(0, pull_task_count);
        if let Some(compactor) = self
            .hummock_manager
            .compactor_manager
            .get_compactor(context_id)
        {
            let mut compactor_alive = true;
            let (groups, task_type) = self
                .hummock_manager
                .auto_pick_compaction_groups_and_type()
                .await;
            if let TaskType::Ttl = task_type {
                match self
                    .hummock_manager
                    .metadata_manager
                    .get_all_table_options()
                    .await
                    .map_err(|err| Error::MetaStore(err.into()))
                {
                    Ok(table_options) => {
                        self.hummock_manager
                            .update_table_id_to_table_option(table_options);
                    }
                    Err(err) => {
                        warn!(error = %err.as_report(), "Failed to get table options");
                    }
                }
            }

            if !groups.is_empty() {
                let selector: &mut Box<dyn CompactionSelector> =
                    compaction_selectors.get_mut(&task_type).unwrap();

                let mut generated_task_count = 0;
                let mut existed_groups = groups.clone();
                let mut no_task_groups: HashSet<CompactionGroupId> = HashSet::default();
                let mut failed_tasks = vec![];
                let mut loop_times = 0;

                while generated_task_count < pull_task_count
                    && failed_tasks.is_empty()
                    && loop_times < max_get_task_probe_times
                {
                    loop_times += 1;
                    let compact_ret = self
                        .hummock_manager
                        .get_compact_tasks(
                            existed_groups.clone(),
                            pull_task_count - generated_task_count,
                            selector,
                        )
                        .await;

                    match compact_ret {
                        Ok((compact_tasks, unschedule_groups)) => {
                            no_task_groups.extend(unschedule_groups);
                            if compact_tasks.is_empty() {
                                break;
                            }
                            generated_task_count += compact_tasks.len();
                            for task in compact_tasks {
                                let task_id = task.task_id;
                                if let Err(e) =
                                    compactor.send_event(ResponseEvent::CompactTask(task.into()))
                                {
                                    tracing::warn!(
                                        error = %e.as_report(),
                                        "Failed to send task {} to {}",
                                        task_id,
                                        compactor.context_id(),
                                    );
                                    failed_tasks.push(task_id);
                                }
                            }
                            if !failed_tasks.is_empty() {
                                self.hummock_manager
                                    .compactor_manager
                                    .remove_compactor(context_id);
                            }
                            existed_groups.retain(|group_id| !no_task_groups.contains(group_id));
                        }
                        Err(err) => {
                            tracing::warn!(error = %err.as_report(), "Failed to get compaction task");
                            break;
                        }
                    };
                }
                for group in no_task_groups {
                    self.hummock_manager
                        .compaction_state
                        .unschedule(group, task_type);
                }
                if let Err(err) = self
                    .hummock_manager
                    .cancel_compact_tasks(failed_tasks, TaskStatus::SendFailCanceled)
                    .await
                {
                    tracing::warn!(error = %err.as_report(), "Failed to cancel compaction task");
                }
            }

            // ack to compactor
            if let Err(e) = compactor.send_event(ResponseEvent::PullTaskAck(PullTaskAck {})) {
                tracing::warn!(
                    error = %e.as_report(),
                    "Failed to send ask to {}",
                    context_id,
                );
                compactor_alive = false;
            }

            return compactor_alive;
        }

        false
    }

    async fn handle_report_task_event(&self, report_events: Vec<ReportTask>) -> Result<()> {
        if let Err(e) = self
            .hummock_manager
            .report_compact_tasks(report_events)
            .await
        {
            tracing::error!(error = %e.as_report(), "report compact_tack fail")
        }
        Ok(())
    }
}

impl<D: CompactionEventDispatcher<EventType = E::EventType>, E: CompactorStreamEvent>
    CompactionEventLoop<D, E>
{
    pub fn new(
        hummock_compactor_dispatcher: D,
        metrics: Arc<MetaMetrics>,
        compactor_streams_change_rx: UnboundedReceiver<(u32, Streaming<E>)>,
    ) -> Self {
        Self {
            hummock_compactor_dispatcher,
            metrics,
            compactor_streams_change_rx,
        }
    }

    pub fn run(mut self) -> (JoinHandle<()>, Sender<()>) {
        let mut compactor_request_streams = FuturesUnordered::new();
        let (shutdown_tx, shutdown_rx) = tokio::sync::oneshot::channel();
        let shutdown_rx_shared = shutdown_rx.shared();

        let join_handle = tokio::spawn(async move {
            let push_stream =
                |context_id: u32,
                 stream: Streaming<E>,
                 compactor_request_streams: &mut FuturesUnordered<_>| {
                    let future = StreamExt::into_future(stream)
                        .map(move |stream_future| (context_id, stream_future));

                    compactor_request_streams.push(future);
                };

            let mut event_loop_iteration_now = Instant::now();

            loop {
                let shutdown_rx_shared = shutdown_rx_shared.clone();
                self.metrics
                    .compaction_event_loop_iteration_latency
                    .observe(event_loop_iteration_now.elapsed().as_millis() as _);
                event_loop_iteration_now = Instant::now();

                tokio::select! {
                    _ = shutdown_rx_shared => { return; },

                    compactor_stream = self.compactor_streams_change_rx.recv() => {
                        if let Some((context_id, stream)) = compactor_stream {
                            tracing::info!("compactor {} enters the cluster", context_id);
                            push_stream(context_id, stream, &mut compactor_request_streams);
                        }
                    },

                    result = pending_on_none(compactor_request_streams.next()) => {
                        let (context_id, compactor_stream_req): (_, (std::option::Option<std::result::Result<E, _>>, _)) = result;
                        let (event, create_at, stream) = match compactor_stream_req {
                            (Some(Ok(req)), stream) => {
                                let create_at = req.create_at();
                                let event  = req.take_event();
                                (event, create_at, stream)
                            }

                            (Some(Err(err)), _stream) => {
                                tracing::warn!(error = %err.as_report(), context_id, "compactor stream poll with err, recv stream may be destroyed");
                                continue
                            }

                            _ => {
                                // remove compactor from compactor manager
                                tracing::warn!(context_id, "compactor stream poll err, recv stream may be destroyed");
                                self.hummock_compactor_dispatcher.remove_compactor(context_id);
                                continue
                            },
                        };

                        {
                            let consumed_latency_ms = SystemTime::now()
                                .duration_since(std::time::UNIX_EPOCH)
                                .expect("Clock may have gone backwards")
                                .as_millis()
                                as u64
                            - create_at;
                            self.metrics
                                .compaction_event_consumed_latency
                                .observe(consumed_latency_ms as _);
                        }

                        let mut compactor_alive = true;
                        if self
                            .hummock_compactor_dispatcher
                            .should_forward(&event)
                        {
                            if let Err(e) = self
                                .hummock_compactor_dispatcher
                                .on_event_remotely(context_id, event)
                                .await
                            {
                                tracing::warn!(error = %e.as_report(), "Failed to forward event");
                            }
                        } else {
                            compactor_alive = self.hummock_compactor_dispatcher.on_event_locally(
                                context_id,
                                event,
                            ).await;
                        }

                        if compactor_alive {
                            push_stream(context_id, stream, &mut compactor_request_streams);
                        } else {
                            tracing::warn!(context_id, "compactor stream error, send stream may be destroyed");
                            self
                            .hummock_compactor_dispatcher
                            .remove_compactor(context_id);
                        }
                    },
                }
            }
        });

        (join_handle, shutdown_tx)
    }
}

impl CompactorStreamEvent for SubscribeCompactionEventRequest {
    type EventType = RequestEvent;

    fn take_event(self) -> Self::EventType {
        self.event.unwrap()
    }

    fn create_at(&self) -> u64 {
        self.create_at
    }
}

pub struct HummockCompactorDedicatedEventLoop {
    hummock_manager: Arc<HummockManager>,
    hummock_compaction_event_handler: HummockCompactionEventHandler,
}

impl HummockCompactorDedicatedEventLoop {
    pub fn new(
        hummock_manager: Arc<HummockManager>,
        hummock_compaction_event_handler: HummockCompactionEventHandler,
    ) -> Self {
        Self {
            hummock_manager,
            hummock_compaction_event_handler,
        }
    }

    /// dedicated event runtime for CPU/IO bound event
    async fn compact_task_dedicated_event_handler(
        &self,
        mut rx: UnboundedReceiver<(u32, RequestEvent)>,
        shutdown_rx: OneShotReceiver<()>,
    ) {
        let mut compaction_selectors = init_selectors();

        tokio::select! {
            _ = shutdown_rx => {}

            _ = async {
                while let Some((context_id, event)) = rx.recv().await {
                    let mut report_events = vec![];
                    let mut skip_times = 0;
                    match event {
                        RequestEvent::PullTask(PullTask { pull_task_count }) => {
                            self.hummock_compaction_event_handler.handle_pull_task_event(context_id, pull_task_count as usize, &mut compaction_selectors, self.hummock_manager.env.opts.max_get_task_probe_times).await;
                        }

                        RequestEvent::ReportTask(task) => {
                           report_events.push(task.into());
                        }

                        _ => unreachable!(),
                    }
                    while let Ok((context_id, event)) = rx.try_recv() {
                        match event {
                            RequestEvent::PullTask(PullTask { pull_task_count }) => {
                                self.hummock_compaction_event_handler.handle_pull_task_event(context_id, pull_task_count as usize, &mut compaction_selectors, self.hummock_manager.env.opts.max_get_task_probe_times).await;
                                if !report_events.is_empty() {
                                    if skip_times > MAX_SKIP_TIMES {
                                        break;
                                    }
                                    skip_times += 1;
                                }
                            }

                            RequestEvent::ReportTask(task) => {
                                report_events.push(task.into());
                                if report_events.len() >= MAX_REPORT_COUNT {
                                    break;
                                }
                            }
                        _ => unreachable!(),
                        }
                    }
                    if !report_events.is_empty() {
                        if let Err(e) = self.hummock_compaction_event_handler.handle_report_task_event(report_events).await
                        {
                            tracing::error!(error = %e.as_report(), "report compact_tack fail")
                        }
                    }
                }
            } => {}
        }
    }

    pub fn run(
        self,
    ) -> (
        JoinHandle<()>,
        UnboundedSender<(u32, RequestEvent)>,
        Sender<()>,
    ) {
        let (tx, rx) = unbounded_channel();
        let (shutdon_tx, shutdown_rx) = tokio::sync::oneshot::channel();
        let join_handler = tokio::spawn(async move {
            self.compact_task_dedicated_event_handler(rx, shutdown_rx)
                .await;
        });
        (join_handler, tx, shutdon_tx)
    }
}

pub struct IcebergCompactionEventHandler {
    compaction_manager: IcebergCompactionManagerRef,
}

impl IcebergCompactionEventHandler {
    pub fn new(compaction_manager: IcebergCompactionManagerRef) -> Self {
        Self { compaction_manager }
    }

    async fn handle_pull_task_event(&self, context_id: u32, pull_task_count: usize) -> bool {
        assert_ne!(0, pull_task_count);
        if let Some(compactor) = self
            .compaction_manager
            .iceberg_compactor_manager
            .get_compactor(context_id)
        {
            let mut compactor_alive = true;

<<<<<<< HEAD
            // TODO: Pull Iceberg Task from iceberg compaction manager
            let top_n_frequency = self
                .compaction_manager
                .get_top_n_iceberg_commit_sink_ids(pull_task_count);

            for sink_id in top_n_frequency {
                let sink_params = self
                    .compaction_manager
                    .get_sink_param(&sink_id)
                    .await
                    .expect("sink params not found");

                // send iceberg commit task to compactor
                if let Err(e) =
                    compactor.send_event(IcebergResponseEvent::CompactTask(IcebergCompactionTask {
                        task_id: next_compaction_task_id(&self.compaction_manager.env)
                            .await
                            .expect("get next compaction task id fail"),
                        props: sink_params.properties,
                    }))
                {
=======
            let iceberg_compaction_handles = self
                .compaction_manager
                .get_top_n_iceberg_commit_sink_ids(pull_task_count);

            for handle in iceberg_compaction_handles {
                // send iceberg commit task to compactor
                if let Err(e) = handle.send_compact_task(compactor.clone()).await {
>>>>>>> b34ead99
                    tracing::warn!(
                        error = %e.as_report(),
                        "Failed to send iceberg commit task to {}",
                        context_id,
                    );
                    compactor_alive = false;
<<<<<<< HEAD
                } else {
                    // clear sink commit info to reset iceberg commit_info
                    self.compaction_manager
                        .clear_iceberg_commits_by_sink_id(sink_id);
=======
>>>>>>> b34ead99
                }
            }

            if let Err(e) =
                compactor.send_event(IcebergResponseEvent::PullTaskAck(IcebergPullTaskAck {}))
            {
                tracing::warn!(
                    error = %e.as_report(),
                    "Failed to send ask to {}",
                    context_id,
                );
                compactor_alive = false;
            }

            return compactor_alive;
        }

        false
    }
}

pub struct IcebergCompactionEventDispatcher {
    compaction_event_handler: IcebergCompactionEventHandler,
}

#[async_trait::async_trait]
impl CompactionEventDispatcher for IcebergCompactionEventDispatcher {
    type EventType = IcebergRequestEvent;

    async fn on_event_locally(&self, context_id: u32, event: Self::EventType) -> bool {
        match event {
            IcebergRequestEvent::PullTask(IcebergPullTask { pull_task_count }) => {
                return self
                    .compaction_event_handler
                    .handle_pull_task_event(context_id, pull_task_count as usize)
                    .await;
            }
            _ => unreachable!(),
        }
    }

    async fn on_event_remotely(&self, _context_id: u32, _event: Self::EventType) -> Result<()> {
        unreachable!()
    }

    fn should_forward(&self, _event: &Self::EventType) -> bool {
        false
    }

    fn remove_compactor(&self, context_id: u32) {
        self.compaction_event_handler
            .compaction_manager
            .iceberg_compactor_manager
            .remove_compactor(context_id);
    }
}

impl IcebergCompactionEventDispatcher {
    pub fn new(compaction_event_handler: IcebergCompactionEventHandler) -> Self {
        Self {
            compaction_event_handler,
        }
    }
}

impl CompactorStreamEvent for SubscribeIcebergCompactionEventRequest {
    type EventType = IcebergRequestEvent;

    fn take_event(self) -> Self::EventType {
        self.event.unwrap()
    }

    fn create_at(&self) -> u64 {
        self.create_at
    }
}<|MERGE_RESOLUTION|>--- conflicted
+++ resolved
@@ -64,10 +64,6 @@
 use crate::hummock::HummockManager;
 use crate::hummock::compaction::CompactionSelector;
 use crate::hummock::error::{Error, Result};
-<<<<<<< HEAD
-use crate::hummock::sequence::next_compaction_task_id;
-=======
->>>>>>> b34ead99
 use crate::manager::MetaOpts;
 use crate::manager::iceberg_compaction::IcebergCompactionManagerRef;
 use crate::rpc::metrics::MetaMetrics;
@@ -638,29 +634,6 @@
         {
             let mut compactor_alive = true;
 
-<<<<<<< HEAD
-            // TODO: Pull Iceberg Task from iceberg compaction manager
-            let top_n_frequency = self
-                .compaction_manager
-                .get_top_n_iceberg_commit_sink_ids(pull_task_count);
-
-            for sink_id in top_n_frequency {
-                let sink_params = self
-                    .compaction_manager
-                    .get_sink_param(&sink_id)
-                    .await
-                    .expect("sink params not found");
-
-                // send iceberg commit task to compactor
-                if let Err(e) =
-                    compactor.send_event(IcebergResponseEvent::CompactTask(IcebergCompactionTask {
-                        task_id: next_compaction_task_id(&self.compaction_manager.env)
-                            .await
-                            .expect("get next compaction task id fail"),
-                        props: sink_params.properties,
-                    }))
-                {
-=======
             let iceberg_compaction_handles = self
                 .compaction_manager
                 .get_top_n_iceberg_commit_sink_ids(pull_task_count);
@@ -668,20 +641,12 @@
             for handle in iceberg_compaction_handles {
                 // send iceberg commit task to compactor
                 if let Err(e) = handle.send_compact_task(compactor.clone()).await {
->>>>>>> b34ead99
                     tracing::warn!(
                         error = %e.as_report(),
                         "Failed to send iceberg commit task to {}",
                         context_id,
                     );
                     compactor_alive = false;
-<<<<<<< HEAD
-                } else {
-                    // clear sink commit info to reset iceberg commit_info
-                    self.compaction_manager
-                        .clear_iceberg_commits_by_sink_id(sink_id);
-=======
->>>>>>> b34ead99
                 }
             }
 
