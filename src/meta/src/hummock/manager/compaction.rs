--- conflicted
+++ resolved
@@ -1448,17 +1448,10 @@
         compact_task: &mut CompactTask,
         compaction_config: &CompactionConfig,
     ) {
-<<<<<<< HEAD
-        // do not split sst by vnode partition when target_level > base_level + 1
-        // The purpose of data alignment is mainly to improve the parallelism of base level compaction and reduce write amplification.
-        // However, at high level, the size of the sst file is often larger and only contains the data of a single table_id, so there is no need to cut it.
-        if compact_task.target_level > compact_task.base_level + 1 {
-=======
         // do not split sst by vnode partition when target_level > base_level
         // The purpose of data alignment is mainly to improve the parallelism of base level compaction and reduce write amplification.
         // However, at high level, the size of the sst file is often larger and only contains the data of a single table_id, so there is no need to cut it.
         if compact_task.target_level > compact_task.base_level {
->>>>>>> 441f9eab
             return;
         }
         if compaction_config.split_weight_by_vnode > 0 {
