--- conflicted
+++ resolved
@@ -133,8 +133,7 @@
     compaction_selectors
 }
 
-<<<<<<< HEAD
-=======
+
 impl<'a> HummockVersionTransaction<'a> {
     fn apply_compact_task(&mut self, compact_task: &CompactTask) {
         let mut version_delta = self.new_delta();
@@ -191,7 +190,6 @@
     }
 }
 
->>>>>>> e7c10350
 #[derive(Default)]
 pub struct Compaction {
     /// Compaction task that is already assigned to a compactor
@@ -629,17 +627,6 @@
             .map_err(|err| Error::MetaStore(err.into()))?;
 
         let mut compaction_guard = self.compaction.write().await;
-<<<<<<< HEAD
-        let compaction = compaction_guard.deref_mut();
-        let mut versioning_guard = self.versioning.write().await;
-        let versioning = versioning_guard.deref_mut();
-
-        let _timer = start_measure_real_process_timer!(self, "get_compact_tasks_impl");
-
-        let mut current_version = versioning.current_version.clone();
-        let start_time = Instant::now();
-        let max_committed_epoch = current_version.max_committed_epoch;
-=======
         let compaction: &mut Compaction = &mut compaction_guard;
         let mut versioning_guard = self.versioning.write().await;
         let versioning: &mut Versioning = &mut versioning_guard;
@@ -648,7 +635,6 @@
 
         let start_time = Instant::now();
         let max_committed_epoch = versioning.current_version.max_committed_epoch;
->>>>>>> e7c10350
         let watermark = self
             .context_info
             .read()
@@ -657,28 +643,8 @@
             .values()
             .map(|v| v.minimal_pinned_snapshot)
             .fold(max_committed_epoch, std::cmp::min);
-<<<<<<< HEAD
-        let last_apply_version_id = current_version.id;
-
-        let mut compaction_statuses = create_trx_wrapper!(
-            self.meta_store_ref(),
-            BTreeMapTransactionWrapper,
-            BTreeMapTransaction::new(&mut compaction.compaction_statuses)
-        );
-
-        let mut compact_task_assignment = create_trx_wrapper!(
-            self.meta_store_ref(),
-            BTreeMapTransactionWrapper,
-            BTreeMapTransaction::new(&mut compaction.compact_task_assignment)
-        );
-
-        let mut hummock_version_deltas = create_trx_wrapper!(
-            self.meta_store_ref(),
-            BTreeMapTransactionWrapper,
-            BTreeMapTransaction::new(&mut versioning.hummock_version_deltas)
-        );
-
-=======
+      
+        let last_apply_version_id = versioning.current_version.id;
 
         let mut compaction_statuses = BTreeMapTransaction::new(&mut compaction.compaction_statuses);
 
@@ -696,7 +662,7 @@
             version.disable_apply_to_txn();
         }
 
->>>>>>> e7c10350
+
         let mut unschedule_groups = vec![];
         let mut trivial_tasks = vec![];
         let mut pick_tasks = vec![];
@@ -708,15 +674,11 @@
                 break;
             }
 
-<<<<<<< HEAD
-            if !current_version.levels.contains_key(&compaction_group_id) {
-=======
             if !version
                 .latest_version()
                 .levels
                 .contains_key(&compaction_group_id)
             {
->>>>>>> e7c10350
                 continue;
             }
 
@@ -751,12 +713,8 @@
                 || matches!(selector.task_type(), TaskType::Emergency);
 
             let mut stats = LocalSelectorStatistic::default();
-<<<<<<< HEAD
-            let member_table_ids = current_version
-=======
             let member_table_ids = version
                 .latest_version()
->>>>>>> e7c10350
                 .get_compaction_group_levels(compaction_group_id)
                 .member_table_ids
                 .clone();
@@ -769,24 +727,11 @@
                 }
             }
 
-<<<<<<< HEAD
-            while let Some(compact_task) = compact_status.get_compact_task(
-                current_version.get_compaction_group_levels(compaction_group_id),
-=======
-            let table_to_vnode_partition = match self
-                .group_to_table_vnode_partition
-                .read()
-                .get(&compaction_group_id)
-            {
-                Some(table_to_vnode_partition) => table_to_vnode_partition.clone(),
-                None => BTreeMap::default(),
-            };
 
             while let Some(compact_task) = compact_status.get_compact_task(
                 version
                     .latest_version()
                     .get_compaction_group_levels(compaction_group_id),
->>>>>>> e7c10350
                 task_id as HummockCompactionTaskId,
                 &group_config,
                 &mut stats,
@@ -813,12 +758,8 @@
                     target_level: target_level_id,
                     // only gc delete keys in last level because there may be older version in more bottom
                     // level.
-<<<<<<< HEAD
-                    gc_delete_keys: current_version
-=======
                     gc_delete_keys: version
                         .latest_version()
->>>>>>> e7c10350
                         .get_compaction_group_levels(compaction_group_id)
                         .is_last_level(target_level_id),
                     base_level: compact_task.base_level as u32,
@@ -878,45 +819,20 @@
                             "SUCCESS",
                         ])
                         .inc();
-<<<<<<< HEAD
-                    let version_delta = gen_version_delta(
-                        &mut hummock_version_deltas,
-                        &current_version,
-                        &compact_task,
-                        deterministic_mode,
-                    );
-                    current_version.apply_version_delta(&version_delta);
-=======
+
                     version.apply_compact_task(&compact_task);
->>>>>>> e7c10350
                     trivial_tasks.push(compact_task);
                     if trivial_tasks.len() >= self.env.opts.max_trivial_move_task_count_per_loop {
                         break 'outside;
                     }
                 } else {
-<<<<<<< HEAD
                     self.calculate_vnode_partition(
                         &mut compact_task,
                         group_config.compaction_config.as_ref(),
                     )
                     .await;
-                    compact_task.table_watermarks = current_version
-=======
-                    if group_config.compaction_config.split_weight_by_vnode > 0 {
-                        for table_id in &compact_task.existing_table_ids {
-                            compact_task
-                                .table_vnode_partition
-                                .insert(*table_id, vnode_partition_count);
-                        }
-                    } else {
-                        compact_task.table_vnode_partition = table_to_vnode_partition.clone();
-                    }
-                    compact_task
-                        .table_vnode_partition
-                        .retain(|table_id, _| compact_task.existing_table_ids.contains(table_id));
                     compact_task.table_watermarks = version
                         .latest_version()
->>>>>>> e7c10350
                         .safe_epoch_table_watermarks(&compact_task.existing_table_ids);
 
                     // do not split sst by vnode partition when target_level > base_level
@@ -967,10 +883,6 @@
             {
                 unschedule_groups.push(compaction_group_id);
             }
-<<<<<<< HEAD
-=======
-
->>>>>>> e7c10350
             stats.report_to_metrics(compaction_group_id, self.metrics.as_ref());
         }
 
@@ -979,20 +891,9 @@
                 self.meta_store_ref(),
                 compaction_statuses,
                 compact_task_assignment,
-<<<<<<< HEAD
-                hummock_version_deltas
-            )?;
-
-            trigger_version_stat(&self.metrics, &current_version);
-            versioning.current_version = current_version;
-            trigger_delta_log_stats(&self.metrics, versioning.hummock_version_deltas.len());
-            self.notify_stats(&versioning.version_stats);
-            self.notify_version_deltas(versioning, last_apply_version_id);
-=======
                 version
             )?;
-
->>>>>>> e7c10350
+            self.notify_version_deltas(versioning, last_apply_version_id);
             self.metrics
                 .compact_task_batch_count
                 .with_label_values(&["batch_trivial_move"])
@@ -1079,15 +980,7 @@
     }
 
     /// Cancels a compaction task no matter it's assigned or unassigned.
-<<<<<<< HEAD
-    pub async fn cancel_compact_task(
-        &self,
-        task_id: u64,
-        task_status: TaskStatus,
-    ) -> crate::hummock::error::Result<bool> {
-=======
     pub async fn cancel_compact_task(&self, task_id: u64, task_status: TaskStatus) -> Result<bool> {
->>>>>>> e7c10350
         fail_point!("fp_cancel_compact_task", |_| Err(Error::MetaStore(
             anyhow::anyhow!("failpoint metastore err")
         )));
@@ -1097,21 +990,6 @@
         Ok(ret[0])
     }
 
-<<<<<<< HEAD
-    pub async fn cancel_compact_tasks(
-        &self,
-        tasks: Vec<u64>,
-        task_status: TaskStatus,
-    ) -> crate::hummock::error::Result<Vec<bool>> {
-        self.cancel_compact_task_impl(tasks, task_status).await
-    }
-
-    pub async fn cancel_compact_task_impl(
-        &self,
-        task_ids: Vec<u64>,
-        task_status: TaskStatus,
-    ) -> crate::hummock::error::Result<Vec<bool>> {
-=======
     async fn cancel_compact_tasks(
         &self,
         tasks: Vec<u64>,
@@ -1125,7 +1003,6 @@
         task_ids: Vec<u64>,
         task_status: TaskStatus,
     ) -> Result<Vec<bool>> {
->>>>>>> e7c10350
         assert!(CANCEL_STATUS_SET.contains(&task_status));
         let tasks = task_ids
             .into_iter()
@@ -1144,20 +1021,12 @@
         Ok(rets)
     }
 
-<<<<<<< HEAD
-    pub async fn get_compact_tasks(
-=======
     async fn get_compact_tasks(
->>>>>>> e7c10350
         &self,
         mut compaction_groups: Vec<CompactionGroupId>,
         max_select_count: usize,
         selector: &mut Box<dyn CompactionSelector>,
-<<<<<<< HEAD
-    ) -> crate::hummock::error::Result<(Vec<CompactTask>, Vec<CompactionGroupId>)> {
-=======
     ) -> Result<(Vec<CompactTask>, Vec<CompactionGroupId>)> {
->>>>>>> e7c10350
         fail_point!("fp_get_compact_task", |_| Err(Error::MetaStore(
             anyhow::anyhow!("failpoint metastore error")
         )));
@@ -1183,11 +1052,7 @@
         &self,
         compaction_group_id: CompactionGroupId,
         selector: &mut Box<dyn CompactionSelector>,
-<<<<<<< HEAD
-    ) -> crate::hummock::error::Result<Option<CompactTask>> {
-=======
     ) -> Result<Option<CompactTask>> {
->>>>>>> e7c10350
         fail_point!("fp_get_compact_task", |_| Err(Error::MetaStore(
             anyhow::anyhow!("failpoint metastore error")
         )));
@@ -1211,22 +1076,14 @@
         &self,
         compaction_group_id: CompactionGroupId,
         manual_compaction_option: ManualCompactionOption,
-<<<<<<< HEAD
-    ) -> crate::hummock::error::Result<Option<CompactTask>> {
-=======
     ) -> Result<Option<CompactTask>> {
->>>>>>> e7c10350
         let mut selector: Box<dyn CompactionSelector> =
             Box::new(ManualCompactionSelector::new(manual_compaction_option));
         self.get_compact_task(compaction_group_id, &mut selector)
             .await
     }
 
-<<<<<<< HEAD
-    fn is_compact_task_expired(
-=======
     pub(super) fn is_compact_task_expired(
->>>>>>> e7c10350
         compact_task: &CompactTask,
         hummock_version: &HummockVersion,
     ) -> bool {
@@ -1268,11 +1125,7 @@
         task_status: TaskStatus,
         sorted_output_ssts: Vec<SstableInfo>,
         table_stats_change: Option<PbTableStatsMap>,
-<<<<<<< HEAD
-    ) -> crate::hummock::error::Result<bool> {
-=======
     ) -> Result<bool> {
->>>>>>> e7c10350
         let rets = self
             .report_compact_tasks(vec![ReportTask {
                 task_id,
@@ -1291,37 +1144,7 @@
     ///
     /// Return Ok(false) indicates either the task is not found,
     /// or the task is not owned by `context_id` when `context_id` is not None.
-<<<<<<< HEAD
-    pub async fn report_compact_tasks(
-        &self,
-        report_tasks: Vec<ReportTask>,
-    ) -> crate::hummock::error::Result<Vec<bool>> {
-        let mut guard = self.compaction.write().await;
-        let deterministic_mode = self.env.opts.compaction_deterministic_test;
-        let compaction = guard.deref_mut();
-        let start_time = Instant::now();
-        let original_keys = compaction.compaction_statuses.keys().cloned().collect_vec();
-        let mut compact_statuses = create_trx_wrapper!(
-            self.meta_store_ref(),
-            BTreeMapTransactionWrapper,
-            BTreeMapTransaction::new(&mut compaction.compaction_statuses,)
-        );
-        let mut rets = vec![false; report_tasks.len()];
-        let mut compact_task_assignment = create_trx_wrapper!(
-            self.meta_store_ref(),
-            BTreeMapTransactionWrapper,
-            BTreeMapTransaction::new(&mut compaction.compact_task_assignment,)
-        );
-        // The compaction task is finished.
-        let mut versioning_guard = self.versioning.write().await;
-        let versioning = versioning_guard.deref_mut();
-        let _timer = start_measure_real_process_timer!(self, "report_compact_tasks");
-
-        let mut current_version = versioning.current_version.clone();
-        // purge stale compact_status
-        for group_id in original_keys {
-            if !current_version.levels.contains_key(&group_id) {
-=======
+
     pub async fn report_compact_tasks(&self, report_tasks: Vec<ReportTask>) -> Result<Vec<bool>> {
         let mut guard = self.compaction.write().await;
         let deterministic_mode = self.env.opts.compaction_deterministic_test;
@@ -1340,27 +1163,11 @@
         // purge stale compact_status
         for group_id in original_keys {
             if !versioning.current_version.levels.contains_key(&group_id) {
->>>>>>> e7c10350
                 compact_statuses.remove(group_id);
             }
         }
         let mut tasks = vec![];
 
-<<<<<<< HEAD
-        let mut hummock_version_deltas = create_trx_wrapper!(
-            self.meta_store_ref(),
-            BTreeMapTransactionWrapper,
-            BTreeMapTransaction::new(&mut versioning.hummock_version_deltas,)
-        );
-
-        let mut version_stats = create_trx_wrapper!(
-            self.meta_store_ref(),
-            VarTransactionWrapper,
-            VarTransaction::new(&mut versioning.version_stats)
-        );
-        let mut success_count = 0;
-        let last_version_id = current_version.id;
-=======
         let mut version = HummockVersionTransaction::new(
             &mut versioning.current_version,
             &mut versioning.hummock_version_deltas,
@@ -1377,7 +1184,6 @@
             self.env.notification_manager(),
         );
         let mut success_count = 0;
->>>>>>> e7c10350
         for (idx, task) in report_tasks.into_iter().enumerate() {
             rets[idx] = true;
             let mut compact_task = match compact_task_assignment.remove(task.task_id) {
@@ -1416,22 +1222,15 @@
                 .collect();
             let is_success = if let TaskStatus::Success = compact_task.task_status() {
                 // if member_table_ids changes, the data of sstable may stale.
-<<<<<<< HEAD
-                let is_expired = Self::is_compact_task_expired(&compact_task, &current_version);
-=======
                 let is_expired =
                     Self::is_compact_task_expired(&compact_task, version.latest_version());
->>>>>>> e7c10350
                 if is_expired {
                     compact_task.set_task_status(TaskStatus::InputOutdatedCanceled);
                     false
                 } else {
-<<<<<<< HEAD
-                    let group = current_version
-=======
+
                     let group = version
                         .latest_version()
->>>>>>> e7c10350
                         .levels
                         .get(&compact_task.compaction_group_id)
                         .unwrap();
@@ -1451,22 +1250,9 @@
             };
             if is_success {
                 success_count += 1;
-<<<<<<< HEAD
-                let version_delta = gen_version_delta(
-                    &mut hummock_version_deltas,
-                    &current_version,
-                    &compact_task,
-                    deterministic_mode,
-                );
-                // apply version delta before we persist this change. If it causes panic we can
-                // recover to a correct state after restarting meta-node.
-                current_version.apply_version_delta(&version_delta);
-                if purge_prost_table_stats(&mut version_stats.table_stats, &current_version) {
-=======
                 version.apply_compact_task(&compact_task);
                 if purge_prost_table_stats(&mut version_stats.table_stats, version.latest_version())
                 {
->>>>>>> e7c10350
                     self.metrics.version_stats.reset();
                     versioning.local_metrics.clear();
                 }
@@ -1485,26 +1271,10 @@
                 self.meta_store_ref(),
                 compact_statuses,
                 compact_task_assignment,
-<<<<<<< HEAD
-                hummock_version_deltas,
-                version_stats
-            )?;
-
-            trigger_version_stat(&self.metrics, &current_version);
-            trigger_delta_log_stats(&self.metrics, versioning.hummock_version_deltas.len());
-            self.notify_stats(&versioning.version_stats);
-            versioning.current_version = current_version;
-
-            if !deterministic_mode {
-                self.notify_version_deltas(versioning, last_version_id);
-            }
-
-=======
                 version,
                 version_stats
             )?;
 
->>>>>>> e7c10350
             self.metrics
                 .compact_task_batch_count
                 .with_label_values(&["batch_report_task"])
@@ -1579,11 +1349,7 @@
         &self,
         _base_version_id: HummockVersionId,
         compaction_groups: Vec<CompactionGroupId>,
-<<<<<<< HEAD
-    ) -> crate::hummock::error::Result<()> {
-=======
     ) -> Result<()> {
->>>>>>> e7c10350
         let old_version = self.get_current_version().await;
         tracing::info!(
             "Trigger compaction for version {}, epoch {}, groups {:?}",
@@ -1605,11 +1371,7 @@
         &self,
         compaction_group: CompactionGroupId,
         manual_compaction_option: ManualCompactionOption,
-<<<<<<< HEAD
-    ) -> crate::hummock::error::Result<()> {
-=======
     ) -> Result<()> {
->>>>>>> e7c10350
         let start_time = Instant::now();
 
         // 1. Get idle compactor.
@@ -1693,7 +1455,6 @@
             }
         }
     }
-<<<<<<< HEAD
 
     pub(crate) async fn calculate_vnode_partition(
         &self,
@@ -1775,8 +1536,6 @@
                 .retain(|table_id, _| compact_task.existing_table_ids.contains(table_id));
         }
     }
-=======
->>>>>>> e7c10350
 }
 
 #[cfg(any(test, feature = "test"))]
