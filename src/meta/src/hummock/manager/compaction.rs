--- conflicted
+++ resolved
@@ -37,43 +37,35 @@
 use futures::stream::FuturesUnordered;
 use futures::{FutureExt, StreamExt};
 use itertools::Itertools;
-<<<<<<< HEAD
-use risingwave_hummock_sdk::version::Levels;
-use risingwave_hummock_sdk::{CompactionGroupId, HummockCompactionTaskId};
-use risingwave_pb::hummock::compact_task::{TaskStatus, TaskType};
-=======
 use parking_lot::Mutex;
 use rand::seq::SliceRandom;
 use rand::thread_rng;
 use risingwave_common::util::epoch::Epoch;
 use risingwave_hummock_sdk::compaction_group::hummock_version_ext::HummockLevelsExt;
 use risingwave_hummock_sdk::compaction_group::StaticCompactionGroupId;
+use risingwave_hummock_sdk::key_range::KeyRange;
 use risingwave_hummock_sdk::table_stats::{
     add_prost_table_stats_map, purge_prost_table_stats, PbTableStatsMap,
 };
-use risingwave_hummock_sdk::version::HummockVersion;
+use risingwave_hummock_sdk::version::{
+    CompactTask, HummockVersion, InputLevel, Level, Levels, ReportTask, SstableInfo,
+};
 use risingwave_hummock_sdk::{
     compact_task_to_string, statistics_compact_task, CompactionGroupId, HummockCompactionTaskId,
     HummockVersionId,
 };
 use risingwave_pb::hummock::compact_task::{TaskStatus, TaskType};
 use risingwave_pb::hummock::group_delta::DeltaType;
-use risingwave_pb::hummock::hummock_version::Levels;
->>>>>>> 2ad3d872
 use risingwave_pb::hummock::subscribe_compaction_event_request::{
-    self, Event as RequestEvent, HeartBeat, PullTask, ReportTask,
+    self, Event as RequestEvent, HeartBeat, PullTask,
 };
 use risingwave_pb::hummock::subscribe_compaction_event_response::{
     Event as ResponseEvent, PullTaskAck,
 };
 use risingwave_pb::hummock::{
-<<<<<<< HEAD
-    CompactStatus as PbCompactStatus, CompactionConfig, PbCompactTaskAssignment,
-=======
-    compact_task, CompactStatus as PbCompactStatus, CompactTask, CompactTaskAssignment,
-    CompactionConfig, GroupDelta, InputLevel, IntraLevelDelta, Level, SstableInfo,
-    StateTableInfoDelta, SubscribeCompactionEventRequest, TableOption, TableSchema,
->>>>>>> 2ad3d872
+    compact_task, CompactStatus as PbCompactStatus, CompactTaskAssignment, CompactionConfig,
+    GroupDelta, IntraLevelDelta, PbCompactTaskAssignment, StateTableInfoDelta,
+    SubscribeCompactionEventRequest, TableOption, TableSchema,
 };
 use rw_futures_util::pending_on_none;
 use thiserror_ext::AsReport;
@@ -187,7 +179,11 @@
         let group_delta = GroupDelta {
             delta_type: Some(DeltaType::IntraLevel(IntraLevelDelta {
                 level_idx: compact_task.target_level,
-                inserted_table_infos: compact_task.sorted_output_ssts.clone(),
+                inserted_table_infos: compact_task
+                    .sorted_output_ssts
+                    .iter()
+                    .map(|sst| sst.into())
+                    .collect(),
                 l0_sub_level_id: compact_task.target_sub_level_id,
                 vnode_partition_count: compact_task.split_weight_by_vnode,
                 ..Default::default()
@@ -247,13 +243,8 @@
 
     pub async fn list_compaction_status(
         &self,
-<<<<<<< HEAD
-    ) -> (Vec<PbCompactStatus>, Vec<PbCompactTaskAssignment>) {
-        let compaction = read_lock!(self, compaction).await;
-=======
     ) -> (Vec<PbCompactStatus>, Vec<CompactTaskAssignment>) {
         let compaction = self.compaction.read().await;
->>>>>>> 2ad3d872
         (
             compaction.compaction_statuses.values().map_into().collect(),
             compaction
@@ -792,11 +783,9 @@
                     _ => 0,
                 };
                 let vnode_partition_count = compact_task.input.vnode_partition_count;
-                use risingwave_hummock_sdk::prost_key_range::KeyRangeExt;
-
                 let mut compact_task = CompactTask {
                     input_ssts: compact_task.input.input_levels,
-                    splits: vec![risingwave_pb::hummock::KeyRange::inf()],
+                    splits: vec![KeyRange::inf()],
                     watermark,
                     sorted_output_ssts: vec![],
                     task_id,
@@ -808,7 +797,7 @@
                         .get_compaction_group_levels(compaction_group_id)
                         .is_last_level(target_level_id),
                     base_level: compact_task.base_level as u32,
-                    task_status: TaskStatus::Pending as i32,
+                    task_status: TaskStatus::Pending,
                     compaction_group_id: group_config.group_id,
                     existing_table_ids: member_table_ids.clone(),
                     compression_algorithm,
@@ -822,7 +811,7 @@
                     current_epoch_time: Epoch::now().0,
                     compaction_filter_mask: group_config.compaction_config.compaction_filter_mask,
                     target_sub_level_id: compact_task.input.target_sub_level_id,
-                    task_type: compact_task.compaction_task_type as i32,
+                    task_type: compact_task.compaction_task_type,
                     split_weight_by_vnode: vnode_partition_count,
                     max_sub_compaction: group_config.compaction_config.max_sub_compaction,
                     ..Default::default()
@@ -903,7 +892,7 @@
                     compact_task_assignment.insert(
                         compact_task.task_id,
                         CompactTaskAssignment {
-                            compact_task: Some(compact_task.clone()),
+                            compact_task: Some(compact_task.clone().into()),
                             context_id: META_NODE_ID, // deprecated
                         },
                     );
@@ -1046,7 +1035,7 @@
             .into_iter()
             .map(|task_id| ReportTask {
                 task_id,
-                task_status: task_status as i32,
+                task_status,
                 sorted_output_ssts: vec![],
                 table_stats_change: HashMap::default(),
             })
@@ -1167,7 +1156,7 @@
         let rets = self
             .report_compact_tasks(vec![ReportTask {
                 task_id,
-                task_status: task_status as i32,
+                task_status,
                 sorted_output_ssts,
                 table_stats_change: table_stats_change.unwrap_or_default(),
             }])
@@ -1225,7 +1214,7 @@
         for (idx, task) in report_tasks.into_iter().enumerate() {
             rets[idx] = true;
             let mut compact_task = match compact_task_assignment.remove(task.task_id) {
-                Some(compact_task) => compact_task.compact_task.unwrap(),
+                Some(compact_task) => CompactTask::from(compact_task.compact_task.unwrap()),
                 None => {
                     tracing::warn!("{}", format!("compact task {} not found", task.task_id));
                     rets[idx] = false;
@@ -1235,7 +1224,7 @@
 
             {
                 // apply result
-                compact_task.task_status = task.task_status;
+                compact_task.set_task_status(task.task_status);
                 compact_task.sorted_output_ssts = task.sorted_output_ssts;
             }
 
@@ -1454,7 +1443,7 @@
         let compact_task_string = compact_task_to_string(&compact_task);
         // TODO: shall we need to cancel on meta ?
         compactor
-            .send_event(ResponseEvent::CompactTask(compact_task))
+            .send_event(ResponseEvent::CompactTask(compact_task.into()))
             .with_context(|| {
                 format!(
                     "Failed to trigger compaction task for compaction_group {}",
@@ -1681,7 +1670,7 @@
             guard.compact_task_assignment.insert(
                 task_id,
                 CompactTaskAssignment {
-                    compact_task: Some(task),
+                    compact_task: Some(task.into()),
                     context_id: 0,
                 },
             );
@@ -1691,7 +1680,7 @@
         // So we pass the modified compact_task directly into the `report_compact_task_impl`
         self.report_compact_tasks(vec![ReportTask {
             task_id,
-            task_status: task_status as i32,
+            task_status,
             sorted_output_ssts,
             table_stats_change: table_stats_change.unwrap_or_default(),
         }])
