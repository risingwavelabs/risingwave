--- conflicted
+++ resolved
@@ -113,7 +113,17 @@
             .collect_vec()
     }
 
-<<<<<<< HEAD
+    pub async fn get_compaction_config(
+        &self,
+        compaction_group_id: CompactionGroupId,
+    ) -> CompactionConfig {
+        self.compaction_group_manager
+            .compaction_group(compaction_group_id)
+            .await
+            .expect("compaction group exists")
+            .compaction_config()
+    }
+
     #[named]
     pub async fn cancel_assigned_tasks_for_context_ids(
         &self,
@@ -125,16 +135,5 @@
             compaction.cancel_assigned_tasks_for_context_ids(&[context_id])?;
         commit_multi_var!(self, None, compact_statuses, compact_task_assignment)?;
         Ok(())
-=======
-    pub async fn get_compaction_config(
-        &self,
-        compaction_group_id: CompactionGroupId,
-    ) -> CompactionConfig {
-        self.compaction_group_manager
-            .compaction_group(compaction_group_id)
-            .await
-            .expect("compaction group exists")
-            .compaction_config()
->>>>>>> e46e8917
     }
 }