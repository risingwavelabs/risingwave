--- conflicted
+++ resolved
@@ -47,12 +47,7 @@
 use crate::hummock::metrics_utils::{trigger_write_stop_stats, LocalTableMetrics};
 use crate::hummock::model::CompactionGroup;
 use crate::hummock::HummockManager;
-<<<<<<< HEAD
 use crate::model::{BTreeMapEntryTransaction, VarTransaction};
-use crate::storage::MetaStore;
-=======
-use crate::model::VarTransaction;
->>>>>>> 18a05240
 use crate::MetaResult;
 
 #[derive(Default)]
@@ -254,7 +249,6 @@
         Ok(())
     }
 
-<<<<<<< HEAD
     pub async fn may_fill_backward_snapshot_group(
         &self,
         existing_table_fragment_state_tables: &HashMap<u32, HashSet<u32>>,
@@ -281,7 +275,8 @@
             versioning.current_version = new_version;
         }
         Ok(())
-=======
+    }
+
     pub fn latest_snapshot(&self) -> HummockSnapshot {
         let snapshot = self.latest_snapshot.load();
         HummockSnapshot::clone(&snapshot)
@@ -320,7 +315,6 @@
         } else {
             vec![]
         }
->>>>>>> 18a05240
     }
 }
 
