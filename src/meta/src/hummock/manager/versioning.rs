// Copyright 2024 RisingWave Labs
//
// Licensed under the Apache License, Version 2.0 (the "License");
// you may not use this file except in compliance with the License.
// You may obtain a copy of the License at
//
//     http://www.apache.org/licenses/LICENSE-2.0
//
// Unless required by applicable law or agreed to in writing, software
// distributed under the License is distributed on an "AS IS" BASIS,
// WITHOUT WARRANTIES OR CONDITIONS OF ANY KIND, either express or implied.
// See the License for the specific language governing permissions and
// limitations under the License.

use std::cmp;
use std::collections::{BTreeMap, HashMap, HashSet};

use itertools::Itertools;
use risingwave_hummock_sdk::compaction_group::hummock_version_ext::{
    get_compaction_group_ids, get_table_compaction_group_id_mapping, BranchedSstInfo,
};
use risingwave_hummock_sdk::compaction_group::StateTableId;
use risingwave_hummock_sdk::sstable_info::SstableInfo;
use risingwave_hummock_sdk::table_stats::add_prost_table_stats_map;
use risingwave_hummock_sdk::version::{HummockVersion, HummockVersionDelta};
use risingwave_hummock_sdk::{
    CompactionGroupId, HummockContextId, HummockSstableId, HummockSstableObjectId, HummockVersionId,
};
use risingwave_pb::common::WorkerNode;
use risingwave_pb::hummock::write_limits::WriteLimit;
use risingwave_pb::hummock::{HummockPinnedVersion, HummockVersionStats, TableStats};
use risingwave_pb::meta::subscribe_response::{Info, Operation};

use super::check_cg_write_limit;
use crate::hummock::error::Result;
use crate::hummock::manager::checkpoint::HummockVersionCheckpoint;
use crate::hummock::manager::commit_multi_var;
use crate::hummock::manager::context::ContextInfo;
use crate::hummock::manager::gc::DeleteObjectTracker;
use crate::hummock::manager::transaction::HummockVersionTransaction;
use crate::hummock::metrics_utils::{trigger_write_stop_stats, LocalTableMetrics};
use crate::hummock::model::CompactionGroup;
use crate::hummock::HummockManager;
use crate::model::VarTransaction;
use crate::MetaResult;

#[derive(Default)]
pub struct Versioning {
    // Volatile states below
    /// Avoid commit epoch epochs
    /// Don't persist compaction version delta to meta store
    pub disable_commit_epochs: bool,
    /// Latest hummock version
    pub current_version: HummockVersion,
    pub local_metrics: HashMap<u32, LocalTableMetrics>,
    pub time_travel_snapshot_interval_counter: u64,
    /// Used to avoid the attempts to rewrite the same SST to meta store
    pub last_time_travel_snapshot_sst_ids: HashSet<HummockSstableId>,
    /// Whether time travel is enabled during last commit epoch.
    pub time_travel_toggle_check: bool,

    // Persistent states below
    pub hummock_version_deltas: BTreeMap<HummockVersionId, HummockVersionDelta>,
    /// Stats for latest hummock version.
    pub version_stats: HummockVersionStats,
    pub checkpoint: HummockVersionCheckpoint,
}

impl ContextInfo {
    pub fn min_pinned_version_id(&self) -> HummockVersionId {
        let mut min_pinned_version_id = HummockVersionId::MAX;
        for id in self
            .pinned_versions
            .values()
            .map(|v| HummockVersionId::new(v.min_pinned_id))
            .chain(self.version_safe_points.iter().cloned())
        {
            min_pinned_version_id = cmp::min(id, min_pinned_version_id);
        }
        min_pinned_version_id
    }
}

impl Versioning {
    /// Marks all objects <= `min_pinned_version_id` for deletion.
    pub(super) fn mark_objects_for_deletion(
        &self,
        context_info: &ContextInfo,
        delete_object_tracker: &DeleteObjectTracker,
    ) {
        let min_pinned_version_id = context_info.min_pinned_version_id();
        delete_object_tracker.add(
            self.checkpoint
                .stale_objects
                .iter()
                .filter(|(version_id, _)| **version_id <= min_pinned_version_id)
                .flat_map(|(_, stale_objects)| stale_objects.id.iter().cloned()),
        );
    }

    pub(super) fn mark_next_time_travel_version_snapshot(&mut self) {
        self.time_travel_snapshot_interval_counter = u64::MAX;
    }
}

impl HummockManager {
    pub async fn list_pinned_version(&self) -> Vec<HummockPinnedVersion> {
        self.context_info
            .read()
            .await
            .pinned_versions
            .values()
            .cloned()
            .collect_vec()
    }

    pub async fn list_workers(
        &self,
        context_ids: &[HummockContextId],
    ) -> MetaResult<HashMap<HummockContextId, WorkerNode>> {
        let mut workers = HashMap::new();
        for context_id in context_ids {
            if let Some(worker_node) = self
                .metadata_manager()
                .get_worker_by_id(*context_id)
                .await?
            {
                workers.insert(*context_id, worker_node);
            }
        }
        Ok(workers)
    }

    /// Gets current version without pinning it.
    /// Should not be called inside [`HummockManager`], because it requests locks internally.
    ///
    /// Note: this method can hurt performance because it will clone a large object.
    #[cfg(any(test, feature = "test"))]
    pub async fn get_current_version(&self) -> HummockVersion {
        self.on_current_version(|version| version.clone()).await
    }

    pub async fn on_current_version<T>(&self, mut f: impl FnMut(&HummockVersion) -> T) -> T {
        f(&self.versioning.read().await.current_version)
    }

    pub async fn get_version_id(&self) -> HummockVersionId {
        self.on_current_version(|version| version.id).await
    }

    /// Gets the mapping from table id to compaction group id
    pub async fn get_table_compaction_group_id_mapping(
        &self,
    ) -> HashMap<StateTableId, CompactionGroupId> {
        get_table_compaction_group_id_mapping(&self.versioning.read().await.current_version)
    }

    /// Get version deltas from meta store
    #[cfg_attr(coverage, coverage(off))]
    pub async fn list_version_deltas(
        &self,
        start_id: HummockVersionId,
        num_limit: u32,
    ) -> Result<Vec<HummockVersionDelta>> {
        let versioning = self.versioning.read().await;
        let version_deltas = versioning
            .hummock_version_deltas
            .range(start_id..)
            .map(|(_id, delta)| delta)
            .take(num_limit as _)
            .cloned()
            .collect();
        Ok(version_deltas)
    }

    pub async fn get_version_stats(&self) -> HummockVersionStats {
        self.versioning.read().await.version_stats.clone()
    }

    /// Updates write limits for `target_groups` and sends notification.
    /// Returns true if `write_limit` has been modified.
    /// The implementation acquires `versioning` lock and `compaction_group_manager` lock.
    pub(super) async fn try_update_write_limits(
        &self,
        target_group_ids: &[CompactionGroupId],
    ) -> bool {
        let versioning = self.versioning.read().await;
        let mut cg_manager = self.compaction_group_manager.write().await;
        let target_group_configs = target_group_ids
            .iter()
            .filter_map(|id| {
                cg_manager
                    .try_get_compaction_group_config(*id)
                    .map(|config| (*id, config))
            })
            .collect();
        let mut new_write_limits = calc_new_write_limits(
            target_group_configs,
            cg_manager.write_limit.clone(),
            &versioning.current_version,
        );
        let all_group_ids: HashSet<_> =
            HashSet::from_iter(get_compaction_group_ids(&versioning.current_version));
        new_write_limits.retain(|group_id, _| all_group_ids.contains(group_id));
        if new_write_limits == cg_manager.write_limit {
            return false;
        }
        tracing::debug!("Hummock stopped write is updated: {:#?}", new_write_limits);
        trigger_write_stop_stats(&self.metrics, &new_write_limits);
        cg_manager.write_limit = new_write_limits;
        self.env
            .notification_manager()
            .notify_hummock_without_version(
                Operation::Add,
                Info::HummockWriteLimits(risingwave_pb::hummock::WriteLimits {
                    write_limits: cg_manager.write_limit.clone(),
                }),
            );
        true
    }

    /// Gets write limits.
    /// The implementation acquires `versioning` lock.
    pub async fn write_limits(&self) -> HashMap<CompactionGroupId, WriteLimit> {
        let guard = self.compaction_group_manager.read().await;
        guard.write_limit.clone()
    }

    pub async fn list_branched_objects(&self) -> BTreeMap<HummockSstableObjectId, BranchedSstInfo> {
        let guard = self.versioning.read().await;
        guard.current_version.build_branched_sst_info()
    }

    pub async fn rebuild_table_stats(&self) -> Result<()> {
        let mut versioning = self.versioning.write().await;
        let new_stats = rebuild_table_stats(&versioning.current_version);
        let mut version_stats = VarTransaction::new(&mut versioning.version_stats);
        // version_stats.hummock_version_id is always 0 in meta store.
        version_stats.table_stats = new_stats.table_stats;
        commit_multi_var!(self.meta_store_ref(), version_stats)?;
        Ok(())
    }

    pub async fn may_fill_backward_state_table_info(&self) -> Result<()> {
        let mut versioning = self.versioning.write().await;
        if versioning
            .current_version
            .need_fill_backward_compatible_state_table_info_delta()
        {
            let versioning: &mut Versioning = &mut versioning;
            let mut version = HummockVersionTransaction::new(
                &mut versioning.current_version,
                &mut versioning.hummock_version_deltas,
                self.env.notification_manager(),
                &self.metrics,
            );
            let mut new_version_delta = version.new_delta();
            new_version_delta.with_latest_version(|version, delta| {
                version.may_fill_backward_compatible_state_table_info_delta(delta)
            });
            new_version_delta.pre_apply();
            commit_multi_var!(self.meta_store_ref(), version)?;
        }
        Ok(())
    }

<<<<<<< HEAD
    pub fn latest_snapshot(&self) -> HummockSnapshot {
        let snapshot = self.latest_snapshot.load();
        HummockSnapshot::clone(&snapshot)
=======
    pub async fn list_change_log_epochs(
        &self,
        table_id: u32,
        min_epoch: u64,
        max_count: u32,
    ) -> Vec<u64> {
        let versioning = self.versioning.read().await;
        if let Some(table_change_log) = versioning
            .current_version
            .table_change_log
            .get(&TableId::new(table_id))
        {
            let table_change_log = table_change_log.clone();
            table_change_log.get_non_empty_epochs(min_epoch, max_count as usize)
        } else {
            vec![]
        }
>>>>>>> c174d919
    }
}

/// Calculates write limits for `target_groups`.
/// Returns a new complete write limits snapshot based on `origin_snapshot` and `version`.
pub(super) fn calc_new_write_limits(
    target_groups: HashMap<CompactionGroupId, CompactionGroup>,
    origin_snapshot: HashMap<CompactionGroupId, WriteLimit>,
    version: &HummockVersion,
) -> HashMap<CompactionGroupId, WriteLimit> {
    let mut new_write_limits = origin_snapshot;
    for (id, config) in &target_groups {
        let levels = match version.levels.get(id) {
            None => {
                new_write_limits.remove(id);
                continue;
            }
            Some(levels) => levels,
        };

        let write_limit_type = check_cg_write_limit(levels, config.compaction_config.as_ref());
        if write_limit_type.is_write_stop() {
            new_write_limits.insert(
                *id,
                WriteLimit {
                    table_ids: version
                        .state_table_info
                        .compaction_group_member_table_ids(*id)
                        .iter()
                        .map(|table_id| table_id.table_id)
                        .collect(),
                    reason: write_limit_type.as_str(),
                },
            );
            continue;
        }
        // No condition is met.
        new_write_limits.remove(id);
    }
    new_write_limits
}

/// Rebuilds table stats from the given version.
/// Note that the result is approximate value. See `estimate_table_stats`.
fn rebuild_table_stats(version: &HummockVersion) -> HummockVersionStats {
    let mut stats = HummockVersionStats {
        hummock_version_id: version.id.to_u64(),
        table_stats: Default::default(),
    };
    for level in version.get_combined_levels() {
        for sst in &level.table_infos {
            let changes = estimate_table_stats(sst);
            add_prost_table_stats_map(&mut stats.table_stats, &changes);
        }
    }
    stats
}

/// Estimates table stats change from the given file.
/// - The file stats is evenly distributed among multiple tables within the file.
/// - The total key size and total value size are estimated based on key range and file size.
/// - Branched files may lead to an overestimation.
fn estimate_table_stats(sst: &SstableInfo) -> HashMap<u32, TableStats> {
    let mut changes: HashMap<u32, TableStats> = HashMap::default();
    let weighted_value =
        |value: i64| -> i64 { (value as f64 / sst.table_ids.len() as f64).ceil() as i64 };
    let key_range = &sst.key_range;
    let estimated_key_size: u64 = (key_range.left.len() + key_range.right.len()) as u64 / 2;
    let mut estimated_total_key_size = estimated_key_size * sst.total_key_count;
    if estimated_total_key_size > sst.uncompressed_file_size {
        estimated_total_key_size = sst.uncompressed_file_size / 2;
        tracing::warn!(sst.sst_id, "Calculated estimated_total_key_size {} > uncompressed_file_size {}. Use uncompressed_file_size/2 as estimated_total_key_size instead.", estimated_total_key_size, sst.uncompressed_file_size);
    }
    let estimated_total_value_size = sst.uncompressed_file_size - estimated_total_key_size;
    for table_id in &sst.table_ids {
        let e = changes.entry(*table_id).or_default();
        e.total_key_count += weighted_value(sst.total_key_count as i64);
        e.total_key_size += weighted_value(estimated_total_key_size as i64);
        e.total_value_size += weighted_value(estimated_total_value_size as i64);
    }
    changes
}

#[cfg(test)]
mod tests {
    use std::collections::HashMap;
    use std::sync::Arc;

    use risingwave_hummock_sdk::key_range::KeyRange;
    use risingwave_hummock_sdk::level::{Level, Levels};
    use risingwave_hummock_sdk::sstable_info::SstableInfo;
    use risingwave_hummock_sdk::version::HummockVersion;
    use risingwave_hummock_sdk::{CompactionGroupId, HummockVersionId};
    use risingwave_pb::hummock::write_limits::WriteLimit;
    use risingwave_pb::hummock::{HummockPinnedVersion, HummockVersionStats};

    use crate::hummock::compaction::compaction_config::CompactionConfigBuilder;
    use crate::hummock::manager::context::ContextInfo;
    use crate::hummock::manager::versioning::{
        calc_new_write_limits, estimate_table_stats, rebuild_table_stats,
    };
    use crate::hummock::model::CompactionGroup;

    #[test]
    fn test_min_pinned_version_id() {
        let mut context_info = ContextInfo::default();
        assert_eq!(context_info.min_pinned_version_id(), HummockVersionId::MAX);
        context_info.pinned_versions.insert(
            1,
            HummockPinnedVersion {
                context_id: 1,
                min_pinned_id: 10,
            },
        );
        assert_eq!(context_info.min_pinned_version_id().to_u64(), 10);
        context_info
            .version_safe_points
            .push(HummockVersionId::new(5));
        assert_eq!(context_info.min_pinned_version_id().to_u64(), 5);
        context_info.version_safe_points.clear();
        assert_eq!(context_info.min_pinned_version_id().to_u64(), 10);
        context_info.pinned_versions.clear();
        assert_eq!(context_info.min_pinned_version_id(), HummockVersionId::MAX);
    }

    #[test]
    fn test_calc_new_write_limits() {
        let add_level_to_l0 = |levels: &mut Levels| {
            levels.l0.sub_levels.push(Level::default());
        };
        let set_sub_level_number_threshold_for_group_1 =
            |target_groups: &mut HashMap<CompactionGroupId, CompactionGroup>,
             sub_level_number_threshold: u64| {
                target_groups.insert(
                    1,
                    CompactionGroup {
                        group_id: 1,
                        compaction_config: Arc::new(
                            CompactionConfigBuilder::new()
                                .level0_stop_write_threshold_sub_level_number(
                                    sub_level_number_threshold,
                                )
                                .build(),
                        ),
                    },
                );
            };

        let mut target_groups: HashMap<CompactionGroupId, CompactionGroup> = Default::default();
        set_sub_level_number_threshold_for_group_1(&mut target_groups, 10);
        let origin_snapshot: HashMap<CompactionGroupId, WriteLimit> = [(
            2,
            WriteLimit {
                table_ids: vec![1, 2, 3],
                reason: "for test".to_string(),
            },
        )]
        .into_iter()
        .collect();
        let mut version: HummockVersion = Default::default();
        for group_id in 1..=3 {
            version.levels.insert(group_id, Levels::default());
        }
        let new_write_limits =
            calc_new_write_limits(target_groups.clone(), origin_snapshot.clone(), &version);
        assert_eq!(
            new_write_limits, origin_snapshot,
            "write limit should not be triggered for group 1"
        );
        assert_eq!(new_write_limits.len(), 1);
        for _ in 1..=10 {
            add_level_to_l0(version.levels.get_mut(&1).unwrap());
            let new_write_limits =
                calc_new_write_limits(target_groups.clone(), origin_snapshot.clone(), &version);
            assert_eq!(
                new_write_limits, origin_snapshot,
                "write limit should not be triggered for group 1"
            );
        }
        add_level_to_l0(version.levels.get_mut(&1).unwrap());
        let new_write_limits =
            calc_new_write_limits(target_groups.clone(), origin_snapshot.clone(), &version);
        assert_ne!(
            new_write_limits, origin_snapshot,
            "write limit should be triggered for group 1"
        );
        assert_eq!(
            new_write_limits.get(&1).as_ref().unwrap().reason,
            "WriteStop(l0_level_count: 11, threshold: 10) too many L0 sub levels"
        );
        assert_eq!(new_write_limits.len(), 2);

        set_sub_level_number_threshold_for_group_1(&mut target_groups, 100);
        let new_write_limits =
            calc_new_write_limits(target_groups.clone(), origin_snapshot.clone(), &version);
        assert_eq!(
            new_write_limits, origin_snapshot,
            "write limit should not be triggered for group 1"
        );

        set_sub_level_number_threshold_for_group_1(&mut target_groups, 5);
        let new_write_limits =
            calc_new_write_limits(target_groups, origin_snapshot.clone(), &version);
        assert_ne!(
            new_write_limits, origin_snapshot,
            "write limit should be triggered for group 1"
        );
        assert_eq!(
            new_write_limits.get(&1).as_ref().unwrap().reason,
            "WriteStop(l0_level_count: 11, threshold: 5) too many L0 sub levels"
        );
    }

    #[test]
    fn test_estimate_table_stats() {
        let sst = SstableInfo {
            key_range: KeyRange {
                left: vec![1; 10].into(),
                right: vec![1; 20].into(),
                ..Default::default()
            },
            table_ids: vec![1, 2, 3],
            total_key_count: 6000,
            uncompressed_file_size: 6_000_000,
            ..Default::default()
        };
        let changes = estimate_table_stats(&sst);
        assert_eq!(changes.len(), 3);
        for stats in changes.values() {
            assert_eq!(stats.total_key_count, 6000 / 3);
            assert_eq!(stats.total_key_size, (10 + 20) / 2 * 6000 / 3);
            assert_eq!(
                stats.total_value_size,
                (6_000_000 - (10 + 20) / 2 * 6000) / 3
            );
        }

        let mut version = HummockVersion::default();
        version.id = HummockVersionId::new(123);

        for cg in 1..3 {
            version.levels.insert(
                cg,
                Levels {
                    levels: vec![Level {
                        table_infos: vec![sst.clone()],
                        ..Default::default()
                    }],
                    ..Default::default()
                },
            );
        }
        let HummockVersionStats {
            hummock_version_id,
            table_stats,
        } = rebuild_table_stats(&version);
        assert_eq!(hummock_version_id, version.id.to_u64());
        assert_eq!(table_stats.len(), 3);
        for (tid, stats) in table_stats {
            assert_eq!(
                stats.total_key_count,
                changes.get(&tid).unwrap().total_key_count * 2
            );
            assert_eq!(
                stats.total_key_size,
                changes.get(&tid).unwrap().total_key_size * 2
            );
            assert_eq!(
                stats.total_value_size,
                changes.get(&tid).unwrap().total_value_size * 2
            );
        }
    }

    #[test]
    fn test_estimate_table_stats_large_key_range() {
        let sst = SstableInfo {
            key_range: KeyRange {
                left: vec![1; 1000].into(),
                right: vec![1; 2000].into(),
                ..Default::default()
            },
            table_ids: vec![1, 2, 3],
            total_key_count: 6000,
            uncompressed_file_size: 60_000,
            ..Default::default()
        };
        let changes = estimate_table_stats(&sst);
        assert_eq!(changes.len(), 3);
        for t in &sst.table_ids {
            let stats = changes.get(t).unwrap();
            assert_eq!(stats.total_key_count, 6000 / 3);
            assert_eq!(stats.total_key_size, 60_000 / 2 / 3);
            assert_eq!(stats.total_value_size, (60_000 - 60_000 / 2) / 3);
        }
    }
}<|MERGE_RESOLUTION|>--- conflicted
+++ resolved
@@ -262,31 +262,6 @@
             commit_multi_var!(self.meta_store_ref(), version)?;
         }
         Ok(())
-    }
-
-<<<<<<< HEAD
-    pub fn latest_snapshot(&self) -> HummockSnapshot {
-        let snapshot = self.latest_snapshot.load();
-        HummockSnapshot::clone(&snapshot)
-=======
-    pub async fn list_change_log_epochs(
-        &self,
-        table_id: u32,
-        min_epoch: u64,
-        max_count: u32,
-    ) -> Vec<u64> {
-        let versioning = self.versioning.read().await;
-        if let Some(table_change_log) = versioning
-            .current_version
-            .table_change_log
-            .get(&TableId::new(table_id))
-        {
-            let table_change_log = table_change_log.clone();
-            table_change_log.get_non_empty_epochs(min_epoch, max_count as usize)
-        } else {
-            vec![]
-        }
->>>>>>> c174d919
     }
 }
 
