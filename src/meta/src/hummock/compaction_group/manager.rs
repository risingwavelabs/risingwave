--- conflicted
+++ resolved
@@ -16,12 +16,8 @@
 use std::sync::Arc;
 
 use itertools::Itertools;
-<<<<<<< HEAD
+use risingwave_common::catalog::TableOption;
 use risingwave_hummock_sdk::compaction_group::{StateTableId, StaticCompactionGroupId};
-=======
-use risingwave_common::catalog::TableOption;
-use risingwave_hummock_sdk::compaction_group::{Prefix, StaticCompactionGroupId};
->>>>>>> c6629e19
 use risingwave_hummock_sdk::CompactionGroupId;
 use risingwave_pb::hummock::CompactionConfig;
 use tokio::sync::RwLock;
@@ -90,18 +86,9 @@
         let mut pairs = vec![];
         // materialized_view or materialized_source
         pairs.push((
-<<<<<<< HEAD
             table_fragments.table_id().table_id,
             CompactionGroupId::from(StaticCompactionGroupId::MaterializedView),
-            table_option.clone(),
-=======
-            Prefix::from(table_fragments.table_id().table_id),
-            // TODO: before compaction group write path is finished, all SSTs belongs to
-            // `StateDefault`.
-            CompactionGroupId::from(StaticCompactionGroupId::StateDefault),
-            // CompactionGroupId::from(StaticCompactionGroupId::MaterializedView),
             table_option,
->>>>>>> c6629e19
         ));
         // internal states
         for table_id in table_fragments.internal_table_ids() {
@@ -305,11 +292,7 @@
             compaction_group.member_table_ids.insert(*table_id);
             compaction_group
                 .table_id_to_options
-<<<<<<< HEAD
-                .insert(*table_id, table_option.clone());
-=======
-                .insert(prefix.into(), *table_option);
->>>>>>> c6629e19
+                .insert(*table_id, *table_option);
         }
         let mut trx = Transaction::default();
         compaction_groups.apply_to_txn(&mut trx)?;
@@ -389,13 +372,8 @@
     use std::collections::HashMap;
     use std::ops::Deref;
 
-<<<<<<< HEAD
-    use risingwave_common::catalog::TableId;
+    use risingwave_common::catalog::{TableId, TableOption};
     use risingwave_hummock_sdk::compaction_group::StaticCompactionGroupId;
-=======
-    use risingwave_common::catalog::{TableId, TableOption};
-    use risingwave_hummock_sdk::compaction_group::{Prefix, StaticCompactionGroupId};
->>>>>>> c6629e19
 
     use crate::hummock::compaction_group::manager::{
         CompactionGroupManager, CompactionGroupManagerInner,
