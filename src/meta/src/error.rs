// Copyright 2023 RisingWave Labs
//
// Licensed under the Apache License, Version 2.0 (the "License");
// you may not use this file except in compliance with the License.
// You may obtain a copy of the License at
//
//     http://www.apache.org/licenses/LICENSE-2.0
//
// Unless required by applicable law or agreed to in writing, software
// distributed under the License is distributed on an "AS IS" BASIS,
// WITHOUT WARRANTIES OR CONDITIONS OF ANY KIND, either express or implied.
// See the License for the specific language governing permissions and
// limitations under the License.

use std::backtrace::Backtrace;
use std::sync::Arc;

use risingwave_pb::ProstFieldNotFound;
use risingwave_rpc_client::error::RpcError;

use crate::hummock::error::Error as HummockError;
use crate::manager::WorkerId;
use crate::model::MetadataModelError;
use crate::storage::MetaStoreError;

pub type MetaResult<T> = std::result::Result<T, MetaError>;

#[derive(thiserror::Error, Debug)]
enum MetaErrorInner {
    #[error("MetaStore transaction error: {0}")]
    TransactionError(MetaStoreError),

    #[error("MetadataModel error: {0}")]
    MetadataModelError(MetadataModelError),

    #[error("Hummock error: {0}")]
    HummockError(HummockError),

    #[error("Rpc error: {0}")]
    RpcError(RpcError),

    #[error("PermissionDenied: {0}")]
    PermissionDenied(String),

    #[error("Invalid worker: {0}")]
    InvalidWorker(WorkerId),

    // Used for catalog errors.
    #[error("{0} id not found: {1}")]
    CatalogIdNotFound(&'static str, u32),

    #[error("{0} with name {1} exists")]
    Duplicated(&'static str, String),

    #[error("Service unavailable: {0}")]
    Unavailable(String),

    #[error("Election failed: {0}")]
    Election(etcd_client::Error),

<<<<<<< HEAD
    #[error("Cancelled: {0}")]
    Cancelled(String),
=======
    #[error("SystemParam error: {0}")]
    SystemParam(String),
>>>>>>> 6e717751

    #[error(transparent)]
    Internal(anyhow::Error),
}

impl From<MetaErrorInner> for MetaError {
    fn from(inner: MetaErrorInner) -> Self {
        Self {
            inner: Arc::new(inner),
            backtrace: Arc::new(Backtrace::capture()),
        }
    }
}

#[derive(thiserror::Error, Clone)]
#[error("{inner}")]
pub struct MetaError {
    inner: Arc<MetaErrorInner>,
    backtrace: Arc<Backtrace>,
}

impl std::fmt::Debug for MetaError {
    fn fmt(&self, f: &mut std::fmt::Formatter<'_>) -> std::fmt::Result {
        use std::error::Error;

        write!(f, "{}", self.inner)?;
        writeln!(f)?;
        if let Some(backtrace) = (&self.inner as &dyn Error).request_ref::<Backtrace>() {
            write!(f, "  backtrace of inner error:\n{}", backtrace)?;
        } else {
            write!(f, "  backtrace of `MetaError`:\n{}", self.backtrace)?;
        }
        Ok(())
    }
}

impl MetaError {
    /// Permission denied error.
    pub fn permission_denied(s: String) -> Self {
        MetaErrorInner::PermissionDenied(s).into()
    }

    pub fn invalid_worker(worker_id: WorkerId) -> Self {
        MetaErrorInner::InvalidWorker(worker_id).into()
    }

    pub fn is_invalid_worker(&self) -> bool {
        use std::borrow::Borrow;
        std::matches!(self.inner.borrow(), &MetaErrorInner::InvalidWorker(_))
    }

    pub fn catalog_id_not_found<T: Into<u32>>(relation: &'static str, id: T) -> Self {
        MetaErrorInner::CatalogIdNotFound(relation, id.into()).into()
    }

    pub fn catalog_duplicated<T: Into<String>>(relation: &'static str, name: T) -> Self {
        MetaErrorInner::Duplicated(relation, name.into()).into()
    }

    pub fn system_param<T: Into<String>>(s: T) -> Self {
        MetaErrorInner::SystemParam(s.into()).into()
    }

    pub fn unavailable(s: String) -> Self {
        MetaErrorInner::Unavailable(s).into()
    }

    pub fn cancelled(s: String) -> Self {
        MetaErrorInner::Cancelled(s).into()
    }
}

impl From<MetadataModelError> for MetaError {
    fn from(e: MetadataModelError) -> Self {
        MetaErrorInner::MetadataModelError(e).into()
    }
}

impl From<HummockError> for MetaError {
    fn from(e: HummockError) -> Self {
        MetaErrorInner::HummockError(e).into()
    }
}

impl From<etcd_client::Error> for MetaError {
    fn from(e: etcd_client::Error) -> Self {
        MetaErrorInner::Election(e).into()
    }
}

impl From<RpcError> for MetaError {
    fn from(e: RpcError) -> Self {
        MetaErrorInner::RpcError(e).into()
    }
}

impl From<anyhow::Error> for MetaError {
    fn from(a: anyhow::Error) -> Self {
        MetaErrorInner::Internal(a).into()
    }
}

impl From<MetaError> for tonic::Status {
    fn from(err: MetaError) -> Self {
        match &*err.inner {
            MetaErrorInner::PermissionDenied(_) => {
                tonic::Status::permission_denied(err.to_string())
            }
            MetaErrorInner::CatalogIdNotFound(_, _) => tonic::Status::not_found(err.to_string()),
            MetaErrorInner::Duplicated(_, _) => tonic::Status::already_exists(err.to_string()),
            MetaErrorInner::Unavailable(_) => tonic::Status::unavailable(err.to_string()),
            MetaErrorInner::Cancelled(_) => tonic::Status::cancelled(err.to_string()),
            _ => tonic::Status::internal(err.to_string()),
        }
    }
}

impl From<ProstFieldNotFound> for MetaError {
    fn from(e: ProstFieldNotFound) -> Self {
        MetadataModelError::from(e).into()
    }
}

impl From<MetaStoreError> for MetaError {
    fn from(e: MetaStoreError) -> Self {
        match e {
            // `MetaStore::txn` method error.
            MetaStoreError::TransactionAbort() => MetaErrorInner::TransactionError(e).into(),
            _ => MetadataModelError::from(e).into(),
        }
    }
}<|MERGE_RESOLUTION|>--- conflicted
+++ resolved
@@ -58,13 +58,11 @@
     #[error("Election failed: {0}")]
     Election(etcd_client::Error),
 
-<<<<<<< HEAD
     #[error("Cancelled: {0}")]
     Cancelled(String),
-=======
+
     #[error("SystemParam error: {0}")]
     SystemParam(String),
->>>>>>> 6e717751
 
     #[error(transparent)]
     Internal(anyhow::Error),
