// Copyright 2025 RisingWave Labs
//
// Licensed under the Apache License, Version 2.0 (the "License");
// you may not use this file except in compliance with the License.
// You may obtain a copy of the License at
//
//     http://www.apache.org/licenses/LICENSE-2.0
//
// Unless required by applicable law or agreed to in writing, software
// distributed under the License is distributed on an "AS IS" BASIS,
// WITHOUT WARRANTIES OR CONDITIONS OF ANY KIND, either express or implied.
// See the License for the specific language governing permissions and
// limitations under the License.

use anyhow::{anyhow, Context};
use itertools::Itertools;
use risingwave_common::secret::{LocalSecretManager, SecretEncryption};
use risingwave_hummock_sdk::FrontendHummockVersion;
use risingwave_meta::controller::catalog::Catalog;
use risingwave_meta::manager::MetadataManager;
use risingwave_meta::MetaResult;
use risingwave_pb::backup_service::MetaBackupManifestId;
use risingwave_pb::catalog::{Secret, Table};
use risingwave_pb::common::worker_node::State::Running;
use risingwave_pb::common::{WorkerNode, WorkerType};
use risingwave_pb::hummock::WriteLimits;
use risingwave_pb::meta::meta_snapshot::SnapshotVersion;
use risingwave_pb::meta::notification_service_server::NotificationService;
use risingwave_pb::meta::{
    FragmentWorkerSlotMapping, GetSessionParamsResponse, MetaSnapshot, SubscribeRequest,
    SubscribeType,
};
use risingwave_pb::user::UserInfo;
use tokio::sync::mpsc;
use tokio_stream::wrappers::UnboundedReceiverStream;
use tonic::{Request, Response, Status};

use crate::backup_restore::BackupManagerRef;
use crate::hummock::HummockManagerRef;
use crate::manager::{MetaSrvEnv, Notification, NotificationVersion, WorkerKey};
use crate::serving::ServingVnodeMappingRef;

pub struct NotificationServiceImpl {
    env: MetaSrvEnv,

    metadata_manager: MetadataManager,
    hummock_manager: HummockManagerRef,
    backup_manager: BackupManagerRef,
    serving_vnode_mapping: ServingVnodeMappingRef,
}

impl NotificationServiceImpl {
    pub async fn new(
        env: MetaSrvEnv,
        metadata_manager: MetadataManager,
        hummock_manager: HummockManagerRef,
        backup_manager: BackupManagerRef,
        serving_vnode_mapping: ServingVnodeMappingRef,
    ) -> MetaResult<Self> {
        let service = Self {
            env,
            metadata_manager,
            hummock_manager,
            backup_manager,
            serving_vnode_mapping,
        };
        let (secrets, _catalog_version) = service.get_decrypted_secret_snapshot().await?;
        LocalSecretManager::global().init_secrets(secrets);
        Ok(service)
    }

    async fn get_catalog_snapshot(
        &self,
    ) -> MetaResult<(Catalog, Vec<UserInfo>, NotificationVersion)> {
        let catalog_guard = self
            .metadata_manager
            .catalog_controller
            .get_inner_read_guard()
            .await;
        let (
            (
                databases,
                schemas,
                tables,
                sources,
                sinks,
                subscriptions,
                indexes,
                views,
                functions,
                connections,
                secrets,
            ),
            users,
        ) = catalog_guard.snapshot().await?;
        let notification_version = self.env.notification_manager().current_version().await;
        Ok((
            (
                databases,
                schemas,
                tables,
                sources,
                sinks,
                subscriptions,
                indexes,
                views,
                functions,
                connections,
                secrets,
            ),
            users,
            notification_version,
        ))
    }

    /// Get decrypted secret snapshot
    async fn get_decrypted_secret_snapshot(
        &self,
    ) -> MetaResult<(Vec<Secret>, NotificationVersion)> {
        let catalog_guard = self
            .metadata_manager
            .catalog_controller
            .get_inner_read_guard()
            .await;
        let secrets = catalog_guard.list_secrets().await?;
        let notification_version = self.env.notification_manager().current_version().await;

        let decrypted_secrets = self.decrypt_secrets(secrets)?;

        Ok((decrypted_secrets, notification_version))
    }

    fn decrypt_secrets(&self, secrets: Vec<Secret>) -> MetaResult<Vec<Secret>> {
        // Skip getting `secret_store_private_key` if there is no secret
        if secrets.is_empty() {
            return Ok(vec![]);
        }
        let secret_store_private_key = self
            .env
            .opts
            .secret_store_private_key
            .clone()
            .ok_or_else(|| anyhow!("secret_store_private_key is not configured"))?;
        let mut decrypted_secrets = Vec::with_capacity(secrets.len());
        for mut secret in secrets {
            let encrypted_secret = SecretEncryption::deserialize(secret.get_value())
                .context(format!("failed to deserialize secret {}", secret.name))?;
            let decrypted_secret = encrypted_secret
                .decrypt(secret_store_private_key.as_slice())
                .context(format!("failed to decrypt secret {}", secret.name))?;
            secret.value = decrypted_secret;
            decrypted_secrets.push(secret);
        }
        Ok(decrypted_secrets)
    }

    async fn get_worker_slot_mapping_snapshot(
        &self,
    ) -> MetaResult<(Vec<FragmentWorkerSlotMapping>, NotificationVersion)> {
        let fragment_guard = self
            .metadata_manager
            .catalog_controller
            .get_inner_read_guard()
            .await;
        let worker_slot_mappings = fragment_guard
            .all_running_fragment_mappings()
            .await?
            .collect_vec();
        let notification_version = self.env.notification_manager().current_version().await;
        Ok((worker_slot_mappings, notification_version))
    }

    fn get_serving_vnode_mappings(&self) -> Vec<FragmentWorkerSlotMapping> {
        self.serving_vnode_mapping
            .all()
            .iter()
            .map(|(fragment_id, mapping)| FragmentWorkerSlotMapping {
                fragment_id: *fragment_id,
                mapping: Some(mapping.to_protobuf()),
            })
            .collect()
    }

    async fn get_worker_node_snapshot(&self) -> MetaResult<(Vec<WorkerNode>, NotificationVersion)> {
        let cluster_guard = self
            .metadata_manager
            .cluster_controller
            .get_inner_read_guard()
            .await;
        let nodes = cluster_guard
            .list_workers(Some(WorkerType::ComputeNode.into()), Some(Running.into()))
            .await?;
        let notification_version = self.env.notification_manager().current_version().await;
        Ok((nodes, notification_version))
    }

    async fn get_tables_snapshot(&self) -> MetaResult<(Vec<Table>, NotificationVersion)> {
        let catalog_guard = self
            .metadata_manager
            .catalog_controller
            .get_inner_read_guard()
            .await;
        let mut tables = catalog_guard.list_all_state_tables().await?;
        tables.extend(catalog_guard.dropped_tables.values().cloned());
        let notification_version = self.env.notification_manager().current_version().await;
        Ok((tables, notification_version))
    }

    async fn get_compute_node_total_cpu_count(&self) -> usize {
        self.metadata_manager
            .cluster_controller
            .compute_node_total_cpu_count()
            .await
    }

    async fn compactor_subscribe(&self) -> MetaResult<MetaSnapshot> {
<<<<<<< HEAD
        let (tables, catalog_version) = self.get_tables_snapshot().await?;
=======
        let (tables, catalog_version) = self.get_tables_and_creating_tables_snapshot().await?;
        let compute_node_total_cpu_count = self.get_compute_node_total_cpu_count().await;
>>>>>>> f9e420f8

        Ok(MetaSnapshot {
            tables,
            version: Some(SnapshotVersion {
                catalog_version,
                ..Default::default()
            }),
            compute_node_total_cpu_count: compute_node_total_cpu_count as _,
            ..Default::default()
        })
    }

    async fn frontend_subscribe(&self) -> MetaResult<MetaSnapshot> {
        let (
            (
                databases,
                schemas,
                tables,
                sources,
                sinks,
                subscriptions,
                indexes,
                views,
                functions,
                connections,
                secrets,
            ),
            users,
            catalog_version,
        ) = self.get_catalog_snapshot().await?;

        // Use the plain text secret value for frontend. The secret value will be masked in frontend handle.
        let decrypted_secrets = self.decrypt_secrets(secrets)?;

        let (streaming_worker_slot_mappings, streaming_worker_slot_mapping_version) =
            self.get_worker_slot_mapping_snapshot().await?;
        let serving_worker_slot_mappings = self.get_serving_vnode_mappings();

        let (nodes, worker_node_version) = self.get_worker_node_snapshot().await?;

        let hummock_version = self
            .hummock_manager
            .on_current_version(|version| {
                FrontendHummockVersion::from_version(version).to_protobuf()
            })
            .await;

        let session_params = self
            .env
            .session_params_manager_impl_ref()
            .get_params()
            .await;

        let session_params = Some(GetSessionParamsResponse {
            params: serde_json::to_string(&session_params)
                .context("failed to encode session params")?,
        });

        let compute_node_total_cpu_count = self.get_compute_node_total_cpu_count().await;

        Ok(MetaSnapshot {
            databases,
            schemas,
            sources,
            sinks,
            tables,
            indexes,
            views,
            subscriptions,
            functions,
            connections,
            secrets: decrypted_secrets,
            users,
            nodes,
            hummock_version: Some(hummock_version),
            version: Some(SnapshotVersion {
                catalog_version,
                worker_node_version,
                streaming_worker_slot_mapping_version,
            }),
            serving_worker_slot_mappings,
            streaming_worker_slot_mappings,
            session_params,
            compute_node_total_cpu_count: compute_node_total_cpu_count as _,
            ..Default::default()
        })
    }

    async fn hummock_subscribe(&self) -> MetaResult<MetaSnapshot> {
        let (tables, catalog_version) = self.get_tables_snapshot().await?;
        let hummock_version = self
            .hummock_manager
            .on_current_version(|version| version.into())
            .await;
        let hummock_write_limits = self.hummock_manager.write_limits().await;
        let meta_backup_manifest_id = self.backup_manager.manifest().manifest_id;
        let compute_node_total_cpu_count = self.get_compute_node_total_cpu_count().await;

        Ok(MetaSnapshot {
            tables,
            hummock_version: Some(hummock_version),
            version: Some(SnapshotVersion {
                catalog_version,
                ..Default::default()
            }),
            meta_backup_manifest_id: Some(MetaBackupManifestId {
                id: meta_backup_manifest_id,
            }),
            hummock_write_limits: Some(WriteLimits {
                write_limits: hummock_write_limits,
            }),
            compute_node_total_cpu_count: compute_node_total_cpu_count as _,
            ..Default::default()
        })
    }

    async fn compute_subscribe(&self) -> MetaResult<MetaSnapshot> {
        let (secrets, catalog_version) = self.get_decrypted_secret_snapshot().await?;
        let compute_node_total_cpu_count = self.get_compute_node_total_cpu_count().await;

        Ok(MetaSnapshot {
            secrets,
            version: Some(SnapshotVersion {
                catalog_version,
                ..Default::default()
            }),
            compute_node_total_cpu_count: compute_node_total_cpu_count as _,
            ..Default::default()
        })
    }
}

#[async_trait::async_trait]
impl NotificationService for NotificationServiceImpl {
    type SubscribeStream = UnboundedReceiverStream<Notification>;

    #[cfg_attr(coverage, coverage(off))]
    async fn subscribe(
        &self,
        request: Request<SubscribeRequest>,
    ) -> Result<Response<Self::SubscribeStream>, Status> {
        let req = request.into_inner();
        let host_address = req.get_host()?.clone();
        let subscribe_type = req.get_subscribe_type()?;

        let worker_key = WorkerKey(host_address);

        let (tx, rx) = mpsc::unbounded_channel();
        self.env
            .notification_manager()
            .insert_sender(subscribe_type, worker_key.clone(), tx)
            .await;

        let meta_snapshot = match subscribe_type {
            SubscribeType::Compactor => self.compactor_subscribe().await?,
            SubscribeType::Frontend => self.frontend_subscribe().await?,
            SubscribeType::Hummock => {
                self.hummock_manager
                    .pin_version(req.get_worker_id())
                    .await?;
                self.hummock_subscribe().await?
            }
            SubscribeType::Compute => self.compute_subscribe().await?,
            SubscribeType::Unspecified => unreachable!(),
        };

        self.env
            .notification_manager()
            .notify_snapshot(worker_key, subscribe_type, meta_snapshot);

        Ok(Response::new(UnboundedReceiverStream::new(rx)))
    }
}<|MERGE_RESOLUTION|>--- conflicted
+++ resolved
@@ -214,12 +214,8 @@
     }
 
     async fn compactor_subscribe(&self) -> MetaResult<MetaSnapshot> {
-<<<<<<< HEAD
         let (tables, catalog_version) = self.get_tables_snapshot().await?;
-=======
-        let (tables, catalog_version) = self.get_tables_and_creating_tables_snapshot().await?;
         let compute_node_total_cpu_count = self.get_compute_node_total_cpu_count().await;
->>>>>>> f9e420f8
 
         Ok(MetaSnapshot {
             tables,
