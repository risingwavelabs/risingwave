--- conflicted
+++ resolved
@@ -537,7 +537,6 @@
         request: Request<AlterConnectorPropsRequest>,
     ) -> Result<Response<AlterConnectorPropsResponse>, Status> {
         let request = request.into_inner();
-<<<<<<< HEAD
         let new_config = match AlterConnectorPropsObject::try_from(request.object_type) {
             Ok(AlterConnectorPropsObject::Sink) => {
                 self.metadata_manager
@@ -563,8 +562,6 @@
                 );
             }
         };
-=======
->>>>>>> 8f95d33a
 
         let database_id = self
             .metadata_manager
