--- conflicted
+++ resolved
@@ -27,13 +27,7 @@
 use risingwave_meta::model::ActorId;
 use risingwave_meta::stream::{GlobalRefreshManagerRef, SourceManagerRunningInfo, ThrottleConfig};
 use risingwave_meta::{MetaError, model};
-<<<<<<< HEAD
-use risingwave_meta_model::{
-    ConnectionId, FragmentId, ObjectId, SinkId, SourceId, StreamingParallelism,
-};
-=======
-use risingwave_meta_model::{FragmentId, StreamingParallelism};
->>>>>>> 8ab35c8c
+use risingwave_meta_model::{ConnectionId, FragmentId, StreamingParallelism};
 use risingwave_pb::meta::alter_connector_props_request::AlterConnectorPropsObject;
 use risingwave_pb::meta::cancel_creating_jobs_request::Jobs;
 use risingwave_pb::meta::list_actor_splits_response::FragmentType;
@@ -638,80 +632,65 @@
     ) -> Result<Response<AlterConnectorPropsResponse>, Status> {
         let request = request.into_inner();
         let secret_manager = LocalSecretManager::global();
-        let (new_props_plaintext, object_id) =
-            match AlterConnectorPropsObject::try_from(request.object_type) {
-                Ok(AlterConnectorPropsObject::Sink) => (
-                    self.metadata_manager
-                        .update_sink_props_by_sink_id(
-                            request.object_id.into(),
-                            request.changed_props.clone().into_iter().collect(),
-                        )
-                        .await?,
+        let (new_props_plaintext, object_id) = match AlterConnectorPropsObject::try_from(
+            request.object_type,
+        ) {
+            Ok(AlterConnectorPropsObject::Sink) => (
+                self.metadata_manager
+                    .update_sink_props_by_sink_id(
+                        request.object_id.into(),
+                        request.changed_props.clone().into_iter().collect(),
+                    )
+                    .await?,
+                request.object_id.into(),
+            ),
+            Ok(AlterConnectorPropsObject::IcebergTable) => {
+                let (prop, sink_id) = self
+                    .metadata_manager
+                    .update_iceberg_table_props_by_table_id(
+                        request.object_id.into(),
+                        request.changed_props.clone().into_iter().collect(),
+                        request.extra_options,
+                    )
+                    .await?;
+                (prop, sink_id.as_object_id())
+            }
+
+            Ok(AlterConnectorPropsObject::Source) => {
+                // alter source and table's associated source
+                if request.connector_conn_ref.is_some() {
+                    return Err(Status::invalid_argument(
+                        "alter connector_conn_ref is not supported",
+                    ));
+                }
+                let options_with_secret = self
+                    .metadata_manager
+                    .catalog_controller
+                    .update_source_props_by_source_id(
+                        request.object_id.into(),
+                        request.changed_props.clone().into_iter().collect(),
+                        request.changed_secret_refs.clone().into_iter().collect(),
+                    )
+                    .await?;
+
+                self.stream_manager
+                    .source_manager
+                    .validate_source_once(request.object_id.into(), options_with_secret.clone())
+                    .await?;
+
+                let (options, secret_refs) = options_with_secret.into_parts();
+                (
+                    secret_manager
+                        .fill_secrets(options, secret_refs)
+                        .map_err(MetaError::from)?
+                        .into_iter()
+                        .collect(),
                     request.object_id.into(),
-                ),
-                Ok(AlterConnectorPropsObject::IcebergTable) => {
-                    let (prop, sink_id) = self
-                        .metadata_manager
-                        .update_iceberg_table_props_by_table_id(
-                            request.object_id.into(),
-                            request.changed_props.clone().into_iter().collect(),
-                            request.extra_options,
-                        )
-                        .await?;
-                    (prop, sink_id.as_object_id())
-                }
-
-                Ok(AlterConnectorPropsObject::Source) => {
-                    // alter source and table's associated source
-                    if request.connector_conn_ref.is_some() {
-                        return Err(Status::invalid_argument(
-                            "alter connector_conn_ref is not supported",
-                        ));
-                    }
-                    let options_with_secret = self
-                        .metadata_manager
-                        .catalog_controller
-                        .update_source_props_by_source_id(
-                            request.object_id.into(),
-                            request.changed_props.clone().into_iter().collect(),
-                            request.changed_secret_refs.clone().into_iter().collect(),
-                        )
-                        .await?;
-
-                    self.stream_manager
-                        .source_manager
-                        .validate_source_once(request.object_id.into(), options_with_secret.clone())
-                        .await?;
-
-                    let (options, secret_refs) = options_with_secret.into_parts();
-                    (
-                        secret_manager
-                            .fill_secrets(options, secret_refs)
-                            .map_err(MetaError::from)?
-                            .into_iter()
-                            .collect(),
-                        request.object_id.into(),
-                    )
-                }
-
-                _ => {
-                    unimplemented!(
-                        "Unsupported object type for AlterConnectorProps: {:?}",
-                        request.object_type
-                    );
-                }
-            };
-
-<<<<<<< HEAD
-                let (options, secret_refs) = options_with_secret.into_parts();
-                secret_manager
-                    .fill_secrets(options, secret_refs)
-                    .map_err(MetaError::from)?
-                    .into_iter()
-                    .collect()
-            }
-            AlterConnectorPropsObject::Connection => {
-                // Use the unified atomic update method to update connection and all dependent objects in a single transaction
+                )
+            }
+            Ok(AlterConnectorPropsObject::Connection) => {
+                // Update the connection and all dependent sources/sinks atomically, and later broadcast
+                // the complete plaintext properties to dependents via barrier.
                 let (
                     connection_options_with_secret,
                     updated_sources_with_props,
@@ -720,12 +699,13 @@
                     .metadata_manager
                     .catalog_controller
                     .update_connection_and_dependent_objects_props(
-                        request.object_id as ConnectionId,
+                        ConnectionId::from(request.object_id),
                         request.changed_props.clone().into_iter().collect(),
                         request.changed_secret_refs.clone().into_iter().collect(),
                     )
                     .await?;
 
+                // Materialize connection plaintext for observability/debugging (not broadcast directly).
                 let (options, secret_refs) = connection_options_with_secret.into_parts();
                 let new_props_plaintext = secret_manager
                     .fill_secrets(options, secret_refs)
@@ -733,23 +713,27 @@
                     .into_iter()
                     .collect::<HashMap<String, String>>();
 
-                // Prepare runtime mutation for all dependent sources and sinks with their complete properties
+                // Broadcast changes to dependent sources and sinks if any exist.
                 let mut dependent_mutation = HashMap::default();
                 for (source_id, complete_source_props) in updated_sources_with_props {
-                    dependent_mutation.insert(source_id as u32, complete_source_props);
+                    dependent_mutation.insert(source_id.as_object_id(), complete_source_props);
                 }
                 for (sink_id, complete_sink_props) in updated_sinks_with_props {
-                    dependent_mutation.insert(sink_id as u32, complete_sink_props);
+                    dependent_mutation.insert(sink_id.as_object_id(), complete_sink_props);
                 }
 
-                // Broadcast changes to dependent sources and sinks if any exist
                 if !dependent_mutation.is_empty() {
+                    let database_id = self
+                        .metadata_manager
+                        .catalog_controller
+                        .get_object_database_id(ConnectionId::from(request.object_id))
+                        .await?;
                     tracing::info!(
-                        "broadcasting connection {} property changes to job ids: {:?}",
+                        "broadcasting connection {} property changes to dependent object ids: {:?}",
                         request.object_id,
                         dependent_mutation.keys().collect_vec()
                     );
-                    let _dependent_version = self
+                    let _version = self
                         .barrier_scheduler
                         .run_command(
                             database_id,
@@ -758,27 +742,33 @@
                         .await?;
                 }
 
-                new_props_plaintext
-            }
-            AlterConnectorPropsObject::Unspecified => unreachable!(),
+                (
+                    new_props_plaintext,
+                    ConnectionId::from(request.object_id).as_object_id(),
+                )
+            }
+
+            _ => {
+                unimplemented!(
+                    "Unsupported object type for AlterConnectorProps: {:?}",
+                    request.object_type
+                );
+            }
         };
 
-        // For sources and sinks, broadcast the change to the object itself
-        if request.object_type() != AlterConnectorPropsObject::Connection {
+        let database_id = self
+            .metadata_manager
+            .catalog_controller
+            .get_object_database_id(object_id)
+            .await?;
+        // Connection updates are broadcast to dependent sources/sinks inside the `Connection` branch above.
+        // For sources/sinks/iceberg-table updates, broadcast the change to the object itself.
+        if AlterConnectorPropsObject::try_from(request.object_type)
+            .is_ok_and(|t| t != AlterConnectorPropsObject::Connection)
+        {
             let mut mutation = HashMap::default();
-            mutation.insert(request.object_id, new_props_plaintext);
-=======
-        let database_id = self
-            .metadata_manager
-            .catalog_controller
-            .get_object_database_id(object_id)
-            .await?;
-
-        let mut mutation = HashMap::default();
-        mutation.insert(object_id, new_props_plaintext);
->>>>>>> 8ab35c8c
-
-            let _i = self
+            mutation.insert(object_id, new_props_plaintext);
+            let _version = self
                 .barrier_scheduler
                 .run_command(database_id, Command::ConnectorPropsChange(mutation))
                 .await?;
