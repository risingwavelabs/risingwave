--- conflicted
+++ resolved
@@ -307,12 +307,9 @@
                     .meta
                     .compaction_task_max_heartbeat_interval_secs,
                 compaction_config: Some(config.meta.compaction_config),
-<<<<<<< HEAD
                 event_log_enabled: config.meta.event_log_enabled,
                 event_log_channel_max_size: config.meta.event_log_channel_max_size,
-=======
                 advertise_addr: opts.advertise_addr,
->>>>>>> 32717b45
             },
             config.system.into_init_system_params(),
         )
