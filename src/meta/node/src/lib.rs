// Copyright 2024 RisingWave Labs
//
// Licensed under the Apache License, Version 2.0 (the "License");
// you may not use this file except in compliance with the License.
// You may obtain a copy of the License at
//
//     http://www.apache.org/licenses/LICENSE-2.0
//
// Unless required by applicable law or agreed to in writing, software
// distributed under the License is distributed on an "AS IS" BASIS,
// WITHOUT WARRANTIES OR CONDITIONS OF ANY KIND, either express or implied.
// See the License for the specific language governing permissions and
// limitations under the License.

#![feature(lint_reasons)]
#![feature(let_chains)]
#![cfg_attr(coverage, feature(coverage_attribute))]

mod server;

use std::time::Duration;

use clap::Parser;
pub use error::{MetaError, MetaResult};
use redact::Secret;
use risingwave_common::config::OverrideConfig;
use risingwave_common::util::meta_addr::MetaAddressStrategy;
use risingwave_common::util::resource_util;
use risingwave_common::{GIT_SHA, RW_VERSION};
use risingwave_common_heap_profiling::HeapProfiler;
use risingwave_meta::*;
use risingwave_meta_service::*;
pub use rpc::{ElectionClient, ElectionMember, EtcdElectionClient};
use server::rpc_serve;

use crate::manager::MetaOpts;

#[derive(Debug, Clone, Parser, OverrideConfig)]
#[command(version, about = "The central metadata management service")]
pub struct MetaNodeOpts {
    // TODO: use `SocketAddr`
    #[clap(long, env = "RW_LISTEN_ADDR", default_value = "127.0.0.1:5690")]
    pub listen_addr: String,

    /// The address for contacting this instance of the service.
    /// This would be synonymous with the service's "public address"
    /// or "identifying address".
    /// It will serve as a unique identifier in cluster
    /// membership and leader election. Must be specified for etcd backend.
    #[clap(long, env = "RW_ADVERTISE_ADDR", default_value = "127.0.0.1:5690")]
    pub advertise_addr: String,

    #[clap(long, env = "RW_DASHBOARD_HOST")]
    pub dashboard_host: Option<String>,

    /// We will start a http server at this address via `MetricsManager`.
    /// Then the prometheus instance will poll the metrics from this address.
    #[clap(long, env = "RW_PROMETHEUS_HOST", alias = "prometheus-host")]
    pub prometheus_listener_addr: Option<String>,

    #[clap(long, hide = true, env = "RW_ETCD_ENDPOINTS", default_value_t = String::from(""))]
    pub etcd_endpoints: String,

    /// Enable authentication with etcd. By default disabled.
    #[clap(long, hide = true, env = "RW_ETCD_AUTH")]
    pub etcd_auth: bool,

    /// Username of etcd, required when --etcd-auth is enabled.
    #[clap(long, hide = true, env = "RW_ETCD_USERNAME", default_value = "")]
    pub etcd_username: String,

    /// Password of etcd, required when --etcd-auth is enabled.
    #[clap(long, hide = true, env = "RW_ETCD_PASSWORD", default_value = "")]
    pub etcd_password: Secret<String>,

    /// Endpoint of the SQL service, make it non-option when SQL service is required.
    #[clap(long, hide = true, env = "RW_SQL_ENDPOINT")]
    pub sql_endpoint: Option<String>,

<<<<<<< HEAD
    #[clap(long, hide = true, env = "RW_DASHBOARD_UI_PATH")]
    pub dashboard_ui_path: Option<String>,

=======
>>>>>>> f3ebeaaf
    /// The HTTP REST-API address of the Prometheus instance associated to this cluster.
    /// This address is used to serve `PromQL` queries to Prometheus.
    /// It is also used by Grafana Dashboard Service to fetch metrics and visualize them.
    #[clap(long, env = "RW_PROMETHEUS_ENDPOINT")]
    pub prometheus_endpoint: Option<String>,

    /// The additional selector used when querying Prometheus.
    ///
    /// The format is same as `PromQL`. Example: `instance="foo",namespace="bar"`
    #[clap(long, env = "RW_PROMETHEUS_SELECTOR")]
    pub prometheus_selector: Option<String>,

<<<<<<< HEAD
=======
    // TODO(eric): remove me
    /// Endpoint of the connector node, there will be a sidecar connector node
    /// colocated with Meta node in the cloud environment
    #[clap(long, hide = true, env = "RW_CONNECTOR_RPC_ENDPOINT")]
    pub connector_rpc_endpoint: Option<String>,

>>>>>>> f3ebeaaf
    /// Default tag for the endpoint created when creating a privatelink connection.
    /// Will be appended to the tags specified in the `tags` field in with clause in `create
    /// connection`.
    #[clap(long, hide = true, env = "RW_PRIVATELINK_ENDPOINT_DEFAULT_TAGS")]
    pub privatelink_endpoint_default_tags: Option<String>,

    #[clap(long, hide = true, env = "RW_VPC_ID")]
    pub vpc_id: Option<String>,

    #[clap(long, hide = true, env = "RW_VPC_SECURITY_GROUP_ID")]
    pub security_group_id: Option<String>,

    /// The path of `risingwave.toml` configuration file.
    ///
    /// If empty, default configuration values will be used.
    #[clap(long, env = "RW_CONFIG_PATH", default_value = "")]
    pub config_path: String,

    #[clap(long, hide = true, env = "RW_BACKEND", value_enum)]
    #[override_opts(path = meta.backend)]
    pub backend: Option<MetaBackend>,

    /// The interval of periodic barrier.
    #[clap(long, hide = true, env = "RW_BARRIER_INTERVAL_MS")]
    #[override_opts(path = system.barrier_interval_ms)]
    pub barrier_interval_ms: Option<u32>,

    /// Target size of the Sstable.
    #[clap(long, hide = true, env = "RW_SSTABLE_SIZE_MB")]
    #[override_opts(path = system.sstable_size_mb)]
    pub sstable_size_mb: Option<u32>,

    /// Size of each block in bytes in SST.
    #[clap(long, hide = true, env = "RW_BLOCK_SIZE_KB")]
    #[override_opts(path = system.block_size_kb)]
    pub block_size_kb: Option<u32>,

    /// False positive probability of bloom filter.
    #[clap(long, hide = true, env = "RW_BLOOM_FALSE_POSITIVE")]
    #[override_opts(path = system.bloom_false_positive)]
    pub bloom_false_positive: Option<f64>,

    /// State store url
    #[clap(long, hide = true, env = "RW_STATE_STORE")]
    #[override_opts(path = system.state_store)]
    pub state_store: Option<String>,

    /// Remote directory for storing data and metadata objects.
    #[clap(long, hide = true, env = "RW_DATA_DIRECTORY")]
    #[override_opts(path = system.data_directory)]
    pub data_directory: Option<String>,

    /// Whether config object storage bucket lifecycle to purge stale data.
    #[clap(long, hide = true, env = "RW_DO_NOT_CONFIG_BUCKET_LIFECYCLE")]
    #[override_opts(path = meta.do_not_config_object_storage_lifecycle)]
    pub do_not_config_object_storage_lifecycle: Option<bool>,

    /// Remote storage url for storing snapshots.
    #[clap(long, hide = true, env = "RW_BACKUP_STORAGE_URL")]
    #[override_opts(path = system.backup_storage_url)]
    pub backup_storage_url: Option<String>,

    /// Remote directory for storing snapshots.
    #[clap(long, hide = true, env = "RW_BACKUP_STORAGE_DIRECTORY")]
    #[override_opts(path = system.backup_storage_directory)]
    pub backup_storage_directory: Option<String>,

    /// Enable heap profile dump when memory usage is high.
    #[clap(long, hide = true, env = "RW_HEAP_PROFILING_DIR")]
    #[override_opts(path = server.heap_profiling.dir)]
    pub heap_profiling_dir: Option<String>,

    /// Exit if idle for a certain period of time.
    #[clap(long, hide = true, env = "RW_DANGEROUS_MAX_IDLE_SECS")]
    #[override_opts(path = meta.dangerous_max_idle_secs)]
    pub dangerous_max_idle_secs: Option<u64>,
}

impl risingwave_common::opts::Opts for MetaNodeOpts {
    fn name() -> &'static str {
        "meta"
    }

    fn meta_addr(&self) -> MetaAddressStrategy {
        format!("http://{}", self.listen_addr)
            .parse()
            .expect("invalid listen address")
    }
}

use std::future::Future;
use std::pin::Pin;

use risingwave_common::config::{load_config, MetaBackend, RwConfig};
use tracing::info;

/// Start meta node
pub fn start(opts: MetaNodeOpts) -> Pin<Box<dyn Future<Output = ()> + Send>> {
    // WARNING: don't change the function signature. Making it `async fn` will cause
    // slow compile in release mode.
    Box::pin(async move {
        info!("Starting meta node");
        info!("> options: {:?}", opts);
        let config = load_config(&opts.config_path, &opts);
        info!("> config: {:?}", config);
        info!("> version: {} ({})", RW_VERSION, GIT_SHA);
        let listen_addr = opts.listen_addr.parse().unwrap();
        let dashboard_addr = opts.dashboard_host.map(|x| x.parse().unwrap());
        let prometheus_addr = opts.prometheus_listener_addr.map(|x| x.parse().unwrap());
        let backend = match config.meta.backend {
            MetaBackend::Etcd => MetaStoreBackend::Etcd {
                endpoints: opts
                    .etcd_endpoints
                    .split(',')
                    .map(|x| x.to_string())
                    .collect(),
                credentials: match opts.etcd_auth {
                    true => Some((
                        opts.etcd_username,
                        opts.etcd_password.expose_secret().to_string(),
                    )),
                    false => None,
                },
            },
            MetaBackend::Mem => MetaStoreBackend::Mem,
            MetaBackend::Sql => MetaStoreBackend::Sql {
                endpoint: opts.sql_endpoint.expect("sql endpoint is required"),
            },
        };

        validate_config(&config);

        let total_memory_bytes = resource_util::memory::system_memory_available_bytes();
        let heap_profiler =
            HeapProfiler::new(total_memory_bytes, config.server.heap_profiling.clone());
        // Run a background heap profiler
        heap_profiler.start();

        let max_heartbeat_interval =
            Duration::from_secs(config.meta.max_heartbeat_interval_secs as u64);
        let max_idle_ms = config.meta.dangerous_max_idle_secs.unwrap_or(0) * 1000;
        let in_flight_barrier_nums = config.streaming.in_flight_barrier_nums;
        let privatelink_endpoint_default_tags =
            opts.privatelink_endpoint_default_tags.map(|tags| {
                tags.split(',')
                    .map(|s| {
                        let key_val = s.split_once('=').unwrap();
                        (key_val.0.to_string(), key_val.1.to_string())
                    })
                    .collect()
            });

        let add_info = AddressInfo {
            advertise_addr: opts.advertise_addr.to_owned(),
            listen_addr,
            prometheus_addr,
            dashboard_addr,
        };

        const MIN_TIMEOUT_INTERVAL_SEC: u64 = 20;
        let compaction_task_max_progress_interval_secs = {
            (config
                .storage
                .object_store
                .object_store_read_timeout_ms
                .max(config.storage.object_store.object_store_upload_timeout_ms)
                .max(
                    config
                        .storage
                        .object_store
                        .object_store_streaming_read_timeout_ms,
                )
                .max(
                    config
                        .storage
                        .object_store
                        .object_store_streaming_upload_timeout_ms,
                )
                .max(config.meta.compaction_task_max_progress_interval_secs * 1000))
                / 1000
        } + MIN_TIMEOUT_INTERVAL_SEC;

        let (mut join_handle, leader_lost_handle, shutdown_send) = rpc_serve(
            add_info,
            backend,
            max_heartbeat_interval,
            config.meta.meta_leader_lease_secs,
            MetaOpts {
                enable_recovery: !config.meta.disable_recovery,
                disable_automatic_parallelism_control: config
                    .meta
                    .disable_automatic_parallelism_control,
                parallelism_control_batch_size: config.meta.parallelism_control_batch_size,
                parallelism_control_trigger_period_sec: config
                    .meta
                    .parallelism_control_trigger_period_sec,
                parallelism_control_trigger_first_delay_sec: config
                    .meta
                    .parallelism_control_trigger_first_delay_sec,
                in_flight_barrier_nums,
                max_idle_ms,
                compaction_deterministic_test: config.meta.enable_compaction_deterministic,
                default_parallelism: config.meta.default_parallelism,
                vacuum_interval_sec: config.meta.vacuum_interval_sec,
                vacuum_spin_interval_ms: config.meta.vacuum_spin_interval_ms,
                hummock_version_checkpoint_interval_sec: config
                    .meta
                    .hummock_version_checkpoint_interval_sec,
                enable_hummock_data_archive: config.meta.enable_hummock_data_archive,
                min_delta_log_num_for_hummock_version_checkpoint: config
                    .meta
                    .min_delta_log_num_for_hummock_version_checkpoint,
                min_sst_retention_time_sec: config.meta.min_sst_retention_time_sec,
                full_gc_interval_sec: config.meta.full_gc_interval_sec,
                collect_gc_watermark_spin_interval_sec: config
                    .meta
                    .collect_gc_watermark_spin_interval_sec,
                enable_committed_sst_sanity_check: config.meta.enable_committed_sst_sanity_check,
                periodic_compaction_interval_sec: config.meta.periodic_compaction_interval_sec,
                node_num_monitor_interval_sec: config.meta.node_num_monitor_interval_sec,
                prometheus_endpoint: opts.prometheus_endpoint,
                prometheus_selector: opts.prometheus_selector,
                vpc_id: opts.vpc_id,
                security_group_id: opts.security_group_id,
                privatelink_endpoint_default_tags,
                periodic_space_reclaim_compaction_interval_sec: config
                    .meta
                    .periodic_space_reclaim_compaction_interval_sec,
                telemetry_enabled: config.server.telemetry_enabled,
                periodic_ttl_reclaim_compaction_interval_sec: config
                    .meta
                    .periodic_ttl_reclaim_compaction_interval_sec,
                periodic_tombstone_reclaim_compaction_interval_sec: config
                    .meta
                    .periodic_tombstone_reclaim_compaction_interval_sec,
                periodic_split_compact_group_interval_sec: config
                    .meta
                    .periodic_split_compact_group_interval_sec,
                split_group_size_limit: config.meta.split_group_size_limit,
                min_table_split_size: config.meta.move_table_size_limit,
                table_write_throughput_threshold: config.meta.table_write_throughput_threshold,
                min_table_split_write_throughput: config.meta.min_table_split_write_throughput,
                partition_vnode_count: config.meta.partition_vnode_count,
                do_not_config_object_storage_lifecycle: config
                    .meta
                    .do_not_config_object_storage_lifecycle,
                compaction_task_max_heartbeat_interval_secs: config
                    .meta
                    .compaction_task_max_heartbeat_interval_secs,
                compaction_task_max_progress_interval_secs,
                compaction_config: Some(config.meta.compaction_config),
                cut_table_size_limit: config.meta.cut_table_size_limit,
                hybird_partition_vnode_count: config.meta.hybird_partition_vnode_count,
                event_log_enabled: config.meta.event_log_enabled,
                event_log_channel_max_size: config.meta.event_log_channel_max_size,
                advertise_addr: opts.advertise_addr,
                cached_traces_num: config.meta.developer.cached_traces_num,
                cached_traces_memory_limit_bytes: config
                    .meta
                    .developer
                    .cached_traces_memory_limit_bytes,
                enable_trivial_move: config.meta.developer.enable_trivial_move,
                enable_check_task_level_overlap: config
                    .meta
                    .developer
                    .enable_check_task_level_overlap,
                enable_dropped_column_reclaim: config.meta.enable_dropped_column_reclaim,
            },
            config.system.into_init_system_params(),
        )
        .await
        .unwrap();

        tracing::info!("Meta server listening at {}", listen_addr);

        match leader_lost_handle {
            None => {
                tokio::select! {
                    _ = tokio::signal::ctrl_c() => {
                        tracing::info!("receive ctrl+c");
                        shutdown_send.send(()).unwrap();
                        join_handle.await.unwrap()
                    }
                    res = &mut join_handle => res.unwrap(),
                };
            }
            Some(mut handle) => {
                tokio::select! {
                    _ = &mut handle => {
                        tracing::info!("receive leader lost signal");
                        // When we lose leadership, we will exit as soon as possible.
                    }
                    _ = tokio::signal::ctrl_c() => {
                        tracing::info!("receive ctrl+c");
                        shutdown_send.send(()).unwrap();
                        join_handle.await.unwrap();
                        handle.abort();
                    }
                    res = &mut join_handle => {
                        res.unwrap();
                        handle.abort();
                    },
                };
            }
        };
    })
}

fn validate_config(config: &RwConfig) {
    if config.meta.meta_leader_lease_secs <= 2 {
        let error_msg = "meta leader lease secs should be larger than 2";
        tracing::error!(error_msg);
        panic!("{}", error_msg);
    }
}<|MERGE_RESOLUTION|>--- conflicted
+++ resolved
@@ -77,12 +77,6 @@
     #[clap(long, hide = true, env = "RW_SQL_ENDPOINT")]
     pub sql_endpoint: Option<String>,
 
-<<<<<<< HEAD
-    #[clap(long, hide = true, env = "RW_DASHBOARD_UI_PATH")]
-    pub dashboard_ui_path: Option<String>,
-
-=======
->>>>>>> f3ebeaaf
     /// The HTTP REST-API address of the Prometheus instance associated to this cluster.
     /// This address is used to serve `PromQL` queries to Prometheus.
     /// It is also used by Grafana Dashboard Service to fetch metrics and visualize them.
@@ -95,15 +89,12 @@
     #[clap(long, env = "RW_PROMETHEUS_SELECTOR")]
     pub prometheus_selector: Option<String>,
 
-<<<<<<< HEAD
-=======
     // TODO(eric): remove me
     /// Endpoint of the connector node, there will be a sidecar connector node
     /// colocated with Meta node in the cloud environment
     #[clap(long, hide = true, env = "RW_CONNECTOR_RPC_ENDPOINT")]
     pub connector_rpc_endpoint: Option<String>,
 
->>>>>>> f3ebeaaf
     /// Default tag for the endpoint created when creating a privatelink connection.
     /// Will be appended to the tags specified in the `tags` field in with clause in `create
     /// connection`.
@@ -328,6 +319,7 @@
                 prometheus_selector: opts.prometheus_selector,
                 vpc_id: opts.vpc_id,
                 security_group_id: opts.security_group_id,
+                connector_rpc_endpoint: opts.connector_rpc_endpoint,
                 privatelink_endpoint_default_tags,
                 periodic_space_reclaim_compaction_interval_sec: config
                     .meta
