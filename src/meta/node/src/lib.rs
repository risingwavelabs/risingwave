// Copyright 2023 RisingWave Labs
//
// Licensed under the Apache License, Version 2.0 (the "License");
// you may not use this file except in compliance with the License.
// You may obtain a copy of the License at
//
//     http://www.apache.org/licenses/LICENSE-2.0
//
// Unless required by applicable law or agreed to in writing, software
// distributed under the License is distributed on an "AS IS" BASIS,
// WITHOUT WARRANTIES OR CONDITIONS OF ANY KIND, either express or implied.
// See the License for the specific language governing permissions and
// limitations under the License.

#![feature(lint_reasons)]
#![feature(let_chains)]
#![cfg_attr(coverage, feature(coverage_attribute))]

mod server;

use std::time::Duration;

use clap::Parser;
pub use error::{MetaError, MetaResult};
use redact::Secret;
use risingwave_common::config::OverrideConfig;
use risingwave_common::util::resource_util;
use risingwave_common::{GIT_SHA, RW_VERSION};
use risingwave_common_heap_profiling::HeapProfiler;
use risingwave_meta::*;
use risingwave_meta_service::*;
pub use rpc::{ElectionClient, ElectionMember, EtcdElectionClient};
use server::{rpc_serve, MetaStoreSqlBackend};

use crate::manager::MetaOpts;

#[derive(Debug, Clone, Parser, OverrideConfig)]
#[command(version, about = "The central metadata management service")]
pub struct MetaNodeOpts {
    #[clap(long, env = "RW_VPC_ID")]
    vpc_id: Option<String>,

    #[clap(long, env = "RW_VPC_SECURITY_GROUP_ID")]
    security_group_id: Option<String>,

    #[clap(long, env = "RW_LISTEN_ADDR", default_value = "127.0.0.1:5690")]
    listen_addr: String,

    /// The address for contacting this instance of the service.
    /// This would be synonymous with the service's "public address"
    /// or "identifying address".
    /// It will serve as a unique identifier in cluster
    /// membership and leader election. Must be specified for etcd backend.
    #[clap(long, env = "RW_ADVERTISE_ADDR")]
    advertise_addr: String,

    #[clap(long, env = "RW_DASHBOARD_HOST")]
    dashboard_host: Option<String>,

    #[clap(long, env = "RW_PROMETHEUS_HOST")]
    pub prometheus_host: Option<String>,

    #[clap(long, env = "RW_ETCD_ENDPOINTS", default_value_t = String::from(""))]
    etcd_endpoints: String,

    /// Enable authentication with etcd. By default disabled.
    #[clap(long, env = "RW_ETCD_AUTH")]
    etcd_auth: bool,

    /// Username of etcd, required when --etcd-auth is enabled.
    #[clap(long, env = "RW_ETCD_USERNAME", default_value = "")]
    etcd_username: String,

    /// Password of etcd, required when --etcd-auth is enabled.
    #[clap(long, env = "RW_ETCD_PASSWORD", default_value = "")]
    etcd_password: Secret<String>,

    /// Endpoint of the SQL service, make it non-option when SQL service is required.
    #[clap(long, env = "RW_SQL_ENDPOINT")]
    sql_endpoint: Option<String>,

    #[clap(long, env = "RW_DASHBOARD_UI_PATH")]
    dashboard_ui_path: Option<String>,

    /// For dashboard service to fetch cluster info.
    #[clap(long, env = "RW_PROMETHEUS_ENDPOINT")]
    prometheus_endpoint: Option<String>,

    /// Endpoint of the connector node, there will be a sidecar connector node
    /// colocated with Meta node in the cloud environment
    #[clap(long, env = "RW_CONNECTOR_RPC_ENDPOINT")]
    pub connector_rpc_endpoint: Option<String>,

    /// Default tag for the endpoint created when creating a privatelink connection.
    /// Will be appended to the tags specified in the `tags` field in with clause in `create
    /// connection`.
    #[clap(long, env = "RW_PRIVATELINK_ENDPOINT_DEFAULT_TAGS")]
    pub privatelink_endpoint_default_tags: Option<String>,

    /// The path of `risingwave.toml` configuration file.
    ///
    /// If empty, default configuration values will be used.
    #[clap(long, env = "RW_CONFIG_PATH", default_value = "")]
    pub config_path: String,

    #[clap(long, env = "RW_BACKEND", value_enum)]
    #[override_opts(path = meta.backend)]
    backend: Option<MetaBackend>,

    /// The interval of periodic barrier.
    #[clap(long, env = "RW_BARRIER_INTERVAL_MS")]
    #[override_opts(path = system.barrier_interval_ms)]
    barrier_interval_ms: Option<u32>,

    /// Target size of the Sstable.
    #[clap(long, env = "RW_SSTABLE_SIZE_MB")]
    #[override_opts(path = system.sstable_size_mb)]
    sstable_size_mb: Option<u32>,

    /// Size of each block in bytes in SST.
    #[clap(long, env = "RW_BLOCK_SIZE_KB")]
    #[override_opts(path = system.block_size_kb)]
    block_size_kb: Option<u32>,

    /// False positive probability of bloom filter.
    #[clap(long, env = "RW_BLOOM_FALSE_POSITIVE")]
    #[override_opts(path = system.bloom_false_positive)]
    bloom_false_positive: Option<f64>,

    /// State store url
    #[clap(long, env = "RW_STATE_STORE")]
    #[override_opts(path = system.state_store)]
    state_store: Option<String>,

    /// Remote directory for storing data and metadata objects.
    #[clap(long, env = "RW_DATA_DIRECTORY")]
    #[override_opts(path = system.data_directory)]
    data_directory: Option<String>,

    /// Whether config object storage bucket lifecycle to purge stale data.
    #[clap(long, env = "RW_DO_NOT_CONFIG_BUCKET_LIFECYCLE")]
    #[override_opts(path = meta.do_not_config_object_storage_lifecycle)]
    do_not_config_object_storage_lifecycle: Option<bool>,

    /// Remote storage url for storing snapshots.
    #[clap(long, env = "RW_BACKUP_STORAGE_URL")]
    #[override_opts(path = system.backup_storage_url)]
    backup_storage_url: Option<String>,

    /// Remote directory for storing snapshots.
    #[clap(long, env = "RW_BACKUP_STORAGE_DIRECTORY")]
    #[override_opts(path = system.backup_storage_directory)]
    backup_storage_directory: Option<String>,

    #[clap(long, env = "RW_OBJECT_STORE_STREAMING_READ_TIMEOUT_MS", value_enum)]
    #[override_opts(path = storage.object_store_streaming_read_timeout_ms)]
    pub object_store_streaming_read_timeout_ms: Option<u64>,
    #[clap(long, env = "RW_OBJECT_STORE_STREAMING_UPLOAD_TIMEOUT_MS", value_enum)]
    #[override_opts(path = storage.object_store_streaming_upload_timeout_ms)]
    pub object_store_streaming_upload_timeout_ms: Option<u64>,
    #[clap(long, env = "RW_OBJECT_STORE_UPLOAD_TIMEOUT_MS", value_enum)]
    #[override_opts(path = storage.object_store_upload_timeout_ms)]
    pub object_store_upload_timeout_ms: Option<u64>,
    #[clap(long, env = "RW_OBJECT_STORE_READ_TIMEOUT_MS", value_enum)]
    #[override_opts(path = storage.object_store_read_timeout_ms)]
    pub object_store_read_timeout_ms: Option<u64>,

    /// Enable heap profile dump when memory usage is high.
    #[clap(long, env = "RW_HEAP_PROFILING_DIR")]
    #[override_opts(path = server.heap_profiling.dir)]
    pub heap_profiling_dir: Option<String>,
}

use std::future::Future;
use std::pin::Pin;

use risingwave_common::config::{load_config, MetaBackend, RwConfig};
use tracing::info;

/// Start meta node
pub fn start(opts: MetaNodeOpts) -> Pin<Box<dyn Future<Output = ()> + Send>> {
    // WARNING: don't change the function signature. Making it `async fn` will cause
    // slow compile in release mode.
    Box::pin(async move {
        info!("Starting meta node");
        info!("> options: {:?}", opts);
        let config = load_config(&opts.config_path, &opts);
        info!("> config: {:?}", config);
        info!("> version: {} ({})", RW_VERSION, GIT_SHA);
        let listen_addr = opts.listen_addr.parse().unwrap();
        let dashboard_addr = opts.dashboard_host.map(|x| x.parse().unwrap());
        let prometheus_addr = opts.prometheus_host.map(|x| x.parse().unwrap());
        let backend = match config.meta.backend {
            MetaBackend::Etcd => MetaStoreBackend::Etcd {
                endpoints: opts
                    .etcd_endpoints
                    .split(',')
                    .map(|x| x.to_string())
                    .collect(),
                credentials: match opts.etcd_auth {
                    true => Some((
                        opts.etcd_username,
                        opts.etcd_password.expose_secret().to_string(),
                    )),
                    false => None,
                },
            },
            MetaBackend::Mem => MetaStoreBackend::Mem,
        };
        let sql_backend = opts
            .sql_endpoint
            .map(|endpoint| MetaStoreSqlBackend { endpoint });

        validate_config(&config);

        let total_memory_bytes = resource_util::memory::system_memory_available_bytes();
        let heap_profiler =
            HeapProfiler::new(total_memory_bytes, config.server.heap_profiling.clone());
        // Run a background heap profiler
        heap_profiler.start();

        let max_heartbeat_interval =
            Duration::from_secs(config.meta.max_heartbeat_interval_secs as u64);
        let max_idle_ms = config.meta.dangerous_max_idle_secs.unwrap_or(0) * 1000;
        let in_flight_barrier_nums = config.streaming.in_flight_barrier_nums;
        let privatelink_endpoint_default_tags =
            opts.privatelink_endpoint_default_tags.map(|tags| {
                tags.split(',')
                    .map(|s| {
                        let key_val = s.split_once('=').unwrap();
                        (key_val.0.to_string(), key_val.1.to_string())
                    })
                    .collect()
            });

        let add_info = AddressInfo {
            advertise_addr: opts.advertise_addr.to_owned(),
            listen_addr,
            prometheus_addr,
            dashboard_addr,
            ui_path: opts.dashboard_ui_path,
        };

        let (mut join_handle, leader_lost_handle, shutdown_send) = rpc_serve(
            add_info,
            backend,
            sql_backend,
            max_heartbeat_interval,
            config.meta.meta_leader_lease_secs,
            MetaOpts {
                enable_recovery: !config.meta.disable_recovery,
                enable_scale_in_when_recovery: config.meta.enable_scale_in_when_recovery,
                in_flight_barrier_nums,
                max_idle_ms,
                compaction_deterministic_test: config.meta.enable_compaction_deterministic,
                default_parallelism: config.meta.default_parallelism,
                vacuum_interval_sec: config.meta.vacuum_interval_sec,
                vacuum_spin_interval_ms: config.meta.vacuum_spin_interval_ms,
                hummock_version_checkpoint_interval_sec: config
                    .meta
                    .hummock_version_checkpoint_interval_sec,
                min_delta_log_num_for_hummock_version_checkpoint: config
                    .meta
                    .min_delta_log_num_for_hummock_version_checkpoint,
                min_sst_retention_time_sec: config.meta.min_sst_retention_time_sec,
                full_gc_interval_sec: config.meta.full_gc_interval_sec,
                collect_gc_watermark_spin_interval_sec: config
                    .meta
                    .collect_gc_watermark_spin_interval_sec,
                enable_committed_sst_sanity_check: config.meta.enable_committed_sst_sanity_check,
                periodic_compaction_interval_sec: config.meta.periodic_compaction_interval_sec,
                node_num_monitor_interval_sec: config.meta.node_num_monitor_interval_sec,
                prometheus_endpoint: opts.prometheus_endpoint,
                vpc_id: opts.vpc_id,
                security_group_id: opts.security_group_id,
                connector_rpc_endpoint: opts.connector_rpc_endpoint,
                privatelink_endpoint_default_tags,
                periodic_space_reclaim_compaction_interval_sec: config
                    .meta
                    .periodic_space_reclaim_compaction_interval_sec,
                telemetry_enabled: config.server.telemetry_enabled,
                periodic_ttl_reclaim_compaction_interval_sec: config
                    .meta
                    .periodic_ttl_reclaim_compaction_interval_sec,
                periodic_tombstone_reclaim_compaction_interval_sec: config
                    .meta
                    .periodic_tombstone_reclaim_compaction_interval_sec,
                periodic_split_compact_group_interval_sec: config
                    .meta
                    .periodic_split_compact_group_interval_sec,
                split_group_size_limit: config.meta.split_group_size_limit,
                min_table_split_size: config.meta.move_table_size_limit,
                table_write_throughput_threshold: config.meta.table_write_throughput_threshold,
                min_table_split_write_throughput: config.meta.min_table_split_write_throughput,
                partition_vnode_count: config.meta.partition_vnode_count,
                do_not_config_object_storage_lifecycle: config
                    .meta
                    .do_not_config_object_storage_lifecycle,
                compaction_task_max_heartbeat_interval_secs: config
                    .meta
                    .compaction_task_max_heartbeat_interval_secs,
                compaction_config: Some(config.meta.compaction_config),
<<<<<<< HEAD
                enable_sst_vnode_bitmap: config.storage.enable_sst_vnode_bitmap,
=======
                advertise_addr: opts.advertise_addr,
>>>>>>> bcf75793
            },
            config.system.into_init_system_params(),
        )
        .await
        .unwrap();

        tracing::info!("Meta server listening at {}", listen_addr);

        match leader_lost_handle {
            None => {
                tokio::select! {
                    _ = tokio::signal::ctrl_c() => {
                        tracing::info!("receive ctrl+c");
                        shutdown_send.send(()).unwrap();
                        join_handle.await.unwrap()
                    }
                    res = &mut join_handle => res.unwrap(),
                };
            }
            Some(mut handle) => {
                tokio::select! {
                    _ = &mut handle => {
                        tracing::info!("receive leader lost signal");
                        // When we lose leadership, we will exit as soon as possible.
                    }
                    _ = tokio::signal::ctrl_c() => {
                        tracing::info!("receive ctrl+c");
                        shutdown_send.send(()).unwrap();
                        join_handle.await.unwrap();
                        handle.abort();
                    }
                    res = &mut join_handle => {
                        res.unwrap();
                        handle.abort();
                    },
                };
            }
        };
    })
}

fn validate_config(config: &RwConfig) {
    if config.meta.meta_leader_lease_secs <= 2 {
        let error_msg = "meta leader lease secs should be larger than 2";
        tracing::error!(error_msg);
        panic!("{}", error_msg);
    }
}<|MERGE_RESOLUTION|>--- conflicted
+++ resolved
@@ -300,11 +300,8 @@
                     .meta
                     .compaction_task_max_heartbeat_interval_secs,
                 compaction_config: Some(config.meta.compaction_config),
-<<<<<<< HEAD
                 enable_sst_vnode_bitmap: config.storage.enable_sst_vnode_bitmap,
-=======
                 advertise_addr: opts.advertise_addr,
->>>>>>> bcf75793
             },
             config.system.into_init_system_params(),
         )
