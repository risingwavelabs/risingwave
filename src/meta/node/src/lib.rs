// Copyright 2024 RisingWave Labs
//
// Licensed under the Apache License, Version 2.0 (the "License");
// you may not use this file except in compliance with the License.
// You may obtain a copy of the License at
//
//     http://www.apache.org/licenses/LICENSE-2.0
//
// Unless required by applicable law or agreed to in writing, software
// distributed under the License is distributed on an "AS IS" BASIS,
// WITHOUT WARRANTIES OR CONDITIONS OF ANY KIND, either express or implied.
// See the License for the specific language governing permissions and
// limitations under the License.

#![feature(lint_reasons)]
#![feature(let_chains)]
#![cfg_attr(coverage, feature(coverage_attribute))]

mod server;

use std::time::Duration;

use clap::Parser;
pub use error::{MetaError, MetaResult};
use redact::Secret;
use risingwave_common::config::OverrideConfig;
use risingwave_common::util::meta_addr::MetaAddressStrategy;
use risingwave_common::util::resource_util;
use risingwave_common::{GIT_SHA, RW_VERSION};
use risingwave_common_heap_profiling::HeapProfiler;
use risingwave_meta::*;
use risingwave_meta_service::*;
pub use rpc::{ElectionClient, ElectionMember, EtcdElectionClient};
use server::rpc_serve;

use crate::manager::MetaOpts;

#[derive(Debug, Clone, Parser, OverrideConfig)]
#[command(version, about = "The central metadata management service")]
pub struct MetaNodeOpts {
    #[clap(long, env = "RW_VPC_ID")]
    pub vpc_id: Option<String>,

    #[clap(long, env = "RW_VPC_SECURITY_GROUP_ID")]
    pub security_group_id: Option<String>,

    // TODO: use `SocketAddr`
    #[clap(long, env = "RW_LISTEN_ADDR", default_value = "127.0.0.1:5690")]
    pub listen_addr: String,

    /// The address for contacting this instance of the service.
    /// This would be synonymous with the service's "public address"
    /// or "identifying address".
    /// It will serve as a unique identifier in cluster
    /// membership and leader election. Must be specified for etcd backend.
    #[clap(long, env = "RW_ADVERTISE_ADDR")]
    pub advertise_addr: String,

    #[clap(long, env = "RW_DASHBOARD_HOST")]
    pub dashboard_host: Option<String>,

    /// We will start a http server at this address via `MetricsManager`.
    /// Then the prometheus instance will poll the metrics from this address.
    #[clap(long, env = "RW_PROMETHEUS_HOST", alias = "prometheus-host")]
    pub prometheus_listener_addr: Option<String>,

    #[clap(long, env = "RW_ETCD_ENDPOINTS", default_value_t = String::from(""))]
    pub etcd_endpoints: String,

    /// Enable authentication with etcd. By default disabled.
    #[clap(long, env = "RW_ETCD_AUTH")]
    pub etcd_auth: bool,

    /// Username of etcd, required when --etcd-auth is enabled.
    #[clap(long, env = "RW_ETCD_USERNAME", default_value = "")]
    pub etcd_username: String,

    /// Password of etcd, required when --etcd-auth is enabled.
    #[clap(long, env = "RW_ETCD_PASSWORD", default_value = "")]
    pub etcd_password: Secret<String>,

    /// Endpoint of the SQL service, make it non-option when SQL service is required.
    #[clap(long, env = "RW_SQL_ENDPOINT")]
    pub sql_endpoint: Option<String>,

    #[clap(long, env = "RW_DASHBOARD_UI_PATH")]
    pub dashboard_ui_path: Option<String>,

    /// The HTTP REST-API address of the Prometheus instance associated to this cluster.
    /// This address is used to serve PromQL queries to Prometheus.
    /// It is also used by Grafana Dashboard Service to fetch metrics and visualize them.
    #[clap(long, env = "RW_PROMETHEUS_ENDPOINT")]
    pub prometheus_endpoint: Option<String>,

    /// The additional selector used when querying Prometheus.
    ///
    /// The format is same as PromQL. Example: `instance="foo",namespace="bar"`
    #[clap(long, env = "RW_PROMETHEUS_SELECTOR")]
    pub prometheus_selector: Option<String>,

    /// Endpoint of the connector node, there will be a sidecar connector node
    /// colocated with Meta node in the cloud environment
    #[clap(long, env = "RW_CONNECTOR_RPC_ENDPOINT")]
    pub connector_rpc_endpoint: Option<String>,

    /// Default tag for the endpoint created when creating a privatelink connection.
    /// Will be appended to the tags specified in the `tags` field in with clause in `create
    /// connection`.
    #[clap(long, env = "RW_PRIVATELINK_ENDPOINT_DEFAULT_TAGS")]
    pub privatelink_endpoint_default_tags: Option<String>,

    /// The path of `risingwave.toml` configuration file.
    ///
    /// If empty, default configuration values will be used.
    #[clap(long, env = "RW_CONFIG_PATH", default_value = "")]
    pub config_path: String,

    #[clap(long, env = "RW_BACKEND", value_enum)]
    #[override_opts(path = meta.backend)]
    pub backend: Option<MetaBackend>,

    /// The interval of periodic barrier.
    #[clap(long, env = "RW_BARRIER_INTERVAL_MS")]
    #[override_opts(path = system.barrier_interval_ms)]
    pub barrier_interval_ms: Option<u32>,

    /// Target size of the Sstable.
    #[clap(long, env = "RW_SSTABLE_SIZE_MB")]
    #[override_opts(path = system.sstable_size_mb)]
    pub sstable_size_mb: Option<u32>,

    /// Size of each block in bytes in SST.
    #[clap(long, env = "RW_BLOCK_SIZE_KB")]
    #[override_opts(path = system.block_size_kb)]
    pub block_size_kb: Option<u32>,

    /// False positive probability of bloom filter.
    #[clap(long, env = "RW_BLOOM_FALSE_POSITIVE")]
    #[override_opts(path = system.bloom_false_positive)]
    pub bloom_false_positive: Option<f64>,

    /// State store url
    #[clap(long, env = "RW_STATE_STORE")]
    #[override_opts(path = system.state_store)]
    pub state_store: Option<String>,

    /// Remote directory for storing data and metadata objects.
    #[clap(long, env = "RW_DATA_DIRECTORY")]
    #[override_opts(path = system.data_directory)]
    pub data_directory: Option<String>,

    /// Whether config object storage bucket lifecycle to purge stale data.
    #[clap(long, env = "RW_DO_NOT_CONFIG_BUCKET_LIFECYCLE")]
    #[override_opts(path = meta.do_not_config_object_storage_lifecycle)]
    pub do_not_config_object_storage_lifecycle: Option<bool>,

    /// Remote storage url for storing snapshots.
    #[clap(long, env = "RW_BACKUP_STORAGE_URL")]
    #[override_opts(path = system.backup_storage_url)]
    pub backup_storage_url: Option<String>,

    /// Remote directory for storing snapshots.
    #[clap(long, env = "RW_BACKUP_STORAGE_DIRECTORY")]
    #[override_opts(path = system.backup_storage_directory)]
    pub backup_storage_directory: Option<String>,

    /// Enable heap profile dump when memory usage is high.
    #[clap(long, env = "RW_HEAP_PROFILING_DIR")]
    #[override_opts(path = server.heap_profiling.dir)]
    pub heap_profiling_dir: Option<String>,
}

impl risingwave_common::opts::Opts for MetaNodeOpts {
    fn name() -> &'static str {
        "meta"
    }

    fn meta_addr(&self) -> MetaAddressStrategy {
        format!("http://{}", self.listen_addr)
            .parse()
            .expect("invalid listen address")
    }
}

use std::future::Future;
use std::pin::Pin;

use risingwave_common::config::{load_config, MetaBackend, RwConfig};
use tracing::info;

/// Start meta node
pub fn start(opts: MetaNodeOpts) -> Pin<Box<dyn Future<Output = ()> + Send>> {
    // WARNING: don't change the function signature. Making it `async fn` will cause
    // slow compile in release mode.
    Box::pin(async move {
        info!("Starting meta node");
        info!("> options: {:?}", opts);
        let config = load_config(&opts.config_path, &opts);
        info!("> config: {:?}", config);
        info!("> version: {} ({})", RW_VERSION, GIT_SHA);
        let listen_addr = opts.listen_addr.parse().unwrap();
        let dashboard_addr = opts.dashboard_host.map(|x| x.parse().unwrap());
        let prometheus_addr = opts.prometheus_listener_addr.map(|x| x.parse().unwrap());
        let backend = match config.meta.backend {
            MetaBackend::Etcd => MetaStoreBackend::Etcd {
                endpoints: opts
                    .etcd_endpoints
                    .split(',')
                    .map(|x| x.to_string())
                    .collect(),
                credentials: match opts.etcd_auth {
                    true => Some((
                        opts.etcd_username,
                        opts.etcd_password.expose_secret().to_string(),
                    )),
                    false => None,
                },
            },
            MetaBackend::Mem => MetaStoreBackend::Mem,
            MetaBackend::Sql => MetaStoreBackend::Sql {
                endpoint: opts.sql_endpoint.expect("sql endpoint is required"),
            },
        };

        validate_config(&config);

        let total_memory_bytes = resource_util::memory::system_memory_available_bytes();
        let heap_profiler =
            HeapProfiler::new(total_memory_bytes, config.server.heap_profiling.clone());
        // Run a background heap profiler
        heap_profiler.start();

        let max_heartbeat_interval =
            Duration::from_secs(config.meta.max_heartbeat_interval_secs as u64);
        let max_idle_ms = config.meta.dangerous_max_idle_secs.unwrap_or(0) * 1000;
        let in_flight_barrier_nums = config.streaming.in_flight_barrier_nums;
        let privatelink_endpoint_default_tags =
            opts.privatelink_endpoint_default_tags.map(|tags| {
                tags.split(',')
                    .map(|s| {
                        let key_val = s.split_once('=').unwrap();
                        (key_val.0.to_string(), key_val.1.to_string())
                    })
                    .collect()
            });

        let add_info = AddressInfo {
            advertise_addr: opts.advertise_addr.to_owned(),
            listen_addr,
            prometheus_addr,
            dashboard_addr,
            ui_path: opts.dashboard_ui_path,
        };

        const MIN_TIMEOUT_INTERVAL_SEC: u64 = 20;
        let compaction_task_max_progress_interval_secs = {
            (config
                .storage
                .object_store
                .object_store_read_timeout_ms
                .max(config.storage.object_store.object_store_upload_timeout_ms)
                .max(
                    config
                        .storage
                        .object_store
                        .object_store_streaming_read_timeout_ms,
                )
                .max(
                    config
                        .storage
                        .object_store
                        .object_store_streaming_upload_timeout_ms,
                )
                .max(config.meta.compaction_task_max_progress_interval_secs * 1000))
                / 1000
        } + MIN_TIMEOUT_INTERVAL_SEC;

        let (mut join_handle, leader_lost_handle, shutdown_send) = rpc_serve(
            add_info,
            backend,
            max_heartbeat_interval,
            config.meta.meta_leader_lease_secs,
            MetaOpts {
                enable_recovery: !config.meta.disable_recovery,
                disable_automatic_parallelism_control: config
                    .meta
                    .disable_automatic_parallelism_control,
                parallelism_control_batch_size: config.meta.parallelism_control_batch_size,
                parallelism_control_trigger_period_sec: config
                    .meta
                    .parallelism_control_trigger_period_sec,
                parallelism_control_trigger_first_delay_sec: config
                    .meta
                    .parallelism_control_trigger_first_delay_sec,
                in_flight_barrier_nums,
                max_idle_ms,
                compaction_deterministic_test: config.meta.enable_compaction_deterministic,
                default_parallelism: config.meta.default_parallelism,
                vacuum_interval_sec: config.meta.vacuum_interval_sec,
                vacuum_spin_interval_ms: config.meta.vacuum_spin_interval_ms,
                hummock_version_checkpoint_interval_sec: config
                    .meta
                    .hummock_version_checkpoint_interval_sec,
                enable_hummock_data_archive: config.meta.enable_hummock_data_archive,
                min_delta_log_num_for_hummock_version_checkpoint: config
                    .meta
                    .min_delta_log_num_for_hummock_version_checkpoint,
                min_sst_retention_time_sec: config.meta.min_sst_retention_time_sec,
                full_gc_interval_sec: config.meta.full_gc_interval_sec,
                collect_gc_watermark_spin_interval_sec: config
                    .meta
                    .collect_gc_watermark_spin_interval_sec,
                enable_committed_sst_sanity_check: config.meta.enable_committed_sst_sanity_check,
                periodic_compaction_interval_sec: config.meta.periodic_compaction_interval_sec,
                node_num_monitor_interval_sec: config.meta.node_num_monitor_interval_sec,
                prometheus_endpoint: opts.prometheus_endpoint,
                prometheus_selector: opts.prometheus_selector,
                vpc_id: opts.vpc_id,
                security_group_id: opts.security_group_id,
                connector_rpc_endpoint: opts.connector_rpc_endpoint,
                privatelink_endpoint_default_tags,
                periodic_space_reclaim_compaction_interval_sec: config
                    .meta
                    .periodic_space_reclaim_compaction_interval_sec,
                telemetry_enabled: config.server.telemetry_enabled,
                periodic_ttl_reclaim_compaction_interval_sec: config
                    .meta
                    .periodic_ttl_reclaim_compaction_interval_sec,
                periodic_tombstone_reclaim_compaction_interval_sec: config
                    .meta
                    .periodic_tombstone_reclaim_compaction_interval_sec,
                periodic_split_compact_group_interval_sec: config
                    .meta
                    .periodic_split_compact_group_interval_sec,
                split_group_size_limit: config.meta.split_group_size_limit,
                min_table_split_size: config.meta.move_table_size_limit,
                table_write_throughput_threshold: config.meta.table_write_throughput_threshold,
                min_table_split_write_throughput: config.meta.min_table_split_write_throughput,
                partition_vnode_count: config.meta.partition_vnode_count,
                do_not_config_object_storage_lifecycle: config
                    .meta
                    .do_not_config_object_storage_lifecycle,
                compaction_task_max_heartbeat_interval_secs: config
                    .meta
                    .compaction_task_max_heartbeat_interval_secs,
                compaction_task_max_progress_interval_secs,
                compaction_config: Some(config.meta.compaction_config),
                cut_table_size_limit: config.meta.cut_table_size_limit,
                hybird_partition_vnode_count: config.meta.hybird_partition_vnode_count,
                event_log_enabled: config.meta.event_log_enabled,
                event_log_channel_max_size: config.meta.event_log_channel_max_size,
                advertise_addr: opts.advertise_addr,
<<<<<<< HEAD
                enable_dropped_column_reclaim: config.meta.enable_dropped_column_reclaim,
=======
                cached_traces_num: config.meta.developer.cached_traces_num,
                cached_traces_memory_limit_bytes: config
                    .meta
                    .developer
                    .cached_traces_memory_limit_bytes,
                enable_trivial_move: config.meta.developer.enable_trivial_move,
                enable_check_task_level_overlap: config
                    .meta
                    .developer
                    .enable_check_task_level_overlap,
>>>>>>> 5fd1fc34
            },
            config.system.into_init_system_params(),
        )
        .await
        .unwrap();

        tracing::info!("Meta server listening at {}", listen_addr);

        match leader_lost_handle {
            None => {
                tokio::select! {
                    _ = tokio::signal::ctrl_c() => {
                        tracing::info!("receive ctrl+c");
                        shutdown_send.send(()).unwrap();
                        join_handle.await.unwrap()
                    }
                    res = &mut join_handle => res.unwrap(),
                };
            }
            Some(mut handle) => {
                tokio::select! {
                    _ = &mut handle => {
                        tracing::info!("receive leader lost signal");
                        // When we lose leadership, we will exit as soon as possible.
                    }
                    _ = tokio::signal::ctrl_c() => {
                        tracing::info!("receive ctrl+c");
                        shutdown_send.send(()).unwrap();
                        join_handle.await.unwrap();
                        handle.abort();
                    }
                    res = &mut join_handle => {
                        res.unwrap();
                        handle.abort();
                    },
                };
            }
        };
    })
}

fn validate_config(config: &RwConfig) {
    if config.meta.meta_leader_lease_secs <= 2 {
        let error_msg = "meta leader lease secs should be larger than 2";
        tracing::error!(error_msg);
        panic!("{}", error_msg);
    }
}<|MERGE_RESOLUTION|>--- conflicted
+++ resolved
@@ -350,9 +350,6 @@
                 event_log_enabled: config.meta.event_log_enabled,
                 event_log_channel_max_size: config.meta.event_log_channel_max_size,
                 advertise_addr: opts.advertise_addr,
-<<<<<<< HEAD
-                enable_dropped_column_reclaim: config.meta.enable_dropped_column_reclaim,
-=======
                 cached_traces_num: config.meta.developer.cached_traces_num,
                 cached_traces_memory_limit_bytes: config
                     .meta
@@ -363,7 +360,7 @@
                     .meta
                     .developer
                     .enable_check_task_level_overlap,
->>>>>>> 5fd1fc34
+                enable_dropped_column_reclaim: config.meta.enable_dropped_column_reclaim,
             },
             config.system.into_init_system_params(),
         )
