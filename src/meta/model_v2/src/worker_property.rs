// Copyright 2024 RisingWave Labs
//
// Licensed under the Apache License, Version 2.0 (the "License");
// you may not use this file except in compliance with the License.
// You may obtain a copy of the License at
//
//     http://www.apache.org/licenses/LICENSE-2.0
//
// Unless required by applicable law or agreed to in writing, software
// distributed under the License is distributed on an "AS IS" BASIS,
// WITHOUT WARRANTIES OR CONDITIONS OF ANY KIND, either express or implied.
// See the License for the specific language governing permissions and
// limitations under the License.

use sea_orm::entity::prelude::*;
use serde::{Deserialize, Serialize};

use crate::WorkerId;

#[derive(Clone, Debug, PartialEq, DeriveEntityModel, Eq, Serialize, Deserialize)]
#[sea_orm(table_name = "worker_property")]
pub struct Model {
    #[sea_orm(primary_key, auto_increment = false)]
    pub worker_id: WorkerId,
    pub parallelism: i32,
    pub is_streaming: bool,
    pub is_serving: bool,
    pub is_unschedulable: bool,
<<<<<<< HEAD
    pub secondary_host: String,
=======
    pub internal_rpc_host_addr: String,
>>>>>>> eb1cae56
}

#[derive(Copy, Clone, Debug, EnumIter, DeriveRelation)]
pub enum Relation {
    #[sea_orm(
        belongs_to = "super::worker::Entity",
        from = "Column::WorkerId",
        to = "super::worker::Column::WorkerId",
        on_update = "NoAction",
        on_delete = "Cascade"
    )]
    Worker,
}

impl Related<super::worker::Entity> for Entity {
    fn to() -> RelationDef {
        Relation::Worker.def()
    }
}

impl ActiveModelBehavior for ActiveModel {}<|MERGE_RESOLUTION|>--- conflicted
+++ resolved
@@ -26,11 +26,7 @@
     pub is_streaming: bool,
     pub is_serving: bool,
     pub is_unschedulable: bool,
-<<<<<<< HEAD
-    pub secondary_host: String,
-=======
     pub internal_rpc_host_addr: String,
->>>>>>> eb1cae56
 }
 
 #[derive(Copy, Clone, Debug, EnumIter, DeriveRelation)]
