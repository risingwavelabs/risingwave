// Copyright 2023 RisingWave Labs
//
// Licensed under the Apache License, Version 2.0 (the "License");
// you may not use this file except in compliance with the License.
// You may obtain a copy of the License at
//
//     http://www.apache.org/licenses/LICENSE-2.0
//
// Unless required by applicable law or agreed to in writing, software
// distributed under the License is distributed on an "AS IS" BASIS,
// WITHOUT WARRANTIES OR CONDITIONS OF ANY KIND, either express or implied.
// See the License for the specific language governing permissions and
// limitations under the License.

use std::fmt::Formatter;

<<<<<<< HEAD
use risingwave_pb::hummock::{HummockVersionDelta, PbGroupDelta, PbTableWatermarks};
=======
use risingwave_pb::hummock::HummockVersionDelta;
>>>>>>> 208c7fbf
use sea_orm::entity::prelude::*;

use crate::{Epoch, HummockVersionId};

#[derive(Clone, Debug, PartialEq, DeriveEntityModel, Eq, Default)]
#[sea_orm(table_name = "hummock_version_delta")]
pub struct Model {
    #[sea_orm(primary_key, auto_increment = false)]
    pub id: HummockVersionId,
    pub prev_id: HummockVersionId,
    pub max_committed_epoch: Epoch,
    pub safe_epoch: Epoch,
    pub trivial_move: bool,
<<<<<<< HEAD
    pub gc_object_ids: SstableObjectIds,
    pub new_table_watermarks: NewTableWatermarks,
=======
    pub serialized_payload: SerializedHummockVersionDelta,
>>>>>>> 208c7fbf
}

#[derive(Copy, Clone, Debug, EnumIter, DeriveRelation)]
pub enum Relation {}

impl ActiveModelBehavior for ActiveModel {}

#[derive(Clone, PartialEq, Eq, DeriveValueType)]
pub struct SerializedHummockVersionDelta(#[sea_orm] Vec<u8>);

impl SerializedHummockVersionDelta {
    fn get_delta(&self) -> HummockVersionDelta {
        prost::Message::decode(&*self.0).expect("should be able to decode")
    }

    pub fn from_delta(delta: &HummockVersionDelta) -> Self {
        Self(prost::Message::encode_to_vec(delta))
    }
}

impl std::fmt::Debug for SerializedHummockVersionDelta {
    fn fmt(&self, f: &mut Formatter<'_>) -> std::fmt::Result {
        self.get_delta().fmt(f)
    }
}

impl Default for SerializedHummockVersionDelta {
    fn default() -> Self {
        Self::from_delta(&HummockVersionDelta::default())
    }
}

crate::derive_from_json_struct!(NewTableWatermarks, HashMap<u64, PbTableWatermarks>);

impl From<Model> for HummockVersionDelta {
    fn from(value: Model) -> Self {
<<<<<<< HEAD
        use risingwave_pb::hummock::hummock_version_delta::GroupDeltas as PbGroupDeltas;
        Self {
            id: value.id as _,
            prev_id: value.prev_id as _,
            group_deltas: value
                .group_deltas
                .0
                .into_iter()
                .map(|(cg_id, group_deltas)| (cg_id as _, PbGroupDeltas { group_deltas }))
                .collect(),
            max_committed_epoch: value.max_committed_epoch as _,
            safe_epoch: value.safe_epoch as _,
            trivial_move: value.trivial_move as _,
            gc_object_ids: value
                .gc_object_ids
                .into_inner()
                .into_iter()
                .map(|id| id as _)
                .collect(),
            new_table_watermarks: value
                .new_table_watermarks
                .into_inner()
                .into_iter()
                .collect(),
        }
=======
        let ret = value.serialized_payload.get_delta();
        assert_eq!(value.id, ret.id as i64);
        assert_eq!(value.prev_id, ret.prev_id as i64);
        assert_eq!(value.max_committed_epoch, ret.max_committed_epoch as i64);
        assert_eq!(value.safe_epoch, ret.safe_epoch as i64);
        assert_eq!(value.trivial_move, ret.trivial_move);
        ret
>>>>>>> 208c7fbf
    }
}<|MERGE_RESOLUTION|>--- conflicted
+++ resolved
@@ -14,11 +14,7 @@
 
 use std::fmt::Formatter;
 
-<<<<<<< HEAD
-use risingwave_pb::hummock::{HummockVersionDelta, PbGroupDelta, PbTableWatermarks};
-=======
 use risingwave_pb::hummock::HummockVersionDelta;
->>>>>>> 208c7fbf
 use sea_orm::entity::prelude::*;
 
 use crate::{Epoch, HummockVersionId};
@@ -32,12 +28,7 @@
     pub max_committed_epoch: Epoch,
     pub safe_epoch: Epoch,
     pub trivial_move: bool,
-<<<<<<< HEAD
-    pub gc_object_ids: SstableObjectIds,
-    pub new_table_watermarks: NewTableWatermarks,
-=======
     pub serialized_payload: SerializedHummockVersionDelta,
->>>>>>> 208c7fbf
 }
 
 #[derive(Copy, Clone, Debug, EnumIter, DeriveRelation)]
@@ -70,37 +61,8 @@
     }
 }
 
-crate::derive_from_json_struct!(NewTableWatermarks, HashMap<u64, PbTableWatermarks>);
-
 impl From<Model> for HummockVersionDelta {
     fn from(value: Model) -> Self {
-<<<<<<< HEAD
-        use risingwave_pb::hummock::hummock_version_delta::GroupDeltas as PbGroupDeltas;
-        Self {
-            id: value.id as _,
-            prev_id: value.prev_id as _,
-            group_deltas: value
-                .group_deltas
-                .0
-                .into_iter()
-                .map(|(cg_id, group_deltas)| (cg_id as _, PbGroupDeltas { group_deltas }))
-                .collect(),
-            max_committed_epoch: value.max_committed_epoch as _,
-            safe_epoch: value.safe_epoch as _,
-            trivial_move: value.trivial_move as _,
-            gc_object_ids: value
-                .gc_object_ids
-                .into_inner()
-                .into_iter()
-                .map(|id| id as _)
-                .collect(),
-            new_table_watermarks: value
-                .new_table_watermarks
-                .into_inner()
-                .into_iter()
-                .collect(),
-        }
-=======
         let ret = value.serialized_payload.get_delta();
         assert_eq!(value.id, ret.id as i64);
         assert_eq!(value.prev_id, ret.prev_id as i64);
@@ -108,6 +70,5 @@
         assert_eq!(value.safe_epoch, ret.safe_epoch as i64);
         assert_eq!(value.trivial_move, ret.trivial_move);
         ret
->>>>>>> 208c7fbf
     }
 }