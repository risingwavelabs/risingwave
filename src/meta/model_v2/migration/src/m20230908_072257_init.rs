--- conflicted
+++ resolved
@@ -1222,11 +1222,7 @@
 }
 
 #[derive(DeriveIden)]
-<<<<<<< HEAD
-pub enum Object {
-=======
 pub(crate) enum Object {
->>>>>>> 9996e758
     Table,
     Oid,
     ObjType,
