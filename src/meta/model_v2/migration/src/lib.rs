--- conflicted
+++ resolved
@@ -22,10 +22,7 @@
 mod m20240806_143329_add_rate_limit_to_source_catalog;
 mod m20240820_081248_add_time_travel_per_table_epoch;
 mod m20240909_101830_nimtable_dev;
-<<<<<<< HEAD
-=======
 mod m20240911_083152_variable_vnode_count;
->>>>>>> dadd0f4b
 
 pub struct Migrator;
 
@@ -52,10 +49,7 @@
             Box::new(m20240726_063833_auto_schema_change::Migration),
             Box::new(m20240806_143329_add_rate_limit_to_source_catalog::Migration),
             Box::new(m20240820_081248_add_time_travel_per_table_epoch::Migration),
-<<<<<<< HEAD
-=======
             Box::new(m20240911_083152_variable_vnode_count::Migration),
->>>>>>> dadd0f4b
             Box::new(m20240909_101830_nimtable_dev::Migration),
         ]
     }
