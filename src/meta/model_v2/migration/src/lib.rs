--- conflicted
+++ resolved
@@ -20,11 +20,8 @@
 mod m20240702_084927_unnecessary_fk;
 mod m20240726_063833_auto_schema_change;
 mod m20240806_143329_add_rate_limit_to_source_catalog;
-<<<<<<< HEAD
+mod m20240820_081248_add_time_travel_per_table_epoch;
 mod m20240909_101830_nimtable_dev;
-=======
-mod m20240820_081248_add_time_travel_per_table_epoch;
->>>>>>> 00150a30
 
 pub struct Migrator;
 
@@ -50,11 +47,8 @@
             Box::new(m20240702_084927_unnecessary_fk::Migration),
             Box::new(m20240726_063833_auto_schema_change::Migration),
             Box::new(m20240806_143329_add_rate_limit_to_source_catalog::Migration),
-<<<<<<< HEAD
+            Box::new(m20240820_081248_add_time_travel_per_table_epoch::Migration),
             Box::new(m20240909_101830_nimtable_dev::Migration),
-=======
-            Box::new(m20240820_081248_add_time_travel_per_table_epoch::Migration),
->>>>>>> 00150a30
         ]
     }
 }
