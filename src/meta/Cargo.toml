[package]
name = "risingwave_meta"
version = { workspace = true }
edition = { workspace = true }
homepage = { workspace = true }
keywords = { workspace = true }
license = { workspace = true }
repository = { workspace = true }

[package.metadata.cargo-machete]
ignored = ["workspace-hack"]

[package.metadata.cargo-udeps.ignore]
normal = ["workspace-hack"]

[dependencies]
anyhow = "1"
arc-swap = "1"
assert_matches = "1"
async-trait = "0.1"
aws-config = { workspace = true }
aws-sdk-ec2 = { workspace = true }
base64-url = { version = "3.0.0" }
bincode = "1.3"
bytes = { version = "1", features = ["serde"] }
chrono = "0.4"
clap = { workspace = true }
comfy-table = "7"
crepe = "0.1"
easy-ext = "1"
educe = "0.6"
either = "1"
enum-as-inner = "0.6"
fail = "0.5"
flate2 = "1"
function_name = "0.3.0"
futures = { version = "0.3", default-features = false, features = ["alloc"] }
hex = "0.4"
http = "1"
itertools = { workspace = true }
jsonbb = { workspace = true }
maplit = "1.0.2"
memcomparable = { version = "0.2" }
mime_guess = "2"
<<<<<<< HEAD
moka = { version = "0.12.8", features = ["future"] }
notify = { version = "6", default-features = false, features = ["macos_fsevent"] }
=======
notify = { version = "7", default-features = false, features = ["macos_fsevent"] }
>>>>>>> 193e93fd
num-integer = "0.1"
num-traits = "0.2"
otlp-embedded = { workspace = true }
parking_lot = { workspace = true }
prometheus = "0.13"
prometheus-http-query = "0.8"
prost = { workspace = true }
rand = { workspace = true }
risingwave_backup = { workspace = true }
risingwave_common = { workspace = true }
risingwave_common_heap_profiling = { workspace = true }
risingwave_connector = { workspace = true }
risingwave_hummock_sdk = { workspace = true }
risingwave_license = { workspace = true }
risingwave_meta_dashboard = { workspace = true }
risingwave_meta_model = { workspace = true }
risingwave_meta_model_migration = { workspace = true }
risingwave_object_store = { workspace = true }
risingwave_pb = { workspace = true }
risingwave_rpc_client = { workspace = true }
risingwave_sqlparser = { workspace = true }
rw_futures_util = { workspace = true }
scopeguard = "1.2.0"
sea-orm = { workspace = true }
serde = { version = "1.0.196", features = ["derive"] }
serde_json = "1.0.113"
strum = { version = "0.26", features = ["derive"] }
sync-point = { path = "../utils/sync-point" }
thiserror = "1"
thiserror-ext = { workspace = true }
tokio = { version = "0.2", package = "madsim-tokio", features = [
    "rt",
    "rt-multi-thread",
    "sync",
    "macros",
    "time",
    "signal",
] }
tokio-retry = "0.3"
tokio-stream = { workspace = true }
tonic = { workspace = true }
tower = { version = "0.5", features = ["util", "load-shed"] }
tracing = "0.1"
url = "2"
uuid = { version = "1", features = ["v4"] }

[target.'cfg(not(madsim))'.dependencies]
axum = { workspace = true }
tower-http = { version = "0.5", features = [
    "add-extension",
    "cors",
    "fs",
    "compression-gzip",
] }
workspace-hack = { path = "../workspace-hack" }

[dev-dependencies]
assert_matches = "1"
expect-test = "1.5"
rand = { workspace = true }
risingwave_hummock_sdk = { workspace = true, features = ["test"] }
risingwave_test_runner = { workspace = true }
tempfile = "3"
tracing-subscriber = "0.3"

[features]
test = []
failpoints = ["fail/failpoints"]

[lints]
workspace = true<|MERGE_RESOLUTION|>--- conflicted
+++ resolved
@@ -42,12 +42,10 @@
 maplit = "1.0.2"
 memcomparable = { version = "0.2" }
 mime_guess = "2"
-<<<<<<< HEAD
 moka = { version = "0.12.8", features = ["future"] }
-notify = { version = "6", default-features = false, features = ["macos_fsevent"] }
-=======
-notify = { version = "7", default-features = false, features = ["macos_fsevent"] }
->>>>>>> 193e93fd
+notify = { version = "7", default-features = false, features = [
+    "macos_fsevent",
+] }
 num-integer = "0.1"
 num-traits = "0.2"
 otlp-embedded = { workspace = true }
