[package]
name = "risingwave_bench"
version = "0.1.11"
edition = "2021"

[dependencies]
async-trait = "0.1"
<<<<<<< HEAD
aws-config = { version = "0.46", default-features = false, features = ["rt-tokio", "native-tls"] }
aws-sdk-s3 = { version = "0.16", default-features = false, features = ["rt-tokio", "native-tls"] }
aws-smithy-http = "0.46"
bcc = { version = "0.0.33", optional = true }
=======
aws-config = { version = "0.49", default-features = false, features = ["rt-tokio", "native-tls"] }
aws-sdk-s3 = { version = "0.19", default-features = false, features = ["rt-tokio", "native-tls"] }
aws-smithy-http = "0.49"
>>>>>>> 29a31a5b
bytes = "1"
bytesize = { version = "1", features = ["serde"] }
clap = { version = "3", features = ["derive"] }
futures = { version = "0.3", default-features = false, features = ["alloc"] }
hdrhistogram = "7"
isahc = { version = "1", default-features = false }
itertools = "0.10"
libc = "0.2"
minitrace = "0.4"
minitrace-jaeger = "0.4"
moka = { version = "0.9", features = ["future"] }
nix = { version = "0.24.1", features = ["fs", "mman"] }
opentelemetry = { version = "0.17", features = ["rt-tokio"] }
opentelemetry-jaeger = { version = "0.16", features = [
    "rt-tokio",
    "collector_client",
    "isahc",
    "isahc_collector_client",
] }
parking_lot = "0.12"
prometheus = { version = "0.13", features = ["process"] }
rand = "0.8"
risingwave_common = { path = "../common" }
risingwave_hummock_sdk = { path = "../storage/hummock_sdk" }
risingwave_meta = { path = "../meta", features = ["test"] }
risingwave_pb = { path = "../prost" }
risingwave_rpc_client = { path = "../rpc_client" }
risingwave_storage = { path = "../storage" }
serde = { version = "1", features = ["derive"] }
tokio = { version = "0.2", package = "madsim-tokio", features = [
    "fs",
    "rt",
    "rt-multi-thread",
    "sync",
    "macros",
    "time",
    "signal",
] }
tokio-stream = "0.1"
toml = "0.5"
tracing = "0.1"
tracing-opentelemetry = "0.17"
tracing-subscriber = "0.3"

[target.'cfg(not(madsim))'.dependencies]
workspace-hack = { version = "0.1", path = "../workspace-hack" }

[[bin]]
name = "file-cache-bench"
path = "file_cache_bench/main.rs"

[[bin]]
name = "s3-bench"
path = "s3_bench/main.rs"

[features]
bpf = ["bcc", "risingwave_storage/bpf"]<|MERGE_RESOLUTION|>--- conflicted
+++ resolved
@@ -5,16 +5,10 @@
 
 [dependencies]
 async-trait = "0.1"
-<<<<<<< HEAD
-aws-config = { version = "0.46", default-features = false, features = ["rt-tokio", "native-tls"] }
-aws-sdk-s3 = { version = "0.16", default-features = false, features = ["rt-tokio", "native-tls"] }
-aws-smithy-http = "0.46"
-bcc = { version = "0.0.33", optional = true }
-=======
 aws-config = { version = "0.49", default-features = false, features = ["rt-tokio", "native-tls"] }
 aws-sdk-s3 = { version = "0.19", default-features = false, features = ["rt-tokio", "native-tls"] }
 aws-smithy-http = "0.49"
->>>>>>> 29a31a5b
+bcc = { version = "0.0.33", optional = true }
 bytes = "1"
 bytesize = { version = "1", features = ["serde"] }
 clap = { version = "3", features = ["derive"] }
