--- conflicted
+++ resolved
@@ -37,10 +37,7 @@
 parquet = { workspace = true }
 paste = "1"
 prometheus = { version = "0.13", features = ["process"] }
-<<<<<<< HEAD
-=======
 prost = { workspace = true }
->>>>>>> fbb30ad2
 rand = { workspace = true }
 risingwave_common = { workspace = true }
 risingwave_common_estimate_size = { workspace = true }
