// Copyright 2024 RisingWave Labs
//
// Licensed under the Apache License, Version 2.0 (the "License");
// you may not use this file except in compliance with the License.
// You may obtain a copy of the License at
//
//     http://www.apache.org/licenses/LICENSE-2.0
//
// Unless required by applicable law or agreed to in writing, software
// distributed under the License is distributed on an "AS IS" BASIS,
// WITHOUT WARRANTIES OR CONDITIONS OF ANY KIND, either express or implied.
// See the License for the specific language governing permissions and
// limitations under the License.

use std::sync::Arc;

use futures::StreamExt;
use futures_async_stream::try_stream;
use itertools::Itertools;
use risingwave_common::array::{DataChunk, Op, StreamChunk};
use risingwave_common::catalog::{ColumnDesc, ColumnId, Field, Schema, TableId};
use risingwave_common::types::DataType;
use risingwave_connector::parser::SpecificParserConfig;
use risingwave_connector::source::monitor::SourceMetrics;
use risingwave_connector::source::reader::reader::SourceReader;
use risingwave_connector::source::{
    ConnectorProperties, SourceColumnDesc, SourceContext, SourceCtrlOpts, SplitImpl, SplitMetaData,
};
use risingwave_connector::WithOptionsSecResolved;
use risingwave_pb::batch_plan::plan_node::NodeBody;
use risingwave_pb::batch_plan::source_node::SourceType;

use super::iceberg_count_star_scan::IcebergCountStarExecutor;
use super::Executor;
use crate::error::{BatchError, Result};
use crate::executor::{BoxedExecutor, BoxedExecutorBuilder, ExecutorBuilder};
use crate::task::BatchTaskContext;

pub struct SourceExecutor {
    source: SourceReader,

    // used to create reader
    column_ids: Vec<ColumnId>,
    metrics: Arc<SourceMetrics>,
    source_id: TableId,
    split_list: Vec<SplitImpl>,

    schema: Schema,
    identity: String,

    chunk_size: usize,
}

#[async_trait::async_trait]
impl BoxedExecutorBuilder for SourceExecutor {
    async fn new_boxed_executor<C: BatchTaskContext>(
        source: &ExecutorBuilder<'_, C>,
        inputs: Vec<BoxedExecutor>,
    ) -> Result<BoxedExecutor> {
        ensure!(inputs.is_empty(), "Source should not have input executor!");
        let source_node = try_match_expand!(
            source.plan_node().get_node_body().unwrap(),
            NodeBody::Source
        )?;

        // prepare connector source
        let options_with_secret = WithOptionsSecResolved::new(
            source_node.with_properties.clone(),
            source_node.secret_refs.clone(),
        );
        let config = ConnectorProperties::extract(options_with_secret.clone(), false)
            .map_err(BatchError::connector)?;

        let info = source_node.get_info().unwrap();
        let parser_config = SpecificParserConfig::new(info, &options_with_secret)?;

        let columns: Vec<_> = source_node
            .columns
            .iter()
            .map(|c| SourceColumnDesc::from(&ColumnDesc::from(c.column_desc.as_ref().unwrap())))
            .collect();

        let column_ids: Vec<_> = source_node
            .columns
            .iter()
            .map(|column| ColumnId::from(column.get_column_desc().unwrap().column_id))
            .collect();

        let split_list = source_node
            .split
            .iter()
            .map(|split| SplitImpl::restore_from_bytes(split).unwrap())
            .collect_vec();

        let fields = source_node
            .columns
            .iter()
            .map(|prost| {
                let column_desc = prost.column_desc.as_ref().unwrap();
                let data_type = DataType::from(column_desc.column_type.as_ref().unwrap());
                let name = column_desc.name.clone();
                Field::with_name(data_type, name)
            })
            .collect();
        let schema = Schema::new(fields);

<<<<<<< HEAD
        if let ConnectorProperties::Iceberg(iceberg_properties) = config {
            let iceberg_properties: IcebergProperties = *iceberg_properties;
            assert_eq!(split_list.len(), 1);
            if let SplitImpl::Iceberg(split) = &split_list[0] {
                let split: IcebergSplit = split.clone();
                match SourceType::try_from(source_node.source_type).unwrap() {
                    SourceType::Scan => Ok(Box::new(IcebergScanExecutor::new(
                        iceberg_properties.to_iceberg_config(),
                        Some(split.snapshot_id),
                        split.table_meta.deserialize(),
                        split.files.into_iter().map(|x| x.deserialize()).collect(),
                        source.context.get_config().developer.chunk_size,
                        schema,
                        source.plan_node().get_identity().clone(),
                    ))),
                    SourceType::CountStar => Ok(Box::new(IcebergCountStarExecutor::new(
                        schema,
                        source.plan_node().get_identity().clone(),
                        split.record_counts,
                    ))),
                    SourceType::Unspecified => unreachable!(),
                }
            } else {
                unreachable!()
            }
        } else {
            let source_reader = SourceReader {
                config,
                columns,
                parser_config,
                connector_message_buffer_size: source
                    .context()
                    .get_config()
                    .developer
                    .connector_message_buffer_size,
            };

            Ok(Box::new(SourceExecutor {
                source: source_reader,
                column_ids,
                metrics: source.context().source_metrics(),
                source_id: TableId::new(source_node.source_id),
                split_list,
                schema,
                identity: source.plan_node().get_identity().clone(),
                chunk_size: source.context().get_config().developer.chunk_size,
            }))
        }
=======
        assert!(!matches!(config, ConnectorProperties::Iceberg(_)));
        let source_reader = SourceReader {
            config,
            columns,
            parser_config,
            connector_message_buffer_size: source
                .context()
                .get_config()
                .developer
                .connector_message_buffer_size,
        };

        Ok(Box::new(SourceExecutor {
            source: source_reader,
            column_ids,
            metrics: source.context().source_metrics(),
            source_id: TableId::new(source_node.source_id),
            split_list,
            schema,
            identity: source.plan_node().get_identity().clone(),
            chunk_size: source.context().get_config().developer.chunk_size,
        }))
>>>>>>> 745fb16f
    }
}

impl Executor for SourceExecutor {
    fn schema(&self) -> &risingwave_common::catalog::Schema {
        &self.schema
    }

    fn identity(&self) -> &str {
        &self.identity
    }

    fn execute(self: Box<Self>) -> super::BoxedDataChunkStream {
        self.do_execute().boxed()
    }
}

impl SourceExecutor {
    #[try_stream(ok = DataChunk, error = BatchError)]
    async fn do_execute(self: Box<Self>) {
        let source_ctx = Arc::new(SourceContext::new(
            u32::MAX,
            self.source_id,
            u32::MAX,
            "NA".to_owned(), // source name was not passed in batch plan
            self.metrics,
            SourceCtrlOpts {
                chunk_size: self.chunk_size,
                rate_limit: None,
            },
            ConnectorProperties::default(),
            None,
        ));
        let stream = self
            .source
            .build_stream(Some(self.split_list), self.column_ids, source_ctx)
            .await?;

        #[for_await]
        for chunk in stream {
            let chunk = chunk.map_err(BatchError::connector)?;
            let data_chunk = covert_stream_chunk_to_batch_chunk(chunk)?;
            if data_chunk.capacity() > 0 {
                yield data_chunk;
            }
        }
    }
}

fn covert_stream_chunk_to_batch_chunk(chunk: StreamChunk) -> Result<DataChunk> {
    // chunk read from source must be compact
    assert!(chunk.data_chunk().is_compacted());

    if chunk.ops().iter().any(|op| *op != Op::Insert) {
        bail!("Only support insert op in batch source executor");
    }

    Ok(chunk.data_chunk().clone())
}<|MERGE_RESOLUTION|>--- conflicted
+++ resolved
@@ -103,57 +103,7 @@
             })
             .collect();
         let schema = Schema::new(fields);
-
-<<<<<<< HEAD
-        if let ConnectorProperties::Iceberg(iceberg_properties) = config {
-            let iceberg_properties: IcebergProperties = *iceberg_properties;
-            assert_eq!(split_list.len(), 1);
-            if let SplitImpl::Iceberg(split) = &split_list[0] {
-                let split: IcebergSplit = split.clone();
-                match SourceType::try_from(source_node.source_type).unwrap() {
-                    SourceType::Scan => Ok(Box::new(IcebergScanExecutor::new(
-                        iceberg_properties.to_iceberg_config(),
-                        Some(split.snapshot_id),
-                        split.table_meta.deserialize(),
-                        split.files.into_iter().map(|x| x.deserialize()).collect(),
-                        source.context.get_config().developer.chunk_size,
-                        schema,
-                        source.plan_node().get_identity().clone(),
-                    ))),
-                    SourceType::CountStar => Ok(Box::new(IcebergCountStarExecutor::new(
-                        schema,
-                        source.plan_node().get_identity().clone(),
-                        split.record_counts,
-                    ))),
-                    SourceType::Unspecified => unreachable!(),
-                }
-            } else {
-                unreachable!()
-            }
-        } else {
-            let source_reader = SourceReader {
-                config,
-                columns,
-                parser_config,
-                connector_message_buffer_size: source
-                    .context()
-                    .get_config()
-                    .developer
-                    .connector_message_buffer_size,
-            };
-
-            Ok(Box::new(SourceExecutor {
-                source: source_reader,
-                column_ids,
-                metrics: source.context().source_metrics(),
-                source_id: TableId::new(source_node.source_id),
-                split_list,
-                schema,
-                identity: source.plan_node().get_identity().clone(),
-                chunk_size: source.context().get_config().developer.chunk_size,
-            }))
-        }
-=======
+        
         assert!(!matches!(config, ConnectorProperties::Iceberg(_)));
         let source_reader = SourceReader {
             config,
@@ -176,7 +126,6 @@
             identity: source.plan_node().get_identity().clone(),
             chunk_size: source.context().get_config().developer.chunk_size,
         }))
->>>>>>> 745fb16f
     }
 }
 
