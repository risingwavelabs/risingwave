// Copyright 2022 Singularity Data
//
// Licensed under the Apache License, Version 2.0 (the "License");
// you may not use this file except in compliance with the License.
// You may obtain a copy of the License at
//
// http://www.apache.org/licenses/LICENSE-2.0
//
// Unless required by applicable law or agreed to in writing, software
// distributed under the License is distributed on an "AS IS" BASIS,
// WITHOUT WARRANTIES OR CONDITIONS OF ANY KIND, either express or implied.
// See the License for the specific language governing permissions and
// limitations under the License.
use std::ops::{Bound, RangeBounds};
use std::sync::Arc;

use futures::{pin_mut, StreamExt};
use futures_async_stream::try_stream;
use itertools::Itertools;
use prometheus::Histogram;
use risingwave_common::array::DataChunk;
use risingwave_common::buffer::Bitmap;
use risingwave_common::catalog::{ColumnDesc, ColumnId, Schema, TableId, TableOption};
use risingwave_common::error::{Result, RwError};
use risingwave_common::row::{OwnedRow, Row};
use risingwave_common::types::{DataType, Datum};
use risingwave_common::util::chunk_coalesce::DataChunkBuilder;
use risingwave_common::util::select_all;
use risingwave_common::util::sort_util::OrderType;
use risingwave_common::util::value_encoding::deserialize_datum;
use risingwave_pb::batch_plan::plan_node::NodeBody;
use risingwave_pb::batch_plan::{scan_range, ScanRange as ProstScanRange};
use risingwave_pb::common::BatchQueryEpoch;
use risingwave_pb::plan_common::{OrderType as ProstOrderType, StorageTableDesc};
use risingwave_storage::table::batch_table::storage_table::StorageTable;
use risingwave_storage::table::{Distribution, TableIter};
use risingwave_storage::{dispatch_state_store, StateStore};

use super::BatchTaskMetricsWithTaskLabels;
use crate::executor::{
    BoxedDataChunkStream, BoxedExecutor, BoxedExecutorBuilder, Executor, ExecutorBuilder,
};
use crate::task::BatchTaskContext;

/// Executor that scans data from row table
pub struct RowSeqScanExecutor<S: StateStore> {
    chunk_size: usize,
    identity: String,

    /// Batch metrics.
    /// None: Local mode don't record mertics.
    metrics: Option<BatchTaskMetricsWithTaskLabels>,

    table: StorageTable<S>,
    scan_ranges: Vec<ScanRange>,
<<<<<<< HEAD
    ordered: bool,
    epoch: u64,
=======
    epoch: BatchQueryEpoch,
>>>>>>> 113de252
}

/// Range for batch scan.
pub struct ScanRange {
    /// The prefix of the primary key.
    pub pk_prefix: OwnedRow,

    /// The range bounds of the next column.
    pub next_col_bounds: (Bound<Datum>, Bound<Datum>),
}

impl ScanRange {
    fn is_full_range<T>(bounds: &impl RangeBounds<T>) -> bool {
        matches!(bounds.start_bound(), Bound::Unbounded)
            && matches!(bounds.end_bound(), Bound::Unbounded)
    }

    /// Create a scan range from the prost representation.
    pub fn new(
        scan_range: ProstScanRange,
        mut pk_types: impl Iterator<Item = DataType>,
    ) -> Result<Self> {
        let pk_prefix = OwnedRow::new(
            scan_range
                .eq_conds
                .iter()
                .map(|v| {
                    let ty = pk_types.next().unwrap();
                    deserialize_datum(v.as_slice(), &ty)
                })
                .try_collect()?,
        );
        if scan_range.lower_bound.is_none() && scan_range.upper_bound.is_none() {
            return Ok(Self {
                pk_prefix,
                ..Self::full()
            });
        }

        let bound_ty = pk_types.next().unwrap();
        let build_bound = |bound: &scan_range::Bound| -> Bound<Datum> {
            let datum = deserialize_datum(bound.value.as_slice(), &bound_ty).unwrap();
            if bound.inclusive {
                Bound::Included(datum)
            } else {
                Bound::Excluded(datum)
            }
        };

        let next_col_bounds: (Bound<Datum>, Bound<Datum>) = match (
            scan_range.lower_bound.as_ref(),
            scan_range.upper_bound.as_ref(),
        ) {
            (Some(lb), Some(ub)) => (build_bound(lb), build_bound(ub)),
            (None, Some(ub)) => (Bound::Unbounded, build_bound(ub)),
            (Some(lb), None) => (build_bound(lb), Bound::Unbounded),
            (None, None) => unreachable!(),
        };

        Ok(Self {
            pk_prefix,
            next_col_bounds,
        })
    }

    /// Create a scan range for full table scan.
    pub fn full() -> Self {
        Self {
            pk_prefix: OwnedRow::default(),
            next_col_bounds: (Bound::Unbounded, Bound::Unbounded),
        }
    }
}

impl<S: StateStore> RowSeqScanExecutor<S> {
    pub fn new(
        table: StorageTable<S>,
        scan_ranges: Vec<ScanRange>,
<<<<<<< HEAD
        ordered: bool,
        epoch: u64,
=======
        epoch: BatchQueryEpoch,
>>>>>>> 113de252
        chunk_size: usize,
        identity: String,
        metrics: Option<BatchTaskMetricsWithTaskLabels>,
    ) -> Self {
        Self {
            chunk_size,
            identity,
            metrics,
            table,
            scan_ranges,
            ordered,
            epoch,
        }
    }
}

pub struct RowSeqScanExecutorBuilder {}

#[async_trait::async_trait]
impl BoxedExecutorBuilder for RowSeqScanExecutorBuilder {
    async fn new_boxed_executor<C: BatchTaskContext>(
        source: &ExecutorBuilder<'_, C>,
        inputs: Vec<BoxedExecutor>,
    ) -> Result<BoxedExecutor> {
        ensure!(
            inputs.is_empty(),
            "Row sequential scan should not have input executor!"
        );
        let seq_scan_node = try_match_expand!(
            source.plan_node().get_node_body().unwrap(),
            NodeBody::RowSeqScan
        )?;

        let table_desc: &StorageTableDesc = seq_scan_node.get_table_desc()?;
        let table_id = TableId {
            table_id: table_desc.table_id,
        };
        let column_descs = table_desc
            .columns
            .iter()
            .map(ColumnDesc::from)
            .collect_vec();
        let column_ids = seq_scan_node
            .column_ids
            .iter()
            .copied()
            .map(ColumnId::from)
            .collect();

        let pk_types = table_desc
            .pk
            .iter()
            .map(|order| column_descs[order.index as usize].clone().data_type)
            .collect_vec();
        let order_types: Vec<OrderType> = table_desc
            .pk
            .iter()
            .map(|order| {
                OrderType::from_prost(&ProstOrderType::from_i32(order.order_type).unwrap())
            })
            .collect();

        let pk_indices = table_desc.pk.iter().map(|k| k.index as usize).collect_vec();

        let dist_key_indices = table_desc
            .dist_key_indices
            .iter()
            .map(|&k| k as usize)
            .collect_vec();
        let distribution = match &seq_scan_node.vnode_bitmap {
            Some(vnodes) => Distribution {
                vnodes: Bitmap::from(vnodes).into(),
                dist_key_indices,
            },
            // This is possible for dml. vnode_bitmap is not filled by scheduler.
            // Or it's single distribution, e.g., distinct agg. We scan in a single executor.
            None => Distribution::all_vnodes(dist_key_indices),
        };

        let table_option = TableOption {
            retention_seconds: if table_desc.retention_seconds > 0 {
                Some(table_desc.retention_seconds)
            } else {
                None
            },
        };
        let value_indices = table_desc
            .get_value_indices()
            .iter()
            .map(|&k| k as usize)
            .collect_vec();
        let prefix_hint_len = table_desc.get_read_prefix_len_hint() as usize;
        let scan_ranges = {
            let scan_ranges = &seq_scan_node.scan_ranges;
            if scan_ranges.is_empty() {
                vec![ScanRange::full()]
            } else {
                scan_ranges
                    .iter()
                    .map(|scan_range| ScanRange::new(scan_range.clone(), pk_types.iter().cloned()))
                    .try_collect()?
            }
        };
        let ordered = seq_scan_node.ordered;

        let epoch = source.epoch.clone();
        let chunk_size = source.context.get_config().developer.batch_chunk_size;
        let metrics = source.context().task_metrics();

        dispatch_state_store!(source.context().state_store(), state_store, {
            let table = StorageTable::new_partial(
                state_store,
                table_id,
                column_descs,
                column_ids,
                order_types,
                pk_indices,
                distribution,
                table_option,
                value_indices,
                prefix_hint_len,
            );

            Ok(Box::new(RowSeqScanExecutor::new(
                table,
                scan_ranges,
                ordered,
                epoch,
                chunk_size,
                source.plan_node().get_identity().clone(),
                metrics,
            )))
        })
    }
}

impl<S: StateStore> Executor for RowSeqScanExecutor<S> {
    fn schema(&self) -> &Schema {
        self.table.schema()
    }

    fn identity(&self) -> &str {
        &self.identity
    }

    fn execute(self: Box<Self>) -> BoxedDataChunkStream {
        self.do_execute().boxed()
    }
}

impl<S: StateStore> RowSeqScanExecutor<S> {
    #[try_stream(ok = DataChunk, error = RwError)]
    async fn do_execute(self: Box<Self>) {
        let Self {
            chunk_size,
            identity,
            metrics,
            table,
            scan_ranges,
            ordered,
            epoch,
        } = *self;
        let table = Arc::new(table);

        // Create collector.
        let histogram = if let Some(ref metrics) = metrics {
            let mut labels = metrics.task_labels();
            labels.push(identity.as_str());
            Some(
                metrics
                    .metrics
                    .task_row_seq_scan_next_duration
                    .with_label_values(&labels),
            )
        } else {
            None
        };

        if ordered {
            // Currently we execute range-scans concurrently so the order is not guaranteed if
            // there're multiple ranges.
            // TODO: reserve the order for multiple ranges.
            assert_eq!(scan_ranges.len(), 1);
        }

        let (point_gets, range_scans): (Vec<ScanRange>, Vec<ScanRange>) = scan_ranges
            .into_iter()
            .partition(|x| x.pk_prefix.len() == table.pk_indices().len());

        let mut data_chunk_builder = DataChunkBuilder::new(table.schema().data_types(), chunk_size);
        // Point Get
        for point_get in point_gets {
            let table = table.clone();
            let histogram = histogram.clone();
            if let Some(row) =
                Self::execute_point_get(table, point_get, epoch.clone(), histogram).await?
            {
                if let Some(chunk) = data_chunk_builder.append_one_row(row) {
                    yield chunk;
                }
            }
        }
        if let Some(chunk) = data_chunk_builder.consume_all() {
            yield chunk;
        }

        // Range Scan
        let range_scans = select_all(range_scans.into_iter().map(|range_scan| {
            let table = table.clone();
            let histogram = histogram.clone();
            Box::pin(Self::execute_range(
<<<<<<< HEAD
                table, range_scan, ordered, epoch, chunk_size, histogram,
=======
                table,
                range_scan,
                epoch.clone(),
                chunk_size,
                histogram,
>>>>>>> 113de252
            ))
        }));
        #[for_await]
        for chunk in range_scans {
            yield chunk?;
        }
    }

    async fn execute_point_get(
        table: Arc<StorageTable<S>>,
        scan_range: ScanRange,
        epoch: BatchQueryEpoch,
        histogram: Option<Histogram>,
    ) -> Result<Option<OwnedRow>> {
        let pk_prefix = scan_range.pk_prefix;
        assert!(pk_prefix.len() == table.pk_indices().len());

        let timer = histogram.as_ref().map(|histogram| histogram.start_timer());

        // Point Get.
        let row = table.get_row(&pk_prefix, epoch.into()).await?;

        if let Some(timer) = timer {
            timer.observe_duration()
        }

        Ok(row)
    }

    #[try_stream(ok = DataChunk, error = RwError)]
    async fn execute_range(
        table: Arc<StorageTable<S>>,
        scan_range: ScanRange,
<<<<<<< HEAD
        ordered: bool,
        epoch: u64,
=======
        epoch: BatchQueryEpoch,
>>>>>>> 113de252
        chunk_size: usize,
        histogram: Option<Histogram>,
    ) {
        let ScanRange {
            pk_prefix,
            next_col_bounds,
        } = scan_range;

        // Range Scan.
        assert!(pk_prefix.len() < table.pk_indices().len());
        let iter = table
            .batch_iter_with_pk_bounds(
                epoch.into(),
                &pk_prefix,
                (
                    next_col_bounds.0.map(|x| OwnedRow::new(vec![x])),
                    next_col_bounds.1.map(|x| OwnedRow::new(vec![x])),
                ),
                ordered,
            )
            .await?;

        pin_mut!(iter);
        loop {
            let timer = histogram.as_ref().map(|histogram| histogram.start_timer());

            let chunk = iter
                .collect_data_chunk(table.schema(), Some(chunk_size))
                .await
                .map_err(RwError::from)?;

            if let Some(timer) = timer {
                timer.observe_duration()
            }

            if let Some(chunk) = chunk {
                yield chunk
            } else {
                break;
            }
        }
    }
}<|MERGE_RESOLUTION|>--- conflicted
+++ resolved
@@ -53,12 +53,8 @@
 
     table: StorageTable<S>,
     scan_ranges: Vec<ScanRange>,
-<<<<<<< HEAD
     ordered: bool,
-    epoch: u64,
-=======
     epoch: BatchQueryEpoch,
->>>>>>> 113de252
 }
 
 /// Range for batch scan.
@@ -137,12 +133,8 @@
     pub fn new(
         table: StorageTable<S>,
         scan_ranges: Vec<ScanRange>,
-<<<<<<< HEAD
         ordered: bool,
-        epoch: u64,
-=======
         epoch: BatchQueryEpoch,
->>>>>>> 113de252
         chunk_size: usize,
         identity: String,
         metrics: Option<BatchTaskMetricsWithTaskLabels>,
@@ -354,15 +346,12 @@
             let table = table.clone();
             let histogram = histogram.clone();
             Box::pin(Self::execute_range(
-<<<<<<< HEAD
-                table, range_scan, ordered, epoch, chunk_size, histogram,
-=======
                 table,
                 range_scan,
+                ordered,
                 epoch.clone(),
                 chunk_size,
                 histogram,
->>>>>>> 113de252
             ))
         }));
         #[for_await]
@@ -396,12 +385,8 @@
     async fn execute_range(
         table: Arc<StorageTable<S>>,
         scan_range: ScanRange,
-<<<<<<< HEAD
         ordered: bool,
-        epoch: u64,
-=======
         epoch: BatchQueryEpoch,
->>>>>>> 113de252
         chunk_size: usize,
         histogram: Option<Histogram>,
     ) {
