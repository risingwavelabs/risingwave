--- conflicted
+++ resolved
@@ -469,11 +469,7 @@
                     },
                 ),
                 ordered,
-<<<<<<< HEAD
-                PrefetchOptions::prefetch_for_large_range_scan(),
-=======
-                PrefetchOptions::new_with_exhaust_iter(limit.is_none()),
->>>>>>> ac2a842c
+                PrefetchOptions::new(limit.is_none(), true),
             )
             .await?;
 
