--- conflicted
+++ resolved
@@ -29,6 +29,7 @@
 use risingwave_hummock_sdk::HummockReadEpoch;
 use risingwave_pb::batch_plan::plan_node::NodeBody;
 use risingwave_pb::batch_plan::{scan_range, ScanRange as ProstScanRange};
+use risingwave_pb::common::BatchQueryEpoch;
 use risingwave_pb::plan_common::{OrderType as ProstOrderType, StorageTableDesc};
 use risingwave_storage::table::batch_table::storage_table::StorageTable;
 use risingwave_storage::table::{Distribution, TableIter};
@@ -51,7 +52,7 @@
 
     table: StorageTable<S>,
     scan_ranges: Vec<ScanRange>,
-    epoch: u64,
+    epoch: BatchQueryEpoch,
 }
 
 /// Range for batch scan.
@@ -131,7 +132,7 @@
     pub fn new(
         table: StorageTable<S>,
         scan_ranges: Vec<ScanRange>,
-        epoch: u64,
+        epoch: BatchQueryEpoch,
         chunk_size: usize,
         identity: String,
         metrics: Option<BatchTaskMetricsWithTaskLabels>,
@@ -235,7 +236,7 @@
             }
         };
 
-        let epoch = source.epoch;
+        let epoch = source.epoch.clone();
         let chunk_size = source.context.get_config().developer.batch_chunk_size;
         let metrics = source.context().task_metrics();
 
@@ -251,67 +252,6 @@
                 table_option,
                 value_indices,
             );
-
-<<<<<<< HEAD
-            if seq_scan_node.scan_ranges.is_empty() {
-                let iter = table
-                    .batch_iter(HummockReadEpoch::from_batch_query_epoch(
-                        source.epoch.clone(),
-                    ))
-                    .await?;
-                return Ok(Box::new(RowSeqScanExecutor::new(
-                    table.schema().clone(),
-                    vec![ScanType::BatchScan(iter)],
-                    chunk_size,
-                    source.plan_node().get_identity().clone(),
-                    metrics,
-                )));
-            }
-
-            let mut futures = vec![];
-            for scan_range in &seq_scan_node.scan_ranges {
-                let scan_type = async {
-                    let pk_types = pk_types.clone();
-                    let mut table = table.clone();
-
-                    let (pk_prefix_value, next_col_bounds) =
-                        get_scan_bound(scan_range.clone(), pk_types.into_iter());
-
-                    let scan_type = if pk_prefix_value.size() == 0
-                        && is_full_range(&next_col_bounds)
-                    {
-                        unreachable!()
-                    } else if pk_prefix_value.size() == pk_len {
-                        let row = {
-                            table
-                                .get_row(
-                                    &pk_prefix_value,
-                                    HummockReadEpoch::from_batch_query_epoch(source.epoch.clone()),
-                                )
-                                .await?
-                        };
-                        ScanType::PointGet(row)
-                    } else {
-                        assert!(pk_prefix_value.size() < pk_len);
-                        let iter = table
-                            .batch_iter_with_pk_bounds(
-                                HummockReadEpoch::from_batch_query_epoch(source.epoch.clone()),
-                                &pk_prefix_value,
-                                next_col_bounds,
-                            )
-                            .await?;
-                        ScanType::BatchScan(iter)
-                    };
-
-                    Ok(scan_type)
-                };
-                futures.push(scan_type);
-            }
-
-            let scan_types: Result<Vec<ScanType<_>>> = try_join_all(futures).await;
-
-=======
->>>>>>> 0b18a137
             Ok(Box::new(RowSeqScanExecutor::new(
                 table,
                 scan_ranges,
@@ -371,7 +311,11 @@
             let table = table.clone();
             let histogram = histogram.clone();
             Box::pin(Self::execute_range(
-                table, scan_range, epoch, chunk_size, histogram,
+                table,
+                scan_range,
+                epoch.clone(),
+                chunk_size,
+                histogram,
             ))
         }));
 
@@ -385,7 +329,7 @@
     async fn execute_range(
         table: Arc<StorageTable<S>>,
         scan_range: ScanRange,
-        epoch: u64,
+        epoch: BatchQueryEpoch,
         chunk_size: usize,
         histogram: Option<Histogram>,
     ) {
@@ -398,7 +342,10 @@
         if pk_prefix.size() == table.pk_indices().len() {
             // Point Get.
             let row = table
-                .get_row(&pk_prefix, HummockReadEpoch::Committed(epoch))
+                .get_row(
+                    &pk_prefix,
+                    HummockReadEpoch::from_batch_query_epoch(epoch.clone()),
+                )
                 .await?;
 
             if let Some(row) = row {
@@ -409,7 +356,7 @@
             assert!(pk_prefix.size() < table.pk_indices().len());
             let iter = table
                 .batch_iter_with_pk_bounds(
-                    HummockReadEpoch::Committed(epoch),
+                    HummockReadEpoch::from_batch_query_epoch(epoch.clone()),
                     &pk_prefix,
                     next_col_bounds,
                 )
