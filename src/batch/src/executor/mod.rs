--- conflicted
+++ resolved
@@ -41,12 +41,7 @@
 use crate::executor::trace::TraceExecutor;
 use crate::executor2::executor_wrapper::ExecutorWrapper;
 use crate::executor2::{
-<<<<<<< HEAD
-    BoxedExecutor2, BoxedExecutor2Builder, FilterExecutor2, TraceExecutor2, ValuesExecutor2,DeleteExecutor2
-=======
-    BoxedExecutor2, BoxedExecutor2Builder, FilterExecutor2, InsertExecutor2, TraceExecutor2,
-    ValuesExecutor2,
->>>>>>> b83ae095
+    BoxedExecutor2, BoxedExecutor2Builder, FilterExecutor2, TraceExecutor2, ValuesExecutor2,DeleteExecutor2,InsertExecutor2
 };
 use crate::task::{BatchEnvironment, TaskId};
 
@@ -192,13 +187,8 @@
         let real_executor = build_executor! { self,
             NodeBody::CreateTable => CreateTableExecutor,
             NodeBody::RowSeqScan => RowSeqScanExecutorBuilder,
-<<<<<<< HEAD
-            NodeBody::Insert => InsertExecutor,
+            NodeBody::Insert => InsertExecutor2,
             NodeBody::Delete => DeleteExecutor2,
-=======
-            NodeBody::Insert => InsertExecutor2,
-            NodeBody::Delete => DeleteExecutor,
->>>>>>> b83ae095
             NodeBody::DropTable => DropTableExecutor,
             NodeBody::Exchange => ExchangeExecutor,
             NodeBody::Filter => FilterExecutor2,
@@ -226,13 +216,8 @@
         let real_executor = build_executor2! { self,
             NodeBody::CreateTable => CreateTableExecutor,
             NodeBody::RowSeqScan => RowSeqScanExecutorBuilder,
-<<<<<<< HEAD
-            NodeBody::Insert => InsertExecutor,
+            NodeBody::Insert => InsertExecutor2,
             NodeBody::Delete => DeleteExecutor2,
-=======
-            NodeBody::Insert => InsertExecutor2,
-            NodeBody::Delete => DeleteExecutor,
->>>>>>> b83ae095
             NodeBody::DropTable => DropTableExecutor,
             NodeBody::Exchange => ExchangeExecutor,
             NodeBody::Filter => FilterExecutor2,
