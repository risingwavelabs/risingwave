--- conflicted
+++ resolved
@@ -21,11 +21,8 @@
 mod values;
 pub use values::*;
 mod trace;
-<<<<<<< HEAD
 pub use delete::*;
-=======
 pub use filter::*;
->>>>>>> b83ae095
 use futures::stream::BoxStream;
 pub use insert::*;
 use risingwave_common::array::DataChunk;
