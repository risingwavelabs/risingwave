--- conflicted
+++ resolved
@@ -12,12 +12,8 @@
 // See the License for the specific language governing permissions and
 // limitations under the License.
 
-<<<<<<< HEAD
 use core::ops::{Bound, RangeBounds};
 
-use futures::stream::BoxStream;
-=======
->>>>>>> 569a7692
 use futures::StreamExt;
 use futures::stream::BoxStream;
 use futures_async_stream::try_stream;
@@ -27,10 +23,10 @@
 use risingwave_common::row::{OwnedRow, Row};
 use risingwave_common::types::DataType;
 use risingwave_common::util::value_encoding::deserialize_datum;
-use risingwave_pb::batch_plan::{scan_range, PbScanRange};
+use risingwave_pb::batch_plan::{PbScanRange, scan_range};
 use risingwave_pb::plan_common::StorageTableDesc;
-use risingwave_storage::table::batch_table::storage_table::StorageTable;
 use risingwave_storage::StateStore;
+use risingwave_storage::table::batch_table::BatchTable;
 
 use crate::error::{BatchError, Result};
 use crate::executor::{BoxedDataChunkStream, Executor};
@@ -213,7 +209,7 @@
 
     pub fn convert_to_range_bounds<S: StateStore>(
         self,
-        table: &StorageTable<S>,
+        table: &BatchTable<S>,
     ) -> impl RangeBounds<OwnedRow> {
         let ScanRange {
             pk_prefix,
