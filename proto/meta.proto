syntax = "proto3";

package meta;

import "backup_service.proto";
import "catalog.proto";
import "common.proto";
import "hummock.proto";
import "source.proto";
import "stream_plan.proto";
import "user.proto";

option java_package = "com.risingwave.proto";
option optimize_for = SPEED;

message HeartbeatRequest {
  message ExtraInfo {
    oneof info {
      uint64 hummock_gc_watermark = 1;
    }
  }
  uint32 node_id = 1;
  // Lightweight info piggybacked by heartbeat request.
  repeated ExtraInfo info = 2;
}

message HeartbeatResponse {
  common.Status status = 1;
}

service HeartbeatService {
  rpc Heartbeat(HeartbeatRequest) returns (HeartbeatResponse);
}

// Fragments of a Streaming Job
message TableFragments {
  // The state of the fragments of this table
  enum State {
    UNSPECIFIED = 0;
    // The streaming job is initial.
    INITIAL = 1;
    // The streaming job is creating.
    CREATING = 2;
    // The streaming job has been created.
    CREATED = 3;
  }
  // Runtime information of an actor
  message ActorStatus {
    // Current state of actor
    enum ActorState {
      UNSPECIFIED = 0;
      // Initial state after creation
      INACTIVE = 1;
      // Running normally
      RUNNING = 2;
    }
    // Current on which parallel unit
    common.ParallelUnit parallel_unit = 1;
    // Current state
    ActorState state = 2;
  }
  message Fragment {
    enum FragmentDistributionType {
      UNSPECIFIED = 0;
      SINGLE = 1;
      HASH = 2;
    }
    uint32 fragment_id = 1;
    // Bitwise-OR of FragmentTypeFlags
    uint32 fragment_type_mask = 2;
    FragmentDistributionType distribution_type = 3;
    repeated stream_plan.StreamActor actors = 4;
    // Vnode mapping (which should be set in upstream dispatcher) of the fragment.
    // This field is always set to `Some`. For singleton, the parallel unit for all vnodes will be the same.
    common.ParallelUnitMapping vnode_mapping = 5;
    repeated uint32 state_table_ids = 6;
    // Note that this can be derived backwards from the upstream actors of the Actor held by the Fragment,
    // but in some scenarios (e.g. Scaling) it will lead to a lot of duplicate code,
    // so we pre-generate and store it here, this member will only be initialized when creating the Fragment
    // and modified when creating the mv-on-mv
    repeated uint32 upstream_fragment_ids = 7;
  }
  uint32 table_id = 1;
  State state = 2;
  map<uint32, Fragment> fragments = 3;
  map<uint32, ActorStatus> actor_status = 4;
  map<uint32, source.ConnectorSplits> actor_splits = 5;

  stream_plan.StreamEnvironment env = 6;
}

/// Parallel unit mapping with fragment id, used for notification.
message FragmentParallelUnitMapping {
  uint32 fragment_id = 1;
  common.ParallelUnitMapping mapping = 2;
}

// TODO: remove this when dashboard refactored.
message ActorLocation {
  common.WorkerNode node = 1;
  repeated stream_plan.StreamActor actors = 2;
}

message FlushRequest {
  bool checkpoint = 1;
}

message FlushResponse {
  common.Status status = 1;
  hummock.HummockSnapshot snapshot = 2;
}

message ListTableFragmentsRequest {
  repeated uint32 table_ids = 1;
}

message ListTableFragmentsResponse {
  message ActorInfo {
    uint32 id = 1;
    stream_plan.StreamNode node = 2;
    repeated stream_plan.Dispatcher dispatcher = 3;
  }
  message FragmentInfo {
    uint32 id = 1;
    repeated ActorInfo actors = 4;
  }
  message TableFragmentInfo {
    repeated FragmentInfo fragments = 1;
    stream_plan.StreamEnvironment env = 2;
  }
  map<uint32, TableFragmentInfo> table_fragments = 1;
}

service StreamManagerService {
  rpc Flush(FlushRequest) returns (FlushResponse);
  rpc ListTableFragments(ListTableFragmentsRequest) returns (ListTableFragmentsResponse);
}

// Below for cluster service.

message FrontendVerifyParams {}

message ComputeNodeVerifyParams {
  uint32 barrier_interval_ms = 1;
}

message CompactorVerifyParams {}

message VerifyParams {
  oneof params {
    FrontendVerifyParams frontend = 1;
    ComputeNodeVerifyParams compute_node = 2;
    CompactorVerifyParams compactor = 3;
  }
}

message AddWorkerNodeRequest {
  common.WorkerType worker_type = 1;
  common.HostAddress host = 2;
  uint64 worker_node_parallelism = 3;
  VerifyParams verify_params = 4;
}

message AddWorkerNodeResponse {
  common.Status status = 1;
  common.WorkerNode node = 2;
  SystemParams system_params = 3;
}

message ActivateWorkerNodeRequest {
  common.HostAddress host = 1;
}

message ActivateWorkerNodeResponse {
  common.Status status = 1;
}

message DeleteWorkerNodeRequest {
  common.HostAddress host = 1;
}

message DeleteWorkerNodeResponse {
  common.Status status = 1;
}

message ListAllNodesRequest {
  common.WorkerType worker_type = 1;
  // Whether to include nodes still starting
  bool include_starting_nodes = 2;
}

message ListAllNodesResponse {
  common.Status status = 1;
  repeated common.WorkerNode nodes = 2;
}

service ClusterService {
  rpc AddWorkerNode(AddWorkerNodeRequest) returns (AddWorkerNodeResponse);
  rpc ActivateWorkerNode(ActivateWorkerNodeRequest) returns (ActivateWorkerNodeResponse);
  rpc DeleteWorkerNode(DeleteWorkerNodeRequest) returns (DeleteWorkerNodeResponse);
  rpc ListAllNodes(ListAllNodesRequest) returns (ListAllNodesResponse);
}

enum SubscribeType {
  UNSPECIFIED = 0;
  FRONTEND = 1;
  HUMMOCK = 2;
  COMPACTOR = 3;
}

// Below for notification service.
message SubscribeRequest {
  SubscribeType subscribe_type = 1;
  common.HostAddress host = 2;
  uint32 worker_id = 3;
}

message MetaSnapshot {
  message SnapshotVersion {
    uint64 catalog_version = 1;
    uint64 parallel_unit_mapping_version = 2;
    uint64 worker_node_version = 3;
  }
  repeated catalog.Database databases = 1;
  repeated catalog.Schema schemas = 2;
  repeated catalog.Source sources = 3;
  repeated catalog.Sink sinks = 4;
  repeated catalog.Table tables = 5;
  repeated catalog.Index indexes = 6;
  repeated catalog.View views = 7;
  repeated catalog.Function functions = 15;
  repeated user.UserInfo users = 8;
  repeated FragmentParallelUnitMapping parallel_unit_mappings = 9;
  repeated common.WorkerNode nodes = 10;
  hummock.HummockSnapshot hummock_snapshot = 11;
  hummock.HummockVersion hummock_version = 12;

  SnapshotVersion version = 13;
  backup_service.MetaBackupManifestId meta_backup_manifest_id = 14;
}

message SubscribeResponse {
  enum Operation {
    UNSPECIFIED = 0;
    ADD = 1;
    DELETE = 2;
    UPDATE = 3;
    SNAPSHOT = 4;
  }
  common.Status status = 1;
  Operation operation = 2;
  uint64 version = 3;
  oneof info {
    catalog.Database database = 4;
    catalog.Schema schema = 5;
    catalog.Table table = 6;
    catalog.Source source = 7;
    catalog.Sink sink = 8;
    catalog.Index index = 9;
    catalog.View view = 10;
    catalog.Function function = 18;
    user.UserInfo user = 11;
    FragmentParallelUnitMapping parallel_unit_mapping = 12;
    common.WorkerNode node = 13;
    hummock.HummockSnapshot hummock_snapshot = 14;
    hummock.HummockVersionDeltas hummock_version_deltas = 15;
    MetaSnapshot snapshot = 16;
    backup_service.MetaBackupManifestId meta_backup_manifest_id = 17;
  }
}

service NotificationService {
  rpc Subscribe(SubscribeRequest) returns (stream SubscribeResponse);
}

message PauseRequest {}

message PauseResponse {}

message ResumeRequest {}

message ResumeResponse {}

message GetClusterInfoRequest {}

message GetClusterInfoResponse {
  repeated common.WorkerNode worker_nodes = 1;
  repeated TableFragments table_fragments = 2;
  map<uint32, source.ConnectorSplits> actor_splits = 3;
  map<uint32, catalog.Source> source_infos = 4;
}

message RescheduleRequest {
  message Reschedule {
    repeated uint32 added_parallel_units = 1;
    repeated uint32 removed_parallel_units = 2;
  }
  // reschedule plan for each fragment
  map<uint32, Reschedule> reschedules = 1;
}

message RescheduleResponse {
  bool success = 1;
}

service ScaleService {
  // TODO(Kexiang): delete them when config change interface is finished
  rpc Pause(PauseRequest) returns (PauseResponse);
  rpc Resume(ResumeRequest) returns (ResumeResponse);
  rpc GetClusterInfo(GetClusterInfoRequest) returns (GetClusterInfoResponse);
  rpc Reschedule(RescheduleRequest) returns (RescheduleResponse);
}

<<<<<<< HEAD
message SystemParams {
  uint32 barrier_interval_ms = 1;
  uint64 checkpoint_frequency = 2;
=======
message MembersRequest {}

message MetaMember {
  common.HostAddress address = 1;
  bool is_leader = 2;
}

message MembersResponse {
  repeated MetaMember members = 1;
}

service MetaMemberService {
  rpc Members(MembersRequest) returns (MembersResponse);
>>>>>>> 4e9756d0
}<|MERGE_RESOLUTION|>--- conflicted
+++ resolved
@@ -311,23 +311,22 @@
   rpc Reschedule(RescheduleRequest) returns (RescheduleResponse);
 }
 
-<<<<<<< HEAD
+message MembersRequest {}
+
+message MetaMember {
+  common.HostAddress address = 1;
+  bool is_leader = 2;
+}
+
+message MembersResponse {
+  repeated MetaMember members = 1;
+}
+
+service MetaMemberService {
+  rpc Members(MembersRequest) returns (MembersResponse);
+}
+
 message SystemParams {
   uint32 barrier_interval_ms = 1;
   uint64 checkpoint_frequency = 2;
-=======
-message MembersRequest {}
-
-message MetaMember {
-  common.HostAddress address = 1;
-  bool is_leader = 2;
-}
-
-message MembersResponse {
-  repeated MetaMember members = 1;
-}
-
-service MetaMemberService {
-  rpc Members(MembersRequest) returns (MembersResponse);
->>>>>>> 4e9756d0
 }