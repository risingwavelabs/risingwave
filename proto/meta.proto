syntax = "proto3";

package meta;

import "backup_service.proto";
import "catalog.proto";
import "common.proto";
import "hummock.proto";
import "source.proto";
import "stream_plan.proto";
import "user.proto";

option java_package = "com.risingwave.proto";
option optimize_for = SPEED;

message GetTelemetryInfoRequest {}

message TelemetryInfoResponse {
  optional string tracking_id = 1;
}

service TelemetryInfoService {
  // Request telemetry info from meta node
  rpc GetTelemetryInfo(GetTelemetryInfoRequest) returns (TelemetryInfoResponse);
}

message HeartbeatRequest {
  message ExtraInfo {
    oneof info {
      uint64 hummock_gc_watermark = 1;
    }
  }
  uint32 node_id = 1;
  // Lightweight info piggybacked by heartbeat request.
  repeated ExtraInfo info = 2;
}

message HeartbeatResponse {
  common.Status status = 1;
}

service HeartbeatService {
  rpc Heartbeat(HeartbeatRequest) returns (HeartbeatResponse);
}

// Fragments of a Streaming Job
message TableFragments {
  // The state of the fragments of this table
  enum State {
    UNSPECIFIED = 0;
    // The streaming job is initial.
    INITIAL = 1;
    // The streaming job is creating.
    CREATING = 2;
    // The streaming job has been created.
    CREATED = 3;
  }
  // Runtime information of an actor
  message ActorStatus {
    // Current state of actor
    enum ActorState {
      UNSPECIFIED = 0;
      // Initial state after creation
      INACTIVE = 1;
      // Running normally
      RUNNING = 2;
    }
    // Current on which parallel unit
    common.ParallelUnit parallel_unit = 1;
    // Current state
    ActorState state = 2;
  }
  message Fragment {
    enum FragmentDistributionType {
      UNSPECIFIED = 0;
      SINGLE = 1;
      HASH = 2;
    }
    uint32 fragment_id = 1;
    // Bitwise-OR of FragmentTypeFlags
    uint32 fragment_type_mask = 2;
    FragmentDistributionType distribution_type = 3;
    repeated stream_plan.StreamActor actors = 4;
    // Vnode mapping (which should be set in upstream dispatcher) of the fragment.
    // This field is always set to `Some`. For singleton, the parallel unit for all vnodes will be the same.
    common.ParallelUnitMapping vnode_mapping = 5;
    repeated uint32 state_table_ids = 6;
    // Note that this can be derived backwards from the upstream actors of the Actor held by the Fragment,
    // but in some scenarios (e.g. Scaling) it will lead to a lot of duplicate code,
    // so we pre-generate and store it here, this member will only be initialized when creating the Fragment
    // and modified when creating the mv-on-mv
    repeated uint32 upstream_fragment_ids = 7;
  }
  uint32 table_id = 1;
  State state = 2;
  map<uint32, Fragment> fragments = 3;
  map<uint32, ActorStatus> actor_status = 4;
  map<uint32, source.ConnectorSplits> actor_splits = 5;

  stream_plan.StreamContext ctx = 6;
  TableParallelism parallelism = 7;
}

/// Parallel unit mapping with fragment id, used for notification.
message FragmentParallelUnitMapping {
  uint32 fragment_id = 1;
  common.ParallelUnitMapping mapping = 2;
}

message FragmentParallelUnitMappings {
  repeated FragmentParallelUnitMapping mappings = 1;
}

/// Worker slot mapping with fragment id, used for notification.
message FragmentWorkerSlotMapping {
  uint32 fragment_id = 1;
  common.WorkerSlotMapping mapping = 2;
}

message FragmentWorkerSlotMappings {
  repeated FragmentWorkerSlotMapping mappings = 1;
}

// TODO: remove this when dashboard refactored.
message ActorLocation {
  common.WorkerNode node = 1;
  repeated stream_plan.StreamActor actors = 2;
}

message MigrationPlan {
  // map<parallel_unit_id, parallel_unit>, the plan indicates that the actors will be migrated from old parallel unit to the new one.
  map<uint32, common.ParallelUnit> parallel_unit_migration_plan = 1;
}

message FlushRequest {
  bool checkpoint = 1;
}

message FlushResponse {
  common.Status status = 1;
  hummock.HummockSnapshot snapshot = 2;
}

// The reason why the data sources in the cluster are paused.
enum PausedReason {
  PAUSED_REASON_UNSPECIFIED = 0;
  // The cluster is paused due to configuration change, e.g. altering table schema and scaling.
  PAUSED_REASON_CONFIG_CHANGE = 1;
  // The cluster is paused due to manual operation, e.g. `risectl` command or the
  // `pause_on_next_bootstrap` system variable.
  PAUSED_REASON_MANUAL = 2;
}

message PauseRequest {}

message PauseResponse {
  optional PausedReason prev = 1;
  optional PausedReason curr = 2;
}

message ResumeRequest {}

message ResumeResponse {
  optional PausedReason prev = 1;
  optional PausedReason curr = 2;
}

message CancelCreatingJobsRequest {
  message CreatingJobInfo {
    uint32 database_id = 1;
    uint32 schema_id = 2;
    string name = 3;
  }

  message CreatingJobInfos {
    repeated CreatingJobInfo infos = 1;
  }

  message CreatingJobIds {
    repeated uint32 job_ids = 1;
  }

  oneof jobs {
    CreatingJobInfos infos = 1;
    CreatingJobIds ids = 2;
  }
}

message CancelCreatingJobsResponse {
  common.Status status = 1;
  repeated uint32 canceled_jobs = 2;
}

message ListTableFragmentsRequest {
  repeated uint32 table_ids = 1;
}

message ListTableFragmentsResponse {
  message ActorInfo {
    uint32 id = 1;
    stream_plan.StreamNode node = 2;
    repeated stream_plan.Dispatcher dispatcher = 3;
  }
  message FragmentInfo {
    uint32 id = 1;
    repeated ActorInfo actors = 4;
  }
  message TableFragmentInfo {
    repeated FragmentInfo fragments = 1;
    stream_plan.StreamContext ctx = 2;
  }
  map<uint32, TableFragmentInfo> table_fragments = 1;
}

message ListTableFragmentStatesRequest {}

message ListTableFragmentStatesResponse {
  message TableFragmentState {
    uint32 table_id = 1;
    TableFragments.State state = 2;
    TableParallelism parallelism = 3;
  }
  repeated TableFragmentState states = 1;
}

message ListFragmentDistributionRequest {}

message ListFragmentDistributionResponse {
  message FragmentDistribution {
    uint32 fragment_id = 1;
    uint32 table_id = 2;
    TableFragments.Fragment.FragmentDistributionType distribution_type = 3;
    repeated uint32 state_table_ids = 4;
    repeated uint32 upstream_fragment_ids = 5;
    uint32 fragment_type_mask = 6;
    uint32 parallelism = 7;
  }
  repeated FragmentDistribution distributions = 1;
}

message ListActorStatesRequest {}

message ListActorStatesResponse {
  message ActorState {
    uint32 actor_id = 1;
    uint32 fragment_id = 2;
    uint32 parallel_unit_id = 3;
    TableFragments.ActorStatus.ActorState state = 4;
  }
  repeated ActorState states = 1;
}

message ListObjectDependenciesRequest {}

message ListObjectDependenciesResponse {
  message ObjectDependencies {
    uint32 object_id = 1;
    uint32 referenced_object_id = 2;
  }
  repeated ObjectDependencies dependencies = 1;
}

enum ThrottleTarget {
  THROTTLE_TARGET_UNSPECIFIED = 0;
  SOURCE = 1;
  MV = 2;
  TABLE_WITH_SOURCE = 3;
}

message ApplyThrottleRequest {
  ThrottleTarget kind = 1;
  uint32 id = 2;
  optional uint32 rate = 3;
}

message ApplyThrottleResponse {
  common.Status status = 1;
}

message RecoverRequest {}

message RecoverResponse {}

service StreamManagerService {
  rpc Flush(FlushRequest) returns (FlushResponse);
  rpc Pause(PauseRequest) returns (PauseResponse);
  rpc Resume(ResumeRequest) returns (ResumeResponse);
  rpc CancelCreatingJobs(CancelCreatingJobsRequest) returns (CancelCreatingJobsResponse);
  rpc ListTableFragments(ListTableFragmentsRequest) returns (ListTableFragmentsResponse);
  rpc ListTableFragmentStates(ListTableFragmentStatesRequest) returns (ListTableFragmentStatesResponse);
  rpc ListFragmentDistribution(ListFragmentDistributionRequest) returns (ListFragmentDistributionResponse);
  rpc ListActorStates(ListActorStatesRequest) returns (ListActorStatesResponse);
  rpc ListObjectDependencies(ListObjectDependenciesRequest) returns (ListObjectDependenciesResponse);
  rpc ApplyThrottle(ApplyThrottleRequest) returns (ApplyThrottleResponse);
  rpc Recover(RecoverRequest) returns (RecoverResponse);
}

// Below for cluster service.

message AddWorkerNodeRequest {
  message Property {
    uint64 worker_node_parallelism = 1;
    bool is_streaming = 2;
    bool is_serving = 3;
    bool is_unschedulable = 4;
  }
  common.WorkerType worker_type = 1;
  common.HostAddress host = 2;
  reserved 3;
  Property property = 4;
  common.WorkerNode.Resource resource = 5;
}

message AddWorkerNodeResponse {
  reserved 3;
  reserved "system_params";
  common.Status status = 1;
  optional uint32 node_id = 2;
}

message ActivateWorkerNodeRequest {
  common.HostAddress host = 1;
  uint32 node_id = 2;
}

message ActivateWorkerNodeResponse {
  common.Status status = 1;
}

message DeleteWorkerNodeRequest {
  common.HostAddress host = 1;
}

message DeleteWorkerNodeResponse {
  common.Status status = 1;
}

// Mark CN as schedulable or as unschedulable
message UpdateWorkerNodeSchedulabilityRequest {
  enum Schedulability {
    UNSPECIFIED = 0;
    SCHEDULABLE = 1;
    UNSCHEDULABLE = 2;
  }

  repeated uint32 worker_ids = 1;
  Schedulability schedulability = 2;
}

message UpdateWorkerNodeSchedulabilityResponse {
  common.Status status = 1;
}

message ListAllNodesRequest {
  optional common.WorkerType worker_type = 1;
  // Whether to include nodes still starting
  bool include_starting_nodes = 2;
}

message ListAllNodesResponse {
  common.Status status = 1;
  repeated common.WorkerNode nodes = 2;
}

service ClusterService {
  rpc AddWorkerNode(AddWorkerNodeRequest) returns (AddWorkerNodeResponse);
  rpc ActivateWorkerNode(ActivateWorkerNodeRequest) returns (ActivateWorkerNodeResponse);
  rpc DeleteWorkerNode(DeleteWorkerNodeRequest) returns (DeleteWorkerNodeResponse);
  rpc UpdateWorkerNodeSchedulability(UpdateWorkerNodeSchedulabilityRequest) returns (UpdateWorkerNodeSchedulabilityResponse);
  rpc ListAllNodes(ListAllNodesRequest) returns (ListAllNodesResponse);
}

enum SubscribeType {
  UNSPECIFIED = 0;
  FRONTEND = 1;
  HUMMOCK = 2;
  COMPACTOR = 3;
  COMPUTE = 4;
}

// Below for notification service.
message SubscribeRequest {
  SubscribeType subscribe_type = 1;
  common.HostAddress host = 2;
  uint32 worker_id = 3;
}

message MetaSnapshot {
  message SnapshotVersion {
    uint64 catalog_version = 1;
    reserved 2;
    reserved "parallel_unit_mapping_version";
    uint64 worker_node_version = 3;
    uint64 streaming_worker_slot_mapping_version = 4;
  }
  repeated catalog.Database databases = 1;
  repeated catalog.Schema schemas = 2;
  repeated catalog.Source sources = 3;
  repeated catalog.Sink sinks = 4;
  repeated catalog.Table tables = 5;
  repeated catalog.Index indexes = 6;
  repeated catalog.View views = 7;
  repeated catalog.Function functions = 15;
  repeated catalog.Connection connections = 17;
  repeated catalog.Subscription subscriptions = 19;
  repeated user.UserInfo users = 8;
  reserved 9;
  reserved "parallel_unit_mappings";
  GetSessionParamsResponse session_params = 20;
<<<<<<< HEAD
  repeated catalog.Secret secrets = 23;
  repeated FragmentParallelUnitMapping parallel_unit_mappings = 9;
  // for streaming
=======
>>>>>>> e2bdd4fe
  repeated common.WorkerNode nodes = 10;
  hummock.HummockSnapshot hummock_snapshot = 11;
  hummock.HummockVersion hummock_version = 12;
  backup_service.MetaBackupManifestId meta_backup_manifest_id = 14;
  hummock.WriteLimits hummock_write_limits = 16;
  reserved 18;
  reserved "serving_parallel_unit_mappings";

  // for streaming
  repeated FragmentWorkerSlotMapping streaming_worker_slot_mappings = 21;
  repeated FragmentWorkerSlotMapping serving_worker_slot_mappings = 22;

  SnapshotVersion version = 13;
}

message Relation {
  oneof relation_info {
    catalog.Table table = 1;
    catalog.Source source = 2;
    catalog.Sink sink = 3;
    catalog.Index index = 4;
    catalog.View view = 5;
    catalog.Subscription subscription = 6;
  }
}

message RelationGroup {
  repeated Relation relations = 1;
}

message Recovery {}

message SubscribeResponse {
  enum Operation {
    UNSPECIFIED = 0;
    ADD = 1;
    DELETE = 2;
    UPDATE = 3;
    SNAPSHOT = 4;
  }
  common.Status status = 1;
  Operation operation = 2;
  uint64 version = 3;
  oneof info {
    catalog.Database database = 4;
    catalog.Schema schema = 5;
    catalog.Function function = 6;
    user.UserInfo user = 11;
    SetSessionParamRequest session_param = 26;
    common.WorkerNode node = 13;
    hummock.HummockSnapshot hummock_snapshot = 14;
    hummock.HummockVersionDeltas hummock_version_deltas = 15;
    MetaSnapshot snapshot = 16;
    backup_service.MetaBackupManifestId meta_backup_manifest_id = 17;
    SystemParams system_params = 19;
    hummock.WriteLimits hummock_write_limits = 20;
    RelationGroup relation_group = 21;
    catalog.Connection connection = 22;
    hummock.HummockVersionStats hummock_stats = 24;
    Recovery recovery = 25;
<<<<<<< HEAD
    catalog.Secret secret = 29;
=======
    FragmentWorkerSlotMapping streaming_worker_slot_mapping = 27;
    FragmentWorkerSlotMappings serving_worker_slot_mappings = 28;
>>>>>>> e2bdd4fe
  }
  reserved 12;
  reserved "parallel_unit_mapping";
  reserved 23;
  reserved "serving_parallel_unit_mappings";
}

service NotificationService {
  rpc Subscribe(SubscribeRequest) returns (stream SubscribeResponse);
}

message GetClusterInfoRequest {}

message GetClusterInfoResponse {
  repeated common.WorkerNode worker_nodes = 1;
  repeated TableFragments table_fragments = 2;
  map<uint32, source.ConnectorSplits> actor_splits = 3;
  map<uint32, catalog.Source> source_infos = 4;
  uint64 revision = 5;
}

message Reschedule {
  repeated uint32 added_parallel_units = 1;
  repeated uint32 removed_parallel_units = 2;
}

message RescheduleRequest {
  // reschedule plan for each fragment
  map<uint32, Reschedule> reschedules = 1;
  uint64 revision = 2;
  bool resolve_no_shuffle_upstream = 3;
}

message RescheduleResponse {
  bool success = 1;
  uint64 revision = 2;
}

message TableParallelism {
  message FixedParallelism {
    uint32 parallelism = 1;
  }

  // deprecated, treated as AdaptiveParallelism
  message AutoParallelism {}

  message AdaptiveParallelism {}

  message CustomParallelism {}

  oneof parallelism {
    FixedParallelism fixed = 1;
    AutoParallelism auto = 2;
    CustomParallelism custom = 3;
    AdaptiveParallelism adaptive = 4;
  }
}

message GetReschedulePlanRequest {
  uint64 revision = 1;

  message WorkerChanges {
    repeated uint32 include_worker_ids = 1;
    repeated uint32 exclude_worker_ids = 2;
    optional uint32 target_parallelism = 3;
    optional uint32 target_parallelism_per_worker = 4;
  }

  message StableResizePolicy {
    map<uint32, WorkerChanges> fragment_worker_changes = 1;
  }

  oneof policy {
    // The StableResizePolicy will generate a stable ReschedulePlan, without altering the distribution on WorkerId that's not involved.
    // Note that this "Stable" doesn't refer to the "determinacy" of the algorithm.
    // Multiple repeated calls may yield different ReschedulePlan results.
    StableResizePolicy stable_resize_policy = 2;
  }
}

message GetReschedulePlanResponse {
  uint64 revision = 1;
  // reschedule plan for each fragment
  map<uint32, Reschedule> reschedules = 2;
  // todo, refactor needed
  bool success = 3;
}

service ScaleService {
  rpc GetClusterInfo(GetClusterInfoRequest) returns (GetClusterInfoResponse);
  rpc Reschedule(RescheduleRequest) returns (RescheduleResponse);
  rpc GetReschedulePlan(GetReschedulePlanRequest) returns (GetReschedulePlanResponse);
}

message MembersRequest {}

message MetaMember {
  common.HostAddress address = 1;
  bool is_leader = 2;
}

message MembersResponse {
  repeated MetaMember members = 1;
}

service MetaMemberService {
  rpc Members(MembersRequest) returns (MembersResponse);
}

// The schema for persisted system parameters.
// Note on backward compatibility:
// - Do not remove deprecated fields. Mark them as deprecated instead.
// - Do not rename existing fields, since each field is stored separately in the meta store with the field name as the key.
// - To modify (rename, change the type or semantic of) a field, introduce a new field suffixed by the version.
message SystemParams {
  optional uint32 barrier_interval_ms = 1;
  optional uint64 checkpoint_frequency = 2;
  optional uint32 sstable_size_mb = 3;
  optional uint32 block_size_kb = 4;
  optional double bloom_false_positive = 5;
  optional string state_store = 6;
  optional string data_directory = 7;
  optional string backup_storage_url = 8;
  optional string backup_storage_directory = 9;
  // Deprecated. Use config file instead.
  optional bool telemetry_enabled = 10 [deprecated = true];
  optional uint32 parallel_compact_size_mb = 11;
  optional uint32 max_concurrent_creating_streaming_jobs = 12;
  optional bool pause_on_next_bootstrap = 13;
  optional string wasm_storage_url = 14 [deprecated = true];
  optional bool enable_tracing = 15;
}

message GetSystemParamsRequest {}

message GetSystemParamsResponse {
  SystemParams params = 1;
}

message SetSystemParamRequest {
  string param = 1;
  // None means set to default value.
  optional string value = 2;
}

message SetSystemParamResponse {
  optional SystemParams params = 1;
}

service SystemParamsService {
  rpc GetSystemParams(GetSystemParamsRequest) returns (GetSystemParamsResponse);
  rpc SetSystemParam(SetSystemParamRequest) returns (SetSystemParamResponse);
}

message GetSessionParamsRequest {}

message GetSessionParamsResponse {
  string params = 1;
}

message SetSessionParamRequest {
  string param = 1;
  // None means set to default value.
  optional string value = 2;
}

message SetSessionParamResponse {
  string param = 1;
}

// Used for alter system wide default parameters
service SessionParamService {
  rpc GetSessionParams(GetSessionParamsRequest) returns (GetSessionParamsResponse);
  rpc SetSessionParam(SetSessionParamRequest) returns (SetSessionParamResponse);
}

message GetServingVnodeMappingsRequest {}

message GetServingVnodeMappingsResponse {
  reserved 1;
  reserved "mappings";
  map<uint32, uint32> fragment_to_table = 2;
  repeated FragmentWorkerSlotMapping worker_slot_mappings = 3;
}

service ServingService {
  rpc GetServingVnodeMappings(GetServingVnodeMappingsRequest) returns (GetServingVnodeMappingsResponse);
}

message EventLog {
  message EventMetaNodeStart {
    string advertise_addr = 1;
    string listen_addr = 2;
    string opts = 3;
  }
  message EventCreateStreamJobFail {
    uint32 id = 1;
    string name = 2;
    string definition = 3;
    string error = 4;
  }
  message EventDirtyStreamJobClear {
    uint32 id = 1;
    string name = 2;
    string definition = 3;
    string error = 4;
  }
  message EventBarrierComplete {
    uint64 prev_epoch = 1;
    uint64 cur_epoch = 2;
    double duration_sec = 3;
    string command = 4;
    string barrier_kind = 5;
  }
  message EventInjectBarrierFail {
    uint64 prev_epoch = 1;
    uint64 cur_epoch = 2;
    string error = 3;
  }
  message EventCollectBarrierFail {
    uint64 prev_epoch = 1;
    uint64 cur_epoch = 2;
    string error = 3;
  }
  message EventWorkerNodePanic {
    uint32 worker_id = 1;
    common.WorkerType worker_type = 2;
    common.HostAddress host_addr = 3;
    string panic_info = 4;
  }
  // Event logs identifier, which should be populated by event log service.
  optional string unique_id = 1;
  // Processing time, which should be populated by event log service.
  optional uint64 timestamp = 2;
  oneof event {
    EventCreateStreamJobFail create_stream_job_fail = 3;
    EventDirtyStreamJobClear dirty_stream_job_clear = 4;
    EventMetaNodeStart meta_node_start = 5;
    EventBarrierComplete barrier_complete = 6;
    EventInjectBarrierFail inject_barrier_fail = 7;
    EventCollectBarrierFail collect_barrier_fail = 8;
    EventLog.EventWorkerNodePanic worker_node_panic = 9;
  }
}

message ListEventLogRequest {}

message ListEventLogResponse {
  repeated EventLog event_logs = 1;
}

message AddEventLogRequest {
  // A subset of EventLog.event that can be added by non meta node.
  oneof event {
    EventLog.EventWorkerNodePanic worker_node_panic = 1;
  }
}

message AddEventLogResponse {}

service EventLogService {
  rpc ListEventLog(ListEventLogRequest) returns (ListEventLogResponse);
  rpc AddEventLog(AddEventLogRequest) returns (AddEventLogResponse);
}<|MERGE_RESOLUTION|>--- conflicted
+++ resolved
@@ -407,12 +407,7 @@
   reserved 9;
   reserved "parallel_unit_mappings";
   GetSessionParamsResponse session_params = 20;
-<<<<<<< HEAD
   repeated catalog.Secret secrets = 23;
-  repeated FragmentParallelUnitMapping parallel_unit_mappings = 9;
-  // for streaming
-=======
->>>>>>> e2bdd4fe
   repeated common.WorkerNode nodes = 10;
   hummock.HummockSnapshot hummock_snapshot = 11;
   hummock.HummockVersion hummock_version = 12;
@@ -473,12 +468,9 @@
     catalog.Connection connection = 22;
     hummock.HummockVersionStats hummock_stats = 24;
     Recovery recovery = 25;
-<<<<<<< HEAD
-    catalog.Secret secret = 29;
-=======
     FragmentWorkerSlotMapping streaming_worker_slot_mapping = 27;
     FragmentWorkerSlotMappings serving_worker_slot_mappings = 28;
->>>>>>> e2bdd4fe
+    catalog.Secret secret = 29;
   }
   reserved 12;
   reserved "parallel_unit_mapping";
