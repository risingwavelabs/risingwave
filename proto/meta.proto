--- conflicted
+++ resolved
@@ -584,24 +584,22 @@
     string definition = 3;
     string error = 4;
   }
-<<<<<<< HEAD
-  message EventInjectBarrierFail {
-    uint64 prev_epoch = 1;
-    uint64 cur_epoch = 2;
-    string error = 3;
-  }
-  message EventCollectBarrierFail {
-    uint64 prev_epoch = 1;
-    uint64 cur_epoch = 2;
-    string error = 3;
-=======
   message EventBarrierComplete {
     uint64 prev_epoch = 1;
     uint64 cur_epoch = 2;
     double duration_sec = 3;
     string command = 4;
     string barrier_kind = 5;
->>>>>>> f707c5f7
+  }
+  message EventInjectBarrierFail {
+    uint64 prev_epoch = 1;
+    uint64 cur_epoch = 2;
+    string error = 3;
+  }
+  message EventCollectBarrierFail {
+    uint64 prev_epoch = 1;
+    uint64 cur_epoch = 2;
+    string error = 3;
   }
   // Event logs identifier, which should be populated by event log service.
   optional string unique_id = 1;
@@ -611,12 +609,9 @@
     EventCreateStreamJobFail create_stream_job_fail = 3;
     EventDirtyStreamJobClear dirty_stream_job_clear = 4;
     EventMetaNodeStart meta_node_start = 5;
-<<<<<<< HEAD
-    EventInjectBarrierFail inject_barrier_fail = 6;
-    EventCollectBarrierFail collect_barrier_fail = 7;
-=======
     EventBarrierComplete barrier_complete = 6;
->>>>>>> f707c5f7
+    EventInjectBarrierFail inject_barrier_fail = 7;
+    EventCollectBarrierFail collect_barrier_fail = 8;
   }
 }
 
