syntax = "proto3";

package meta;

import "backup_service.proto";
import "catalog.proto";
import "common.proto";
import "hummock.proto";
import "source.proto";
import "stream_plan.proto";
import "user.proto";

option java_package = "com.risingwave.proto";
option optimize_for = SPEED;

message GetTelemetryInfoRequest {}

message TelemetryInfoResponse {
  optional string tracking_id = 1;
}

service TelemetryInfoService {
  // Request telemetry info from meta node
  rpc GetTelemetryInfo(GetTelemetryInfoRequest) returns (TelemetryInfoResponse);
}

message HeartbeatRequest {
  message ExtraInfo {
    oneof info {
      uint64 hummock_gc_watermark = 1;
    }
  }
  uint32 node_id = 1;
  // Lightweight info piggybacked by heartbeat request.
  repeated ExtraInfo info = 2;
}

message HeartbeatResponse {
  common.Status status = 1;
}

service HeartbeatService {
  rpc Heartbeat(HeartbeatRequest) returns (HeartbeatResponse);
}

// Fragments of a Streaming Job
message TableFragments {
  // The state of the fragments of this table
  enum State {
    UNSPECIFIED = 0;
    // The streaming job is initial.
    INITIAL = 1;
    // The streaming job is creating.
    CREATING = 2;
    // The streaming job has been created.
    CREATED = 3;
  }
  // Runtime information of an actor
  message ActorStatus {
    // Current state of actor
    enum ActorState {
      UNSPECIFIED = 0;
      // Initial state after creation
      INACTIVE = 1;
      // Running normally
      RUNNING = 2;
    }
    // Current on which parallel unit
    common.ParallelUnit parallel_unit = 1;
    // Current state
    ActorState state = 2;
  }
  message Fragment {
    enum FragmentDistributionType {
      UNSPECIFIED = 0;
      SINGLE = 1;
      HASH = 2;
    }
    uint32 fragment_id = 1;
    // Bitwise-OR of FragmentTypeFlags
    uint32 fragment_type_mask = 2;
    FragmentDistributionType distribution_type = 3;
    repeated stream_plan.StreamActor actors = 4;
    // Vnode mapping (which should be set in upstream dispatcher) of the fragment.
    // This field is always set to `Some`. For singleton, the parallel unit for all vnodes will be the same.
    common.ParallelUnitMapping vnode_mapping = 5;
    repeated uint32 state_table_ids = 6;
    // Note that this can be derived backwards from the upstream actors of the Actor held by the Fragment,
    // but in some scenarios (e.g. Scaling) it will lead to a lot of duplicate code,
    // so we pre-generate and store it here, this member will only be initialized when creating the Fragment
    // and modified when creating the mv-on-mv
    repeated uint32 upstream_fragment_ids = 7;
  }
  uint32 table_id = 1;
  State state = 2;
  map<uint32, Fragment> fragments = 3;
  map<uint32, ActorStatus> actor_status = 4;
  map<uint32, source.ConnectorSplits> actor_splits = 5;

  stream_plan.StreamContext ctx = 6;
  TableParallelism parallelism = 7;
}

/// Parallel unit mapping with fragment id, used for notification.
message FragmentParallelUnitMapping {
  uint32 fragment_id = 1;
  common.ParallelUnitMapping mapping = 2;
}

message FragmentParallelUnitMappings {
  repeated FragmentParallelUnitMapping mappings = 1;
}

/// Worker slot mapping with fragment id, used for notification.
message FragmentWorkerSlotMapping {
  uint32 fragment_id = 1;
  common.WorkerSlotMapping mapping = 2;
}

message FragmentWorkerSlotMappings {
  repeated FragmentWorkerSlotMapping mappings = 1;
}

// TODO: remove this when dashboard refactored.
message ActorLocation {
  common.WorkerNode node = 1;
  repeated stream_plan.StreamActor actors = 2;
}

message MigrationPlan {
  // map<parallel_unit_id, parallel_unit>, the plan indicates that the actors will be migrated from old parallel unit to the new one.
  map<uint32, common.ParallelUnit> parallel_unit_migration_plan = 1;
}

message FlushRequest {
  bool checkpoint = 1;
}

message FlushResponse {
  common.Status status = 1;
  hummock.HummockSnapshot snapshot = 2;
}

// The reason why the data sources in the cluster are paused.
enum PausedReason {
  PAUSED_REASON_UNSPECIFIED = 0;
  // The cluster is paused due to configuration change, e.g. altering table schema and scaling.
  PAUSED_REASON_CONFIG_CHANGE = 1;
  // The cluster is paused due to manual operation, e.g. `risectl` command or the
  // `pause_on_next_bootstrap` system variable.
  PAUSED_REASON_MANUAL = 2;
}

message PauseRequest {}

message PauseResponse {
  optional PausedReason prev = 1;
  optional PausedReason curr = 2;
}

message ResumeRequest {}

message ResumeResponse {
  optional PausedReason prev = 1;
  optional PausedReason curr = 2;
}

message CancelCreatingJobsRequest {
  message CreatingJobInfo {
    uint32 database_id = 1;
    uint32 schema_id = 2;
    string name = 3;
  }

  message CreatingJobInfos {
    repeated CreatingJobInfo infos = 1;
  }

  message CreatingJobIds {
    repeated uint32 job_ids = 1;
  }

  oneof jobs {
    CreatingJobInfos infos = 1;
    CreatingJobIds ids = 2;
  }
}

message CancelCreatingJobsResponse {
  common.Status status = 1;
  repeated uint32 canceled_jobs = 2;
}

message ListTableFragmentsRequest {
  repeated uint32 table_ids = 1;
}

message ListTableFragmentsResponse {
  message ActorInfo {
    uint32 id = 1;
    stream_plan.StreamNode node = 2;
    repeated stream_plan.Dispatcher dispatcher = 3;
  }
  message FragmentInfo {
    uint32 id = 1;
    repeated ActorInfo actors = 4;
  }
  message TableFragmentInfo {
    repeated FragmentInfo fragments = 1;
    stream_plan.StreamContext ctx = 2;
  }
  map<uint32, TableFragmentInfo> table_fragments = 1;
}

message ListTableFragmentStatesRequest {}

message ListTableFragmentStatesResponse {
  message TableFragmentState {
    uint32 table_id = 1;
    TableFragments.State state = 2;
    TableParallelism parallelism = 3;
  }
  repeated TableFragmentState states = 1;
}

message ListFragmentDistributionRequest {}

message ListFragmentDistributionResponse {
  message FragmentDistribution {
    uint32 fragment_id = 1;
    uint32 table_id = 2;
    TableFragments.Fragment.FragmentDistributionType distribution_type = 3;
    repeated uint32 state_table_ids = 4;
    repeated uint32 upstream_fragment_ids = 5;
    uint32 fragment_type_mask = 6;
    uint32 parallelism = 7;
  }
  repeated FragmentDistribution distributions = 1;
}

message ListActorStatesRequest {}

message ListActorStatesResponse {
  message ActorState {
    uint32 actor_id = 1;
    uint32 fragment_id = 2;
    uint32 parallel_unit_id = 3;
    TableFragments.ActorStatus.ActorState state = 4;
  }
  repeated ActorState states = 1;
}

message ListObjectDependenciesRequest {}

message ListObjectDependenciesResponse {
  message ObjectDependencies {
    uint32 object_id = 1;
    uint32 referenced_object_id = 2;
  }
  repeated ObjectDependencies dependencies = 1;
}

enum ThrottleTarget {
  THROTTLE_TARGET_UNSPECIFIED = 0;
  SOURCE = 1;
  MV = 2;
  TABLE_WITH_SOURCE = 3;
}

message ApplyThrottleRequest {
  ThrottleTarget kind = 1;
  uint32 id = 2;
  optional uint32 rate = 3;
}

message ApplyThrottleResponse {
  common.Status status = 1;
}

message RecoverRequest {}

message RecoverResponse {}

service StreamManagerService {
  rpc Flush(FlushRequest) returns (FlushResponse);
  rpc Pause(PauseRequest) returns (PauseResponse);
  rpc Resume(ResumeRequest) returns (ResumeResponse);
  rpc CancelCreatingJobs(CancelCreatingJobsRequest) returns (CancelCreatingJobsResponse);
  rpc ListTableFragments(ListTableFragmentsRequest) returns (ListTableFragmentsResponse);
  rpc ListTableFragmentStates(ListTableFragmentStatesRequest) returns (ListTableFragmentStatesResponse);
  rpc ListFragmentDistribution(ListFragmentDistributionRequest) returns (ListFragmentDistributionResponse);
  rpc ListActorStates(ListActorStatesRequest) returns (ListActorStatesResponse);
  rpc ListObjectDependencies(ListObjectDependenciesRequest) returns (ListObjectDependenciesResponse);
  rpc ApplyThrottle(ApplyThrottleRequest) returns (ApplyThrottleResponse);
  rpc Recover(RecoverRequest) returns (RecoverResponse);
}

// Below for cluster service.

message AddWorkerNodeRequest {
  message Property {
    uint64 worker_node_parallelism = 1;
    bool is_streaming = 2;
    bool is_serving = 3;
    bool is_unschedulable = 4;
  }
  common.WorkerType worker_type = 1;
  common.HostAddress host = 2;
  reserved 3;
  Property property = 4;
  common.WorkerNode.Resource resource = 5;
}

message AddWorkerNodeResponse {
  reserved 3;
  reserved "system_params";
  common.Status status = 1;
  optional uint32 node_id = 2;
}

message ActivateWorkerNodeRequest {
  common.HostAddress host = 1;
  uint32 node_id = 2;
}

message ActivateWorkerNodeResponse {
  common.Status status = 1;
}

message DeleteWorkerNodeRequest {
  common.HostAddress host = 1;
}

message DeleteWorkerNodeResponse {
  common.Status status = 1;
}

// Mark CN as schedulable or as unschedulable
message UpdateWorkerNodeSchedulabilityRequest {
  enum Schedulability {
    UNSPECIFIED = 0;
    SCHEDULABLE = 1;
    UNSCHEDULABLE = 2;
  }

  repeated uint32 worker_ids = 1;
  Schedulability schedulability = 2;
}

message UpdateWorkerNodeSchedulabilityResponse {
  common.Status status = 1;
}

message ListAllNodesRequest {
  optional common.WorkerType worker_type = 1;
  // Whether to include nodes still starting
  bool include_starting_nodes = 2;
}

message ListAllNodesResponse {
  common.Status status = 1;
  repeated common.WorkerNode nodes = 2;
}

service ClusterService {
  rpc AddWorkerNode(AddWorkerNodeRequest) returns (AddWorkerNodeResponse);
  rpc ActivateWorkerNode(ActivateWorkerNodeRequest) returns (ActivateWorkerNodeResponse);
  rpc DeleteWorkerNode(DeleteWorkerNodeRequest) returns (DeleteWorkerNodeResponse);
  rpc UpdateWorkerNodeSchedulability(UpdateWorkerNodeSchedulabilityRequest) returns (UpdateWorkerNodeSchedulabilityResponse);
  rpc ListAllNodes(ListAllNodesRequest) returns (ListAllNodesResponse);
}

enum SubscribeType {
  UNSPECIFIED = 0;
  FRONTEND = 1;
  HUMMOCK = 2;
  COMPACTOR = 3;
  COMPUTE = 4;
}

// Below for notification service.
message SubscribeRequest {
  SubscribeType subscribe_type = 1;
  common.HostAddress host = 2;
  uint32 worker_id = 3;
}

message MetaSnapshot {
  message SnapshotVersion {
    uint64 catalog_version = 1;
    reserved 2;
    reserved "parallel_unit_mapping_version";
    uint64 worker_node_version = 3;
    uint64 streaming_worker_slot_mapping_version = 4;
  }
  repeated catalog.Database databases = 1;
  repeated catalog.Schema schemas = 2;
  repeated catalog.Source sources = 3;
  repeated catalog.Sink sinks = 4;
  repeated catalog.Table tables = 5;
  repeated catalog.Index indexes = 6;
  repeated catalog.View views = 7;
  repeated catalog.Function functions = 15;
  repeated catalog.Connection connections = 17;
  repeated catalog.Subscription subscriptions = 19;
  repeated user.UserInfo users = 8;
  reserved 9;
  reserved "parallel_unit_mappings";
  GetSessionParamsResponse session_params = 20;
  repeated catalog.Secret secrets = 23;
  repeated common.WorkerNode nodes = 10;
  hummock.HummockSnapshot hummock_snapshot = 11;
  hummock.HummockVersion hummock_version = 12;
  backup_service.MetaBackupManifestId meta_backup_manifest_id = 14;
  hummock.WriteLimits hummock_write_limits = 16;
  reserved 18;
  reserved "serving_parallel_unit_mappings";

  // for streaming
  repeated FragmentWorkerSlotMapping streaming_worker_slot_mappings = 21;
  repeated FragmentWorkerSlotMapping serving_worker_slot_mappings = 22;

  SnapshotVersion version = 13;
}

message Relation {
  oneof relation_info {
    catalog.Table table = 1;
    catalog.Source source = 2;
    catalog.Sink sink = 3;
    catalog.Index index = 4;
    catalog.View view = 5;
    catalog.Subscription subscription = 6;
  }
}

message RelationGroup {
  repeated Relation relations = 1;
}

message Recovery {}

message SubscribeResponse {
  enum Operation {
    UNSPECIFIED = 0;
    ADD = 1;
    DELETE = 2;
    UPDATE = 3;
    SNAPSHOT = 4;
  }
  common.Status status = 1;
  Operation operation = 2;
  
  // catalog version
  uint64 version = 3;
  
  oneof info {
    catalog.Database database = 4;
    catalog.Schema schema = 5;
    catalog.Function function = 6;
    user.UserInfo user = 11;
    SetSessionParamRequest session_param = 26;
    common.WorkerNode node = 13;
    hummock.HummockSnapshot hummock_snapshot = 14;
    hummock.HummockVersionDeltas hummock_version_deltas = 15;
    MetaSnapshot snapshot = 16;
    backup_service.MetaBackupManifestId meta_backup_manifest_id = 17;
    SystemParams system_params = 19;
    hummock.WriteLimits hummock_write_limits = 20;
    RelationGroup relation_group = 21;
    catalog.Connection connection = 22;
    hummock.HummockVersionStats hummock_stats = 24;
    Recovery recovery = 25;
    FragmentWorkerSlotMapping streaming_worker_slot_mapping = 27;
    FragmentWorkerSlotMappings serving_worker_slot_mappings = 28;
    catalog.Secret secret = 29;
  }
  reserved 12;
  reserved "parallel_unit_mapping";
  reserved 23;
  reserved "serving_parallel_unit_mappings";
}

service NotificationService {
  rpc Subscribe(SubscribeRequest) returns (stream SubscribeResponse);
}

message BackfillResponse {
   // holds all MVs which have completed their backfill operations
   // contains IDs from catalog.Table.id
   repeated uint32 mv_backfills_completed = 30;
}

message BackfillRequest {
   string requestId = 1; // UUID so meta can drop duplicate requests 
}

service BackfillService {
   rpc GetBackfill(BackfillRequest) returns (BackfillResponse);
}

message GetClusterInfoRequest {}

message GetClusterInfoResponse {
  repeated common.WorkerNode worker_nodes = 1;
  repeated TableFragments table_fragments = 2;
  map<uint32, source.ConnectorSplits> actor_splits = 3;
  map<uint32, catalog.Source> source_infos = 4;
  uint64 revision = 5;
}

message Reschedule {
  repeated uint32 added_parallel_units = 1;
  repeated uint32 removed_parallel_units = 2;
}

message RescheduleRequest {
  // reschedule plan for each fragment
  map<uint32, Reschedule> reschedules = 1;
  uint64 revision = 2;
  bool resolve_no_shuffle_upstream = 3;
}

message RescheduleResponse {
  bool success = 1;
  uint64 revision = 2;
}

message TableParallelism {
  message FixedParallelism {
    uint32 parallelism = 1;
  }

  // deprecated, treated as AdaptiveParallelism
  message AutoParallelism {}

  message AdaptiveParallelism {}

  message CustomParallelism {}

  oneof parallelism {
    FixedParallelism fixed = 1;
    AutoParallelism auto = 2;
    CustomParallelism custom = 3;
    AdaptiveParallelism adaptive = 4;
  }
}

<<<<<<< HEAD
message GetReschedulePlanRequest {
  uint64 revision = 1;

  message WorkerChanges {
    repeated uint32 include_worker_ids = 1;
    repeated uint32 exclude_worker_ids = 2;
    optional uint32 target_parallelism = 3;
    optional uint32 target_parallelism_per_worker = 4;
  }

  message StableResizePolicy {
    map<uint32, WorkerChanges> fragment_worker_changes = 1;
  }

  oneof policy {
    // The StableResizePolicy will generate a stable ReschedulePlan, without altering the distribution on WorkerId that's not involved.
    // Note that this "Stable" doesn't refer to the "determinacy" of the algorithm.
    // Multiple repeated calls may yield different ReschedulePlan results.
    StableResizePolicy stable_resize_policy = 2;
  }
}

message GetReschedulePlanResponse {
  uint64 revision = 1;
  // reschedule plan for each fragment
  map<uint32, Reschedule> reschedules = 2;
  // todo, refactor needed
  bool success = 3;
}

// overwrite the MV/table/sink with the given id
// Change a streaming job in place. You cannot use this to create a new streaming job 
message UpdateStreamingJobRequest {
  // Id of the MV or sink which we want to update
  uint32 id = 1;

  oneof streaming_job {
    // the new MV or table
    catalog.Table table = 2;
    catalog.Sink sinks = 3;
  }
}

// We do not need to add an explicit status field here, we can just use the RPC status
message UpdateStreamingJobResponse {}

message ListStreamingJobsRequest {}

// returns descriptions of MVs and sinks
message ListStreamingJobResponse {
  repeated catalog.Table materialized_views = 1;
  repeated catalog.Sink sinks = 2;
}

service ScaleService {
  rpc GetClusterInfo(GetClusterInfoRequest) returns (GetClusterInfoResponse);
  rpc Reschedule(RescheduleRequest) returns (RescheduleResponse);
  rpc GetReschedulePlan(GetReschedulePlanRequest) returns (GetReschedulePlanResponse);
  rpc UpdateStreamingJob(UpdateStreamingJobRequest) returns (UpdateStreamingJobResponse); 
  rpc ListStreamingJobs(ListStreamingJobsRequest) returns (ListStreamingJobResponse); 
=======
service ScaleService {
  rpc GetClusterInfo(GetClusterInfoRequest) returns (GetClusterInfoResponse);
  rpc Reschedule(RescheduleRequest) returns (RescheduleResponse);
>>>>>>> b8bb2f7a
}

message MembersRequest {}

message MetaMember {
  common.HostAddress address = 1;
  bool is_leader = 2;
}

message MembersResponse {
  repeated MetaMember members = 1;
}

service MetaMemberService {
  rpc Members(MembersRequest) returns (MembersResponse);
}

// The schema for persisted system parameters.
// Note on backward compatibility:
// - Do not remove deprecated fields. Mark them as deprecated instead.
// - Do not rename existing fields, since each field is stored separately in the meta store with the field name as the key.
// - To modify (rename, change the type or semantic of) a field, introduce a new field suffixed by the version.
message SystemParams {
  optional uint32 barrier_interval_ms = 1;
  optional uint64 checkpoint_frequency = 2;
  optional uint32 sstable_size_mb = 3;
  optional uint32 block_size_kb = 4;
  optional double bloom_false_positive = 5;
  optional string state_store = 6;
  optional string data_directory = 7;
  optional string backup_storage_url = 8;
  optional string backup_storage_directory = 9;
  // Deprecated. Use config file instead.
  optional bool telemetry_enabled = 10 [deprecated = true];
  optional uint32 parallel_compact_size_mb = 11;
  optional uint32 max_concurrent_creating_streaming_jobs = 12;
  optional bool pause_on_next_bootstrap = 13;
  optional string wasm_storage_url = 14 [deprecated = true];
  optional bool enable_tracing = 15;
  optional bool use_new_object_prefix_strategy = 16;
  optional string license_key = 17;
}

message GetSystemParamsRequest {}

message GetSystemParamsResponse {
  SystemParams params = 1;
}

message SetSystemParamRequest {
  string param = 1;
  // None means set to default value.
  optional string value = 2;
}

message SetSystemParamResponse {
  optional SystemParams params = 1;
}

service SystemParamsService {
  rpc GetSystemParams(GetSystemParamsRequest) returns (GetSystemParamsResponse);
  rpc SetSystemParam(SetSystemParamRequest) returns (SetSystemParamResponse);
}

message GetSessionParamsRequest {}

message GetSessionParamsResponse {
  string params = 1;
}

message SetSessionParamRequest {
  string param = 1;
  // None means set to default value.
  optional string value = 2;
}

message SetSessionParamResponse {
  string param = 1;
}

// Used for alter system wide default parameters
service SessionParamService {
  rpc GetSessionParams(GetSessionParamsRequest) returns (GetSessionParamsResponse);
  rpc SetSessionParam(SetSessionParamRequest) returns (SetSessionParamResponse);
}

message GetServingVnodeMappingsRequest {}

message GetServingVnodeMappingsResponse {
  reserved 1;
  reserved "mappings";
  map<uint32, uint32> fragment_to_table = 2;
  repeated FragmentWorkerSlotMapping worker_slot_mappings = 3;
}

service ServingService {
  rpc GetServingVnodeMappings(GetServingVnodeMappingsRequest) returns (GetServingVnodeMappingsResponse);
}

message EventLog {
  message EventMetaNodeStart {
    string advertise_addr = 1;
    string listen_addr = 2;
    string opts = 3;
  }
  message EventCreateStreamJobFail {
    uint32 id = 1;
    string name = 2;
    string definition = 3;
    string error = 4;
  }
  message EventDirtyStreamJobClear {
    uint32 id = 1;
    string name = 2;
    string definition = 3;
    string error = 4;
  }
  message EventBarrierComplete {
    uint64 prev_epoch = 1;
    uint64 cur_epoch = 2;
    double duration_sec = 3;
    string command = 4;
    string barrier_kind = 5;
  }
  message EventInjectBarrierFail {
    uint64 prev_epoch = 1;
    uint64 cur_epoch = 2;
    string error = 3;
  }
  message EventCollectBarrierFail {
    uint64 prev_epoch = 1;
    uint64 cur_epoch = 2;
    string error = 3;
  }
  message EventWorkerNodePanic {
    uint32 worker_id = 1;
    common.WorkerType worker_type = 2;
    common.HostAddress host_addr = 3;
    string panic_info = 4;
  }
  // Event logs identifier, which should be populated by event log service.
  optional string unique_id = 1;
  // Processing time, which should be populated by event log service.
  optional uint64 timestamp = 2;
  oneof event {
    EventCreateStreamJobFail create_stream_job_fail = 3;
    EventDirtyStreamJobClear dirty_stream_job_clear = 4;
    EventMetaNodeStart meta_node_start = 5;
    EventBarrierComplete barrier_complete = 6;
    EventInjectBarrierFail inject_barrier_fail = 7;
    EventCollectBarrierFail collect_barrier_fail = 8;
    EventLog.EventWorkerNodePanic worker_node_panic = 9;
  }
}

message ListEventLogRequest {}

message ListEventLogResponse {
  repeated EventLog event_logs = 1;
}

message AddEventLogRequest {
  // A subset of EventLog.event that can be added by non meta node.
  oneof event {
    EventLog.EventWorkerNodePanic worker_node_panic = 1;
  }
}

message AddEventLogResponse {}

service EventLogService {
  rpc ListEventLog(ListEventLogRequest) returns (ListEventLogResponse);
  rpc AddEventLog(AddEventLogRequest) returns (AddEventLogResponse);
}<|MERGE_RESOLUTION|>--- conflicted
+++ resolved
@@ -546,7 +546,6 @@
   }
 }
 
-<<<<<<< HEAD
 message GetReschedulePlanRequest {
   uint64 revision = 1;
 
@@ -604,14 +603,8 @@
 service ScaleService {
   rpc GetClusterInfo(GetClusterInfoRequest) returns (GetClusterInfoResponse);
   rpc Reschedule(RescheduleRequest) returns (RescheduleResponse);
-  rpc GetReschedulePlan(GetReschedulePlanRequest) returns (GetReschedulePlanResponse);
   rpc UpdateStreamingJob(UpdateStreamingJobRequest) returns (UpdateStreamingJobResponse); 
   rpc ListStreamingJobs(ListStreamingJobsRequest) returns (ListStreamingJobResponse); 
-=======
-service ScaleService {
-  rpc GetClusterInfo(GetClusterInfoRequest) returns (GetClusterInfoResponse);
-  rpc Reschedule(RescheduleRequest) returns (RescheduleResponse);
->>>>>>> b8bb2f7a
 }
 
 message MembersRequest {}
