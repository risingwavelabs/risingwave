syntax = "proto3";

package hummock;

import "catalog.proto";
import "common.proto";
import "compactor.proto";

option java_package = "com.risingwave.proto";
option optimize_for = SPEED;

message SstableInfo {
  uint64 object_id = 1;
  uint64 sst_id = 2;
  KeyRange key_range = 3;
  uint64 file_size = 4;
  repeated uint32 table_ids = 5;
  uint64 meta_offset = 6;
  uint64 stale_key_count = 7;
  uint64 total_key_count = 8;
  uint64 min_epoch = 9;
  uint64 max_epoch = 10;
  uint64 uncompressed_file_size = 11;
}

enum LevelType {
  UNSPECIFIED = 0;
  NONOVERLAPPING = 1;
  OVERLAPPING = 2;
}

message OverlappingLevel {
  repeated Level sub_levels = 1;
  uint64 total_file_size = 2;
  uint64 uncompressed_file_size = 3;
}

message Level {
  uint32 level_idx = 1;
  LevelType level_type = 2;
  repeated SstableInfo table_infos = 3;
  uint64 total_file_size = 4;
  uint64 sub_level_id = 5;
  uint64 uncompressed_file_size = 6;
}

message InputLevel {
  uint32 level_idx = 1;
  LevelType level_type = 2;
  repeated SstableInfo table_infos = 3;
}

message IntraLevelDelta {
  uint32 level_idx = 1;
  uint64 l0_sub_level_id = 2;
  repeated uint64 removed_table_ids = 3;
  repeated SstableInfo inserted_table_infos = 4;
}

message GroupConstruct {
  CompactionConfig group_config = 1;
  // If `parent_group_id` is not 0, it means `parent_group_id` splits into `parent_group_id` and this group, so this group is not empty initially.
  uint64 parent_group_id = 2;
  repeated uint32 table_ids = 3;
  uint64 group_id = 4;
  uint64 new_sst_start_id = 5;
}

message GroupMetaChange {
  repeated uint32 table_ids_add = 1;
  repeated uint32 table_ids_remove = 2;
}

message GroupTableChange {
  repeated uint32 table_ids = 1;
  uint64 target_group_id = 2;
  uint64 origin_group_id = 3;
}

message GroupDestroy {}

message GroupDelta {
  oneof delta_type {
    IntraLevelDelta intra_level = 1;
    GroupConstruct group_construct = 2;
    GroupDestroy group_destroy = 3;
    GroupMetaChange group_meta_change = 4;
    GroupTableChange group_table_change = 5;
  }
}

message UncommittedEpoch {
  uint64 epoch = 1;
  repeated SstableInfo tables = 2;
}

message HummockVersion {
  message Levels {
    repeated Level levels = 1;
    OverlappingLevel l0 = 2;
    uint64 group_id = 3;
    uint64 parent_group_id = 4;
    repeated uint32 member_table_ids = 5;
  }
  uint64 id = 1;
  // Levels of each compaction group
  map<uint64, Levels> levels = 2;
  uint64 max_committed_epoch = 3;
  // Snapshots with epoch less than the safe epoch have been GCed.
  // Reads against such an epoch will fail.
  uint64 safe_epoch = 4;
}

message HummockVersionDelta {
  message GroupDeltas {
    repeated GroupDelta group_deltas = 1;
  }
  uint64 id = 1;
  uint64 prev_id = 2;
  // Levels of each compaction group
  map<uint64, GroupDeltas> group_deltas = 3;
  uint64 max_committed_epoch = 4;
  // Snapshots with epoch less than the safe epoch have been GCed.
  // Reads against such an epoch will fail.
  uint64 safe_epoch = 5;
  bool trivial_move = 6;
  repeated uint64 gc_object_ids = 7;
}

message HummockVersionDeltas {
  repeated HummockVersionDelta version_deltas = 1;
}

// We will have two epoch after decouple
message HummockSnapshot {
  // Epoch with checkpoint, we will read durable data with it.
  uint64 committed_epoch = 1;
  // Epoch without checkpoint, we will read real-time data with it. But it may be rolled back.
  uint64 current_epoch = 2;
}

message VersionUpdatePayload {
  oneof payload {
    HummockVersionDeltas version_deltas = 1;
    HummockVersion pinned_version = 2;
  }
}

message UnpinVersionBeforeRequest {
  uint32 context_id = 1;
  uint64 unpin_version_before = 2;
}

message UnpinVersionBeforeResponse {
  common.Status status = 1;
}

message GetCurrentVersionRequest {}

message GetCurrentVersionResponse {
  common.Status status = 1;
  HummockVersion current_version = 2;
}

message UnpinVersionRequest {
  uint32 context_id = 1;
}

message UnpinVersionResponse {
  common.Status status = 1;
}

message PinSnapshotRequest {
  uint32 context_id = 1;
}

message PinSpecificSnapshotRequest {
  uint32 context_id = 1;
  uint64 epoch = 2;
}

message GetAssignedCompactTaskNumRequest {}

message GetAssignedCompactTaskNumResponse {
  uint32 num_tasks = 1;
}

message PinSnapshotResponse {
  common.Status status = 1;
  HummockSnapshot snapshot = 2;
}

message GetEpochRequest {}

message GetEpochResponse {
  common.Status status = 1;
  HummockSnapshot snapshot = 2;
}

message UnpinSnapshotRequest {
  uint32 context_id = 1;
}

message UnpinSnapshotResponse {
  common.Status status = 1;
}

message UnpinSnapshotBeforeRequest {
  uint32 context_id = 1;
  HummockSnapshot min_snapshot = 3;
}

message UnpinSnapshotBeforeResponse {
  common.Status status = 1;
}

// When `right_exclusive=false`, it represents [left, right], of which both boundary are open. When `right_exclusive=true`,
// it represents [left, right), of which right is exclusive.
message KeyRange {
  bytes left = 1;
  bytes right = 2;
  bool right_exclusive = 3;
}

message TableOption {
  uint32 retention_seconds = 1;
}

message CompactTask {
  enum TaskStatus {
    UNSPECIFIED = 0;
    PENDING = 1;
    SUCCESS = 2;
    HEARTBEAT_CANCELED = 3;
    NO_AVAIL_CANCELED = 4;
    ASSIGN_FAIL_CANCELED = 5;
    SEND_FAIL_CANCELED = 6;
    MANUAL_CANCELED = 7;
    INVALID_GROUP_CANCELED = 8;
    EXECUTE_FAILED = 9;
    JOIN_HANDLE_FAILED = 10;
    TRACK_SST_OBJECT_ID_FAILED = 11;
  }
  // SSTs to be compacted, which will be removed from LSM after compaction
  repeated InputLevel input_ssts = 1;
  // In ideal case, the compaction will generate `splits.len()` tables which have key range
  // corresponding to that in [`splits`], respectively
  repeated KeyRange splits = 2;
  // low watermark in 'ts-aware compaction'
  uint64 watermark = 3;
  // compaction output, which will be added to [`target_level`] of LSM after compaction
  repeated SstableInfo sorted_output_ssts = 4;
  // task id assigned by hummock storage service
  uint64 task_id = 5;
  // compaction output will be added to [`target_level`] of LSM after compaction
  uint32 target_level = 6;
  bool gc_delete_keys = 7;
  TaskStatus task_status = 9;
  // compaction group the task belongs to
  uint64 compaction_group_id = 12;
  // existing_table_ids for compaction drop key
  repeated uint32 existing_table_ids = 13;
  uint32 compression_algorithm = 14;
  uint64 target_file_size = 15;
  uint32 compaction_filter_mask = 16;
  map<uint32, TableOption> table_options = 17;
  uint64 current_epoch_time = 18;
  uint64 target_sub_level_id = 19;

  enum TaskType {
    TYPE_UNSPECIFIED = 0;
    DYNAMIC = 1;
    SPACE_RECLAIM = 2;
    MANUAL = 3;
    SHARED_BUFFER = 4;
    TTL = 5;
  }

  // Identifies whether the task is space_reclaim, if the compact_task_type increases, it will be refactored to enum
  TaskType task_type = 20;
  bool split_by_state_table = 21;
}

message LevelHandler {
  message RunningCompactTask {
    uint64 task_id = 1;
    repeated uint64 ssts = 2;
    uint64 total_file_size = 3;
    uint32 target_level = 4;
  }
  uint32 level = 1;
  repeated RunningCompactTask tasks = 3;
}

message CompactStatus {
  uint64 compaction_group_id = 1;
  repeated LevelHandler level_handlers = 2;
}

// Config info of compaction group.
message CompactionGroup {
  uint64 id = 1;
  CompactionConfig compaction_config = 4;
}

// Complete info of compaction group.
// The info is the aggregate of `HummockVersion` and `CompactionGroupConfig`
message CompactionGroupInfo {
  uint64 id = 1;
  uint64 parent_id = 2;
  repeated uint32 member_table_ids = 3;
  CompactionConfig compaction_config = 4;
}

message CompactTaskAssignment {
  CompactTask compact_task = 1;
  uint32 context_id = 2;
}

message GetCompactionTasksRequest {}

message GetCompactionTasksResponse {
  common.Status status = 1;
  CompactTask compact_task = 2;
}

message ReportCompactionTasksRequest {
  uint32 context_id = 1;
  CompactTask compact_task = 2;
  map<uint32, TableStats> table_stats_change = 3;
}

message ReportCompactionTasksResponse {
  common.Status status = 1;
}

message HummockPinnedVersion {
  uint32 context_id = 1;
  uint64 min_pinned_id = 2;
}

message HummockPinnedSnapshot {
  uint32 context_id = 1;
  uint64 minimal_pinned_snapshot = 2;
}

message GetNewSstIdsRequest {
  uint32 number = 1;
}

message GetNewSstIdsResponse {
  common.Status status = 1;
  // inclusive
  uint64 start_id = 2;
  // exclusive
  uint64 end_id = 3;
}

// This is a heartbeat message. Task will be considered dead if
// `CompactTaskProgress` is not received for a timeout
// or `num_ssts_sealed`/`num_ssts_uploaded` do not increase for a timeout.
message CompactTaskProgress {
  uint64 task_id = 1;
  uint32 num_ssts_sealed = 2;
  uint32 num_ssts_uploaded = 3;
}

message ReportCompactionTaskProgressRequest {
  uint32 context_id = 1;
  repeated CompactTaskProgress progress = 2;
}

message ReportCompactionTaskProgressResponse {
  common.Status status = 1;
}

message SubscribeCompactTasksRequest {
  uint32 context_id = 1;
  uint64 max_concurrent_task_number = 2;
}

message ValidationTask {
  repeated SstableInfo sst_infos = 1;
  map<uint64, uint32> sst_id_to_worker_id = 2;
  uint64 epoch = 3;
}

message SubscribeCompactTasksResponse {
  oneof task {
    CompactTask compact_task = 1;
    VacuumTask vacuum_task = 2;
    FullScanTask full_scan_task = 3;
    ValidationTask validation_task = 4;
    CancelCompactTask cancel_compact_task = 5;
  }
}

// Delete SSTs in object store
message VacuumTask {
  repeated uint64 sstable_object_ids = 1;
}

// Scan object store to get candidate orphan SSTs.
message FullScanTask {
  uint64 sst_retention_time_sec = 1;
}

// Cancel compact task
message CancelCompactTask {
  uint32 context_id = 1;
  uint64 task_id = 2;
}

message ReportVacuumTaskRequest {
  VacuumTask vacuum_task = 1;
}

message ReportVacuumTaskResponse {
  common.Status status = 1;
}

message TriggerManualCompactionRequest {
  uint64 compaction_group_id = 1;
  KeyRange key_range = 2;
  uint32 table_id = 3;
  uint32 level = 4;
  repeated uint64 sst_ids = 5;
}

message TriggerManualCompactionResponse {
  common.Status status = 1;
}

message ReportFullScanTaskRequest {
  repeated uint64 object_ids = 1;
}

message ReportFullScanTaskResponse {
  common.Status status = 1;
}

message TriggerFullGCRequest {
  uint64 sst_retention_time_sec = 1;
}

message TriggerFullGCResponse {
  common.Status status = 1;
}

message ListVersionDeltasRequest {
  uint64 start_id = 1;
  uint32 num_limit = 2;
  uint64 committed_epoch_limit = 3;
}

message ListVersionDeltasResponse {
  HummockVersionDeltas version_deltas = 1;
}

message PinnedVersionsSummary {
  repeated HummockPinnedVersion pinned_versions = 1;
  map<uint32, common.WorkerNode> workers = 2;
}

message PinnedSnapshotsSummary {
  repeated HummockPinnedSnapshot pinned_snapshots = 1;
  map<uint32, common.WorkerNode> workers = 2;
}

message RiseCtlGetPinnedVersionsSummaryRequest {}

message RiseCtlGetPinnedVersionsSummaryResponse {
  PinnedVersionsSummary summary = 1;
}

message RiseCtlGetPinnedSnapshotsSummaryRequest {}

message RiseCtlGetPinnedSnapshotsSummaryResponse {
  PinnedSnapshotsSummary summary = 1;
}

message InitMetadataForReplayRequest {
  repeated catalog.Table tables = 1;
  repeated CompactionGroupInfo compaction_groups = 2;
}

message InitMetadataForReplayResponse {}

message ReplayVersionDeltaRequest {
  HummockVersionDelta version_delta = 1;
}

message ReplayVersionDeltaResponse {
  HummockVersion version = 1;
  repeated uint64 modified_compaction_groups = 2;
}

message TriggerCompactionDeterministicRequest {
  uint64 version_id = 1;
  repeated uint64 compaction_groups = 2;
}

message TriggerCompactionDeterministicResponse {}

message DisableCommitEpochRequest {}

message DisableCommitEpochResponse {
  HummockVersion current_version = 1;
}

message RiseCtlListCompactionGroupRequest {}

message RiseCtlListCompactionGroupResponse {
  common.Status status = 1;
  repeated CompactionGroupInfo compaction_groups = 2;
}

message RiseCtlUpdateCompactionConfigRequest {
  message MutableConfig {
    oneof mutable_config {
      uint64 max_bytes_for_level_base = 1;
      uint64 max_bytes_for_level_multiplier = 2;
      uint64 max_compaction_bytes = 3;
      uint64 sub_level_max_compaction_bytes = 4;
      uint64 level0_tier_compact_file_number = 6;
      uint64 target_file_size_base = 7;
      uint32 compaction_filter_mask = 8;
      uint32 max_sub_compaction = 9;
      uint64 level0_stop_write_threshold_sub_level_number = 10;
    }
  }
  repeated uint64 compaction_group_ids = 1;
  repeated MutableConfig configs = 2;
}

message RiseCtlUpdateCompactionConfigResponse {
  common.Status status = 1;
}

message SetCompactorRuntimeConfigRequest {
  uint32 context_id = 1;
  compactor.CompactorRuntimeConfig config = 2;
}

message SetCompactorRuntimeConfigResponse {}

message PinVersionRequest {
  uint32 context_id = 1;
}

message PinVersionResponse {
  HummockVersion pinned_version = 1;
}

message SplitCompactionGroupRequest {
  uint64 group_id = 1;
  repeated uint32 table_ids = 2;
}

message SplitCompactionGroupResponse {
  uint64 new_group_id = 1;
}

service HummockManagerService {
  rpc UnpinVersionBefore(UnpinVersionBeforeRequest) returns (UnpinVersionBeforeResponse);
  rpc GetCurrentVersion(GetCurrentVersionRequest) returns (GetCurrentVersionResponse);
  rpc ListVersionDeltas(ListVersionDeltasRequest) returns (ListVersionDeltasResponse);
  rpc ReplayVersionDelta(ReplayVersionDeltaRequest) returns (ReplayVersionDeltaResponse);
  rpc GetAssignedCompactTaskNum(GetAssignedCompactTaskNumRequest) returns (GetAssignedCompactTaskNumResponse);
  rpc TriggerCompactionDeterministic(TriggerCompactionDeterministicRequest) returns (TriggerCompactionDeterministicResponse);
  rpc DisableCommitEpoch(DisableCommitEpochRequest) returns (DisableCommitEpochResponse);
  rpc ReportCompactionTasks(ReportCompactionTasksRequest) returns (ReportCompactionTasksResponse);
  rpc ReportCompactionTaskProgress(ReportCompactionTaskProgressRequest) returns (ReportCompactionTaskProgressResponse);
  rpc PinSnapshot(PinSnapshotRequest) returns (PinSnapshotResponse);
  rpc PinSpecificSnapshot(PinSpecificSnapshotRequest) returns (PinSnapshotResponse);
  rpc GetEpoch(GetEpochRequest) returns (GetEpochResponse);
  rpc UnpinSnapshot(UnpinSnapshotRequest) returns (UnpinSnapshotResponse);
  rpc UnpinSnapshotBefore(UnpinSnapshotBeforeRequest) returns (UnpinSnapshotBeforeResponse);
  rpc GetNewSstIds(GetNewSstIdsRequest) returns (GetNewSstIdsResponse);
  rpc SubscribeCompactTasks(SubscribeCompactTasksRequest) returns (stream SubscribeCompactTasksResponse);
  rpc ReportVacuumTask(ReportVacuumTaskRequest) returns (ReportVacuumTaskResponse);
  rpc TriggerManualCompaction(TriggerManualCompactionRequest) returns (TriggerManualCompactionResponse);
  rpc ReportFullScanTask(ReportFullScanTaskRequest) returns (ReportFullScanTaskResponse);
  rpc TriggerFullGC(TriggerFullGCRequest) returns (TriggerFullGCResponse);
  rpc RiseCtlGetPinnedVersionsSummary(RiseCtlGetPinnedVersionsSummaryRequest) returns (RiseCtlGetPinnedVersionsSummaryResponse);
  rpc RiseCtlGetPinnedSnapshotsSummary(RiseCtlGetPinnedSnapshotsSummaryRequest) returns (RiseCtlGetPinnedSnapshotsSummaryResponse);
  rpc RiseCtlListCompactionGroup(RiseCtlListCompactionGroupRequest) returns (RiseCtlListCompactionGroupResponse);
  rpc RiseCtlUpdateCompactionConfig(RiseCtlUpdateCompactionConfigRequest) returns (RiseCtlUpdateCompactionConfigResponse);
  rpc InitMetadataForReplay(InitMetadataForReplayRequest) returns (InitMetadataForReplayResponse);
  rpc SetCompactorRuntimeConfig(SetCompactorRuntimeConfigRequest) returns (SetCompactorRuntimeConfigResponse);
  rpc PinVersion(PinVersionRequest) returns (PinVersionResponse);
  rpc SplitCompactionGroup(SplitCompactionGroupRequest) returns (SplitCompactionGroupResponse);
}

message CompactionConfig {
  enum CompactionMode {
    UNSPECIFIED = 0;
    RANGE = 1;
  }
  uint64 max_bytes_for_level_base = 1;
  uint64 max_level = 2;
  uint64 max_bytes_for_level_multiplier = 3;
  uint64 max_compaction_bytes = 4;
  uint64 sub_level_max_compaction_bytes = 5;
  uint64 level0_tier_compact_file_number = 7;
  CompactionMode compaction_mode = 8;
  repeated string compression_algorithm = 9;
  uint64 target_file_size_base = 10;
  uint32 compaction_filter_mask = 11;
  uint32 max_sub_compaction = 12;
  uint64 max_space_reclaim_bytes = 13;
  bool split_by_state_table = 14;
<<<<<<< HEAD
=======
  // soft limit for max number of sub level number
  uint64 level0_stop_write_threshold_sub_level_number = 15;
>>>>>>> 4f430ac1
}

message TableStats {
  int64 total_key_size = 1;
  int64 total_value_size = 2;
  int64 total_key_count = 3;
}

message HummockVersionStats {
  uint64 hummock_version_id = 1;
  map<uint32, TableStats> table_stats = 2;
}

message WriteLimits {
  message WriteLimit {
    repeated uint32 table_ids = 1;
    string reason = 2;
  }
  // < compaction group id, write limit info >
  map<uint64, WriteLimit> write_limits = 1;
}<|MERGE_RESOLUTION|>--- conflicted
+++ resolved
@@ -610,11 +610,8 @@
   uint32 max_sub_compaction = 12;
   uint64 max_space_reclaim_bytes = 13;
   bool split_by_state_table = 14;
-<<<<<<< HEAD
-=======
   // soft limit for max number of sub level number
   uint64 level0_stop_write_threshold_sub_level_number = 15;
->>>>>>> 4f430ac1
 }
 
 message TableStats {
