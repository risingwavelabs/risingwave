--- conflicted
+++ resolved
@@ -253,8 +253,8 @@
   common.DistanceType distance_type = 2;
   oneof variant {
     // reserve 64 general configs
-    FlatIndex flat = 65;
-    HnswFlatIndex hnsw_flat = 66;
+    FlatIndex flat = 3;
+    HnswFlatIndex hnsw_flat = 4;
   }
 }
 
@@ -266,8 +266,8 @@
   message VectorIndexAdd {
     oneof add {
       // reserve 64 general configs
-      FlatIndexAdd flat = 65;
-      HnswFlatIndexAdd hnsw_flat = 66;
+      FlatIndexAdd flat = 1;
+      HnswFlatIndexAdd hnsw_flat = 2;
     }
   }
 
@@ -419,11 +419,11 @@
     TRACK_SST_OBJECT_ID_FAILED = 12;
     NO_AVAIL_CPU_RESOURCE_CANCELED = 13;
     HEARTBEAT_PROGRESS_CANCELED = 14;
-    RETENTION_TIME_REJECTED = 17;
+    RETENTION_TIME_REJECTED = 15;
 
     // for serverless compaction
-    SERVERLESS_SEND_FAIL_CANCELED = 15;
-    SERVERLESS_TABLE_NOT_FOUND_CANCELED = 16;
+    SERVERLESS_SEND_FAIL_CANCELED = 16;
+    SERVERLESS_TABLE_NOT_FOUND_CANCELED = 17;
   }
   // SSTs to be compacted, which will be removed from LSM after compaction
   repeated InputLevel input_ssts = 1;
@@ -443,15 +443,15 @@
   uint32 base_level = 8;
   TaskStatus task_status = 9;
   // compaction group the task belongs to
-  uint64 compaction_group_id = 12;
+  uint64 compaction_group_id = 10;
   // existing_table_ids for compaction drop key
-  repeated uint32 existing_table_ids = 13;
-  uint32 compression_algorithm = 14;
-  uint64 target_file_size = 15;
-  uint32 compaction_filter_mask = 16;
-  map<uint32, TableOption> table_options = 17;
-  uint64 current_epoch_time = 18;
-  uint64 target_sub_level_id = 19;
+  repeated uint32 existing_table_ids = 11;
+  uint32 compression_algorithm = 12;
+  uint64 target_file_size = 13;
+  uint32 compaction_filter_mask = 14;
+  map<uint32, TableOption> table_options = 15;
+  uint64 current_epoch_time = 16;
+  uint64 target_sub_level_id = 17;
 
   enum TaskType {
     TYPE_UNSPECIFIED = 0;
@@ -467,23 +467,23 @@
   }
 
   // Identifies whether the task is space_reclaim, if the compact_task_type increases, it will be refactored to enum
-  TaskType task_type = 20;
+  TaskType task_type = 18;
 
   // Deprecated. use table_vnode_partition instead;
-  bool split_by_state_table = 21 [deprecated = true];
+  bool split_by_state_table = 19 [deprecated = true];
   // Compaction needs to cut the state table every time 1/weight of vnodes in the table have been processed.
   // Deprecated. use table_vnode_partition instead;
-  uint32 split_weight_by_vnode = 22;
-  map<uint32, uint32> table_vnode_partition = 23;
+  uint32 split_weight_by_vnode = 20;
+  map<uint32, uint32> table_vnode_partition = 21;
   // The table watermark of any table id. In compaction we only use the table watermarks on safe epoch,
   // so we only need to include the table watermarks on safe epoch to reduce the size of metadata.
-  map<uint32, TableWatermarks> table_watermarks = 24;
+  map<uint32, TableWatermarks> table_watermarks = 22;
   // The table schemas that are at least as new as the one used to create `input_ssts`.
-  map<uint32, TableSchema> table_schemas = 25;
+  map<uint32, TableSchema> table_schemas = 23;
   // Max sub compaction task numbers
-  uint32 max_sub_compaction = 26;
+  uint32 max_sub_compaction = 24;
   // The compaction group id when the compaction task is created.
-  uint64 compaction_group_version_id = 27;
+  uint64 compaction_group_version_id = 25;
 }
 
 message LevelHandler {
@@ -494,7 +494,7 @@
     uint32 target_level = 4;
   }
   uint32 level = 1;
-  repeated RunningCompactTask tasks = 3;
+  repeated RunningCompactTask tasks = 2;
 }
 
 message CompactStatus {
@@ -505,7 +505,7 @@
 // Config info of compaction group.
 message CompactionGroup {
   uint64 id = 1;
-  CompactionConfig compaction_config = 4;
+  CompactionConfig compaction_config = 2;
 }
 
 // Complete info of compaction group.
@@ -565,24 +565,24 @@
 
   // PullTask provides the number of tasks needed for the Compactor.
   message PullTask {
-    uint32 pull_task_count = 4;
+    uint32 pull_task_count = 1;
   }
 
   // ReportTask provides the compact task to report to the meta.
   message ReportTask {
     reserved 2;
     reserved "compact_task";
-    map<uint32, TableStats> table_stats_change = 3;
-
-    uint64 task_id = 4;
-    CompactTask.TaskStatus task_status = 5;
-    repeated SstableInfo sorted_output_ssts = 6;
-    map<uint64, uint64> object_timestamps = 7;
+    map<uint32, TableStats> table_stats_change = 1;
+
+    uint64 task_id = 3;
+    CompactTask.TaskStatus task_status = 4;
+    repeated SstableInfo sorted_output_ssts = 5;
+    map<uint64, uint64> object_timestamps = 6;
   }
 
   // HeartBeat provides the progress status of all tasks on the Compactor.
   message HeartBeat {
-    repeated CompactTaskProgress progress = 2;
+    repeated CompactTaskProgress progress = 1;
   }
 
   oneof event {
@@ -599,7 +599,7 @@
     HeartBeat heart_beat = 4;
   }
 
-  uint64 create_at = 7;
+  uint64 create_at = 5;
 }
 
 message SubscribeCompactionEventResponse {
@@ -623,13 +623,13 @@
 message ReportCompactionTaskRequest {
   // ReportTask provides the compact task to report to the meta.
   message ReportTask {
-    CompactTask compact_task = 2;
-    map<uint32, TableStats> table_stats_change = 3;
-    map<uint64, uint64> object_timestamps = 4;
+    CompactTask compact_task = 1;
+    map<uint32, TableStats> table_stats_change = 2;
+    map<uint64, uint64> object_timestamps = 3;
   }
   // HeartBeat provides the progress status of all tasks on the Compactor.
   message HeartBeat {
-    repeated CompactTaskProgress progress = 2;
+    repeated CompactTaskProgress progress = 1;
   }
   oneof event {
     ReportTask report_task = 1;
@@ -755,36 +755,37 @@
       uint64 max_bytes_for_level_multiplier = 2;
       uint64 max_compaction_bytes = 3;
       uint64 sub_level_max_compaction_bytes = 4;
-      uint64 level0_tier_compact_file_number = 6;
-      uint64 target_file_size_base = 7;
-      uint32 compaction_filter_mask = 8;
-      uint32 max_sub_compaction = 9;
-      uint64 level0_stop_write_threshold_sub_level_number = 10;
-      uint32 level0_sub_level_compact_level_count = 11;
-      uint32 level0_overlapping_sub_level_compact_level_count = 12;
-      uint64 max_space_reclaim_bytes = 13;
-      uint64 level0_max_compact_file_number = 14;
-      bool enable_emergency_picker = 15;
-      uint32 tombstone_reclaim_ratio = 16;
-      CompressionAlgorithm compression_algorithm = 17;
-      uint32 max_l0_compact_level_count = 18;
-      uint64 sst_allowed_trivial_move_min_size = 19;
-      uint32 split_weight_by_vnode = 20;
-      bool disable_auto_group_scheduling = 21;
-      uint64 max_overlapping_level_size = 22;
+      uint64 level0_tier_compact_file_number = 5;
+      uint64 target_file_size_base = 6;
+      uint32 compaction_filter_mask = 7;
+      uint32 max_sub_compaction = 8;
+      uint64 level0_stop_write_threshold_sub_level_number = 9;
+      uint32 level0_sub_level_compact_level_count = 10;
+      uint32 level0_overlapping_sub_level_compact_level_count = 11;
+      uint64 max_space_reclaim_bytes = 12;
+      uint64 level0_max_compact_file_number = 13;
+      bool enable_emergency_picker = 14;
+      uint32 tombstone_reclaim_ratio = 15;
+      CompressionAlgorithm compression_algorithm = 16;
+      uint32 max_l0_compact_level_count = 17;
+      uint64 sst_allowed_trivial_move_min_size = 18;
+      uint32 split_weight_by_vnode = 19;
+      bool disable_auto_group_scheduling = 20;
+      uint64 max_overlapping_level_size = 21;
       // The emergency compaction limitations for the level0 sstables file count
-      uint32 emergency_level0_sst_file_count = 25;
+      uint32 emergency_level0_sst_file_count = 22;
       // The emergency compaction limitations for the level0 sub level partition
-      uint32 emergency_level0_sub_level_partition = 26;
+      uint32 emergency_level0_sub_level_partition = 23;
       // The limitation of the max sst size of the level0 to trigger the write stop
-      uint32 level0_stop_write_threshold_max_sst_count = 27;
+      uint32 level0_stop_write_threshold_max_sst_count = 24;
       // The limitation of the max sst size of the level0 to trigger the write stop
-      uint64 level0_stop_write_threshold_max_size = 28;
+      uint64 level0_stop_write_threshold_max_size = 25;
       // The limitation of the max sst count of the trivial move task
-      uint32 sst_allowed_trivial_move_max_count = 29;
+      uint32 sst_allowed_trivial_move_max_count = 26;
       // Enable the optimization of the interval selection for the level0 compaction
-      bool enable_optimize_l0_interval_selection = 30;
-      uint64 vnode_aligned_level_size_threshold = 31;
+      bool enable_optimize_l0_interval_selection = 27;
+      uint64 vnode_aligned_level_size_threshold = 28;
+      uint64 small_file_size_threshold = 29;
     }
   }
   repeated uint64 compaction_group_ids = 1;
@@ -958,16 +959,16 @@
   uint64 max_bytes_for_level_multiplier = 3;
   uint64 max_compaction_bytes = 4;
   uint64 sub_level_max_compaction_bytes = 5;
-  uint64 level0_tier_compact_file_number = 7;
-  CompactionMode compaction_mode = 8;
-  repeated string compression_algorithm = 9;
-  uint64 target_file_size_base = 10;
-  uint32 compaction_filter_mask = 11;
-  uint32 max_sub_compaction = 12;
-  uint64 max_space_reclaim_bytes = 13;
-  bool split_by_state_table = 14;
+  uint64 level0_tier_compact_file_number = 6;
+  CompactionMode compaction_mode = 7;
+  repeated string compression_algorithm = 8;
+  uint64 target_file_size_base = 9;
+  uint32 compaction_filter_mask = 10;
+  uint32 max_sub_compaction = 11;
+  uint64 max_space_reclaim_bytes = 12;
+  bool split_by_state_table = 13;
   // Compaction needs to cut the state table every time 1/weight of vnodes in the table have been processed.
-  uint32 split_weight_by_vnode = 6;
+  uint32 split_weight_by_vnode = 14;
   // soft limit for max number of sub level number
   uint64 level0_stop_write_threshold_sub_level_number = 15;
   uint64 level0_max_compact_file_number = 16;
@@ -1009,11 +1010,6 @@
   // Enable the optimization of the interval selection for the level0 compaction
   optional bool enable_optimize_l0_interval_selection = 30;
 
-<<<<<<< HEAD
-  // The threshold to identify small files for small file compaction (in bytes)
-  // Files smaller than this threshold will be candidates for small file compaction
-  optional uint64 small_file_size_threshold = 31;
-=======
   // Enable strict one-vnode-per-SST for levels that meet the size threshold.
   // Only effective when both conditions are met:
   //   1. target_level > base_level (deeper levels only)
@@ -1024,7 +1020,10 @@
   //
   // Typical value: 50GB.
   optional uint64 vnode_aligned_level_size_threshold = 31;
->>>>>>> a0cf41f8
+
+    // The threshold to identify small files for small file compaction (in bytes)
+  // Files smaller than this threshold will be candidates for small file compaction
+  optional uint64 small_file_size_threshold = 32;
 }
 
 message TableStats {
