syntax = "proto3";

package hummock;

import "catalog.proto";
import "common.proto";
import "iceberg_compaction.proto";

option java_package = "com.risingwave.proto";
option optimize_for = SPEED;

enum BloomFilterType {
  BLOOM_FILTER_UNSPECIFIED = 0;
  SSTABLE = 1;
  BLOCKED = 2;
}

message SstableInfo {
  uint64 object_id = 1;
  uint64 sst_id = 2;
  KeyRange key_range = 3;
  // represents the physical object size, which is usually used in the builder.
  uint64 file_size = 4;
  repeated uint32 table_ids = 5;
  uint64 meta_offset = 6;
  uint64 stale_key_count = 7;
  uint64 total_key_count = 8;
  uint64 min_epoch = 9;
  uint64 max_epoch = 10;
  uint64 uncompressed_file_size = 11;
  uint64 range_tombstone_count = 12;
  BloomFilterType bloom_filter_kind = 13;

  // In order to calculate more finely in the compaction strategy, we need to re-calculate the sst_size after split sst
  // `sst_size` represents the size of the sst instead of the object size(usually used in the meta).
  uint64 sst_size = 14;
}

enum LevelType {
  LEVEL_TYPE_UNSPECIFIED = 0;
  LEVEL_TYPE_NONOVERLAPPING = 1;
  LEVEL_TYPE_OVERLAPPING = 2;
}

message OverlappingLevel {
  repeated Level sub_levels = 1;
  uint64 total_file_size = 2;
  uint64 uncompressed_file_size = 3;
}

message Level {
  uint32 level_idx = 1;
  LevelType level_type = 2;
  repeated SstableInfo table_infos = 3;
  uint64 total_file_size = 4;
  uint64 sub_level_id = 5;
  uint64 uncompressed_file_size = 6;
  uint32 vnode_partition_count = 7;
}

message InputLevel {
  uint32 level_idx = 1;
  LevelType level_type = 2;
  repeated SstableInfo table_infos = 3;
}

message NewL0SubLevel {
  repeated SstableInfo inserted_table_infos = 1;
}

message IntraLevelDelta {
  uint32 level_idx = 1;
  uint64 l0_sub_level_id = 2;
  repeated uint64 removed_table_ids = 3;
  repeated SstableInfo inserted_table_infos = 4;
  uint32 vnode_partition_count = 5;
  uint64 compaction_group_version_id = 6;
}

enum CompatibilityVersion {
  VERSION_UNSPECIFIED = 0;
  NO_TRIVIAL_SPLIT = 1;
  NO_MEMBER_TABLE_IDS = 2;
  SPLIT_GROUP_BY_TABLE_ID = 3;
}

message GroupConstruct {
  CompactionConfig group_config = 1;
  // If parent_group_id is not 0, it means parent_group_id splits into parent_group_id and this group, so this group is not empty initially.
  uint64 parent_group_id = 2;
  repeated uint32 table_ids = 3 [deprecated = true];
  uint64 group_id = 4;
  uint64 new_sst_start_id = 5;
  CompatibilityVersion version = 6;

  // The split_key is the key that the group is split by.
  // When GroupConstruct with commit_epoch, split_key will be empty
  // When split_key is not None, GroupConstruct tells to use split_key to check each level and split the sstable_info in the level into two groups (bounded by split_key).
  // For the left sstable_info, split_key (right_exclusive=true) will be used as key_range_right.
  // In the current implementation split_key always contains a table_id, vnode = 0, epoch = MAX
  optional bytes split_key = 7;
}

message GroupDestroy {}

message GroupMerge {
  uint64 left_group_id = 1;
  uint64 right_group_id = 2;
}

message GroupDelta {
  reserved 4;
  reserved "group_meta_change";
  reserved 5;
  reserved "group_table_change";
  oneof delta_type {
    IntraLevelDelta intra_level = 1;
    GroupConstruct group_construct = 2;
    GroupDestroy group_destroy = 3;
    GroupMerge group_merge = 6;
    NewL0SubLevel new_l0_sub_level = 7;
  }
}

message UncommittedEpoch {
  uint64 epoch = 1;
  repeated SstableInfo tables = 2;
}

message VnodeWatermark {
  // The watermark shared by multiple vnodes
  bytes watermark = 1;
  // The set of vnodes that share the same watermark
  common.Buffer vnode_bitmap = 2;
}

// Table watermark is a lighter weight range delete introduced in
// https://github.com/risingwavelabs/risingwave/issues/13148
// It means the lowest (or highest when `is_ascending` is false) visible
// keys in the table within a vnode. Keys lower (or higher) than the
// table watermark is invisible and will be cleaned in later compaction.
message TableWatermarks {
  message EpochNewWatermarks {
    repeated VnodeWatermark watermarks = 1;
    uint64 epoch = 2;
  }

  // Table watermarks of a state table from all vnodes written in multiple epochs.
  // Epochs should be sorted in ascending order, which means earlier epoch at the front
  repeated EpochNewWatermarks epoch_watermarks = 1;

  // The direction of the table watermark.
  bool is_ascending = 2;

  // The table watermark is non-pk prefix table watermark.
  bool is_non_pk_prefix = 3;
}

message EpochNewChangeLog {
  repeated SstableInfo old_value = 1;
  repeated SstableInfo new_value = 2;
  // Epochs should be sorted in ascending order, which means earlier epoch at the front
  repeated uint64 epochs = 3;
}

message TableChangeLog {
  // Epochs should be sorted in ascending order, which means earlier epoch at the front.
  repeated EpochNewChangeLog change_logs = 1;
}

message StateTableInfo {
  uint64 committed_epoch = 1;
  reserved 2;
  reserved 'safe_epoch';
  uint64 compaction_group_id = 3;
}

message StateTableInfoDelta {
  uint64 committed_epoch = 1;
  reserved 2;
  reserved 'safe_epoch';
  uint64 compaction_group_id = 3;
}

message HummockVersion {
  message Levels {
    repeated Level levels = 1;
    OverlappingLevel l0 = 2;
    uint64 group_id = 3;
    uint64 parent_group_id = 4;
    repeated uint32 member_table_ids = 5 [deprecated = true];
    uint64 compaction_group_version_id = 6;
  }
  uint64 id = 1;
  // Levels of each compaction group
  map<uint64, Levels> levels = 2;
  uint64 max_committed_epoch = 3 [deprecated = true];
  reserved 4;
  reserved 'safe_epoch';
  map<uint32, TableWatermarks> table_watermarks = 5;
  map<uint32, TableChangeLog> table_change_logs = 6;
  map<uint32, StateTableInfo> state_table_info = 7;
}

message HummockVersionDelta {
  message GroupDeltas {
    repeated GroupDelta group_deltas = 1;
  }
  uint64 id = 1;
  uint64 prev_id = 2;
  // Levels of each compaction group
  map<uint64, GroupDeltas> group_deltas = 3;
  uint64 max_committed_epoch = 4 [deprecated = true];
  reserved 5;
  reserved 'safe_epoch';
  bool trivial_move = 6;
  reserved 7;
  reserved "gc_object_ids";
  map<uint32, TableWatermarks> new_table_watermarks = 8;
  repeated uint32 removed_table_ids = 9;
  message ChangeLogDelta {
    EpochNewChangeLog new_log = 1;
    // only logs in epoch later than truncate_epoch will be preserved
    uint64 truncate_epoch = 2;
  }
  map<uint32, ChangeLogDelta> change_log_delta = 10;
  map<uint32, StateTableInfoDelta> state_table_info_delta = 11;
}

message HummockVersionDeltas {
  repeated HummockVersionDelta version_deltas = 1;
}

message HummockVersionCheckpoint {
  message StaleObjects {
    repeated uint64 id = 1;
    uint64 total_file_size = 2;
  }
  HummockVersion version = 1;
  map<uint64, StaleObjects> stale_objects = 2;
}

message HummockVersionArchive {
  HummockVersion version = 1;
  // some version_deltas since version
  repeated HummockVersionDelta version_deltas = 2;
}

message VersionUpdatePayload {
  oneof payload {
    HummockVersionDeltas version_deltas = 1;
    HummockVersion pinned_version = 2;
  }
}

message UnpinVersionBeforeRequest {
  uint32 context_id = 1;
  uint64 unpin_version_before = 2;
}

message UnpinVersionBeforeResponse {
  common.Status status = 1;
}

message GetCurrentVersionRequest {}

message GetCurrentVersionResponse {
  common.Status status = 1;
  HummockVersion current_version = 2;
}

message UnpinVersionRequest {
  uint32 context_id = 1;
}

message UnpinVersionResponse {
  common.Status status = 1;
}

message GetAssignedCompactTaskNumRequest {}

message GetAssignedCompactTaskNumResponse {
  uint32 num_tasks = 1;
}

// When right_exclusive=false, it represents [left, right], of which both boundary are open. When right_exclusive=true,
// it represents [left, right), of which right is exclusive.
message KeyRange {
  bytes left = 1;
  bytes right = 2;
  bool right_exclusive = 3;
}

message TableOption {
  reserved 1;
  optional uint32 retention_seconds = 2;
}

message TableSchema {
  repeated int32 column_ids = 1;
}

message CompactTask {
  enum TaskStatus {
    UNSPECIFIED = 0;
    PENDING = 1;
    SUCCESS = 2;
    HEARTBEAT_CANCELED = 3;
    NO_AVAIL_MEMORY_RESOURCE_CANCELED = 4;
    ASSIGN_FAIL_CANCELED = 5;
    SEND_FAIL_CANCELED = 6;
    MANUAL_CANCELED = 7;
    INVALID_GROUP_CANCELED = 8;
    INPUT_OUTDATED_CANCELED = 9;
    EXECUTE_FAILED = 10;
    JOIN_HANDLE_FAILED = 11;
    TRACK_SST_OBJECT_ID_FAILED = 12;
    NO_AVAIL_CPU_RESOURCE_CANCELED = 13;
    HEARTBEAT_PROGRESS_CANCELED = 14;
    RETENTION_TIME_REJECTED = 17;

    // for serverless compaction
    SERVERLESS_SEND_FAIL_CANCELED = 15;
    SERVERLESS_TABLE_NOT_FOUND_CANCELED = 16;
  }
  // SSTs to be compacted, which will be removed from LSM after compaction
  repeated InputLevel input_ssts = 1;
  // In ideal case, the compaction will generate splits.len() tables which have key range
  // corresponding to that in [splits], respectively
  repeated KeyRange splits = 2;
  reserved 3;
  reserved 'watermark';
  // compaction output, which will be added to [target_level] of LSM after compaction
  repeated SstableInfo sorted_output_ssts = 4;
  // task id assigned by hummock storage service
  uint64 task_id = 5;
  // compaction output will be added to [target_level] of LSM after compaction
  uint32 target_level = 6;
  bool gc_delete_keys = 7;
  // Lbase in LSM
  uint32 base_level = 8;
  TaskStatus task_status = 9;
  // compaction group the task belongs to
  uint64 compaction_group_id = 12;
  // existing_table_ids for compaction drop key
  repeated uint32 existing_table_ids = 13;
  uint32 compression_algorithm = 14;
  uint64 target_file_size = 15;
  uint32 compaction_filter_mask = 16;
  map<uint32, TableOption> table_options = 17;
  uint64 current_epoch_time = 18;
  uint64 target_sub_level_id = 19;

  enum TaskType {
    TYPE_UNSPECIFIED = 0;
    DYNAMIC = 1;
    SPACE_RECLAIM = 2;
    MANUAL = 3;
    SHARED_BUFFER = 4;
    TTL = 5;
    TOMBSTONE = 6;
    EMERGENCY = 7;
    VNODE_WATERMARK = 8;
  }

  // Identifies whether the task is space_reclaim, if the compact_task_type increases, it will be refactored to enum
  TaskType task_type = 20;

  // Deprecated. use table_vnode_partition instead;
  bool split_by_state_table = 21 [deprecated = true];
  // Compaction needs to cut the state table every time 1/weight of vnodes in the table have been processed.
  // Deprecated. use table_vnode_partition instead;
  uint32 split_weight_by_vnode = 22;
  map<uint32, uint32> table_vnode_partition = 23;
  // The table watermark of any table id. In compaction we only use the table watermarks on safe epoch,
  // so we only need to include the table watermarks on safe epoch to reduce the size of metadata.
  map<uint32, TableWatermarks> table_watermarks = 24;
  // The table schemas that are at least as new as the one used to create `input_ssts`.
  map<uint32, TableSchema> table_schemas = 25;
  // Max sub compaction task numbers
  uint32 max_sub_compaction = 26;
  // The compaction group id when the compaction task is created.
  uint64 compaction_group_version_id = 27;
}

message LevelHandler {
  message RunningCompactTask {
    uint64 task_id = 1;
    repeated uint64 ssts = 2;
    uint64 total_file_size = 3;
    uint32 target_level = 4;
  }
  uint32 level = 1;
  repeated RunningCompactTask tasks = 3;
}

message CompactStatus {
  uint64 compaction_group_id = 1;
  repeated LevelHandler level_handlers = 2;
}

// Config info of compaction group.
message CompactionGroup {
  uint64 id = 1;
  CompactionConfig compaction_config = 4;
}

// Complete info of compaction group.
// The info is the aggregate of HummockVersion and CompactionGroupConfig
message CompactionGroupInfo {
  uint64 id = 1;
  uint64 parent_id = 2;
  repeated uint32 member_table_ids = 3;
  CompactionConfig compaction_config = 4;
}

message CompactTaskAssignment {
  CompactTask compact_task = 1;
  uint32 context_id = 2;
}

message HummockPinnedVersion {
  uint32 context_id = 1;
  uint64 min_pinned_id = 2;
}

message HummockPinnedSnapshot {
  uint32 context_id = 1;
  uint64 minimal_pinned_snapshot = 2;
}

message GetNewSstIdsRequest {
  uint32 number = 1;
}

message GetNewSstIdsResponse {
  common.Status status = 1;
  // inclusive
  uint64 start_id = 2;
  // exclusive
  uint64 end_id = 3;
}

// This is a heartbeat message. Task will be considered dead if
// CompactTaskProgress is not received for a timeout
// or num_ssts_sealed/num_ssts_uploaded do not increase for a timeout.
message CompactTaskProgress {
  uint64 task_id = 1;
  uint32 num_ssts_sealed = 2;
  uint32 num_ssts_uploaded = 3;
  uint64 num_progress_key = 4;
  uint64 num_pending_read_io = 5;
  uint64 num_pending_write_io = 6;
  optional uint64 compaction_group_id = 7;
}

message SubscribeCompactionEventRequest {
  // Register provides the context_id of the corresponding Compactor.
  message Register {
    uint32 context_id = 1;
  }

  // PullTask provides the number of tasks needed for the Compactor.
  message PullTask {
    uint32 pull_task_count = 4;
  }

  // ReportTask provides the compact task to report to the meta.
  message ReportTask {
    reserved 2;
    reserved "compact_task";
    map<uint32, TableStats> table_stats_change = 3;

    uint64 task_id = 4;
    CompactTask.TaskStatus task_status = 5;
    repeated SstableInfo sorted_output_ssts = 6;
    map<uint64, uint64> object_timestamps = 7;
  }

  // HeartBeat provides the progress status of all tasks on the Compactor.
  message HeartBeat {
    repeated CompactTaskProgress progress = 2;
  }

  oneof event {
    // Compactor will register its own context_id with Meta via Register and establish a bi-directional streaming rpc.
    Register register = 1;

    // Compactor will recalculate the number of tasks needed locally after receiving the PullTaskAck and get the next batch of tasks from Meta via PullTask.
    PullTask pull_task = 2;

    // When the execution of each task completes/fails, Compactor returns the task to the meta via ReportTask.
    ReportTask report_task = 3;

    // Periodically, HeartBeat carries the progress of all tasks on the Compactor, and the meta will cancel the task when it expires.
    HeartBeat heart_beat = 4;
  }

  uint64 create_at = 7;
}

message SubscribeCompactionEventResponse {
  // PullTaskAck is a response, the meta will return a PullTaskAck after distributing the task requested by the PullTask.
  // The Compactor receives the PullTaskAck and remakes its state and tries to initiate the next PullTask.
  message PullTaskAck {}

  oneof event {
    CompactTask compact_task = 1;
    VacuumTask vacuum_task = 2 [deprecated = true];
    FullScanTask full_scan_task = 3 [deprecated = true];
    ValidationTask validation_task = 4 [deprecated = true];
    CancelCompactTask cancel_compact_task = 5;

    PullTaskAck pull_task_ack = 6;
  }

  uint64 create_at = 7;
}

message ReportCompactionTaskRequest {
  // ReportTask provides the compact task to report to the meta.
  message ReportTask {
    CompactTask compact_task = 2;
    map<uint32, TableStats> table_stats_change = 3;
    map<uint64, uint64> object_timestamps = 4;
  }
  // HeartBeat provides the progress status of all tasks on the Compactor.
  message HeartBeat {
    repeated CompactTaskProgress progress = 2;
  }
  oneof event {
    ReportTask report_task = 1;
    HeartBeat heart_beat = 2;
  }
}

message ReportCompactionTaskResponse {
  common.Status status = 1;
}

message ValidationTask {
  repeated SstableInfo sst_infos = 1;
  map<uint64, uint32> sst_id_to_worker_id = 2;
}

// Delete SSTs in object store
message VacuumTask {
  repeated uint64 sstable_object_ids = 1;
}

// Scan object store to get candidate orphan SSTs.
message FullScanTask {
  uint64 sst_retention_watermark = 1;
  optional string prefix = 2;
  optional string start_after = 3;
  optional uint64 limit = 4;
}

// Cancel compact task
message CancelCompactTask {
  uint32 context_id = 1;
  uint64 task_id = 2;
}

message TriggerManualCompactionRequest {
  uint64 compaction_group_id = 1;
  KeyRange key_range = 2;
  uint32 table_id = 3;
  uint32 level = 4;
  repeated uint64 sst_ids = 5;
}

message TriggerManualCompactionResponse {
  common.Status status = 1;
}

message TriggerFullGCRequest {
  uint64 sst_retention_time_sec = 1;
  optional string prefix = 2;
}

message TriggerFullGCResponse {
  common.Status status = 1;
}

message ListVersionDeltasRequest {
  uint64 start_id = 1;
  uint32 num_limit = 2;
  uint64 committed_epoch_limit = 3;
}

message ListVersionDeltasResponse {
  HummockVersionDeltas version_deltas = 1;
}

message PinnedVersionsSummary {
  repeated HummockPinnedVersion pinned_versions = 1;
  map<uint32, common.WorkerNode> workers = 2;
}

message RiseCtlGetPinnedVersionsSummaryRequest {}

message RiseCtlGetPinnedVersionsSummaryResponse {
  PinnedVersionsSummary summary = 1;
}

message InitMetadataForReplayRequest {
  repeated catalog.Table tables = 1;
  repeated CompactionGroupInfo compaction_groups = 2;
}

message InitMetadataForReplayResponse {}

message ReplayVersionDeltaRequest {
  HummockVersionDelta version_delta = 1;
}

message ReplayVersionDeltaResponse {
  HummockVersion version = 1;
  repeated uint64 modified_compaction_groups = 2;
}

message TriggerCompactionDeterministicRequest {
  uint64 version_id = 1;
  repeated uint64 compaction_groups = 2;
}

message TriggerCompactionDeterministicResponse {}

message DisableCommitEpochRequest {}

message DisableCommitEpochResponse {
  HummockVersion current_version = 1;
}

message RiseCtlListCompactionGroupRequest {}

message RiseCtlListCompactionGroupResponse {
  common.Status status = 1;
  repeated CompactionGroupInfo compaction_groups = 2;
}

message RiseCtlUpdateCompactionConfigRequest {
  message CompressionAlgorithm {
    uint32 level = 1;
    string compression_algorithm = 2;
  }

  message MutableConfig {
    oneof mutable_config {
      uint64 max_bytes_for_level_base = 1;
      uint64 max_bytes_for_level_multiplier = 2;
      uint64 max_compaction_bytes = 3;
      uint64 sub_level_max_compaction_bytes = 4;
      uint64 level0_tier_compact_file_number = 6;
      uint64 target_file_size_base = 7;
      uint32 compaction_filter_mask = 8;
      uint32 max_sub_compaction = 9;
      uint64 level0_stop_write_threshold_sub_level_number = 10;
      uint32 level0_sub_level_compact_level_count = 11;
      uint32 level0_overlapping_sub_level_compact_level_count = 12;
      uint64 max_space_reclaim_bytes = 13;
      uint64 level0_max_compact_file_number = 14;
      bool enable_emergency_picker = 15;
      uint32 tombstone_reclaim_ratio = 16;
      CompressionAlgorithm compression_algorithm = 17;
      uint32 max_l0_compact_level_count = 18;
      uint64 sst_allowed_trivial_move_min_size = 19;
      uint32 split_weight_by_vnode = 20;
      bool disable_auto_group_scheduling = 21;
      uint64 max_overlapping_level_size = 22;
      // The emergency compaction limitations for the level0 sstables file count
      uint32 emergency_level0_sst_file_count = 25;
      // The emergency compaction limitations for the level0 sub level partition
      uint32 emergency_level0_sub_level_partition = 26;
      // The limitation of the max sst size of the level0 to trigger the write stop
      uint32 level0_stop_write_threshold_max_sst_count = 27;
      // The limitation of the max sst size of the level0 to trigger the write stop
      uint64 level0_stop_write_threshold_max_size = 28;
      // The limitation of the max sst count of the trivial move task
      uint32 sst_allowed_trivial_move_max_count = 29;
      // Enable the optimization of the interval selection for the level0 compaction
      bool enable_optimize_l0_interval_selection = 30;
    }
  }
  repeated uint64 compaction_group_ids = 1;
  repeated MutableConfig configs = 2;
}

message RiseCtlUpdateCompactionConfigResponse {
  common.Status status = 1;
}

message PinVersionRequest {
  uint32 context_id = 1;
}

message PinVersionResponse {
  HummockVersion pinned_version = 1;
}

message SplitCompactionGroupRequest {
  uint64 group_id = 1;
  repeated uint32 table_ids = 2;
  uint32 partition_vnode_count = 3;
}

message SplitCompactionGroupResponse {
  uint64 new_group_id = 1;
}

message RiseCtlPauseVersionCheckpointRequest {}

message RiseCtlPauseVersionCheckpointResponse {}

message RiseCtlResumeVersionCheckpointRequest {}

message RiseCtlResumeVersionCheckpointResponse {}

message RiseCtlGetCheckpointVersionRequest {}

message RiseCtlGetCheckpointVersionResponse {
  HummockVersion checkpoint_version = 1;
}

message RiseCtlListCompactionStatusRequest {}

message RiseCtlListCompactionStatusResponse {
  repeated CompactStatus compaction_statuses = 1;
  repeated CompactTaskAssignment task_assignment = 2;
  repeated CompactTaskProgress task_progress = 3;
}

message ListBranchedObjectRequest {}

message ListBranchedObjectResponse {
  repeated BranchedObject branched_objects = 1;
}

message ListActiveWriteLimitRequest {}

message ListActiveWriteLimitResponse {
  // < compaction group id, write limit info >
  map<uint64, WriteLimits.WriteLimit> write_limits = 1;
}

message ListHummockMetaConfigRequest {}

message ListHummockMetaConfigResponse {
  map<string, string> configs = 1;
}

message RiseCtlRebuildTableStatsRequest {}

message RiseCtlRebuildTableStatsResponse {}

message GetCompactionScoreRequest {
  uint64 compaction_group_id = 1;
}

message GetCompactionScoreResponse {
  message PickerInfo {
    uint64 score = 1;
    uint64 select_level = 2;
    uint64 target_level = 3;
    string picker_type = 4;
  }
  uint64 compaction_group_id = 1;
  repeated PickerInfo scores = 2;
}

message ListCompactTaskAssignmentRequest {}

message ListCompactTaskAssignmentResponse {
  repeated CompactTaskAssignment task_assignment = 1;
}

message ListCompactTaskProgressRequest {}

message ListCompactTaskProgressResponse {
  repeated CompactTaskProgress task_progress = 1;
}

message CancelCompactTaskRequest {
  uint64 task_id = 1;
  CompactTask.TaskStatus task_status = 2;
}

message CancelCompactTaskResponse {
  bool ret = 1;
}

message GetVersionByEpochRequest {
  uint64 epoch = 1;
  uint32 table_id = 2;
}

message GetVersionByEpochResponse {
  HummockVersion version = 1;
}

message MergeCompactionGroupRequest {
  uint64 left_group_id = 1;
  uint64 right_group_id = 2;
}

message MergeCompactionGroupResponse {}

message SubscribeIcebergCompactionEventRequest {
  // Register provides the context_id of the corresponding Compactor.
  message Register {
    uint32 context_id = 1;
  }

  // PullTask provides the number of tasks needed for the Compactor.
  message PullTask {
    uint32 pull_task_count = 1;
  }

  oneof event {
    // Compactor will register its own context_id with Meta via Register and establish a bi-directional streaming rpc.
    Register register = 1;

    // Compactor will recalculate the number of tasks needed locally after receiving the PullTaskAck and get the next batch of tasks from Meta via PullTask.
    PullTask pull_task = 2;
  }

  uint64 create_at = 3;
}

message IcebergCompactionTask {
  bytes table_ident = 1;
  map<string, string> props = 2;
}

message SubscribeIcebergCompactionEventResponse {
  // PullTaskAck is a response, the meta will return a PullTaskAck after distributing the task requested by the PullTask.
  // The Compactor receives the PullTaskAck and remakes its state and tries to initiate the next PullTask.
  message PullTaskAck {}

  oneof event {
    IcebergCompactionTask compact_task = 1;
    PullTaskAck pull_task_ack = 2;
  }

  uint64 create_at = 7;
}

service HummockManagerService {
  rpc UnpinVersionBefore(UnpinVersionBeforeRequest) returns (UnpinVersionBeforeResponse);
  rpc GetCurrentVersion(GetCurrentVersionRequest) returns (GetCurrentVersionResponse);
  rpc ListVersionDeltas(ListVersionDeltasRequest) returns (ListVersionDeltasResponse);
  rpc ReplayVersionDelta(ReplayVersionDeltaRequest) returns (ReplayVersionDeltaResponse);
  rpc GetAssignedCompactTaskNum(GetAssignedCompactTaskNumRequest) returns (GetAssignedCompactTaskNumResponse);
  rpc TriggerCompactionDeterministic(TriggerCompactionDeterministicRequest) returns (TriggerCompactionDeterministicResponse);
  rpc DisableCommitEpoch(DisableCommitEpochRequest) returns (DisableCommitEpochResponse);
  rpc GetNewSstIds(GetNewSstIdsRequest) returns (GetNewSstIdsResponse);
  rpc TriggerManualCompaction(TriggerManualCompactionRequest) returns (TriggerManualCompactionResponse);
  rpc TriggerFullGC(TriggerFullGCRequest) returns (TriggerFullGCResponse);
  rpc RiseCtlGetPinnedVersionsSummary(RiseCtlGetPinnedVersionsSummaryRequest) returns (RiseCtlGetPinnedVersionsSummaryResponse);
  rpc RiseCtlListCompactionGroup(RiseCtlListCompactionGroupRequest) returns (RiseCtlListCompactionGroupResponse);
  rpc RiseCtlUpdateCompactionConfig(RiseCtlUpdateCompactionConfigRequest) returns (RiseCtlUpdateCompactionConfigResponse);
  rpc RiseCtlPauseVersionCheckpoint(RiseCtlPauseVersionCheckpointRequest) returns (RiseCtlPauseVersionCheckpointResponse);
  rpc RiseCtlResumeVersionCheckpoint(RiseCtlResumeVersionCheckpointRequest) returns (RiseCtlResumeVersionCheckpointResponse);
  rpc RiseCtlGetCheckpointVersion(RiseCtlGetCheckpointVersionRequest) returns (RiseCtlGetCheckpointVersionResponse);
  rpc RiseCtlRebuildTableStats(RiseCtlRebuildTableStatsRequest) returns (RiseCtlRebuildTableStatsResponse);
  rpc InitMetadataForReplay(InitMetadataForReplayRequest) returns (InitMetadataForReplayResponse);
  rpc PinVersion(PinVersionRequest) returns (PinVersionResponse);
  rpc SplitCompactionGroup(SplitCompactionGroupRequest) returns (SplitCompactionGroupResponse);
  rpc RiseCtlListCompactionStatus(RiseCtlListCompactionStatusRequest) returns (RiseCtlListCompactionStatusResponse);
  rpc SubscribeCompactionEvent(stream SubscribeCompactionEventRequest) returns (stream SubscribeCompactionEventResponse);
  rpc ReportCompactionTask(ReportCompactionTaskRequest) returns (ReportCompactionTaskResponse);
  rpc ListBranchedObject(ListBranchedObjectRequest) returns (ListBranchedObjectResponse);
  rpc ListActiveWriteLimit(ListActiveWriteLimitRequest) returns (ListActiveWriteLimitResponse);
  rpc ListHummockMetaConfig(ListHummockMetaConfigRequest) returns (ListHummockMetaConfigResponse);
  rpc GetCompactionScore(GetCompactionScoreRequest) returns (GetCompactionScoreResponse);
  rpc ListCompactTaskAssignment(ListCompactTaskAssignmentRequest) returns (ListCompactTaskAssignmentResponse);
  rpc ListCompactTaskProgress(ListCompactTaskProgressRequest) returns (ListCompactTaskProgressResponse);
  rpc CancelCompactTask(CancelCompactTaskRequest) returns (CancelCompactTaskResponse);
  rpc GetVersionByEpoch(GetVersionByEpochRequest) returns (GetVersionByEpochResponse);
  rpc MergeCompactionGroup(MergeCompactionGroupRequest) returns (MergeCompactionGroupResponse);
<<<<<<< HEAD
  rpc SubscribeIcebergCompactionEvent(stream SubscribeIcebergCompactionEventRequest) returns (stream SubscribeIcebergCompactionEventResponse);
=======

  // iceberg
  rpc SubscribeIcebergCompactionEvent(stream iceberg_compaction.SubscribeIcebergCompactionEventRequest) returns (stream iceberg_compaction.SubscribeIcebergCompactionEventResponse);
>>>>>>> 706c7f9e
}

message CompactionConfig {
  enum CompactionMode {
    UNSPECIFIED = 0;
    RANGE = 1;
  }
  uint64 max_bytes_for_level_base = 1;
  uint64 max_level = 2;
  uint64 max_bytes_for_level_multiplier = 3;
  uint64 max_compaction_bytes = 4;
  uint64 sub_level_max_compaction_bytes = 5;
  uint64 level0_tier_compact_file_number = 7;
  CompactionMode compaction_mode = 8;
  repeated string compression_algorithm = 9;
  uint64 target_file_size_base = 10;
  uint32 compaction_filter_mask = 11;
  uint32 max_sub_compaction = 12;
  uint64 max_space_reclaim_bytes = 13;
  bool split_by_state_table = 14;
  // Compaction needs to cut the state table every time 1/weight of vnodes in the table have been processed.
  uint32 split_weight_by_vnode = 6;
  // soft limit for max number of sub level number
  uint64 level0_stop_write_threshold_sub_level_number = 15;
  uint64 level0_max_compact_file_number = 16;
  uint32 level0_sub_level_compact_level_count = 17;

  // for tier compaction pick overlapping level
  uint32 level0_overlapping_sub_level_compact_level_count = 18;
  uint32 tombstone_reclaim_ratio = 19;
  bool enable_emergency_picker = 20;

  // The limitation of the level count of l0 compaction
  optional uint32 max_l0_compact_level_count = 21;

  // The limitation of base level trivial move sst size
  optional uint64 sst_allowed_trivial_move_min_size = 22;

  // The limitation of auto group scheduling
  optional bool disable_auto_group_scheduling = 23;

  // The limitation of the max size of the overlapping-level for the compaction
  // hummock will reorg the commit-sstables to the multi overlapping-level if the size of the commit-sstables is larger than `max_overlapping_level_size`
  optional uint64 max_overlapping_level_size = 24;

  // The emergency compaction limitations for the level0 sstables file count
  optional uint32 emergency_level0_sst_file_count = 25;

  // The emergency compaction limitations for the level0 sub level partition
  optional uint32 emergency_level0_sub_level_partition = 26;

  // The limitation of the max sst count of the level0 to trigger the write stop
  optional uint32 level0_stop_write_threshold_max_sst_count = 27;

  // The limitation of the max sst size of the level0 to trigger the write stop
  optional uint64 level0_stop_write_threshold_max_size = 28;

  // The limitation of the max sst count of the trivial move task
  optional uint32 sst_allowed_trivial_move_max_count = 29;

  // Enable the optimization of the interval selection for the level0 compaction
  optional bool enable_optimize_l0_interval_selection = 30;
}

message TableStats {
  int64 total_key_size = 1;
  int64 total_value_size = 2;
  int64 total_key_count = 3;

  // `total_compressed_size`` represents the size that the table takes up in the output sst
  //  and this field is only filled and used by CN flushes, not compactor compaction
  uint64 total_compressed_size = 4;
}

message HummockVersionStats {
  uint64 hummock_version_id = 1;
  map<uint32, TableStats> table_stats = 2;
}

message WriteLimits {
  message WriteLimit {
    repeated uint32 table_ids = 1;
    string reason = 2;
  }
  // < compaction group id, write limit info >
  map<uint64, WriteLimit> write_limits = 1;
}

message BranchedObject {
  uint64 object_id = 1;
  repeated uint64 sst_id = 2;
  // Compaction group id the SST belongs to.
  uint64 compaction_group_id = 3;
}<|MERGE_RESOLUTION|>--- conflicted
+++ resolved
@@ -806,46 +806,6 @@
 
 message MergeCompactionGroupResponse {}
 
-message SubscribeIcebergCompactionEventRequest {
-  // Register provides the context_id of the corresponding Compactor.
-  message Register {
-    uint32 context_id = 1;
-  }
-
-  // PullTask provides the number of tasks needed for the Compactor.
-  message PullTask {
-    uint32 pull_task_count = 1;
-  }
-
-  oneof event {
-    // Compactor will register its own context_id with Meta via Register and establish a bi-directional streaming rpc.
-    Register register = 1;
-
-    // Compactor will recalculate the number of tasks needed locally after receiving the PullTaskAck and get the next batch of tasks from Meta via PullTask.
-    PullTask pull_task = 2;
-  }
-
-  uint64 create_at = 3;
-}
-
-message IcebergCompactionTask {
-  bytes table_ident = 1;
-  map<string, string> props = 2;
-}
-
-message SubscribeIcebergCompactionEventResponse {
-  // PullTaskAck is a response, the meta will return a PullTaskAck after distributing the task requested by the PullTask.
-  // The Compactor receives the PullTaskAck and remakes its state and tries to initiate the next PullTask.
-  message PullTaskAck {}
-
-  oneof event {
-    IcebergCompactionTask compact_task = 1;
-    PullTaskAck pull_task_ack = 2;
-  }
-
-  uint64 create_at = 7;
-}
-
 service HummockManagerService {
   rpc UnpinVersionBefore(UnpinVersionBeforeRequest) returns (UnpinVersionBeforeResponse);
   rpc GetCurrentVersion(GetCurrentVersionRequest) returns (GetCurrentVersionResponse);
@@ -879,13 +839,9 @@
   rpc CancelCompactTask(CancelCompactTaskRequest) returns (CancelCompactTaskResponse);
   rpc GetVersionByEpoch(GetVersionByEpochRequest) returns (GetVersionByEpochResponse);
   rpc MergeCompactionGroup(MergeCompactionGroupRequest) returns (MergeCompactionGroupResponse);
-<<<<<<< HEAD
-  rpc SubscribeIcebergCompactionEvent(stream SubscribeIcebergCompactionEventRequest) returns (stream SubscribeIcebergCompactionEventResponse);
-=======
 
   // iceberg
   rpc SubscribeIcebergCompactionEvent(stream iceberg_compaction.SubscribeIcebergCompactionEventRequest) returns (stream iceberg_compaction.SubscribeIcebergCompactionEventResponse);
->>>>>>> 706c7f9e
 }
 
 message CompactionConfig {
