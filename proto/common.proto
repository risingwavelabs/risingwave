--- conflicted
+++ resolved
@@ -54,14 +54,8 @@
     bool is_streaming = 1;
     bool is_serving = 2;
     bool is_unschedulable = 3;
-<<<<<<< HEAD
-    // Secondary host address for the worker node.
-    // This is used for frontend node to register its rpc address
-    string secondary_host = 4;
-=======
     // This is used for frontend node to register its rpc address
     string internal_rpc_host_addr = 4;
->>>>>>> eb1cae56
   }
   message Resource {
     string rw_version = 1;
