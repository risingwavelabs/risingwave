--- conflicted
+++ resolved
@@ -152,7 +152,14 @@
   repeated uint32 data = 1;
 }
 
-<<<<<<< HEAD
+message OptionalUint32 {
+  optional uint32 value = 1;
+}
+
+message OptionalUint64 {
+  optional uint64 value = 1;
+}
+
 enum ObjectType {
   DATABASE = 0;
   SCHEMA = 1;
@@ -166,12 +173,4 @@
   CONNECTION = 9;
   SUBSCRIPTION = 10;
   SECRET = 11;
-=======
-message OptionalUint32 {
-  optional uint32 value = 1;
-}
-
-message OptionalUint64 {
-  optional uint64 value = 1;
->>>>>>> b4ee3b85
 }