--- conflicted
+++ resolved
@@ -27,13 +27,8 @@
   bool can_login = 5;
   AuthInfo auth_info = 6;
 
-<<<<<<< HEAD
   /// Granted privileges will be only updated through the command of GRANT/REVOKE.
   repeated GrantPrivilege grant_privileges = 7;
-=======
-  // Granted privileges will be only updated through the command of GRANT/REVOKE.
-  repeated GrantPrivilege grant_privileges = 6;
->>>>>>> 17aa637f
 }
 
 // GrantPrivilege defines a privilege granted to a user.
