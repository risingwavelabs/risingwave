syntax = "proto3";

package stream_service;

import "common.proto";
import "hummock.proto";
import "stream_plan.proto";

option java_package = "com.risingwave.proto";
option optimize_for = SPEED;

message BuildActorInfo {
  stream_plan.StreamActor actor = 1;
  message SubscriptionIds {
    repeated uint32 subscription_ids = 1;
  }
  map<uint32, SubscriptionIds> related_subscriptions = 2;
}

message DropActorsRequest {
  string request_id = 1;
  repeated uint32 actor_ids = 2;
}

message DropActorsResponse {
  string request_id = 1;
  common.Status status = 2;
}

message InjectBarrierRequest {
  string request_id = 1;
  stream_plan.Barrier barrier = 2;
  repeated uint32 actor_ids_to_collect = 4;
  repeated uint32 table_ids_to_sync = 5;
  uint32 partial_graph_id = 6;
<<<<<<< HEAD
=======
  // Actors in the partial graphs of the creating jobs that need to be pre-synced the barrier mutation to.
  //
  // This is required because in snapshot backfill, the snapshot backfill executor receive barriers from
  // both local barrier manager and upstream. If we don't pre-sync the barrier mutations, when an input executor
  // of an snapshot backfill actor receive a barrier, it will be blocked when trying the fetch the mutation
  // of this upstream barrier. The reason for blocking is that, the snapshot backfill have slower progress,
  // and therefore won't be synced with the mutation of barrier in upstream. To solve this issue of blocking,
  // we specify the set of snapshot backfill actors that needs to be pre-synced with the upstream barrier mutation,
  // so that the input executor won't be blocked at waiting for the mutation of upstream barriers.
  repeated uint32 actor_ids_to_pre_sync_barrier_mutation = 7;

  repeated common.ActorInfo broadcast_info = 8;
  repeated BuildActorInfo actors_to_build = 9;
>>>>>>> a7b55c42
}

message BarrierCompleteResponse {
  message CreateMviewProgress {
    uint32 backfill_actor_id = 1;
    bool done = 2;
    uint64 consumed_epoch = 3;
    uint64 consumed_rows = 4;
  }
  string request_id = 1;
  common.Status status = 2;
  repeated CreateMviewProgress create_mview_progress = 3;
  message GroupedSstableInfo {
    reserved 1;
    reserved "compaction_group_id";
    hummock.SstableInfo sst = 2;
    map<uint32, hummock.TableStats> table_stats_map = 3;
  }
  repeated GroupedSstableInfo synced_sstables = 4;
  uint32 worker_id = 5;
  map<uint32, hummock.TableWatermarks> table_watermarks = 6;
  repeated hummock.SstableInfo old_value_sstables = 7;
  uint32 partial_graph_id = 8;
  // prev_epoch of barrier
  uint64 epoch = 9;
}

message WaitEpochCommitRequest {
  uint64 epoch = 1;
}

message WaitEpochCommitResponse {
  common.Status status = 1;
}

message StreamingControlStreamRequest {
  message InitRequest {
    uint64 version_id = 1;
  }

  message RemovePartialGraphRequest {
    repeated uint32 partial_graph_ids = 1;
  }

  oneof request {
    InitRequest init = 1;
    InjectBarrierRequest inject_barrier = 2;
    RemovePartialGraphRequest remove_partial_graph = 3;
  }
}

message StreamingControlStreamResponse {
  message InitResponse {}
  message ShutdownResponse {}

  oneof response {
    InitResponse init = 1;
    BarrierCompleteResponse complete_barrier = 2;
    ShutdownResponse shutdown = 3;
  }
}

service StreamService {
  rpc DropActors(DropActorsRequest) returns (DropActorsResponse);
  rpc WaitEpochCommit(WaitEpochCommitRequest) returns (WaitEpochCommitResponse);
  rpc StreamingControlStream(stream StreamingControlStreamRequest) returns (stream StreamingControlStreamResponse);
}

// TODO: Lifecycle management for actors.<|MERGE_RESOLUTION|>--- conflicted
+++ resolved
@@ -33,22 +33,9 @@
   repeated uint32 actor_ids_to_collect = 4;
   repeated uint32 table_ids_to_sync = 5;
   uint32 partial_graph_id = 6;
-<<<<<<< HEAD
-=======
-  // Actors in the partial graphs of the creating jobs that need to be pre-synced the barrier mutation to.
-  //
-  // This is required because in snapshot backfill, the snapshot backfill executor receive barriers from
-  // both local barrier manager and upstream. If we don't pre-sync the barrier mutations, when an input executor
-  // of an snapshot backfill actor receive a barrier, it will be blocked when trying the fetch the mutation
-  // of this upstream barrier. The reason for blocking is that, the snapshot backfill have slower progress,
-  // and therefore won't be synced with the mutation of barrier in upstream. To solve this issue of blocking,
-  // we specify the set of snapshot backfill actors that needs to be pre-synced with the upstream barrier mutation,
-  // so that the input executor won't be blocked at waiting for the mutation of upstream barriers.
-  repeated uint32 actor_ids_to_pre_sync_barrier_mutation = 7;
 
   repeated common.ActorInfo broadcast_info = 8;
   repeated BuildActorInfo actors_to_build = 9;
->>>>>>> a7b55c42
 }
 
 message BarrierCompleteResponse {
