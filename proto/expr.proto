--- conflicted
+++ resolved
@@ -111,23 +111,20 @@
     ACOS = 250;
     ATAN = 251;
     ATAN2 = 252;
-<<<<<<< HEAD
-    SINH = 261;
-    COSH = 262;
-    TANH = 263;
-    COTH = 264;
-    ASINH = 265;
-    ACOSH = 266;
-    ATANH = 267;
-=======
-    SIND = 253;
-    COSD = 254;
-    COTD = 255;
-    TAND = 256;
-    SQRT = 257;
-    DEGREES = 258;
-    RADIANS = 259;
->>>>>>> 9060444d
+    SINH = 253;
+    COSH = 254;
+    TANH = 255;
+    COTH = 256;
+    ASINH = 257;
+    ACOSH = 258;
+    ATANH = 259;
+    SIND = 260;
+    COSD = 261;
+    COTD = 262;
+    TAND = 263;
+    SQRT = 264;
+    DEGREES = 265;
+    RADIANS = 266;
 
     // Boolean comparison
     IS_TRUE = 301;
