--- conflicted
+++ resolved
@@ -114,14 +114,11 @@
     ACOS = 250;
     ATAN = 251;
     ATAN2 = 252;
-<<<<<<< HEAD
-    COSD = 253;
-=======
     SIND = 253;
->>>>>>> 77aacbd8
-    SQRT = 254;
-    DEGREES = 255;
-    RADIANS = 256;
+    COSD = 254;
+    SQRT = 255;
+    DEGREES = 256;
+    RADIANS = 257;
 
     // Boolean comparison
     IS_TRUE = 301;
