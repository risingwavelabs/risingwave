--- conflicted
+++ resolved
@@ -226,15 +226,6 @@
     JSONB_CAT = 605;
     JSONB_OBJECT = 606;
     JSONB_PRETTY = 607;
-<<<<<<< HEAD
-    // see SUBTRACT for:
-    // jsonb - text -> jsonb
-    // jsonb - text[] -> jsonb
-    // jsonb - integer -> jsonb
-    //
-    // jsonb #- text[] -> jsonb
-    JSONB_REMOVE_PATH = 613;
-=======
     // jsonb @> jsonb
     JSONB_CONTAINS = 608;
     // jsonb <@ jsonb
@@ -245,7 +236,13 @@
     JSONB_EXISTS_ANY = 611;
     // jsonb ?& text[]
     JSONB_EXISTS_ALL = 612;
->>>>>>> e392db0c
+    // see SUBTRACT for:
+    // jsonb - text -> jsonb
+    // jsonb - text[] -> jsonb
+    // jsonb - integer -> jsonb
+    //
+    // jsonb #- text[] -> jsonb
+    JSONB_REMOVE_PATH = 615;
 
     // Non-pure functions below (> 1000)
     // ------------------------
