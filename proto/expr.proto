--- conflicted
+++ resolved
@@ -305,14 +305,12 @@
     MAP_INSERT = 709;
     MAP_DELETE = 710;
 
-<<<<<<< HEAD
     //UUID functions
     GEN_RANDOM_UUID = 750;
     GEN_UUID_FROM_BYTEA = 751;
-=======
+    
     // Internal function for schema change
     COMPOSITE_CAST = 800;
->>>>>>> 1f653d28
 
     // Non-pure functions below (> 1000)
     // ------------------------
