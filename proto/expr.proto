--- conflicted
+++ resolved
@@ -144,10 +144,7 @@
     ARRAY_LENGTH = 536;
     CARDINALITY = 537;
     ARRAY_REMOVE = 538;
-<<<<<<< HEAD
     ARRAY_POSITIONS = 539;
-=======
->>>>>>> 6791cb1e
 
     // Jsonb functions
 
