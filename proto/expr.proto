--- conflicted
+++ resolved
@@ -624,14 +624,11 @@
   optional string runtime = 11;
   reserved 12;
   reserved "function_type";
-<<<<<<< HEAD
   // additional options for javascript functions
   optional bool is_async = 13;
   optional bool is_batched = 14;
-=======
 
   UdfExprVersion version = 1000;
->>>>>>> e2727f74
 }
 
 // Additional information for user defined table/aggregate functions.
