--- conflicted
+++ resolved
@@ -62,11 +62,8 @@
   oneof optional_associated_table_id {
     uint32 associated_table_id = 12;
   }
-<<<<<<< HEAD
-  optional uint32 connection_id = 13;
-=======
   string definition = 13;
->>>>>>> e2942500
+  optional uint32 connection_id = 14;
 }
 
 enum SinkType {
