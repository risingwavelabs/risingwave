--- conflicted
+++ resolved
@@ -476,13 +476,11 @@
   // The information used by webhook source to validate the incoming data.
   optional WebhookSourceInfo webhook_info = 41;
 
-<<<<<<< HEAD
-  // Table Engine, currently only support hummock and iceberg
-  optional Engine engine = 42;
-=======
   // This field stores the job ID for internal tables.
   optional uint32 job_id = 42;
->>>>>>> 563c70fd
+
+  // Table Engine, currently only support hummock and iceberg
+  optional Engine engine = 43;
 
   // Per-table catalog version, used by schema change. `None` for internal
   // tables and tests. Not to be confused with the global catalog version for
