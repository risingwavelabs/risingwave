syntax = "proto3";

package catalog;

import "common.proto";
import "data.proto";
import "expr.proto";
import "plan_common.proto";

option java_package = "com.risingwave.proto";
option optimize_for = SPEED;

// A mapping of column indices.
message ColIndexMapping {
  // The size of the target space.
  uint64 target_size = 1;
  // Each subscript is mapped to the corresponding element.
  // For those not mapped, the value will be negative.
  repeated int64 map = 2;
}

message WatermarkDesc {
  // The column idx the watermark is on
  uint32 watermark_idx = 1;
  // The expression to calculate the watermark value.
  expr.ExprNode expr = 2;
}

enum SchemaRegistryNameStrategy {
  SCHEMA_REGISTRY_NAME_STRATEGY_UNSPECIFIED = 0;
  SCHEMA_REGISTRY_NAME_STRATEGY_RECORD_NAME_STRATEGY = 1;
  SCHEMA_REGISTRY_NAME_STRATEGY_TOPIC_RECORD_NAME_STRATEGY = 2;
}

enum StreamJobStatus {
  // Prefixed by `STREAM_JOB_STATUS` due to protobuf namespacing rules.
  STREAM_JOB_STATUS_UNSPECIFIED = 0;
  STREAM_JOB_STATUS_CREATING = 1;
  STREAM_JOB_STATUS_CREATED = 2;
}

// How the stream job was created will determine
// whether they are persisted.
enum CreateType {
  CREATE_TYPE_UNSPECIFIED = 0;
  CREATE_TYPE_BACKGROUND = 1;
  CREATE_TYPE_FOREGROUND = 2;
}

message StreamSourceInfo {
  // deprecated
  plan_common.RowFormatType row_format = 1;
  string row_schema_location = 2;
  bool use_schema_registry = 3;
  string proto_message_name = 4;
  int32 csv_delimiter = 5;
  bool csv_has_header = 6;
  reserved 7;
  reserved "upsert_avro_primary_key"; // deprecated
  plan_common.FormatType format = 8;
  plan_common.EncodeType row_encode = 9;
  SchemaRegistryNameStrategy name_strategy = 10;
  optional string key_message_name = 11;
  plan_common.ExternalTableDesc external_table = 12;
  // Whether the stream source is a cdc source streaming job.
  // We need this field to differentiate the cdc source job until we fully implement risingwavelabs/rfcs#72.
  bool cdc_source_job = 13;
  // Options specified by user in the FORMAT ENCODE clause.
  map<string, string> format_encode_options = 14;
}

message Source {
  uint32 id = 1;
  uint32 schema_id = 2;
  uint32 database_id = 3;
  string name = 4;
  // The column index of row ID. If the primary key is specified by the user,
  // this will be `None`.
  optional uint32 row_id_index = 5;
  // Columns of the source.
  repeated plan_common.ColumnCatalog columns = 6;
  // Column id of the primary key specified by the user. If the user does not
  // specify a primary key, the vector will be empty.
  repeated int32 pk_column_ids = 7;
  // Properties specified by the user in WITH clause.
  map<string, string> with_properties = 8;

  uint32 owner = 9;

  StreamSourceInfo info = 10;
  // Define watermarks on the source. The `repeated` is just for forward
  // compatibility, currently, only one watermark on the source
  repeated WatermarkDesc watermark_descs = 11;
  // Indicate whether this source is created by table.
  oneof optional_associated_table_id {
    uint32 associated_table_id = 12;
  }
  string definition = 13;
  optional uint32 connection_id = 14;

  optional uint64 initialized_at_epoch = 15;
  optional uint64 created_at_epoch = 16;

  // Per-source catalog version, used by schema change.
  uint64 version = 100;
}

enum SinkType {
  SINK_TYPE_UNSPECIFIED = 0;
  SINK_TYPE_APPEND_ONLY = 1;
  SINK_TYPE_FORCE_APPEND_ONLY = 2;
  SINK_TYPE_UPSERT = 3;
}

// Similar to `StreamSourceInfo`, and may replace `SinkType` later.
message SinkFormatDesc {
  plan_common.FormatType format = 1;
  plan_common.EncodeType encode = 2;
  map<string, string> options = 3;
}

// the catalog of the sink. There are two kind of schema here. The full schema is all columns
// stored in the `column` which is the sink executor/fragment's output schema. The visible
// schema contains the columns whose `is_hidden` is false, which is the columns sink out to the
// external system. The distribution key and all other keys are indexed in the full schema.
message Sink {
  uint32 id = 1;
  uint32 schema_id = 2;
  uint32 database_id = 3;
  string name = 4;
  repeated plan_common.ColumnCatalog columns = 5;
  // Primary key derived from the SQL by the frontend.
  repeated common.ColumnOrder plan_pk = 6;
  repeated uint32 dependent_relations = 7;
  repeated int32 distribution_key = 8;
  // User-defined primary key indices for the upsert sink.
  repeated int32 downstream_pk = 9;
  SinkType sink_type = 10; // to be deprecated
  uint32 owner = 11;
  map<string, string> properties = 12;
  string definition = 13;
  optional uint32 connection_id = 14;
  optional uint64 initialized_at_epoch = 15;
  optional uint64 created_at_epoch = 16;
  string db_name = 17;
  string sink_from_name = 18;
  StreamJobStatus stream_job_status = 19;
  SinkFormatDesc format_desc = 20;

  // Target table id (only applicable for table sink)
  optional uint32 target_table = 21;
}

message Connection {
  message PrivateLinkService {
    enum PrivateLinkProvider {
      UNSPECIFIED = 0;
      MOCK = 1;
      AWS = 2;
    }
    PrivateLinkProvider provider = 1;
    string service_name = 2;
    string endpoint_id = 3;
    map<string, string> dns_entries = 4;
    string endpoint_dns_name = 5;
  }

  uint32 id = 1;
  uint32 schema_id = 2;
  uint32 database_id = 3;
  string name = 4;
  oneof info {
    PrivateLinkService private_link_service = 5;
  }
  uint32 owner = 6;
}

message Index {
  uint32 id = 1;
  uint32 schema_id = 2;
  uint32 database_id = 3;
  string name = 4;
  uint32 owner = 5;
  uint32 index_table_id = 6;
  uint32 primary_table_id = 7;
  // Only `InputRef` type index is supported Now.
  // The index of `InputRef` is the column index of the primary table.
  repeated expr.ExprNode index_item = 8;
  repeated int32 original_columns = 9;

  optional uint64 initialized_at_epoch = 10;
  optional uint64 created_at_epoch = 11;
  StreamJobStatus stream_job_status = 12;
}

message Function {
  uint32 id = 1;
  uint32 schema_id = 2;
  uint32 database_id = 3;
  string name = 4;
  uint32 owner = 9;
  repeated data.DataType arg_types = 5;
  data.DataType return_type = 6;
  string language = 7;
  string link = 8;
  string identifier = 10;

  oneof kind {
    ScalarFunction scalar = 11;
    TableFunction table = 12;
    AggregateFunction aggregate = 13;
  }
  message ScalarFunction {}
  message TableFunction {}
  message AggregateFunction {}
}

// See `TableCatalog` struct in frontend crate for more information.
message Table {
  enum TableType {
    UNSPECIFIED = 0;
    TABLE = 1;
    MATERIALIZED_VIEW = 2;
    INDEX = 3;
    INTERNAL = 4;
  }

  message TableVersion {
    // The version number, which will be 0 by default and be increased by 1 for
    // each schema change in the frontend.
    uint64 version = 1;
    // The ID of the next column to be added, which is used to make all columns
    // in the table have unique IDs, even if some columns have been dropped.
    int32 next_column_id = 2;
  }

  uint32 id = 1;
  uint32 schema_id = 2;
  uint32 database_id = 3;
  string name = 4;
  repeated plan_common.ColumnCatalog columns = 5;
  repeated common.ColumnOrder pk = 6;
  repeated uint32 dependent_relations = 8;
  oneof optional_associated_source_id {
    uint32 associated_source_id = 9;
  }
  TableType table_type = 10;
  repeated int32 distribution_key = 12;
  // pk_indices of the corresponding materialize operator's output.
  repeated int32 stream_key = 13;
  bool append_only = 14;
  uint32 owner = 15;
  map<string, string> properties = 16;
  uint32 fragment_id = 17;
  // an optional column index which is the vnode of each row computed by the
  // table's consistent hash distribution
  optional uint32 vnode_col_index = 18;
  // An optional column index of row id. If the primary key is specified by users,
  // this will be `None`.
  optional uint32 row_id_index = 19;
  // The column indices which are stored in the state store's value with
  // row-encoding. Currently is not supported yet and expected to be
  // `[0..columns.len()]`.
  repeated int32 value_indices = 20;
  string definition = 21;
  // Used to control whether handling pk conflict for incoming data.
  HandleConflictBehavior handle_pk_conflict_behavior = 22;
  // Anticipated read prefix pattern (number of fields) for the table, which can be utilized
  // for implementing the table's bloom filter or other storage optimization techniques.
  uint32 read_prefix_len_hint = 23;
  repeated int32 watermark_indices = 24;
  repeated int32 dist_key_in_pk = 25;
  // A dml fragment id corresponds to the table, used to decide where the dml statement is executed.
  optional uint32 dml_fragment_id = 26;
  // The range of row count of the table.
  // This field is not always present due to backward compatibility. Use `Cardinality::unknown` in this case.
  plan_common.Cardinality cardinality = 27;

  optional uint64 initialized_at_epoch = 28;
  optional uint64 created_at_epoch = 29;

  // This field is introduced in v1.2.0. It is used to indicate whether the table should use
  // watermark_cache to avoid state cleaning as a performance optimization.
  // In older versions we can just initialize without it.
  bool cleaned_by_watermark = 30;

  // Used to filter created / creating tables in meta.
  StreamJobStatus stream_job_status = 31;

  CreateType create_type = 32;

  // This field is used to store the description set by the `comment on` clause.
  optional string description = 33;

<<<<<<< HEAD
  // Only used if the state table is replicated.
  // Columns with these IDs will be replicated and output.
  // Schema of the projected row MUST be the same as the upstream side.
  repeated int32 output_column_ids = 34;
=======
  // This field is used to mark the the sink into this table.
  repeated uint32 incoming_sinks = 34;
>>>>>>> 2822c2de

  // Per-table catalog version, used by schema change. `None` for internal tables and tests.
  // Not to be confused with the global catalog version for notification service.
  TableVersion version = 100;
}

enum HandleConflictBehavior {
  HANDLE_CONFLICT_BEHAVIOR_UNSPECIFIED = 0;
  HANDLE_CONFLICT_BEHAVIOR_OVERWRITE = 1;
  HANDLE_CONFLICT_BEHAVIOR_IGNORE = 2;
  HANDLE_CONFLICT_BEHAVIOR_NO_CHECK = 3;
}

message View {
  uint32 id = 1;
  uint32 schema_id = 2;
  uint32 database_id = 3;
  string name = 4;
  uint32 owner = 5;
  map<string, string> properties = 6;
  string sql = 7;
  repeated uint32 dependent_relations = 8;
  // User-specified column names.
  repeated plan_common.Field columns = 9;
}

message Schema {
  uint32 id = 1;
  uint32 database_id = 2;
  string name = 3;
  uint32 owner = 4;
}

message Database {
  uint32 id = 1;
  string name = 2;
  uint32 owner = 3;
}

message Comment {
  uint32 table_id = 1;
  uint32 schema_id = 2;
  uint32 database_id = 3;
  optional uint32 column_index = 4;
  optional string description = 5;
}<|MERGE_RESOLUTION|>--- conflicted
+++ resolved
@@ -292,15 +292,8 @@
   // This field is used to store the description set by the `comment on` clause.
   optional string description = 33;
 
-<<<<<<< HEAD
-  // Only used if the state table is replicated.
-  // Columns with these IDs will be replicated and output.
-  // Schema of the projected row MUST be the same as the upstream side.
-  repeated int32 output_column_ids = 34;
-=======
   // This field is used to mark the the sink into this table.
   repeated uint32 incoming_sinks = 34;
->>>>>>> 2822c2de
 
   // Per-table catalog version, used by schema change. `None` for internal tables and tests.
   // Not to be confused with the global catalog version for notification service.
