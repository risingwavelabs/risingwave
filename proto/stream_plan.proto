--- conflicted
+++ resolved
@@ -557,11 +557,8 @@
     NowNode now = 129;
     GroupTopNNode append_only_group_top_n = 130;
     TemporalJoinNode temporal_join = 131;
-<<<<<<< HEAD
-    ValuesNode values = 132;
-=======
     BarrierRecvNode barrier_recv = 132;
->>>>>>> aeddef3e
+    ValuesNode values = 133;
   }
   // The id for the operator. This is local per mview.
   // TODO: should better be a uint32.
@@ -649,11 +646,8 @@
   SINK = 4;
   NOW = 8; // TODO: Remove this and insert a `BarrierRecv` instead.
   CHAIN_NODE = 16;
-<<<<<<< HEAD
-  VALUES = 32;
-=======
   BARRIER_RECV = 32;
->>>>>>> aeddef3e
+  VALUES = 64;
 }
 
 // The environment associated with a stream plan
