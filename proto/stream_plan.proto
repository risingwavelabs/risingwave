--- conflicted
+++ resolved
@@ -428,17 +428,16 @@
   uint32 sort_column_index = 2;
 }
 
-<<<<<<< HEAD
 // Merges two streams from streaming and batch for data manipulation.
 message DmlNode {
   // Id of the table on which DML performs.
   uint32 table_id = 1;
   // Column descriptions of the table.
   repeated plan_common.ColumnDesc column_descs = 2;
-=======
+}
+
 message RowIdGenNode {
   uint64 row_id_index = 1;
->>>>>>> 2d873838
 }
 
 message StreamNode {
@@ -470,11 +469,8 @@
     GroupTopNNode group_top_n = 124;
     SortNode sort = 125;
     WatermarkFilterNode watermark_filter = 126;
-<<<<<<< HEAD
     DmlNode dml = 127;
-=======
     RowIdGenNode row_id_gen = 128;
->>>>>>> 2d873838
   }
   // The id for the operator. This is local per mview.
   // TODO: should better be a uint32.
