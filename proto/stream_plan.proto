syntax = "proto3";

package stream_plan;

import "catalog.proto";
import "common.proto";
import "data.proto";
import "expr.proto";
import "plan_common.proto";
import "source.proto";

option optimize_for = SPEED;

message AddMutation {
  message Dispatchers {
    repeated Dispatcher dispatchers = 1;
  }
  // New dispatchers for each actor.
  map<uint32, Dispatchers> actor_dispatchers = 1;
  // We may embed a source change split mutation here.
  // TODO: we may allow multiple mutations in a single barrier.
  map<uint32, source.ConnectorSplits> actor_splits = 2;
}

message StopMutation {
  repeated uint32 actors = 1;
}

message UpdateMutation {
  message DispatcherUpdate {
    // Dispatcher can be uniquely identified by a combination of actor id and dispatcher id.
    uint64 dispatcher_id = 1;
    // The hash mapping for consistent hash.
    // For dispatcher types other than HASH, this is ignored.
    ActorMapping hash_mapping = 2;
    // Added downstream actors.
    repeated uint32 added_downstream_actor_id = 3;
    // Removed downstream actors.
    repeated uint32 removed_downstream_actor_id = 4;
  }
  // TODO: These actor ids should be the same as those in `DispatcherUpdate`.
  // We may find a way to deduplicate this.
  message MergeUpdate {
    // Added upstream actors.
    repeated uint32 added_upstream_actor_id = 1;
    // Removed upstream actors.
    repeated uint32 removed_upstream_actor_id = 2;
  }
  // Dispatcher updates for each upstream actor.
  map<uint32, DispatcherUpdate> actor_dispatcher_update = 1;
  // Merge updates for each downstream actor.
  map<uint32, MergeUpdate> actor_merge_update = 2;
  // Vnode bitmap updates for each actor.
  map<uint32, common.Buffer> actor_vnode_bitmap_update = 3;
  // All actors to be dropped in this update.
  repeated uint32 dropped_actors = 4;
}

message SourceChangeSplitMutation {
  map<uint32, source.ConnectorSplits> actor_splits = 2;
}

message PauseMutation {}

message ResumeMutation {}

message Barrier {
  data.Epoch epoch = 1;
  oneof mutation {
    // Add new dispatchers to some actors, used for creating materialized views.
    AddMutation add = 3;
    // Stop a set of actors, used for dropping materialized views. Empty dispatchers will be
    // automatically removed.
    StopMutation stop = 4;
    // Update outputs and hash mappings for some dispatchers, used for scaling.
    UpdateMutation update = 5;
    // Change the split of some sources.
    SourceChangeSplitMutation splits = 6;
    // Pause the dataflow of the whole streaming graph.
    PauseMutation pause = 7;
    // Resume the dataflow of the whole streaming graph.
    ResumeMutation resume = 8;
  }
  // Used for tracing.
  bytes span = 2;
  // Whether this barrier do checkpoint
  bool checkpoint = 9;

  // Record the actors that the barrier has passed. Only used for debugging.
  repeated uint32 passed_actors = 255;
}

message StreamMessage {
  oneof stream_message {
    data.StreamChunk stream_chunk = 1;
    Barrier barrier = 2;
  }
}

// Hash mapping for compute node. Stores mapping from virtual node to actor id.
message ActorMapping {
  repeated uint64 original_indices = 1;
  repeated uint32 data = 2;
}

// todo: StreamSourceNode or TableSourceNode
message SourceNode {
  enum SourceType {
    UNSPECIFIED = 0;
    TABLE = 1;
    SOURCE = 2;
  }
  uint32 source_id = 1; // use source_id to fetch SourceDesc from local source manager
  repeated int32 column_ids = 2;
  SourceType source_type = 3;
  uint32 state_table_id = 4; // use state_table_id as state store prefix
}

message SinkNode {
  uint32 table_id = 1;
  repeated int32 column_ids = 2;
  map<string, string> properties = 3;
}

message ProjectNode {
  repeated expr.ExprNode select_list = 1;
}

message FilterNode {
  expr.ExprNode search_condition = 1;
}

// A materialized view is regarded as a table.
// In addition, we also specify primary key to MV for efficient point lookup during update and deletion.
//
// The node will be used for both create mv and create index.
// - When creating mv, `pk == distribution_key == column_orders`.
// - When creating index, `column_orders` will contain both
//   arrange columns and pk columns, while distribution key will be arrange columns.
message MaterializeNode {
  uint32 table_id = 1;
  // Column indexes and orders of primary key
  repeated plan_common.ColumnOrder column_orders = 2;
  // Used for internal table states.
  catalog.Table table = 3;
}

// Remark by Yanghao: for both local and global we use the same node in the protobuf.
// Local and global aggregator distinguish with each other in PlanNode definition.
message SimpleAggNode {
  repeated expr.AggCall agg_calls = 1;
  // Only used for local simple agg, not used for global simple agg.
  repeated uint32 distribution_key = 2;
  repeated catalog.Table internal_tables = 3;
  repeated ColumnMapping column_mappings = 4;
  // Whether to optimize for append only stream.
  // It is true when the input is append-only
  bool is_append_only = 5;
}

message ColumnMapping {
  repeated uint32 indices = 1;
}
message HashAggNode {
  repeated uint32 group_key = 1;
  repeated expr.AggCall agg_calls = 2;
  repeated catalog.Table internal_tables = 3;
  repeated ColumnMapping column_mappings = 4;
  // Whether to optimize for append only stream.
  // It is true when the input is append-only
  bool is_append_only = 5;
}

message TopNNode {
  // 0 means no limit as limit of 0 means this node should be optimized away
  uint64 limit = 1;
  uint64 offset = 2;
  catalog.Table table = 3;
}
message AppendOnlyTopNNode {
  repeated plan_common.ColumnOrder column_orders = 1;
  // 0 means no limit as limit of 0 means this node should be optimized away
  uint64 limit = 2;
  uint64 offset = 3;
  repeated uint32 distribution_key = 4;
  // Used for internal table states
  uint32 table_id_l = 5;
  uint32 table_id_h = 6;
}

message GroupTopNNode {
  // 0 means no limit as limit of 0 means this node should be optimized away
  uint64 limit = 1;
  uint64 offset = 2;
  repeated uint32 group_key = 3;
  catalog.Table table = 4;
}

message HashJoinNode {
  plan_common.JoinType join_type = 1;
  repeated int32 left_key = 2;
  repeated int32 right_key = 3;
  expr.ExprNode condition = 4;
  // Used for internal table states.
  catalog.Table left_table = 6;
  // Used for internal table states.
  catalog.Table right_table = 7;
  // Used for internal table states.
  catalog.Table left_degree_table = 8;
  // Used for internal table states.
  catalog.Table right_degree_table = 9;
  // The output indices of current node
  repeated uint32 output_indices = 10;
  // Whether to optimize for append only stream.
  // It is true when the input is append-only
<<<<<<< HEAD
  bool is_append_only = 11;
=======
  bool is_append_only = 8;
  // The output indices of current node
  repeated uint32 output_indices = 9;
  repeated bool null_safe = 10;
>>>>>>> cc8d843d
}

message DynamicFilterNode {
  uint32 left_key = 1;
  // Must be one of <, <=, >, >=
  expr.ExprNode condition = 2;
  // Left table stores all states with predicate possibly not NULL.
  catalog.Table left_table = 3;
  // Right table stores single value from RHS of predicate.
  catalog.Table right_table = 4;
  // It is true when the right side of the inequality predicate is monotonically:
  // - decreasing for <, <=, increasing for >, >=
  // bool is_monotonic = 10;
  // the output indices of current node
  // repeated uint32 output_indices = 11;
}

// Delta join with two indexes. This is a pseudo plan node generated on frontend. On meta
// service, it will be rewritten into lookup joins.
message DeltaIndexJoinNode {
  plan_common.JoinType join_type = 1;
  repeated int32 left_key = 2;
  repeated int32 right_key = 3;
  expr.ExprNode condition = 4;
  // Table id of the left index.
  uint32 left_table_id = 7;
  // Table id of the right index.
  uint32 right_table_id = 8;
  // Info about the left index
  ArrangementInfo left_info = 9;
  // Info about the right index
  ArrangementInfo right_info = 10;
  // the output indices of current node
  repeated uint32 output_indices = 11;
}

message HopWindowNode {
  expr.InputRefExpr time_col = 1;
  data.IntervalUnit window_slide = 2;
  data.IntervalUnit window_size = 3;
  repeated uint32 output_indices = 4;
}

message MergeNode {
  repeated uint32 upstream_actor_id = 1;
  uint32 upstream_fragment_id = 2;
  // The schema of input columns. TODO: remove this field.
  repeated plan_common.Field fields = 3;
}

// passed from frontend to meta, used by fragmenter to generate `MergeNode`
// and maybe `DispatcherNode` later.
message ExchangeNode {
  DispatchStrategy strategy = 2;
}

// ChainNode is used for mv on mv.
// ChainNode is like a "UNION" on mv snapshot and streaming. So it takes two inputs with fixed order:
//   1. MergeNode (as a placeholder) for streaming read.
//   2. BatchPlanNode for snapshot read.
message ChainNode {
  uint32 table_id = 1;
  // The schema of input stream, which will be used to build a MergeNode
  repeated plan_common.Field upstream_fields = 2;
  // Which columns from upstream are used in this Chain node.
  repeated uint32 upstream_column_indices = 3;
  // Generally, the barrier needs to be rearranged during the MV creation process, so that data can
  // be flushed to shared buffer periodically, instead of making the first epoch from batch query extra
  // large. However, in some cases, e.g., shared state, the barrier cannot be rearranged in ChainNode.
  // This option is used to disable barrier rearrangement.
  bool disable_rearrange = 4;
  // Whether to place this chain on the same worker node as upstream actors.
  bool same_worker_node = 5;
  // Whether the upstream materialize is and this chain should be a singleton.
  // FIXME: This is a workaround for fragmenter since the distribution info will be lost if there's only one
  // fragment in the downstream mview. Remove this when we refactor the fragmenter.
  bool is_singleton = 6;
}

// BatchPlanNode is used for mv on mv snapshot read.
// BatchPlanNode is supposed to carry a batch plan that can be optimized with the streaming plan_common.
// Currently, streaming to batch push down is not yet supported, BatchPlanNode is simply a table scan.
message BatchPlanNode {
  plan_common.StorageTableDesc table_desc = 1;
  repeated int32 column_ids = 2;
}

message ArrangementInfo {
  // Order key of the arrangement, including order by columns and pk from the materialize
  // executor.
  repeated plan_common.ColumnOrder arrange_key_orders = 1;
  // Column descs of the arrangement
  repeated plan_common.ColumnDesc column_descs = 2;
}

// Special node for shared state, which will only be produced in fragmenter. ArrangeNode will
// produce a special Materialize executor, which materializes data for downstream to query.
message ArrangeNode {
  // Info about the arrangement
  ArrangementInfo table_info = 1;
  // Hash key of the materialize node, which is a subset of pk.
  repeated uint32 distribution_key = 2;
  // Used for internal table states.
  catalog.Table table = 3;
}

// Special node for shared state. LookupNode will join an arrangement with a stream.
message LookupNode {
  // Join key of the arrangement side
  repeated int32 arrange_key = 1;
  // Join key of the stream side
  repeated int32 stream_key = 2;
  // Whether to join the current epoch of arrangement
  bool use_current_epoch = 3;
  // Sometimes we need to re-order the output data to meet the requirement of schema.
  // By default, lookup executor will produce `<arrangement side, stream side>`. We
  // will then apply the column mapping to the combined result.
  repeated int32 column_mapping = 4;
  oneof arrangement_table_id {
    // Table Id of the arrangement (when created along with join plan)
    uint32 table_id = 5;
    // Table Id of the arrangement (when using index)
    uint32 index_id = 6;
  }
  // Info about the arrangement
  ArrangementInfo arrangement_table_info = 7;
  // Internal table of arrangement.
  catalog.Table arrangement_table = 8;
}

// Acts like a merger, but on different inputs.
message UnionNode {}

// Special node for shared state. Merge and align barrier from upstreams. Pipe inputs in order.
message LookupUnionNode {
  repeated uint32 order = 1;
}

message ExpandNode {
  message Subset {
    repeated uint32 column_indices = 1;
  }
  repeated Subset column_subsets = 1;
}

message ProjectSetNode {
  repeated expr.ProjectSetSelectItem select_list = 1;
}

message StreamNode {
  oneof node_body {
    SourceNode source = 100;
    ProjectNode project = 101;
    FilterNode filter = 102;
    MaterializeNode materialize = 103;
    SimpleAggNode local_simple_agg = 104;
    SimpleAggNode global_simple_agg = 105;
    HashAggNode hash_agg = 106;
    AppendOnlyTopNNode append_only_top_n = 107;
    HashJoinNode hash_join = 108;
    TopNNode top_n = 109;
    HopWindowNode hop_window = 110;
    MergeNode merge = 111;
    ExchangeNode exchange = 112;
    ChainNode chain = 113;
    BatchPlanNode batch_plan = 114;
    LookupNode lookup = 115;
    ArrangeNode arrange = 116;
    LookupUnionNode lookup_union = 117;
    UnionNode union = 118;
    DeltaIndexJoinNode delta_index_join = 119;
    SinkNode sink = 120;
    ExpandNode expand = 121;
    DynamicFilterNode dynamic_filter = 122;
    ProjectSetNode project_set = 123;
    GroupTopNNode group_top_n = 124;
  }
  // The id for the operator. This is local per mview.
  // TODO: should better be a uint32.
  uint64 operator_id = 1;
  // Child node in plan aka. upstream nodes in the streaming DAG
  repeated StreamNode input = 3;
  repeated uint32 stream_key = 2;
  bool append_only = 24;
  string identity = 18;
  // The schema of the plan node
  repeated plan_common.Field fields = 19;
}

enum DispatcherType {
  UNSPECIFIED = 0;
  // Dispatch by hash key, hashed by consistent hash.
  HASH = 1;
  // Broadcast to all downstreams.
  //
  // Note a broadcast cannot be represented as multiple simple dispatchers, since they are
  // different when we update dispatchers during scaling.
  BROADCAST = 2;
  // Only one downstream.
  SIMPLE = 3;
  // A special kind of exchange that doesn't involve shuffle. The upstream actor will be directly
  // piped into the downstream actor, if there are the same number of actors. If number of actors
  // are not the same, should use hash instead. Should be only used when distribution is the same.
  NO_SHUFFLE = 4;
}

message DispatchStrategy {
  DispatcherType type = 1;
  repeated uint32 column_indices = 2;
}

// A dispatcher redistribute messages.
// We encode both the type and other usage information in the proto.
message Dispatcher {
  DispatcherType type = 1;
  // Indices of the columns to be used for hashing.
  // For dispatcher types other than HASH, this is ignored.
  repeated uint32 column_indices = 2;
  // The hash mapping for consistent hash.
  // For dispatcher types other than HASH, this is ignored.
  ActorMapping hash_mapping = 3;
  // Dispatcher can be uniquely identified by a combination of actor id and dispatcher id.
  // - For dispatchers within actors, the id is the same as operator_id of the exchange plan node.
  // - For MV on MV, the id is the same as the actor id of chain node in the downstream MV.
  uint64 dispatcher_id = 4;
  // Number of downstreams decides how many endpoints a dispatcher should dispatch.
  repeated uint32 downstream_actor_id = 5;
}

// A StreamActor is a running fragment of the overall stream graph,
message StreamActor {
  uint32 actor_id = 1;
  uint32 fragment_id = 2;
  StreamNode nodes = 3;
  repeated Dispatcher dispatcher = 4;
  // The actors that send messages to this actor.
  // Note that upstream actor ids are also stored in the proto of merge nodes.
  // It is painstaking to traverse through the node tree and get upstream actor id from the root StreamNode.
  // We duplicate the information here to ease the parsing logic in stream manager.
  repeated uint32 upstream_actor_id = 6;
  // Placement rule for actor, need to stay on the same node as upstream.
  bool same_worker_node_as_upstream = 7;
  // Vnodes that the executors in this actor own. If this actor is the only actor in its fragment, `vnode_bitmap`
  // will be empty.
  common.Buffer vnode_bitmap = 8;
}

enum FragmentType {
  FRAGMENT_UNSPECIFIED = 0;
  OTHERS = 1;
  SOURCE = 2;
  // TODO: change it to MATERIALIZED_VIEW or other name, since we have sink type now.
  SINK = 3;
}

message StreamFragmentGraph {
  message StreamFragment {
    // 0-based on frontend, and will be rewritten to global id on meta.
    uint32 fragment_id = 1;
    // root stream node in this fragment.
    StreamNode node = 2;
    FragmentType fragment_type = 3;
    // mark whether this fragment should only have one actor.
    bool is_singleton = 4;
    // Number of table ids (stateful states) for this fragment.
    uint32 table_ids_cnt = 5;
    // Mark the upstream table ids of this fragment, Used for fragments with `Chain`s.
    repeated uint32 upstream_table_ids = 6;
  }

  message StreamFragmentEdge {
    // Dispatch strategy for the fragment.
    DispatchStrategy dispatch_strategy = 1;
    // Whether the two linked nodes should be placed on the same worker node
    bool same_worker_node = 2;
    // A unique identifier of this edge. Generally it should be exchange node's operator id. When
    // rewriting fragments into delta joins or when inserting 1-to-1 exchange, there will be
    // virtual links generated.
    uint64 link_id = 3;
    uint32 upstream_id = 4;
    uint32 downstream_id = 5;
  }
  // all the fragments in the graph.
  map<uint32, StreamFragment> fragments = 1;
  // edges between fragments.
  repeated StreamFragmentEdge edges = 2;

  repeated uint32 dependent_table_ids = 3;
  uint32 table_ids_cnt = 4;
}<|MERGE_RESOLUTION|>--- conflicted
+++ resolved
@@ -211,16 +211,10 @@
   catalog.Table right_degree_table = 9;
   // The output indices of current node
   repeated uint32 output_indices = 10;
+  repeated bool null_safe = 11;
   // Whether to optimize for append only stream.
   // It is true when the input is append-only
-<<<<<<< HEAD
-  bool is_append_only = 11;
-=======
-  bool is_append_only = 8;
-  // The output indices of current node
-  repeated uint32 output_indices = 9;
-  repeated bool null_safe = 10;
->>>>>>> cc8d843d
+  bool is_append_only = 12;
 }
 
 message DynamicFilterNode {
