syntax = "proto3";

package stream_plan;

import "catalog.proto";
import "common.proto";
import "data.proto";
import "expr.proto";
import "plan_common.proto";
import "source.proto";

option java_package = "com.risingwave.proto";
option optimize_for = SPEED;

message Dispatchers {
  repeated Dispatcher dispatchers = 1;
}

message AddMutation {
  // New dispatchers for each actor.
  map<uint32, Dispatchers> actor_dispatchers = 1;
  // All actors to be added (to the main connected component of the graph) in this update.
  repeated uint32 added_actors = 3;
  // We may embed a source change split mutation here.
  // TODO: we may allow multiple mutations in a single barrier.
  map<uint32, source.ConnectorSplits> actor_splits = 2;
  // We may embed a pause mutation here.
  // TODO: we may allow multiple mutations in a single barrier.
  bool pause = 4;
}

message StopMutation {
  repeated uint32 actors = 1;
}

message UpdateMutation {
  message DispatcherUpdate {
    // Dispatcher can be uniquely identified by a combination of actor id and dispatcher id.
    uint32 actor_id = 1;
    uint64 dispatcher_id = 2;
    // The hash mapping for consistent hash.
    // For dispatcher types other than HASH, this is ignored.
    ActorMapping hash_mapping = 3;
    // Added downstream actors.
    repeated uint32 added_downstream_actor_id = 4;
    // Removed downstream actors.
    repeated uint32 removed_downstream_actor_id = 5;
  }
  message MergeUpdate {
    // Merge executor can be uniquely identified by a combination of actor id and upstream fragment id.
    uint32 actor_id = 1;
    uint32 upstream_fragment_id = 2;
    // - For scaling, this is always `None`.
    // - For plan change, the upstream fragment will be changed to a new one, and this will be `Some`.
    //   In this case, all the upstream actors should be removed and replaced by the `new` ones.
    optional uint32 new_upstream_fragment_id = 5;
    // Added upstream actors.
    repeated uint32 added_upstream_actor_id = 3;
    // Removed upstream actors.
    repeated uint32 removed_upstream_actor_id = 4;
  }
  // Dispatcher updates.
  repeated DispatcherUpdate dispatcher_update = 1;
  // Merge updates.
  repeated MergeUpdate merge_update = 2;
  // Vnode bitmap updates for each actor.
  map<uint32, common.Buffer> actor_vnode_bitmap_update = 3;
  // All actors to be dropped in this update.
  repeated uint32 dropped_actors = 4;
  // Source updates.
  map<uint32, source.ConnectorSplits> actor_splits = 5;
  // When modifying the Materialized View, we need to recreate the Dispatcher from the old upstream to the new TableFragment.
  // Consistent with the semantics in AddMutation.
  map<uint32, Dispatchers> actor_new_dispatchers = 6;
}

message SourceChangeSplitMutation {
  map<uint32, source.ConnectorSplits> actor_splits = 2;
}

message PauseMutation {}

message ResumeMutation {}

message ThrottleMutation {
  message RateLimit {
    optional uint32 rate_limit = 1;
  }

  map<uint32, RateLimit> actor_throttle = 1;
}

message CombinedMutation {
  repeated BarrierMutation mutations = 1;
}

message BarrierMutation {
  oneof mutation {
    // Add new dispatchers to some actors, used for creating materialized views.
    AddMutation add = 3;
    // Stop a set of actors, used for dropping materialized views. Empty dispatchers will be
    // automatically removed.
    StopMutation stop = 4;
    // Update outputs and hash mappings for some dispatchers, used for scaling.
    UpdateMutation update = 5;
    // Change the split of some sources.
    SourceChangeSplitMutation splits = 6;
    // Pause the dataflow of the whole streaming graph, only used for scaling.
    PauseMutation pause = 7;
    // Resume the dataflow of the whole streaming graph, only used for scaling.
    ResumeMutation resume = 8;
    // Throttle specific source exec or chain exec.
    ThrottleMutation throttle = 10;
    // Combined mutation.
    CombinedMutation combined = 100;
  }
}

message Barrier {
  enum BarrierKind {
    BARRIER_KIND_UNSPECIFIED = 0;
    // The first barrier after a fresh start or recovery.
    // There will be no data associated with the previous epoch of the barrier.
    BARRIER_KIND_INITIAL = 1;
    // A normal barrier. Data should be flushed locally.
    BARRIER_KIND_BARRIER = 2;
    // A checkpoint barrier. Data should be synchorized to the shared storage.
    BARRIER_KIND_CHECKPOINT = 3;
  }

  data.Epoch epoch = 1;

  BarrierMutation mutation = 3;

  // Used for tracing.
  map<string, string> tracing_context = 2;
  // The kind of the barrier.
  BarrierKind kind = 9;

  // Record the actors that the barrier has passed. Only used for debugging.
  repeated uint32 passed_actors = 255;
}

message Watermark {
  // The reference to the watermark column in the stream's schema.
  expr.InputRef column = 1;
  // The watermark value, there will be no record having a greater value in the watermark column.
  data.Datum val = 3;
}

message StreamMessage {
  oneof stream_message {
    data.StreamChunk stream_chunk = 1;
    Barrier barrier = 2;
    Watermark watermark = 3;
  }
}

// Hash mapping for compute node. Stores mapping from virtual node to actor id.
message ActorMapping {
  repeated uint32 original_indices = 1;
  repeated uint32 data = 2;
}

message StreamSource {
  uint32 source_id = 1;
  catalog.Table state_table = 2;
  optional uint32 row_id_index = 3;
  repeated plan_common.ColumnCatalog columns = 4;
  reserved "pk_column_ids";
  reserved 5;
  map<string, string> with_properties = 6;
  catalog.StreamSourceInfo info = 7;
  string source_name = 8;
  // Streaming rate limit
  optional uint32 rate_limit = 9;
}

// copy contents from StreamSource to prevent compatibility issues in the future
message StreamFsFetch {
  uint32 source_id = 1;
  catalog.Table state_table = 2;
  optional uint32 row_id_index = 3;
  repeated plan_common.ColumnCatalog columns = 4;
  reserved "pk_column_ids";
  reserved 5;
  map<string, string> with_properties = 6;
  catalog.StreamSourceInfo info = 7;
  string source_name = 8;
  // Streaming rate limit
  optional uint32 rate_limit = 9;
}

// The executor only for receiving barrier from the meta service. It always resides in the leaves
// of the streaming graph.
message BarrierRecvNode {}

message SourceNode {
  // The source node can contain either a stream source or nothing. So here we extract all
  // information about stream source to a message, and here it will be an `Option` in Rust.
  StreamSource source_inner = 1;
}

message StreamFsFetchNode {
  StreamFsFetch node_inner = 1;
}

message SinkDesc {
  reserved 4;
  reserved "columns";
  uint32 id = 1;
  string name = 2;
  string definition = 3;
  repeated common.ColumnOrder plan_pk = 5;
  repeated uint32 downstream_pk = 6;
  repeated uint32 distribution_key = 7;
  map<string, string> properties = 8;
  catalog.SinkType sink_type = 9; // to be deprecated
  repeated plan_common.ColumnCatalog column_catalogs = 10;
  string db_name = 11;
  // If the sink is from table or mv, this is name of the table/mv. Otherwise
  // it is the name of the sink itself.
  string sink_from_name = 12;
  catalog.SinkFormatDesc format_desc = 13;
  optional uint32 target_table = 14;
}

enum SinkLogStoreType {
  /// Default value is the normal in memory log store to be backward compatible with the previously unset value
  SINK_LOG_STORE_TYPE_UNSPECIFIED = 0;
  SINK_LOG_STORE_TYPE_KV_LOG_STORE = 1;
  SINK_LOG_STORE_TYPE_IN_MEMORY_LOG_STORE = 2;
}

message SinkNode {
  SinkDesc sink_desc = 1;
  // A sink with a kv log store should have a table.
  catalog.Table table = 2;
  SinkLogStoreType log_store_type = 3;
}

message ProjectNode {
  repeated expr.ExprNode select_list = 1;
  // this two field is expressing a list of usize pair, which means when project receives a
  // watermark with `watermark_input_cols[i]` column index, it should derive a new watermark
  // with `watermark_output_cols[i]`th expression
  repeated uint32 watermark_input_cols = 2;
  repeated uint32 watermark_output_cols = 3;
  repeated uint32 nondecreasing_exprs = 4;
}

message FilterNode {
  expr.ExprNode search_condition = 1;
}

message CdcFilterNode {
  expr.ExprNode search_condition = 1;
  uint32 upstream_source_id = 2;
  repeated int32 upstream_column_ids = 3;
}

// A materialized view is regarded as a table.
// In addition, we also specify primary key to MV for efficient point lookup during update and deletion.
//
// The node will be used for both create mv and create index.
// - When creating mv, `pk == distribution_key == column_orders`.
// - When creating index, `column_orders` will contain both
//   arrange columns and pk columns, while distribution key will be arrange columns.
message MaterializeNode {
  reserved 4;
  reserved "handle_pk_conflict_behavior";

  uint32 table_id = 1;
  // Column indexes and orders of primary key.
  repeated common.ColumnOrder column_orders = 2;
  // Used for internal table states.
  catalog.Table table = 3;
}

message AggCallState {
  // the state is stored in the intermediate state table. used for count/sum/append-only extreme.
  message ValueState {}

  // use the some column of the Upstream's materialization as the AggCall's state, used for extreme/string_agg/array_agg.
  message MaterializedInputState {
    catalog.Table table = 1;
    // for constructing state table column mapping
    repeated uint32 included_upstream_indices = 2;
    repeated uint32 table_value_indices = 3;
    repeated common.ColumnOrder order_columns = 4;
  }

  oneof inner {
    ValueState value_state = 1;
    MaterializedInputState materialized_input_state = 3;
  }
  reserved 2;
  reserved "table_state";
}

enum AggNodeVersion {
  AGG_NODE_VERSION_UNSPECIFIED = 0;

  // https://github.com/risingwavelabs/risingwave/issues/12140#issuecomment-1776289808
  AGG_NODE_VERSION_ISSUE_12140 = 1;

  // https://github.com/risingwavelabs/risingwave/issues/13465#issuecomment-1821016508
  AGG_NODE_VERSION_ISSUE_13465 = 2;

  // Used for test only.
  AGG_NODE_VERSION_MAX = 2147483647;
}

message SimpleAggNode {
  repeated expr.AggCall agg_calls = 1;
  // Only used for stateless simple agg.
  repeated uint32 distribution_key = 2;
  repeated AggCallState agg_call_states = 3;
  catalog.Table intermediate_state_table = 4;
  // Whether to optimize for append only stream.
  // It is true when the input is append-only
  bool is_append_only = 5;
  map<uint32, catalog.Table> distinct_dedup_tables = 6;
  uint32 row_count_index = 7;
  AggNodeVersion version = 8;
}

message HashAggNode {
  repeated uint32 group_key = 1;
  repeated expr.AggCall agg_calls = 2;
  repeated AggCallState agg_call_states = 3;
  catalog.Table intermediate_state_table = 4;
  // Whether to optimize for append only stream.
  // It is true when the input is append-only
  bool is_append_only = 5;
  map<uint32, catalog.Table> distinct_dedup_tables = 6;
  uint32 row_count_index = 7;
  bool emit_on_window_close = 8;
  AggNodeVersion version = 9;
}

message TopNNode {
  // 0 means no limit as limit of 0 means this node should be optimized away
  uint64 limit = 1;
  uint64 offset = 2;
  catalog.Table table = 3;
  repeated common.ColumnOrder order_by = 4;
  bool with_ties = 5;
}

message GroupTopNNode {
  // 0 means no limit as limit of 0 means this node should be optimized away
  uint64 limit = 1;
  uint64 offset = 2;
  repeated uint32 group_key = 3;
  catalog.Table table = 4;
  repeated common.ColumnOrder order_by = 5;
  bool with_ties = 6;
}

message DeltaExpression {
  expr.ExprNode.Type delta_type = 1;
  expr.ExprNode delta = 2;
}

message InequalityPair {
  // Input index of greater side of inequality.
  uint32 key_required_larger = 1;
  // Input index of less side of inequality.
  uint32 key_required_smaller = 2;
  // Whether this condition is used to clean state table of `HashJoinExecutor`.
  bool clean_state = 3;
  // greater >= less + delta_expression, if `None`, it represents that greater >= less
  DeltaExpression delta_expression = 4;
}

message HashJoinNode {
  plan_common.JoinType join_type = 1;
  repeated int32 left_key = 2;
  repeated int32 right_key = 3;
  expr.ExprNode condition = 4;
  repeated InequalityPair inequality_pairs = 5;
  // Used for internal table states.
  catalog.Table left_table = 6;
  // Used for internal table states.
  catalog.Table right_table = 7;
  // Used for internal table states.
  catalog.Table left_degree_table = 8;
  // Used for internal table states.
  catalog.Table right_degree_table = 9;
  // The output indices of current node
  repeated uint32 output_indices = 10;
  // Left deduped input pk indices. The pk of the left_table and
  // left_degree_table is  [left_join_key | left_deduped_input_pk_indices]
  // and is expected to be the shortest key which starts with
  // the join key and satisfies unique constrain.
  repeated uint32 left_deduped_input_pk_indices = 11;
  // Right deduped input pk indices. The pk of the right_table and
  // right_degree_table is  [right_join_key | right_deduped_input_pk_indices]
  // and is expected to be the shortest key which starts with
  // the join key and satisfies unique constrain.
  repeated uint32 right_deduped_input_pk_indices = 12;

  repeated bool null_safe = 13;
  // Whether to optimize for append only stream.
  // It is true when the input is append-only
  bool is_append_only = 14;
}

message TemporalJoinNode {
  plan_common.JoinType join_type = 1;
  repeated int32 left_key = 2;
  repeated int32 right_key = 3;
  repeated bool null_safe = 4;
  expr.ExprNode condition = 5;
  // The output indices of current node
  repeated uint32 output_indices = 6;
  // The table desc of the lookup side table.
  plan_common.StorageTableDesc table_desc = 7;
  // The output indices of the lookup side table
  repeated uint32 table_output_indices = 8;
}

message DynamicFilterNode {
  uint32 left_key = 1;
  // Must be one of <, <=, >, >=
  expr.ExprNode condition = 2;
  // Left table stores all states with predicate possibly not NULL.
  catalog.Table left_table = 3;
  // Right table stores single value from RHS of predicate.
  catalog.Table right_table = 4;
  // If the right side's change always make the condition more relaxed.
  // In other words, make more record in the left side satisfy the condition.
  // If this is true, we need to store LHS records which do not match the condition in the internal table.
  // When the condition changes, we will tell downstream to insert the LHS records which now match the condition.
  // If this is false, we need to store RHS records which match the condition in the internal table.
  // When the condition changes, we will tell downstream to delete the LHS records which now no longer match the condition.
  bool condition_always_relax = 5;
}

// Delta join with two indexes. This is a pseudo plan node generated on frontend. On meta
// service, it will be rewritten into lookup joins.
message DeltaIndexJoinNode {
  plan_common.JoinType join_type = 1;
  repeated int32 left_key = 2;
  repeated int32 right_key = 3;
  expr.ExprNode condition = 4;
  // Table id of the left index.
  uint32 left_table_id = 7;
  // Table id of the right index.
  uint32 right_table_id = 8;
  // Info about the left index
  ArrangementInfo left_info = 9;
  // Info about the right index
  ArrangementInfo right_info = 10;
  // the output indices of current node
  repeated uint32 output_indices = 11;
}

message HopWindowNode {
  uint32 time_col = 1;
  data.Interval window_slide = 2;
  data.Interval window_size = 3;
  repeated uint32 output_indices = 4;
  repeated expr.ExprNode window_start_exprs = 5;
  repeated expr.ExprNode window_end_exprs = 6;
}

message MergeNode {
  repeated uint32 upstream_actor_id = 1;
  uint32 upstream_fragment_id = 2;
  // Type of the upstream dispatcher. If there's always one upstream according to this
  // type, the compute node may use the `ReceiverExecutor` as an optimization.
  DispatcherType upstream_dispatcher_type = 3;
  // The schema of input columns. TODO: remove this field.
  repeated plan_common.Field fields = 4;
}

// passed from frontend to meta, used by fragmenter to generate `MergeNode`
// and maybe `DispatcherNode` later.
message ExchangeNode {
  DispatchStrategy strategy = 1;
}

// Decides which kind of Executor will be used
enum StreamScanType {
  STREAM_SCAN_TYPE_UNSPECIFIED = 0;

  // ChainExecutor
  STREAM_SCAN_TYPE_CHAIN = 1;

  // RearrangedChainExecutor
  STREAM_SCAN_TYPE_REARRANGE = 2;

  // BackfillExecutor
  STREAM_SCAN_TYPE_BACKFILL = 3;

  // ChainExecutor with upstream_only = true
  STREAM_SCAN_TYPE_UPSTREAM_ONLY = 4;

  // ArrangementBackfillExecutor
  STREAM_SCAN_TYPE_ARRANGEMENT_BACKFILL = 5;
}

// StreamScanNode reads data from upstream table first, and then pass all events to downstream.
// It always these 2 inputs in the following order:
// 1. A MergeNode (as a placeholder) of upstream.
// 2. A BatchPlanNode for the snapshot read.
message StreamScanNode {
  uint32 table_id = 1;

  // The columns from the upstream table that'll be internally required by this stream scan node.
  // - For non-backfill stream scan node, it's the same as the output columns.
  // - For backfill stream scan node, there're additionally primary key columns.
  repeated int32 upstream_column_ids = 2;

  // The columns to be output by this stream scan node. The index is based on the internal required columns.
  // - For non-backfill stream scan node, it's simply all the columns.
  // - For backfill stream scan node, this strips the primary key columns if they're unnecessary.
  repeated uint32 output_indices = 3;

  // Generally, the barrier needs to be rearranged during the MV creation process, so that data can
  // be flushed to shared buffer periodically, instead of making the first epoch from batch query extra
  // large. However, in some cases, e.g., shared state, the barrier cannot be rearranged in StreamScanNode.
  // StreamScanType is used to decide which implementation for the StreamScanNode.
  StreamScanType stream_scan_type = 4;

  /// The state table used by Backfill operator for persisting internal state
  catalog.Table state_table = 5;

  // The upstream materialized view info used by backfill.
  // Used iff `ChainType::Backfill`.
  plan_common.StorageTableDesc table_desc = 7;

  // The rate limit for the stream scan node.
  optional uint32 rate_limit = 8;

  // Snapshot read every N barriers
  uint32 snapshot_read_barrier_interval = 9 [deprecated = true];

  // The state table used by ArrangementBackfill to replicate upstream mview's state table.
  // Used iff `ChainType::ArrangementBackfill`.
  catalog.Table arrangement_table = 10;
}

message StreamCdcScanNode {
  uint32 table_id = 1;

  // The columns from the upstream table that'll be internally required by this stream scan node.
  // Contains Primary Keys and Output columns.
  repeated int32 upstream_column_ids = 2;

  // Strips the primary key columns if they're unnecessary.
  repeated uint32 output_indices = 3;

  // The state table used by Backfill operator for persisting internal state
  catalog.Table state_table = 4;

  // The external table that will be backfilled for CDC.
  plan_common.ExternalTableDesc cdc_table_desc = 5;

<<<<<<< HEAD
  // Whether skip the backfill and only consume from upstream.
  bool disable_backfill = 6;
=======
  // The rate limit for the stream cdc scan node.
  optional uint32 rate_limit = 6;
>>>>>>> f35fb9e9
}

// BatchPlanNode is used for mv on mv snapshot read.
// BatchPlanNode is supposed to carry a batch plan that can be optimized with the streaming plan_common.
// Currently, streaming to batch push down is not yet supported, BatchPlanNode is simply a table scan.
message BatchPlanNode {
  plan_common.StorageTableDesc table_desc = 1;
  repeated int32 column_ids = 2;
}

message ArrangementInfo {
  // Order key of the arrangement, including order by columns and pk from the materialize
  // executor.
  repeated common.ColumnOrder arrange_key_orders = 1;
  // Column descs of the arrangement
  repeated plan_common.ColumnDesc column_descs = 2;
  // Used to build storage table by stream lookup join of delta join.
  plan_common.StorageTableDesc table_desc = 4;
  // Output index columns
  repeated uint32 output_col_idx = 5;
}

// Special node for shared state, which will only be produced in fragmenter. ArrangeNode will
// produce a special Materialize executor, which materializes data for downstream to query.
message ArrangeNode {
  reserved 4;
  reserved "handle_pk_conflict_behavior";

  // Info about the arrangement
  ArrangementInfo table_info = 1;
  // Hash key of the materialize node, which is a subset of pk.
  repeated uint32 distribution_key = 2;
  // Used for internal table states.
  catalog.Table table = 3;
}

// Special node for shared state. LookupNode will join an arrangement with a stream.
message LookupNode {
  // Join key of the arrangement side
  repeated int32 arrange_key = 1;
  // Join key of the stream side
  repeated int32 stream_key = 2;
  // Whether to join the current epoch of arrangement
  bool use_current_epoch = 3;
  // Sometimes we need to re-order the output data to meet the requirement of schema.
  // By default, lookup executor will produce `<arrangement side, stream side>`. We
  // will then apply the column mapping to the combined result.
  repeated int32 column_mapping = 4;
  oneof arrangement_table_id {
    // Table Id of the arrangement (when created along with join plan)
    uint32 table_id = 5;
    // Table Id of the arrangement (when using index)
    uint32 index_id = 6;
  }
  // Info about the arrangement
  ArrangementInfo arrangement_table_info = 7;
}

// WatermarkFilter needs to filter the upstream data by the water mark.
message WatermarkFilterNode {
  // The watermark descs
  repeated catalog.WatermarkDesc watermark_descs = 1;
  // The tables used to persist watermarks, the key is vnode.
  repeated catalog.Table tables = 2;
}

// Acts like a merger, but on different inputs.
message UnionNode {}

// Special node for shared state. Merge and align barrier from upstreams. Pipe inputs in order.
message LookupUnionNode {
  repeated uint32 order = 1;
}

message ExpandNode {
  message Subset {
    repeated uint32 column_indices = 1;
  }
  repeated Subset column_subsets = 1;
}

message ProjectSetNode {
  repeated expr.ProjectSetSelectItem select_list = 1;
  // this two field is expressing a list of usize pair, which means when project receives a
  // watermark with `watermark_input_cols[i]` column index, it should derive a new watermark
  // with `watermark_output_cols[i]`th expression
  repeated uint32 watermark_input_cols = 2;
  repeated uint32 watermark_expr_indices = 3;
  repeated uint32 nondecreasing_exprs = 4;
}

// Sorts inputs and outputs ordered data based on watermark.
message SortNode {
  // Persists data above watermark.
  catalog.Table state_table = 1;
  // Column index of watermark to perform sorting.
  uint32 sort_column_index = 2;
}

// Merges two streams from streaming and batch for data manipulation.
message DmlNode {
  // Id of the table on which DML performs.
  uint32 table_id = 1;
  // Version of the table.
  uint64 table_version_id = 3;
  // Column descriptions of the table.
  repeated plan_common.ColumnDesc column_descs = 2;
}

message RowIdGenNode {
  uint64 row_id_index = 1;
}

message NowNode {
  // Persists emitted 'now'.
  catalog.Table state_table = 1;
}

message ValuesNode {
  message ExprTuple {
    repeated expr.ExprNode cells = 1;
  }
  repeated ExprTuple tuples = 1;
  repeated plan_common.Field fields = 2;
}

message DedupNode {
  catalog.Table state_table = 1;
  repeated uint32 dedup_column_indices = 2;
}

message NoOpNode {}

message EowcOverWindowNode {
  repeated expr.WindowFunction calls = 1;
  repeated uint32 partition_by = 2;
  repeated common.ColumnOrder order_by = 3; // use `repeated` in case of future extension, now only one column is allowed
  catalog.Table state_table = 4;
}

enum OverWindowCachePolicy {
  OVER_WINDOW_CACHE_POLICY_UNSPECIFIED = 0;
  OVER_WINDOW_CACHE_POLICY_FULL = 1;
  OVER_WINDOW_CACHE_POLICY_RECENT = 2;
  OVER_WINDOW_CACHE_POLICY_RECENT_FIRST_N = 3;
  OVER_WINDOW_CACHE_POLICY_RECENT_LAST_N = 4;
}

message OverWindowNode {
  repeated expr.WindowFunction calls = 1;
  repeated uint32 partition_by = 2;
  repeated common.ColumnOrder order_by = 3;
  catalog.Table state_table = 4;
  OverWindowCachePolicy cache_policy = 5;
}

message StreamNode {
  oneof node_body {
    SourceNode source = 100;
    ProjectNode project = 101;
    FilterNode filter = 102;
    MaterializeNode materialize = 103;
    SimpleAggNode stateless_simple_agg = 104;
    SimpleAggNode simple_agg = 105;
    HashAggNode hash_agg = 106;
    TopNNode append_only_top_n = 107;
    HashJoinNode hash_join = 108;
    TopNNode top_n = 109;
    HopWindowNode hop_window = 110;
    MergeNode merge = 111;
    ExchangeNode exchange = 112;
    StreamScanNode stream_scan = 113;
    BatchPlanNode batch_plan = 114;
    LookupNode lookup = 115;
    ArrangeNode arrange = 116;
    LookupUnionNode lookup_union = 117;
    UnionNode union = 118;
    DeltaIndexJoinNode delta_index_join = 119;
    SinkNode sink = 120;
    ExpandNode expand = 121;
    DynamicFilterNode dynamic_filter = 122;
    ProjectSetNode project_set = 123;
    GroupTopNNode group_top_n = 124;
    SortNode sort = 125;
    WatermarkFilterNode watermark_filter = 126;
    DmlNode dml = 127;
    RowIdGenNode row_id_gen = 128;
    NowNode now = 129;
    GroupTopNNode append_only_group_top_n = 130;
    TemporalJoinNode temporal_join = 131;
    BarrierRecvNode barrier_recv = 132;
    ValuesNode values = 133;
    DedupNode append_only_dedup = 134;
    NoOpNode no_op = 135;
    EowcOverWindowNode eowc_over_window = 136;
    OverWindowNode over_window = 137;
    StreamFsFetchNode stream_fs_fetch = 138;
    StreamCdcScanNode stream_cdc_scan = 139;
    CdcFilterNode cdc_filter = 140;
  }
  // The id for the operator. This is local per mview.
  // TODO: should better be a uint32.
  uint64 operator_id = 1;
  // Child node in plan aka. upstream nodes in the streaming DAG
  repeated StreamNode input = 3;
  repeated uint32 stream_key = 2;
  bool append_only = 24;
  string identity = 18;
  // The schema of the plan node
  repeated plan_common.Field fields = 19;
}

enum DispatcherType {
  DISPATCHER_TYPE_UNSPECIFIED = 0;
  // Dispatch by hash key, hashed by consistent hash.
  DISPATCHER_TYPE_HASH = 1;
  // Broadcast to all downstreams.
  //
  // Note a broadcast cannot be represented as multiple simple dispatchers, since they are
  // different when we update dispatchers during scaling.
  DISPATCHER_TYPE_BROADCAST = 2;
  // Only one downstream.
  DISPATCHER_TYPE_SIMPLE = 3;
  // A special kind of exchange that doesn't involve shuffle. The upstream actor will be directly
  // piped into the downstream actor, if there are the same number of actors. If number of actors
  // are not the same, should use hash instead. Should be only used when distribution is the same.
  DISPATCHER_TYPE_NO_SHUFFLE = 4;
}

// The property of an edge in the fragment graph.
// This is essientially a "logical" version of `Dispatcher`. See the doc of `Dispatcher` for more details.
message DispatchStrategy {
  DispatcherType type = 1;
  repeated uint32 dist_key_indices = 2;
  repeated uint32 output_indices = 3;
}

// A dispatcher redistribute messages.
// We encode both the type and other usage information in the proto.
message Dispatcher {
  DispatcherType type = 1;
  // Indices of the columns to be used for hashing.
  // For dispatcher types other than HASH, this is ignored.
  repeated uint32 dist_key_indices = 2;
  // Indices of the columns to output.
  // In most cases, this contains all columns in the input. But for some cases like MV on MV or
  // schema change, we may only output a subset of the columns.
  repeated uint32 output_indices = 6;
  // The hash mapping for consistent hash.
  // For dispatcher types other than HASH, this is ignored.
  ActorMapping hash_mapping = 3;
  // Dispatcher can be uniquely identified by a combination of actor id and dispatcher id.
  // This is exactly the same as its downstream fragment id.
  uint64 dispatcher_id = 4;
  // Number of downstreams decides how many endpoints a dispatcher should dispatch.
  repeated uint32 downstream_actor_id = 5;
}

// A StreamActor is a running fragment of the overall stream graph,
message StreamActor {
  reserved 7;
  reserved "colocated_upstream_actor_id";

  uint32 actor_id = 1;
  uint32 fragment_id = 2;
  StreamNode nodes = 3;
  repeated Dispatcher dispatcher = 4;
  // The actors that send messages to this actor.
  // Note that upstream actor ids are also stored in the proto of merge nodes.
  // It is painstaking to traverse through the node tree and get upstream actor id from the root StreamNode.
  // We duplicate the information here to ease the parsing logic in stream manager.
  repeated uint32 upstream_actor_id = 6;
  // Vnodes that the executors in this actor own.
  // If the fragment is a singleton, this field will not be set and leave a `None`.
  common.Buffer vnode_bitmap = 8;
  // The SQL definition of this materialized view. Used for debugging only.
  string mview_definition = 9;
  // Provide the necessary context, e.g. session info like time zone, for the actor.
  plan_common.ExprContext expr_context = 10;
}

// Indicates whether the fragment contains some special kind of nodes.
enum FragmentTypeFlag {
  FRAGMENT_TYPE_FLAG_FRAGMENT_UNSPECIFIED = 0;
  FRAGMENT_TYPE_FLAG_SOURCE = 1;
  FRAGMENT_TYPE_FLAG_MVIEW = 2;
  FRAGMENT_TYPE_FLAG_SINK = 4;
  FRAGMENT_TYPE_FLAG_NOW = 8; // TODO: Remove this and insert a `BarrierRecv` instead.
  FRAGMENT_TYPE_FLAG_STREAM_SCAN = 16;
  FRAGMENT_TYPE_FLAG_BARRIER_RECV = 32;
  FRAGMENT_TYPE_FLAG_VALUES = 64;
  FRAGMENT_TYPE_FLAG_DML = 128;
  FRAGMENT_TYPE_FLAG_CDC_FILTER = 256;
}

// The streaming context associated with a stream plan
message StreamContext {
  // The timezone associated with the streaming plan. Only applies to MV for now.
  string timezone = 1;
}

message StreamFragmentGraph {
  message StreamFragment {
    // 0-based on frontend, and will be rewritten to global id on meta.
    uint32 fragment_id = 1;
    // root stream node in this fragment.
    StreamNode node = 2;
    // Bitwise-OR of `FragmentTypeFlag`s
    uint32 fragment_type_mask = 3;
    // Mark whether this fragment requires exactly one actor.
    // Note: if this is `false`, the fragment may still be a singleton according to the scheduler.
    // One should check `meta.Fragment.distribution_type` for the final result.
    bool requires_singleton = 4;
    // Number of table ids (stateful states) for this fragment.
    uint32 table_ids_cnt = 5;
    // Mark the upstream table ids of this fragment, Used for fragments with `StreamScan`s.
    repeated uint32 upstream_table_ids = 6;
  }

  message StreamFragmentEdge {
    reserved 2;
    reserved "same_worker_node";

    // Dispatch strategy for the fragment.
    DispatchStrategy dispatch_strategy = 1;
    // A unique identifier of this edge. Generally it should be exchange node's operator id. When
    // rewriting fragments into delta joins or when inserting 1-to-1 exchange, there will be
    // virtual links generated.
    uint64 link_id = 3;
    uint32 upstream_id = 4;
    uint32 downstream_id = 5;
  }

  message Parallelism {
    uint64 parallelism = 1;
  }

  // all the fragments in the graph.
  map<uint32, StreamFragment> fragments = 1;
  // edges between fragments.
  repeated StreamFragmentEdge edges = 2;

  repeated uint32 dependent_table_ids = 3;
  uint32 table_ids_cnt = 4;
  StreamContext ctx = 5;
  // If none, default parallelism will be applied.
  Parallelism parallelism = 6;
}<|MERGE_RESOLUTION|>--- conflicted
+++ resolved
@@ -553,19 +553,17 @@
   // Strips the primary key columns if they're unnecessary.
   repeated uint32 output_indices = 3;
 
-  // The state table used by Backfill operator for persisting internal state
+  // The state table used by CdcBackfill operator for persisting internal state
   catalog.Table state_table = 4;
 
   // The external table that will be backfilled for CDC.
   plan_common.ExternalTableDesc cdc_table_desc = 5;
 
-<<<<<<< HEAD
-  // Whether skip the backfill and only consume from upstream.
-  bool disable_backfill = 6;
-=======
   // The rate limit for the stream cdc scan node.
   optional uint32 rate_limit = 6;
->>>>>>> f35fb9e9
+
+  // Whether skip the backfill and only consume from upstream.
+  bool disable_backfill = 7;
 }
 
 // BatchPlanNode is used for mv on mv snapshot read.
